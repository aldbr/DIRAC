<<<<<<< HEAD
[v7r2p3]

FIX: Fixes from v7r054 and v7r1p37
FIX: (#5088) Fix various Python 3.9 deprecations

*Core
FIX: (#5095) Avoid KeyError when calling parseCommandLine

*Framework
CHANGE: (#5092) Use String(64) for DIRACVersion column in InstalledComponentsDB.HostLogging

*WMS
NEW: (#5073) JobManager service now exposes a "RemoveJob" RPC call
NEW: (#5073) implementing bulk indexing for jobs parameters
CHANGE: (#5073) JobCleaningAgent will not remove those jobs that, while marked "DELETED", have still Operations to do in RMS

*RequestManagement
FIX: (#5091) Ensure BLOB columns are always passed bytes data

*Resources
CHANGE: (#5050) StompMQConnector uses a single connection

*tests
NEW: (#5086) Integration tests can be re-ran locally without re-installing the entire setup

[v7r2p2]

FIX: Fixes from v7r053 and v7r1p36

[v7r2p1]

NEW: (#5041) Add Python 3 install docs to README
FIX: (#5065) Explicitly convert variables assigned to range() into lists

*Core
CHANGE: (#5052) Added IS NULL mySql condition

*WMS
FIX: (#5039) dirac_wms_cpu_normalization: fix for python3 client, and stop looking for MJF
CHANGE: (#5070) Using ThreadPool in StalledJobAgent

*DMS
NEW: (#5057) Allows to retrieve the non recursive size of a directory from the DFC
CHANGE: (#5057) Factorize TornadoFileCatalogHandler and FileCatalogHander

[v7r2]

FIX: python 2-3 compatibility fixes
NEW: (#4209) Extends the MonitoringSystem to support RMS and DMS/Agents/RequestOperations.
CHANGE: (#4586) Use __future__ imports to get Python 3 like behaviour for imports, division and printing
CHANGE: (#4796, #4797) removed obsoleted codes
CHANGE: (#4823) Service handlers use class variables instead of global
NEW: Moved to a src/ repository layout
NEW: (#4906) Deploy releases to PyPI
FIX: (#4921) use six.moves for urllib
CHANGE: (#4958) use __doc__ for script help message, remove filecfg as argument from usage description
FIX: (#5015) Add prompt-toolkit to setuptools metadata

*Core
FIX: (#4283) Added protection against empty certificates directory in dirac-install
CHANGE: (#4582) Use concurrent.future.ThreadPoolExecutor by default.
FIX: (#4606) Handle expected HTTP status codes in dirac-install (#4562)
CHANGE: (#4630) Create symlinks to bashrc when using versions directory structure
        with dirac-install.py. Fixes #4565
NEW: (#4497) add histogram support to the Graph package.
NEW: (#4497) adapt Graph package to python3
CHANGE: (#4581) Replace DIRAC.Core.Utilities.CFG with independent diraccfg module
CHANGE: (#4671) Add an example for DIRAC_NO_CFG to bashrc.
FIX: (#4736) dirac-install: use system tar command for extracting tarballs, fixes #4246
NEW: (#4677) X509Chain returns DN entry
NEW: (#4677) introduction of Tornado based services
NEW: (#4732) Support installing Python 3 clients using by passing --pythonVersion=3 to ./dirac-install.py
CHANGE: (#4791) dirac-install with diracos: remove TERMINFO, RRD_DEFAULT_FONT, GFAL and ARC paths from bashrc
FIX: (#4791) Late import of MonitoringReport
NEW: (#4823) flipped default value of DIRAC_USE_JSON_DECODE env variable
FIX: (#4843) X509Chain: fix downloading X509 certificates
FIX: (#4870) ElasticSearchDB: fix exception handling when checking existance of indices
FIX: (#4887) fix exception in Services when trying to use uninitialized gMonitor client while
             targeting ES monitoring
NEW: (#4898) added a base DB class for all DB types
NEW: (#4865) Fully support installation with setuptools
CHANGE: (#4932) Rename DIRAC_VOMSES to X509_VOMSES in dirac-install.py
CHANGE: (#4958) when import Script, a help message is formed from __doc__, not need to use Script.setUsageMessage(__doc__)
FIX: (#4956) use logging.warning in favor of deprecated logging.warn
CHANGE: (#4997) Use prompt-toolkit for password input when generating proxies
CHANGE: (#4994) dirac-install.py should now be taken from management
CHANGE: (#5010) Use ConfigurationClient in CSCLI and CSShellCLI
CHANGE: (#5026) Remove DIRAC.Core.Utilities.ExitCallback

*Configuration
CHANGE: (#4866) split standard and tornado refresher in two files to avoid tornado dependency on the client
CHANGE: (#4958) setUsageMessage in LocalConfiguration will parse received str value for building help message
FIX: (#5008) HTTPS: allow to run master CS in parallel of other tornado services
FIX: (#5016) harmonize https and dips version of ServiceHandler, and make doc consistent with reality

*Framework
CHANGE: (#4787) expose deleteProxyBundle call to ProxyManagerClient
FIX: (#4850) MQ logging sends also the message,asctime and levelname field
FIX: fix link to DIRAC install instruction and comments for WebApp
FIX: (#4977) SystemAdministratorClientCLI - fix log message about responding hosts in sysadmin cli
CHANGE: (#4956) renames of column names to avoid reserved keywords

*Interfaces
CHANGE: (#4799) remove runLocalAgent method from DIRAC API

*Accounting
NEW: (#4537) Add histogram of CPU usage to Job accounting
NEW: (#4537) Implement the method used to retrieve data for creating histograms

*WMS
NEW: (#4367) Added option "CompressJDLs" to JobDB, which compresses JDLs before they are
     added to the JobJDLs table
CHANGE: (#4428) removed the watchdog for mac, simplified linux
CHANGE: (#4577) Removed the Pilot2
NEW: (#4799) JobWrapperTemplate kills the JobWrapper in case of Exception during Execution phase
CHANGE: (#4799) Remove MultiProcessorSiteDirector (use standard SiteDirector)
CHANGE: (#4799) stop setting JDL requirements MaxCPUTime, SubmitPools, GridRequiredCEs, Origin, JobMode
CHANGE: (#4823) using JobReport and delayed send for JobStateUpdate
FIX: (#4829) PilotCStoJSONSynchronizer - upload method uses WebDav
NEW: (#4874) new agent PilotsSyncAgent for syncing pilot files.
NEW: (#4874) new script dirac-admin-sync-pilots for syncing pilot files.
CHANGE: (#4874) largely simplified PilotCStoJSONSynchronizer
CHANGE: (#4874) don't call PilotCStoJSONSynchronizer from the CS
NEW: (#4905) moving towards a single agent for WMS history
CHANGE: (#4925) SiteDirector - removed using of SubmitPools requirement by default
CHANGE: (#4925) SiteDirector, JobAgent - no more using ProxyManager tokens while user proxy retrieval
NEW: (#4950) JobAgent adds GridCE and queue to Job Parameters
CHANGE: (#4966) added flag to exclude the master CS from the list of servers synchronized by PilotCS2JSON
FIX: (#5017) Fix uploading jobDescription.xml in upload sandboxes with Python 3

*DataManagement
CHANGE: (#5019) Remove IRODSStorageElementHandler

*Monitoring
FIX: (#4768) Adapting RMSMonitoring type to ES7
FIX: (#4844) Correct the rounding of integers when computing buckets in MonitoringDB
NEW: (#4898) added possibility to configure the period and so the indexing strategy
CHANGE: (#4976) removed DynamicMonitoring (replaced by ActivityMonitoring)

*ResourceStatusSystem
CHANGE: (#4235) Removes locals() way of passing parameters
NEW: (#4900) Remove old entries from history
CHANGE: (#5002) RSS handlers: removed global objects

*RMS
CHANGE: (#4887) use dedicated ES monitoring flag RMSMonitoring

*docs
FIX: (#4740) make dirac-docs-get-release-notes.py python3 compatible
CHANGE: (#4823) added some clarifications on starting the pilots
CHANGE: (#4829) updated configuration in terms of security, added description of webdav
FIX: (#4905) added config and instructions for Monitoring DBs (ES) configuration
FIX: (#4973) fix link to DIRAC install instruction and comments for WebApp

*tests
NEW: (#4179) Set up Gitlab CI pipeline using Docker containers
FIX: (#4677) Ignore tornado services and test DBs
NEW: (#4677) new integration tests for Tornado based services
NEW: (#4910) --runslow option on unit tests to allow faster local tests
NEW: (#4938) added a helloworld test for the (yet to be implemented) cloud testing in certification
CHANGE: (#4968) Change the defaults for tests (to MySQL 8 and ES 7)
=======
[v7r1p37]

*DataManagement
NEW: (#5096) FTS3 plugins to alter TPC and source SE preferences
>>>>>>> 119dab00

[v7r1p36]

*DMS
FIX: (#5080) SQLAlchemy 1.4 support for FTS3DB
FIX: (#5054) Submit FTS3 jobs with lowercase checksum

*RMS
FIX: (#5080) SQLAlchemy 1.4 support for ReqDB

*Resources
FIX: (#5077) Host.py - Fix for the case where no subprocess32 module found

[v7r1p35]

FIX: Fixes from v7r0p52

*Core
NEW: (#5047) DIRAC_M2CRYPTO_DEBUG env variable for SSL debugging

*WorkloadManagement
FIX: (#5062) Move the CPU work left computation at the beginning of the JobAgent execution
CHANGE: (#5053) Remove margins from the TimeLeft utility
CHANGE: (#5051) if the HeartBeatTime of a job is not set, it cannot be seen as Stalled.
        Hence set the HeartBeatTime (if not set) when setting the StartExecTime
CHANGE (#5051) (StalledJobAgent): don't try and get pilot status if "Unknown"

*Interfaces
CHANGE: (#5051) print the jobID in dirac-wms-job-logging-info

*DMS
CHANGE: (#5051) lower logging level for individual LFNs (from INFO to VERBOSE) to decrease
        amount of logged information. Replace with a summary

[v7r1p34]

FIX: Fixes from v7r0p51 patch release

[v7r1p33]

*DMS
FIX: (#4960) FTS3 explicitly use verify_checksum
NEW: (#4960) add --FTSOnly and --ExcludeSE options to dirac-dms-protocol-matrix

*RMS
CHANGE: (#4960) ReqClient prints the FTS3 job url directly

[v7r1p32]

*Core
FIX: (#5021) Glue2: fix error when too many execution environments were looked for
FIX: (#5021) Subprocess: when the systemCall failed, S_ERROR now contains a string
             in 'Message' instead of an exception object

[v7r1p31]

*Resources
FIX: (#4996) Getting access to $_CONDOR_JOB_AD in HTCondorResourceUsage

*WMS
CHANGE: (#5001) JobAgent: if we don't match a job, independently from the reason, we wait a
        bit longer before trying again
CHANGE: (#5001) JobAgent: moved check of availability of CE before doing anything else
NEW: (#4998) JobWrapper - find executables from PATH if not using an absolute filename
FIX: (#5009) As the job status is set AFTER the request is uploaded, it may happen that the request
     is executed BEFORE the status is set... Add thus a delay of 2 minutes for execution

[v7r1p30]

*Configuration
FIX: (#4879) The loop in the siteCE mapping was exiting as soon as a mis-configured site was found.
     Fixed to continue the loop, while adding an error message.
FIX: (#4970) Utilities - fixed bug in addToChangeSet(): use tuple instead 4 arguments
FIX: (#4974) Utilities - fix setting of LocalCEType

*WorkloadManagementSystem
FIX: (#4972) fix the cpu work left computation in JobAgent when batch system information cannot be processed
CHANGE: (#4978) Improved logging of the Matcher: adding pilotReference

*Resources
FIX: (#4955) SingularityComputingElement - better error message when the Singularity CE not found
CHANGE: (#4972) add a condition in TimeLeft module to know whether the batch system relies on wallclock and/or cpu time
NEW: (#4972) HTCondorResourceUsage module to get the time left in CERN-specific HTCondor resources.
CHANGE: (#4935) HTCondorCE: add a periodic remove in case we are not using the local schedd

[v7r1p29]

FIX: Fixes from v7r0p49 patch release

*Core
CHANGE: (#4954) using argparse for a few scripts instead of getopt
NEW: (#4957) ObjectLoader: do not fail if one module fails importing in recursive loading

*Framework
CHANGE: (#4964) dirac-proxy-init always uploads the proxy unless --no-upload is specified
FIX: (#4964) ProxyManagerClient checks for group and groupless proxies in its cache

*WMS
FIX: (#4954) PilotCStoJSONSynchronizer - bug fixed in getting CE information
CHANGE: (#4956) JobAgent - resorting to calculate time left with info in possession

*Workflow
FIX: (#4953) ModuleBase - remove deprecated function that does not do anything

[v7r1p28]

CHANGE: Revert #4919 - absolute imports in several modules

*Configuration
FIX: (#4945) CS.Client.Utilities: change exception caught to IndexError

*WMS
FIX: (#4947) SiteDirector: fix for case of empty tag

*DMS
CHANGE: (#4891) split staging and access protocols
NEW: (#4891) FTS3 can submit transfers with staging protocols different from transfer protocols

[v7r1p27]

FIX: Fixes from v7r0p47
FIX: (#4919) Added from future import absolute_import when having conflicts when importing standard modules.
     Fixes issue #2207

*Core
FIX: (#4918) Glue2: fix problem for CEs with multiple Queues, only one queue was discovered
FIX: (#4926) ElasticSearchDB: fix exception handling when checking existence of indices

*Configuration
CHANGE: (#4926) Adding Pool as LocalCEType for MultiProcessor queues (invoked by BDII2CSAgent)

*Framework
CHANGE: (#4928) initialized, processMessage and flushAllMessages functions of Logging are deprecated

*WMS
FIX: (#4923) The StalledJobAgent's behaviour changed (for bad) as only jobs stalled for more than 24.5 hours were
     checked before being set Failed... Restore v7r0 behaviour with immediate check
CHANGE: (#4926) JobAgent: getting CEType only from LocalSite/LocalCE config
CHANGE: (#4926) JobAgent: flipped the default for fillingMode
CHANGE: (#4926) SiteDirector: The max number of jobs in filling mode is not set anymore by the SD. The option
        MaxJobsInFillMode was removed

*Resources
FIX: (#4931) InProcess/SingularityComputingElement - Fix calling _monitorProxy as a periodic task

*Monitoring
NEW: (#4924) added possibility to login to ES via certificates.

*docs
NEW: (#4853) user management, ProxyManager
CHANGE: (#4853) move Registry from ConfReference to dirac.cfg
CHANGE: (#4853) move CommandReference content to scripts docs

[v7r1p26]

FIX: Fixes from v7r0p46

*Resources
FIX: (#4909) use grid CA to download the srr file
FIX: (#4904) ARCComputingElement: fixed a few places where unicode literals have leaked: wrapped in str

*WMS
FIX: (#4904) JobAgent: using internal function for rescheduling jobs

[v7r1p25]

FIX: Fixes from v7r0p45

*Core
CHANGE: (#4890) logging failing MySQL commands

*WMS
FIX: (#4889) fix for retrieving the pilot reference when it's an ES JobParameter
FIX: (#4889) fix for using the ES JobParameters for static data of heartbeats (app std out)
FIX: (#4897) added timestamp to pilot.json

[v7r1p24]

FIX: fixes from v7r0p44

*TransformationSystem
FIX: (#4883) fix to allow to pass a list of sourceSE to dirac-transformation-replication

[v7r1p23]

FIX: Fixes from v7r0p43

*Configuration
FIX: (#4869) Bdii2CSAgent: remove constant update of NumberOfProcessors parameter.
     Comparison between int and str lead to "new" value every run.

*WMS
FIX: (#4868) JobLoggingDB: fix for backward compatibility

*Monitoring
CHANGE: (#4872) better, faster aggregations. Always using term queries for keyword fields,
         and other less important changes
CHANGE: (#4872) do not return error if trying to delete non-existing index

*tests
NEW: (#4872) added integration test for MonitoringDB

[v7r1p22]

*WMS
NEW: (#4852) new module JobMinorStatus.py to put some standard minor statuses
CHANGE: (#4852) JobStateUpdateHandler - set startTime of job (in attributes) as from when the
        (#4852) job is Running (was when the application started). As agreed in a mail discussion...
CHANGE: (#4852) JobWrapper - send failover requests and accounting information after setting the final status

[v7r1p21]

*ConfigurationSystem
FIX: (#4854) Fix typo in CERNLDAPSyncPlugin

*Resources
FIX: (#4848) Fix SingularityComputingElement for non-server-style installations

[v7r1p20]

*Core
CHANGE: (#4842) TLS: read proxy flag from M2Crypto.X509

*Framework
CHANGE: (#4832) NotificationHandler: sendMail: the avoidSpam parameter is deprecated.
        All emails (same subject, address, body) are now only sent once per 24h

*WorkloadManagementSystem
FIX: (#4839) There was a bug handling the bulk status updates that was not updating
             correctly the job status although the job logging information was correct).
             This PR fixes this bug. It was tested in certification as a hotfix
CHANGE: (#4839) internally always call the setJobStatusBulk() method in order to be consistent
CHANGE: (#4839) in JobReport, only send statuses that are not empty, and remove handling of
                ApplicationCounter that is never sent nor used anywhere
CHANGE: (#4834) JobStateUpdateHandler: use class variables instead of global

*Resources
FIX: (#4841) Fix using SingularityComputingElement with the host's DIRAC installation

*Interfaces
FIX: (#4834) Job.py: use --cfg option for JobConfigArgs

*RSS
FIX: (#4834) Added one field for retrieving the corrected order of columns

[v7r1p19]

FIX: Fixes from v7r0p40

*Configuration
FIX: (#4821) Bdii2CSAgent: Updating CE information wasn't working because the list of
     CEs wasn't picked up from the right place (Site/CE option, instead of Site/CES/<CE_Sections>)
FIX: (#4821) Glue2: fix association of CEs to sites if the CE associated sitename in the BDII differs
     from the Name given in the CS
FIX: (#4821) dirac-admin-add-resources: Fix bug preventing the use of GLUE2 mode
CHANGE: (#4636) BDII2CSAgent: stop looking for SEs in BDII

*Resources
FIX: (#4827) SingularityCE: Create pilot.cfg as part of the inner DIRAC install.

*RSS
FIX: (#4830) added vo field to ResourceStatusClient calls

[v7r1p18]

*RSS
FIX: (#4815) Fix a problem with vo being returned in a middle to a list in toList

[v7r1p17]

*Configuration
NEW: (#4784) VOMS2CSAgent introduce SyncPlugins to add extra or validate user information information
NEW: (#4809) Add CERNLDAPSyncPlugin for VOMS2CSAgent

*Accounting
CHANGE: (#4798) multiply wallclock per the number of processors used

*WMS
FIX: (#4816) JobStateUpdateHandler - Fix bug when using elasticJobParametersDB

*Resources
FIX: (#4792) Initialisation of arc.Endpoint in ARCComputingElement

*RSS
FIX: (#4790) use createClient decorator for RSS clients

[v7r1p16]

*Resources
FIX: (#4786) FileCatalogClient: correctly returning error in getReplicas() call

[v7r1p15]

*Configuration
FIX: (#4766) Bdii2CSAgent: Fix exception if selectedSites was set, but some unknown Sites were found by the agent
CHANGE: Bdii2CSAgent: if selectedSites is configured, also remove all CEs from unknown sites from the results

*Framework
CHANGE: (#4766) NotificationHandler: sendMail: the avoidSpam parameter is deprecated. All emails (same subject, address,
        body) are now only sent once per 24h

*Resources
FIX: (#4777) Mount the host's DIRAC installation in the container when using SingularityCE without
     InstallDIRACInContainer

*RSS
CHANGE: (#4767) SummarizeLogAgent uses list instead of tuples

*WorkloadManagement
CHANGE: (#4767) JobMonitoring uses cls/self attributes instead of global variable
CHANGE: (#4772) JobMonitoring.getJobPageSummaryWeb can provide jobIDs according to the pilotJobReferences

[v7r1p14]

*Core
CHANGE: (#4752) Glue2: the number of ldap searches has been reduced to three making lookups much faster
CHANGE: (#4752) Glue2: return also unknown sites not found in the information provider for given VO
CHANGE: (#4752) Glue2: fill value for SI00 for queues as well. Value is fixed at 2500 and will overwrite any existing value.
CHANGE: (#4752) Glue2: architecture will now always be lowercase.
CHANGE: (#4752) Glue2: Read the GLUE2ComputingShareMaxSlotsPerJob value and fill the NumberOfProcessors entry for
                the respective queue. Ignores CREAM CEs. A Ceiling for this number can be set by
                /Resources/Computing/CEDefaults/MaxNumberOfProcessors, defaults to 8. Solves #3926
CHANGE: (#4747) Added support for ElasticSearch 7.
CHANGE: (#4747)  Find cas.pem and crls.pem if they are local, before generating them.

*Configuration:
CHANGE: (#4752) Bdii2CSAgent: change email subject to agent name
CHANGE: (#4752) Bdii2CSAgent: Make GLUE2Only=True the default
CHANGE: (#4752) Bdii2CSAgent: Email also information about CEs not found in the specified information, CEs can be ignored with BannedCEs option, solves #1034
CHANGE: (#4752) dirac-admin-add-resources: printout CEs that are not known at the given information provider
CHANGE: (#4752) dirac-admin-add-resources: default to Glue2, deprecate -G flag. Add -g flag to use glue1
FIX: (#4752) dirac-admin-add-resources: Do not exit if no new CEs are found, still look for changes of existing CEs

*Monitoring
CHANGE: (#4747) Eliminate types from MonitoringDB for support for ElasticSearch 7

*WMS
CHANGE: (#4747) renamed ElasticJobDB.py in ElasticJobParametersDB.py
CHANGE: (#4747) Eliminate types from ElasticJobParametersDB.py for support for ElasticSearch 7
CHANGE: (#4747) Use ES query DSL for searches in ElasticJobParametersDB.py, also for deleting entries

*Resources

CHANGE: (#4755) remove backward compatibility for BaseSE defined in StorageElements section (issue #3516)
CHANGE: (#4755) Clearer error message related to LFN convention (issue #2790)

[v7r1p13]

*WMS
CHANGE: (#4750) JobMonitoring casts for JSON

*Framework
CHANGE: (#4750) ignore serialization error for JSON in the Monitoring

*RMS
CHANGE: (#4750) ignore serialization error in ForwardDISET

tests
FIX: (#4745, #4746) transformation_replication - fix integration test

[v7r1p12]

*Core:
FIX: (#4724) correctly pass the argument to the new ThreadPool in MessageBroker
FIX: (#4737) modify logging when CAs & CRLs sync

*Framework
FIX: (#4728) Fix hashing of local CA and CRL bundles
FIX: (#4737) add check of availability of directories for sync CAs in BundleDeliveryClient

*Production
FIX: (#4739) Fixes for JSON serialization

*WMS
FIX: (#4739) Fixes for JSON serialization

*Transformation
FIX: (#4739) TransformationManagerHandler: fixes for JSON serialization


*ResourceStatusSystem
CHANGE: (#4720) add a VO column to all tables as apart of the primary key and a default value='all'

*Resources
NEW: (#4721) SingularityCE: singularityCE: added possibility to run without re-installing DIRAC inside the container
CHANGE: (#4733) SingularityComputingElement: Enable userns option in singularity if possible.
CHANGE: (#4733) SingularityComputingElement: Use CVMFS as singularity fallback location if userns is enabled.

*docs:
CHANGE: (#4721) improved doc for SingularityCE options

*tests
FIX: (#4724) fix rss-scripts syntax

[v7r1p11]

*WMS
FIX: (#4712) PilotStatusAgent was crashing due to a bug

*Test
FIX: (#4712) fix for main RSS system test

[v7r1p10]

Fixes from v7r0p32

CHANGE: (#4690) ComponentInstaller uses --cfg option

[v7r1p9]

Fixes from v7r0p31

*Resources
FIX: (#4704) ARCComputingElement: fix use of gLogger, which was replaced by self.log

[v7r1p8]

*WMS
NEW: (#4699) add a retryUpload option in the JobWrapper

*DMS
NEW: (#4699) add a retryUpload option to FailoverTransfer
CHANGE: (#4693) Retry file upload for any error condition, not just file catalogue failure.

*Resources
FIX: (#4669) multiple minor style fixes

*tests
FIX: (#4695) Tests are modified so the MultiVO File catalog is not a master catalog anymore.
     Addresses #4682 .

[v7r1p7]

*Core
FIX: (#4679) dirac-install is getting the globalDefaults.cfg from CVMFS if available
FIX: (#4679) dirac-install - loads the installation configuration from etc/dirac.cfg if it is present
NEW: (#4679) dirac-install-extension - new command to add an extension to an existing installation
CHANGE: (#4679) dirac-deploy-scripts - added --module option to inspect only specified modules

*WMS
CHANGE: (#4674) DownloadInputData no longer fails if getFileMetadata fails for the first SE, tries others if available

*DMS
FIX: (#4678) Fix problem where a FileCatalog instance was not aware of SEs added by a different instance.
     SEManager.getSEName now refreshes if an seID is not known. Fixes #4653

*docs
FIX: (#4667) some more info on duplications

*tests
FIX: (#4681) Test_UserMetadata makes dynamic lfns using VO

[v7r1p6]

*Framework
CHANGE: (#4643) BundleDeliveryClient: inheriting from Client

*SMS
FIX: (#4645) StorageManagementDB - drop the tables in the correct order to avoid foreign key errors

*TS
NEW: (#4641) TransformationCleaningAgent will (re)clean very old transformations that are still in the system

*tests
FIX: (#4645) dropDBs uses real array;
FIX: (#4645) remove readonly variables

[v7r1p5]

*Framework
FIX: (#4640) Install of ES DBs: only search in *DB.py files

[v7r1p4]

Includes fixes from v6r22p30, v7r0p26

*Framework
CHANGE: (#4632) dirac-sysadmin - handle installation possible also for ES DBs

*tests
NEW: (#4633) added xmltodict module - makes working with XML feel like working with JSON.

[v7r1p3]

Includes fixes from v6r22p29, v7r0p25

*Framework
FIX: (#4611) ProxyManager, dirac-admin-get-proxy - allow bool type for vomsAttribute parameter
     on service side. Fixes #4608

[v7r1p2]

Changes from v7r0p24 patch

[v7r1p1]

Changes from v6r22p28 patch

*Framework
CHANGE: (#4572) removed group from proxy expiration notification

[v7r1]

NEW: Add environment.yml file for preparing an environment with conda
CHANGE: (#4507) autopep8 for the entire code stack

*Core
NEW: initial support for mysql8
NEW: (#4236) DISET - pass the client DIRAC version as part of the request description structure
NEW: (#4274) Allow installation from a local directory
FIX: (#4289) Use subprocess32 if possible for significantly better performance
FIX: (#4289) TypeLoader should not be a singleton as it has a cache
CHANGE: (#4362) RPC parameters are cast to list/tuples when needed
FIX: (#4410) M2Crypto transport cast socket.error to strings
CHANGE: (#4410) (JSON) rpcStub uses list instead of tuples
NEW: (#4410) add utilities for JSON Serialization (strToIntDict and ignoreEncodeWarning)
CHANGE: (#4354) ThreadPool - replaced by ThreadPoolExecutor(native python)
FIX: (#4439) MySQLDB _connect method
NEW: (#4510) Removed dirac-distribution (use docker image)
CHANGE: (#4491) Streamline of CS helpers for sites and computing elements
NEW: (#4538) MixedEncode - allows for json serialization transition
CHANGE: (#4461) use M2Crypto by default
CHANGE: (#4565) Source bashrc in wrapper script

*Configuration
CHANGE: (#4157) add new helper methods for IdP/Proxy Providers, OAuthManager. Add methods that 
        read DN options in dirac user section
NEW: (#4241) Slave configuration servers are automatically updated as part of the new configuration 
     changes commit
NEW: (#4241) Configuration Server - added forceGlobalConfigurationUpdate() interface to force all 
     registered service to update their configuration
NEW: (#4257) Add search emails for group method in Registry
NEW: (#4397) ConfigurationClient - added getOptionsDictRecursively method, add docs
CHANGE: (#4551) Registry - change search DN properties logic

*Framework
CHANGE: (#4157) add possibility to work with Proxy Providers and "clean" proxy without 
        voms/dirac extensions
NEW: (#4257) Filter of duplicate mails in Notification
FIX: (#4257) Optimize test in NotificationHandler
FIX: (#4289) Avoid leaking std(in|out|err) file handles when running runsvdir
CHANGE: (#4362) BundleDeliveryFramework uses list instead of tuple
CHANGE: (#4410) (JSON) use of list instead of tuples for SecurityLog

*WMS
CHANGE: (#4362) SandboxStoreClient uses list instead of tuple
CHANGE: (#4396) Removed outdated PilotMonitorAgent
CHANGE: (#4410) (JSON) use of list instead of tuples for JobReport and Watchdog
CHANGE: (#4416) As explained in #4412, Completed jobs is used as major status for jobs during
        completion while it is also used for jobs that have a pending request and require a further
        action before being Done or Failed.
CHANGE: (#4416) Completing jobs are treated exactly like Running jobs, i.e. set Stalled if they
        didn't give sign of life, and are not set Failed directly as before. Jobs to be checked
        are those that had not sent a heartbeat within the stalledTime period, in order to reduce
        the number of jobs to check.
NEW: (#4416) Created a file JobStatus.py for replacing the literal job statuses, and updated many
        modules using these new variables. Note that there are still many others to change, but
        could be done gradually...
FIX: (#4451) StalledJobAgent - use int factor to the seconds time delta
FIX: (#4451) ProxyDB - set UserName in setPersistencyFlag() if it is a first record in ProxyDB_Proxies
FIX: (#4514) JobWrapper: try to send the failover requests BEFORE declaring the job status
FIX: (#4514) JobAgent: do not override the job status after the job has finished

*DMS
CHANGE: (#4243) FileCatalog - standard components are loaded using ObjectLoader mechanism
NEW: (#4279) FileCatalog - added VOMSSecurityManager class
CHANGE: (#4279) FileCatalog - dropped PolicyBasedSecurityManager and VOMSPolicy classes
CHANGE: (#4410) (JSON) correct casts for serialization for FTS
CHANGE: (#4364) remove all the SE mangling in the DFC (SEPrefix, resolvePFN, SEDefinition)
CHANGE: (#4423) FileMetadata - split getFileMetadataFields into getFileMetadataFields and _getFileMetadataFields
CHANGE: (#4423) DirectoryMetadata - split getMetadataFields into getMetadataFields and _getMetadataFields
NEW: (#4465) FileCatalog - a FileMetadata and DirectoryMetadata multi VO targeted plug-in wrappers for
     user metadata operations.
FIX: (#4535) StorageElement - do not return negative values in getFreeDiskSpace()

*RMS
CHANGE: (#4410) (JSON) correct casts for serialization
FIX: (#4517) When finalising the request, one should take into account the fact that if the job is
     Stalled one must find its previous status. This is fixed in ReqClient

*Resources
NEW: (#4157) ProxyProvider resources with implementation for DIRAC CA and PUSP proxy providers
NEW: (#4276) IdProvider resources to represent external user identity providers
FIX: (#4455) discrepancy in CE._reset() methods return value in different CE implementations
NEW: (#4546) add Test_ProxyProviderFactory, docs


*RSS
CHANGE: (#4362) SQL query orders using list instead of tuples
CHANGE: (#4410) (JSON) db ordering uses list instead of tuples
FIX: (#4462) convert the dictionary keys to number, when it is required.
CHANGE: (#4463) Dynamically load database handlers for ResourceStatus and ResourceManagement modules in
         preparation for a schema changes needed by multi-VO versions of these.


*StorageManagement
CHANGE: (#4410) (JSON) use lists instead of tuples

*tests
CHANGE: (#4279) use VOMSSecurityManager for integration instead of PolicyBasedSecurityManager/VOMSPolicy
FIX: (#4284) DMS client tests to use DIRAC user name, rather than the local system user name
NEW: (#4289) CI for unit/lint/integration testing with GitHub actions
NEW: (#4289) Start using shell linting of the test scripts
FIX: (#4289) Exit quickly if the installation fails to make it easier to find issues
CHANGE: (#4410) call pytest directly instead of as a module
FIX: (#4426) restored system test, moved Jenkins test to appropriate location
CHANGE: (#4439) integrate test_MySQLDB to all_integration_server_tests

*tests
FIX: (#4469) ProxyDB integration tests fixed for the M2Crypto case
FIX: (#4551) align ProxyDB test to current changes

*docs
NEW: (#4289) Document how to run integration tests in docker
NEW: (#4551) add DNProperties description to Registry/Users subsection

[v7r0p54]

*Core
FIX: (#5087) Undefined variable error when RabbitMQAdmin fails to connect

*CS
FIX: (#5090) VOMS2CSSynchronizer: add email information about a user joining groups for an additional VO, fix for #5037
FIX: (#5090) VOMS2CSSynchronizer: When a user leaves a second VO, only the membership in these groups is removed
CHANGE: (#5090) VOMS2CSSynchronizer: If email of user is known, do not replace it with None

[v7r0p53]

*Interface
FIX: (#5069) parseArguments strip arguments correctly

[v7r0p52]

*Core
FIX: (#5058) (M2Crypto) fixes in proxy serial parsing

[v7r0p51]

*Configuration
FIX: (#5037) VOMS2CSAgent: fix an issue in the agent that prevented users being added to
     a second VO if they were already existing in another VO

[v7r0p50]

*Core
CHANGE: (#4927) Added MySQL LIKE query feature.

[v7r0p49]

*Core
NEW: (#4967) introduce DIRAC_M2CRYPTO_SSL_METHODS to configure accepted protocols
NEW: (#4967) introduce DIRAC_M2CRYPTO_SSL_CIPHERS to configure accepted ciphers

[v7r0p48]

CHANGE: (#4949) change default top-level bdii to cclcgtopbdii01.in2p3.fr (was lcg-bdii.cern.ch)

*CS
FIX: (#4943) Fix exception in VOMS2CSAgent for missing 'suspended' and other entries occurring if the credentials
     used to query the VOMS server have insufficient privileges to obtain this information

[v7r0p47]

*Core
CHANGE: (#4930) Resolve location of etc/grid-security/vomses via env variable X509_VOMSES

[v7r0p46]

*DMS
FIX: (#4908) FTS3Job: fix the check of isTapeSE for multiVO instances, fixes #4878
FIX: (#4908) FTS3Job: pass VO for fetchSpaceToken function to StorageElement

[v7r0p45]

*WMS
FIX: (#4899) JobAgent: adding ExtraOptions as argument iff the executable is a DIRAC script

*Resources
CHANGE: (#4896) ARC CE: request all processors on the same node.

[v7r0p44]

*Core
CHANGE: (#4873) default generated bashrc does not overwrite X509* variables if already set
NEW: (#4873) Add DIRAC_X509_HOST_CERT and DIRAC_X509_HOST_KEY environment variables

*WMS
CHANGE: (#4836) JobWrapper: Add extraOptions only when the executable is a DIRAC script

[v7r0p43]

*RSS
FIX: (#4871) SiteInspectorAgent: prevent the agent from getting locked if an exception occurs during enforcement
FIX: (#4871) ElementInspectorAgent: prevent the agent from getting locked if an exception occurs during enforcement

[v7r0p42]

*Configuration
CHANGE: (#4587) Added possibility to load more then one cfg file from DIRACSYSCONFIGFILE env variable

[v7r0p41]

*Core
FIX: (#4845) Fix hashing SubjectName in X509Chain

*FrameworkSystem
FIX: (#4833) pilot update script, update global CS not the local one
NEW: (#4840) Add option to retry to update hosts in dirac-admin-update-instance

*WorkloadManagementSystem
FIX: (#4838) SiteDirector - Flatten platform list avoid crash if CheckPlatform=True

[v7r0p40]

*docs
FIX: (#4826) correct link to LHCb documentation

[v7r0p39]

NEW: (#4814) FileManager, FileCatalogDB - added repairFilesTable function to fix differencies between FC_Files
     and FC_FileInfo tables
NEW: (#4814) FileCatalog CLI - rmdir command can perform recursive directory removal
NEW: (#4814) FileCatalog CLI - repair command adapted to multiple repair operations

[v7r0p38]

*Configuration
FIX: (#4807) --cfg option supports tilde
FIX: (#4813) Show username when deleting users

*FrameworkSystem
NEW: (#4800) new tool dirac-admin-update-instance to update all servers of a dirac instance from command line
NEW: (#4800) new tool dirac-admin-update-pilot to update version of pilot in CS from command line

*DMS
CHANGE: (#4807) FTS3 gives priority to disk replicas

*Resources
NEW: (#4807) CTA compatible Storage plugin
FIX: (#4812) get SSH hostname from the CE config instead of the job ID to get the job output

*tests
FIX: (#4803) Use GitHub Container registry due to pull limit on dockerhub
CHANGE: (#4806) Remove obsolete gitlab integration

[v7r0p37]

*TS
CHANGE: (#4769) consider all sites when getting sites with storage (not only LCG sites with Tier0, 1 or 2

*WMS
FIX: (#4769) dirac-wms-job-parameters: output was printed twice

*docs
NEW: (#4771) admin tutorial on how to install the WorkloadManagementSystem
CHANGE: (#4780) mock the MySQLDB python module as we cannot install it in RTD any longer

[v7r0p36]

FIX: fixes from v6r22p35 patch release

[v7r0p35]

*Core
FIX: (#4751) Do not read suspensionReason from VOMS as it's not used anywhere and
     needs special permissions to give this information
FIX: (#4756) Fix for silly-formed XMLs from GOCDB

*Framework
CHANGE: (#4753) NotificationService: if avoidSpam=True the email is now sent immediately
        and cached for up to one hour, instead of being cached and then sent after up to an hour.

*Resources
FIX: (#4743) remove dots in xroot virtual username

[v7r0p34]

*Core
NEW: (#4391) Make M2Crypto TLS implementation compatible with openssl 1.1 series

*DataManagement
FIX: (#4729) Allow no LFNs to be passed to getReplicas

*RSS
FIX: (#4722) GOCDBClient: fix for different forms of XML answer from GOC

*Resources
FIX: (#4725) create "task kwargs" with the required arguments in PoolCE before passing them to the ProcessPool
FIX: (#4738) create chunks before using the Arc.JobSupervisor

[v7r0p33]

*Interfaces
FIX: (#4713) Pass useCertificates to WMSClient in Dirac API

*Resources
NEW: (#4716) better way to discover the innerCESubmissionType (Pool CE)
CHANGE: (#4716) SingularityCE: get info from Pilot3 pilot.json, if present

*tests
NEW: (#4716) added integration test for SingularityCE

[v7r0p32]

*Core
FIX: (#4688) M2Crypto based protocol - better handling of timeout
NEW: (#4710) add loadCRLFromFile to pyGSI implementation of X509CRL

*WorkloadManagement
NEW: (#4708) JobAgent - define DIRAC_JOB_PROCESSORS environment to number of
     processors allocated for the user job

[v7r0p31]

*WorkloadManagement
FIX: (#4706) Crash getting available memory limits when MJF is not available

[v7r0p30]

*Core
FIX: (#4698) Glue2: Fix crash in bdii2CSAgent, when ARC CEs do not have an ExecutionEnvironment

*WorkloadManagementSystem
FIX: (#4701) Ensure JobParameters.getNumberOfProcessors always returns an integer

*RSS
NEW: (#4691) GOCDB - interpret also downtimes with URLs different from the hostname

*Resources
CHANGE: (#4666) ARCComputingElement - enable GLUE2 queries on ARC CEs, which is now strongly recommended
        as GLUE1 publishing is stopped in ARC6.

*docs
NEW: (#4684) Added documentation for HTCondor/use full proxy length setting.

[v7r0p29]

*Core
FIX: (#4683) M2Crypto - force bio free and shutdown when closing

*Configuration
CHANGE: (#4651) Add --cfg option for config files, deprecating old non-option version.

*TransformationSystem
FIX: (#4680) Bug fixed in updateFilterQueries. The bug was affecting only TS catalog interface.

*Production
FIX: (#4672) minor fix in ProdValidator
FIX: (#4672) more detailed output added in dirac-prod-get-trans

*Resources
FIX: (#4673) hack in Slurm ResourceUsage to stop jobs running out of time on multi-processors resources

[v7r0p28]

*Core
FIX: (#4642) M2Crypto closes the socket after dereferencing the Connection instance

*DMS
FIX: (#4644) Cancel FTS3 Operation if the RMS request does not exist

*RMS
NEW: (#4644) getRequestStatus returns ENOENT if the request does not exist

*TS
FIX: (#4647) TaskManager - hospital sites were not looked for correctly, which
      generated an exception
FIX: (#4656) fix parsing of command line flags (e.g., -ddd) for dirac-transformation-archive/clean/remove-output/verify-outputdata

*Interfaces
CHANGE: (#4652) dirac-admin-add-host now inserts hosts into the ComponentMonitoring if the host
        is not yet known

[v7r0p27]

*Framework
FIX: (#4639) MySQL - commit transaction when creating tables

[v7r0p26]

*Resources
CHANGE: (#4626) Test_PoolComputingElement - increase delays for job submission
CHANGE: (#4626) PoolComputingElement - fix the logic of number of processors evaluation
FIX: (#4634) Add pilot.cfg symlink in SingularityCE for Pilot3 compatibility.
FIX: (#4620) in getPilotOutput, returns errors when the HTCondor working directory is
     not available and condor_transfer_data fails

*WMS
NEW: (#4614) uploadToWebApp flag to disable the json upload for the CSToJson
FIX: (#4614) Fix an absolute path in the CSToJSON
NEW: (#4620) pop the pilot reference from the failedPilotOutput dictionary when
     maxRetryGetPilotOutput is reached
NEW: (#4619) Watchdog - added DISABLE_WATCHDOG_CPU_WALLCLOCK_CHECK env variable
FIX: (#4619) Watchdog - Split check methods for better control

*Docs:
CHANGE: (#4614) allow to generate only header/footer in the release notes if no PR were merged
FIX: (#4635) add missing packages for the UBUNTU Linux Distribution that need to be installed
     before installing DIRAC
NEW: (#4635) add useful commands for working with conda environments
CHANGE: (#4622) diracdoctools - No longer mock numpy and matplotlib
FIX: (#4619) added doc about DIRACSYSCONFIG environment variable

[v7r0p25]

Fixes from v6r22p29 patch

*Core
FIX: (#4615) M2SSLTransport does not catch all the exceptions
FIX: (#4615) M2SSLTransport calls parent class when renewing context
CHANGE: (#4615) default to split handshake
NEW: (#4617) Added test for profiler.py

*WMS
FIX: (#4617) Watchdog - use 2 flags for profiler: withChildren and withTerminatedChildren

[v7r0p24]

*Core
FIX: (#4584) M2SSLTransport catch exceptions and convert them into S_ERROR
CHANGE: (#4584) M2SSLTransport: allow to do the SSL handshake in threads
CHANGE: (#4584) Do not query the Registry when doing the handshake

*WMS
CHANGE: (#4587) Check LFN InputSandbox separately from InputData
NEW: (#4593) option to only retry to get pilot outputs a limited number of times
CHANGE: (#4594) SandboxStoreClient - remove direct access to SandboxMetadataDB by default
CHANGE: (#4594) JobSanity - instantiate SandboxStoreClient with direct access to SandboxMetadataDB
FIX: (#4601) JobAgent: check if there are arguments

*Resources
CHANGE: (#4593) retrieve pilot output paths in getJobOutput using the pilot IDs instead of calling condor

*Interfaces
Change: (#4594) Dirac - instantiate SandboxStoreClient without smdb=False which is now a default

*docs
FIX: (#4598) Use also time in addition to date to get list of PRs since last tag

[v7r0p23]

*Core
FIX: (#4580) The CPU for the jobWrapper process group was incorrectly calculated as
     it was not including former children of the JobWrapper.

*Framework
FIX: (#4570) MonitoringCatalog only prints an error when there is really one

*WMS
NEW: (#4576) add a workDir to PilotCStoJSONSynchronizer
FIX: (#4591) Fix exception when calling HTCondorCE killJob, used when killing pilots
     with dirac-admin-kill-pilot for example. Fixes #4590

*DMS
FIX: (#4591) allow dirac-dms-protocol-matrix be run for non LHCb VOs

*RMS
CHANGE: (#4573) Add include from ConfigTemplate to CleanReqDBAgent, RequestExecutingAgent, ReqManager
CHANGE: (#4573) align defaults in ConfigTemplate with those in the Code

*Resources
FIX: (#4588) HTCondorCE cleanup only the pilots files related to the CE

*Docs:
NEW: (#4571) the DiracDocTools are now also compatible with python3
NEW: (#4571) added ".readthedocs.yml" config

[v7r0p22]

*Core:
CHANGE: (#4554) dirac-install: remove empty lines between options in dirac-install --help

*Configuration
CHANGE: (#4563) move documentation to ConfigTemplate, Module docstrings

*Accounting
CHANGE: (#4564) Move documentation about agent and services configuration to module docstrings, ConfigTemplate

*Docs
CHANGE: (#4554) Small restructuring in the DeveloperGuide: merge sections on testing, add note about generating command references
NEW: (#4554) DeveloperGuide: add section about DIRACOS and link to diracos.readthedocs.io
CHANGE: (#4560) allow release notes to be empty in dirac-docs-get-release-notes

*Tests
FIX: (#4560) DataManager tests check VO dynamically

[v7r0p21]

*Core
CHANGE: (#4506) remove rst2pdf from dirac-create-distribution-tarball

*Framework
CHANGE: (#4536) Don't loop forever if a query does not work in the MonitoringCatalog

[v7r0p20]

*Core
FIX: (#4531) Mail.py - add SMTP parameters

*DMS
CHANGE: (#4528) FTS3 - failoverTransfer sleep & retries in case of FC unavailability

*Resources
NEW: (#4529) WLCGAccountingHTTPJson occupancy plugin

*TS
CHANGE: (#4525) clean the DataFiles table when cleaning a Transformation

[v7r0p19]

*DMS
CHANGE: (#4505) explicitly delegate the proxy to FTS3 with a configurable lifetime
NEW: (#4519) S3 storage support

*RSS
FIX: (#4520) correct verbosity (avoid non-necessary warnings)

*docs
NEW: (#4520) Minimal documentation on Bdii2CSAgent and GOCDB2CSAgent

[v7r0p18]

*Interfaces
CHANGE: (#4502) run jobs locally: use $DIRAC for $DIRACROOT

*Docs
NEW: (#4513) add recommonmark extension to allow use of markdown files in the documenation

[v7r0p17]

*WMS
FIX: (#4496) PilotCS2Json: fix writing of local pilot.json file, which is used to calculate the hash
FIX: (#4496) PilotCS2Json: write checksum file in text mode

*DMS
FIX: (#4476) StorageElementHandler: removed ignoreMaxStorageSize flag from getTotalDiskSpace and getFreeDiskSpace

*Resources
FIX: (#4499) Slurm Resource Usage

[v7r0p16]

*Core
CHANGE: (#4482) TimeLeft modules become ResourceUsage and inherit from an abstract module called ResourceUsage
NEW: (#4482) TimeLeft/SLURMResourceUsage module to get resource usage from a SLURM installation
CHANGE: (#4482) Move TimeLeft from Core/Utilities to Resources/Computing/BatchSystems

*WMS
NEW: (#4493) Add checksum calculation for PilotCSToJsonSynchroniser
NEW: (#4493) Add checksum checks to PilotWrapper
FIX: (#4493) Fix download checks in PilotWrapper in case the webserver does not return 404 but not the expected file content either.

*Resources
FIX: (#4482) LocalCE: proxy submission and getJobStatus
FIX: (#4482) Slurm getJobStatus() making use of sacct
FIX: (#4466) Stomp reconnection only reconnect the connection that dropped

[v7r0p15]

*Accounting
NEW: (#4464) StorageOccupancy accounting

*RSS
NEW: (#4464) FreeDiskSpaceCommand used to fill the StorageOccupancy accounting
CHANGE: (#4464) FreeDiskSpaceCommand can clean the from not-anymore-existing SEs

*WMS
CHANGE: (#4471) Optimizer: treat input sandboxes uploaded as LFNs ad Input Data

[v7r0p14]

*Framework
CHANGE: (#4458) Remove LHCb specific code used to install cx_Oracle

*Core
CHANGE: (#4460) agents exit with sys.exit(2) in case of errors

*Resources
CHANGE: (#4460) InProcess CE correctly reports number of processors available

*WMS
FIX: (#4454) PilotWrapper: try to untar also with system tar

[v7r0p13]

*Core
FIX: (#4448) SubProcess: rewritten function for getting child PIDs

*ResourceStatusSystem
NEW: (#4419) Backported GGUSTicketsPolicy from LHCb
CHANGE: (#4419) removed dangerous script dirac-rss-policy-manager

*tests
NEW: (#4429) Allow extensions to extend the continuous integration tests

*docs
NEW: (#4431) dirac-doc-get-release-notes can take a sinceLatestTag option, header and footer messages,
     and can create github/gitlab release

[v7r0p12]

*WMS
FIX: (#4432) Better logging for WMS Optimizers
NEW: (#4435) PilotCS2JSONSynchronizer: added options pilotRepoBranch and pilotVORepoBranch

*DMS
FIX: (#4436) dirac-dms-clean-directory: also works on single empty directory, fixes #4420

*Framework
FIX: (#4436) dirac-install-component: fix bug prohibiting use of the -m/--module parameter

*tests
NEW: (#4429) Allow extensions to extend the continuous integration tests
NEW: (#4433) added README.rst for every subdirectory

*docs
FIX: (#4438) update notes for dirac-distribution (add extensions)

[v7r0p11]

*Core
FIX: (#4411) Make dirac-install tool python 3 compatible
NEW: (#4409) Allow --dirac-os-version argument to dirac-install.py to be a path or URL to a tarball

[v7r0p10]

*Core
FIX: (#4394) RequestHandler - fix log output for the case where the ActionTuple is actually a string
FIX: (#4394) AuthManager - manage the case where ExtraCredentials are in a form of a list
NEW: (#4379) dirac-install accepts userEnvVariables switch, adds user-requested env variables
     to *rc* files

*WMS
FIX: (#4404) Fix the matching delay functionality, fixes #2983
NEW: (#4403) JobCleaningAgent: Add possibility to remove HeartBeatLoggingInfo before jobs are
     completely removed.
FIX: (#4394) SiteDirector - do not add downloading files ti the pilot if Pilot3 flag is False
FIX: (#4390) Watchdog: get the CPU consumed by children processes too
FIX: (#4370) SiteDirector: Pilot3 option easier to interpret
CHANGE: (#4338) getStatus method in ARC CE now uses a JobSupervisor to get status of multiple pilots at once.
CHANGE: (#4338) SiteDirector.updatePilotStatus has been parallelized using threads.
NEW: (#4338) AvailableSlotsUpdateCycleFactor is a parameter part of the configuration allowing to control
     the rate of the update of the available slots in the queues.
FIX: (#4338) Revert to queueCECache being an object attribute to fix the CEs instantiation.

*RMS
CHANGE: (#4400) ReqDB: Add pool_recycle=3600 parameter for sql engine setup, might prevent
        occasional "Mysql Server has gone away" errors

*Resources
FIX: (#4380) ComputingElement classes: use GridEnv if present
CHANGE: (#4360) in HTCondor CEs, the pilot stamps are now used to retrieve outputs and logging info

*DMS
CHANGE: (#4400) FTS3DB: Add pool_recycle=3600 parameter for sql engine setup, might prevent
        occasional "Mysql Server has gone away" errors

*Docs
CHANGE: (#4402) dirac-docs-get-release-notes.py does not require a GITLABTOKEN

[v7r0p9]

*Core
CHANGE: (#4302) Simplify and convert command wrapper scripts to bash. Also removed some obsolete MacOS code.
FIX: (#4361) restore the possibility to set a global timeout for a Client

*DMS
CHANGE: (#4353) FTS3 persistOperation method checks that the caller is allowed to do so
CHANGE: (#4353) FTS3Manager: do not expose updateJobStatus and updateFileStatus on the service
CHANGE: (#4353) FTS3 operation is canceled if the matching request is canceled
CHANGE: (#4353) when a source file does not exist, defunct the FTS3File associated
CHANGE: (#4353) use the JEncode serializer instead of the custom FTS3Serializer
CHANGE: (#4353) cancel an FTS3Job together with its associated FTS3Files if the job is not found on the server

*RSS
CHANGE: (#4336) remove a call to shifterProxy configuration which would not work for multi VO Dirac

*docs
CHANGE: (#4378) using docker images from docker hub

[v7r0p8]

*Configuration
CHANGE: Let update the config, even if the Pilot info is not in the CS

[v7r0p7]

*Core
CHANGE: {bash,tchs,diracos}rc set the PYTHONPATH to only dirac (ignore existing PYTHONPATH)
CHANGE: dirac-configure might work without the need of a proxy
CHANGE: the timeout of an RPC call is always updated

[v7r0p8]

*Configuration
CHANGE: Let update the config, even if the Pilot info is not in the CS

[v7r0p7]

*Core
CHANGE: {bash,tchs,diracos}rc set the PYTHONPATH to only dirac (ignore existing PYTHONPATH)
CHANGE: dirac-configure might work without the need of a proxy
CHANGE: the timeout of an RPC call is always updated

[v7r0p6]

*Core
NEW: Add environment.yml file for preparing an environment with conda
CHANGE: Use subprocess32 if possible for significantly better performance
FIX: TypeLoader should not be a singleton as it has a cache

*FrameworkSystem
FIX: Avoid leaking std(in|out|err) file handles when running runsvdir

*WorkloadManagementSystem
NEW: To activate the pilot logging mechanism the following option must be present in CS: Pilot/PilotLogging with a value set to "true", "yes" or "y".

*Tests
NEW: CI for unit/lint/integration testing with GitHub actions
NEW: Start using shell linting of the test scripts
FIX: Exit quickly if the installation fails to make it easier to find issues

*Docs
NEW: Document how to run integration tests in docker
CHANGE: The options in the command reference sections: 'ignore' and 'scripts', are replaced by 'exclude' and 'manual' respectively. The entries in 'exclude' will now reject scripts that are otherwise picked up by the 'patterns'. Entries in 'manual' will be added to the indexFile, but their rst file has to be provided by hand. Fixes #4345

[v7r0p5]

FIX: changes from v6r22p15 included

[v7r0p4]

*Core
FIX: (#4337) remove unexisting import from dirac-info

*WMS
CHANGE: (#4317) dealing with min and max number of processors from the job

*docs
CHANGE: (#4317) added WMS admin doc (job state machine)

[v7r0p3]

*Core
FIX: (#4298) install_site.sh : set UpdatePilotCStoJSONFile=False for initial installations

*WMS
FIX: (#4294) JobState - restored logic of having database clients at the class level

*TS
CHANGE: (#4308) Rename Operations option Productions/ProductionFilesMaxResetCounter to Transformations/FilesMaxResetCounter

*Resources, WMS, tests
CHANGE: (#4295) save the number of processors as jobLimits in pilot cfg

*tests
CHANGE: (#4291) removed pilot2 tests

*docs
NEW: (#4309) Added how to create a dedicated dirac file catalog

[v7r0p2]

*Accounting
FIX: (#4290) Allow longer user and site names.

*WMS
NEW: (#4287) dirac-wms-get-wn and dirac-wms-pilot-job-info scripts (ported from LHCbDIRAC)

*docs
CHANGE: (#4266) the AdministratorGuide has been restructured

[v7r0p1]

FIX: Removing some deprecated codes

[v7r0]

FIX: (#3962) use print function instead of print statement
FIX: (#3962) remove the usage of the long suffix to distinguish between long and int
FIX: (#3962) convert octal literals to new syntax
NEW: (#3962) Add pylint test to check python 3 compatibility

*Configuration
CHANGE: (#4249) The flag UpdatePilotCStoJSONFile has been moved to Operations/[]/Pilot section
NEW: (#4255) Resources - added getStorageElements() method

*Framework
CHANGE: (#4180) Removed local MySQL handling (DIRACOS won't have install it)
CHANGE: (#4180) Removed setup of old portal

*Accounting
CHANGE: (Multi)AccountingDB - Grouping Type and Object loader together with the MonitoringSystem ones.

*WorkloadManagementSystem
NEW: Add JobElasticDB.py with getJobParameters and setJobParameter methods to work with ElasticSearch (ES) backend.
NEW: Add gJobElasticDB variable and indicates the activation of ES backend.
CHANGE: Modify export_getJobParameter(s) to report values from ES if available.
CHANGE: (#3748) Reduced (removed, in fact) interactions of Optimizers with JobParameters, using only OptimizerParameters
NEW: (#3760) Add Client/JobStateUpdateClient.py
NEW: (#3760) Add Client/JobManagerClient.py
CHANGE: (#3760) Use the above Client classes instead of invoking RPCClient()
NEW: Added ES backend to WMSAdministratorHandler to get JobParameters.
NEW: Added separate MySQL table for JobsStatus in JobDB, and modified code accordingly.
CHANGE: ElasticJobDB.py: Modify setJobParameter method to register JobAttributes like Owner, Proxy, JobGroup etc.
CHANGE: ElasticJobDB.py: added getJobParametersAndAttributes method to retrieve both parameters and attributes for a given JobID.
CHANGE: Pilot Watchdog - using python UNIX services for some watchdog calls
CHANGE: (#3890) JobState always connects to DBs directly
CHANGE: (#3890) remove JobStateSync service
CHANGE: (#3873) Watchdog: use Profiler instead of ProcessMonitor
NEW: (#4163) SiteDirectors send by default Pilot3 (flag for pilot2 is still kept)
FIX: (#4163) removed unicode_literals (messes up things with DEncode)
NEW: (#4224) PilotWrapper can get the Pilot files from a list of locations
CHANGE: (#4224) PilotWrapper is compatible with several python versions
NEW: (#4260) New dirac-wms-match command to test a given job for matching computing resources
NEW: (#4260) QueueUtilities - utilities relevant to queues manipulation
FIX: (#4265) urllib.urlopen() call with and without the 'context' parameter in Utilities/PilotWrapper.py 
     according to the version of urllib instead of the python version
CHANGE: (#4244) Modified flag for using the JobParameters on ElasticSearch database

*Core
NEW: (#3744) Add update method to the ElasticSearchDB.py to update or if not available create the values 
     sent from the setJobParameter function. Uses update_by_query and index ES APIs.
CHANGE: (#3744) generateFullIndexName() method made static under the ElasticSearchDB class.
CHANGE: (#3744) removed unused/outdated stuff from Distribution module
FIX: check for empty /etc/grid-security/certificates dir
NEW: (#3842) Add createClient decorator to add wrapper for all export_ functions automatically
NEW: (#3678) dirac-install can install a non released code directly from the git repository
FIX: (#3931) AuthManager - modified to work with the case of unregistered DN in credDict
FIX: (#4182) Add CountryName OID and be more permissive in the String type for decoding VOMSExtensions
FIX: (#4211) change orders of @deprecated and @classmethod decorators in X509Chain
NEW: (#4229) dirac-install defines XRD_RUNFORKHANDLER environment variable

*TransformationSystem
NEW: (#4124) InputDataQuery and OutputDataQuery parameters can be set for Transformations before 
     they are added to the transformation system. Solves #4071
CHANGE: (#4238) TransformationDB.getTransformationMetaQuery returns ENOENT if no meta query exists
FIX: (#4238) InputDataAgent: silence warnings about transformations not having a input data query

*ProductionManagement
NEW: (#3703) ProductionManagement system is introduced

*Interfaces
CHANGE: (#4163) removed deprecated methods from Dirac.py

*Resources
FIX: (#4229) add proxy location as a virtual user for xroot urls
FIX: (#4234) future import in executeBatch script that prevented the pilot deployment on SSH CE, fixes #4233
FIX: (#4231) SE __executeMethod: only pass protocols parameter to getTransportURL
NEW: (#4255) New dirac-resource-info command to display computing and storage resources available
     to a given VO     

*ResourceStatusSystem
CHANGE: (#4177) use the ObjectLoader for Clients, in PEP

*Monitoring
FIX: MonitoringReporter - make processRecords() method thread safe, fixes #4193

*tests
NEW: Add ChangeESFlag.py script to modify useES flag in dirac.cfg. To be integrated with Jenkins code.
CHANGE: (#3760) Use the above Client classes instead of invoking RPCClient()
NEW: (#3744) Added performance tests for ES and MySQL for WMS DB backends
NEW: (#3744) Added miniInstallDIRAC function for Jenkins jobs
FIX: (#4177) restored test of JobsMonitor().JobParameters
NEW: (#4224) added a test for PilotWrapper
NEW: (#4244) integration test for JobParameters on ElasticSearch database

*Docs
FIX: Better dirac.cfg example configuration for web
NEW: (#3744) Add WMS documentation in DeveloperGuide/Systems
NEW: Added script (docs/Tools/UpdateDiracCFG.py) to collate the ConfigTemplate.cfg 
     files into the main dirac.cfg file
CHANGE: (#4110) updated basic tutorial for CC7 instead of SLC6.     
NEW: (#4170) added Production system documentation
CHANGE: (#4224) Pilot 3 is the default
NEW: (#4244) Added a few notes on using the JobParameters on ElasticSearch database

[v6r22p35]

*WMS
FIX: (#4759) exclude fuse from df (watchdog checks)

[v6r22p34]

*DMS
FIX: (#4748) FTS3Agent - Rotate FTS3Operations list to fetch all. Fixes #4727

[v6r22p33]

*Core
NEW: (#4710) add loadCRLFromFile to pyGSI implementation of X509CRL

[v6r22p32]

*Core
Change: (#4665) ElasticSearchDB - existing index function is modified to add argument option of document id
NEW: (#4665) ElasticSearchDB - update() function is added.

*Resources
CHANGE: (#4676) ARCComputingElement - reserve the number of cores as defined in the NumberOfProcessors
        configuration parameter
FIX: (#4676) ARCComputingElement - use CEQueueName configuration parameter if defined

[v6r22p31]

*DMS
FIX: (#4646) Print error from dirac-dms-add-file if input LFN list file is missing.

*RMS
FIX: (#4657) RequestDB - fix getRequestCountersWeb error in DIRACOS

[v6r22p30]

*DataManagementSystem
FIX: (#4627) Throw an error if LFN contains '//'

[v6r22p29]

*WorkloadManagementSystem
CHANGE: (#4603) Updated to customize the JobType of user jobs in JobDescription and JobManifest

*DataManagementSystem
CHANGE: (#4618) dirac-dms-remove-catalog-files and dirac-dms-remove-catalog-files use
        Operations/.../DataManagement/AllowUserReplicaManagement to allow users perform
        direct File Catalog operations

[v6r22p28]

*TS
FIX: (#4569) TransformationClient - allow "LFN" condition as a string to be compatible with the service

[v6r22p27]

*Monitoring
CHANGE: (#4543) Allow to retrieve multiple variables from Monitoring DB.
        Add functions to calculate efficiency.

*TS
FIX: (#4550) infinite loop when a file was requested an it was not in the TS
CHANGE: (#4550) show headers in Utilities sub logger (but this is not effective yet)

[v6r22p26]

*Resources
FIX: (#4518) HTCondorCE - added missing multicore option

*Transformation
FIX: (#4523) when getTransformationFiles was called with a large list
     of LFNs, the DB couldn't cope. This fix truncates the list of
     LFNs in chunks such that each call to the DB is fast enough.

[v6r22p25]

*Framework
FIX: (#4503) SystemLoggingDB: reduce too long messages to 255 characters (see also #1780 ?)

*WMS
FIX: (#4503) JobLoggingDB: Limit StatusSource to 32 characters

*TS
CHANGE: (#4503) TransformationDB.Transformations TransformationGroup column increased to 255 characters
        (ALTER TABLE Transformations MODIFY TransformationGroup VARCHAR(255) NOT NULL default 'General';)

*Resources
FIX: (#4511) Moved _prepareRemoteHost in SSHComputingElement

[v6r22p24]

*Core
FIX: (#4477) Try to untar using system tar in case tarfile module is failing

[v6r22p23]

*DMS
CHANGE: (#4472) DM.getFile only checks metadata of files with replicas

[v6r22p22]

*Framework
CHANGE: (#4457) Web portal compilation is done during the DIRAC distribution, it is not
        required to compile during the installation

*RSS
FIX: (#4452) PublisherHandler - fix UnboundLocalError

[v6r22p21]

*Core
FIX: (#4442) If no port is set in the CS for ES assume that the URL points to right location

*RSS
FIX: (#4441) DowntimeCommand - fix typo that was preventing to update expired or deleted
     downtimes from RSS downtime cache.

*ConfigurationSystem
FIX: (#4447) remove logging from inside getConfigurationTree

*MonitoringSystem
FIX: (#4447) add check if MQ is setup for Monitoring
CHANGE: (#4443) Read the IndexPrefix for the CS and use this index prefix when creating ES indices,
        if not given use the name of the setup

[v6r22p20]

*Core
CHANGE: (#4424) SocketInfo.py - DEFAULT_SSL_CIPHERS updated following the issue #4393

*WorkloadManagement
FIX: (#4440) ServerUtils.py - server name in ServerUtils.getPilotAgentsDB()

*Transformation
FIX: (#4434) TaskManager.py - fix bug in finding the settings for Clinics in the hospital

[v6r22p19]

*Framework
CHANGE: (#4415) ComponentInstaller - do not start runsvdir if not needed

*Resources
FIX: (#4414) Enable setting of WaitingToRunningRatio from Global CE Defaults, fixes #4368

*DMS
CHANGE: (#4413) FTS3Agent - change proxy lifetime of FTS3Agent from 2 to 12 hours

[v6r22p18]

*TS
CHANGE: (#4331) TaskManager - give possibility to run jobs for different problematic productions at
        different Hospital sites

[v6r22p17]

CHANGE: Just update the Web version

[v6r22p16]

*Core
CHANGE: remove many calls to gLogger.debug() of low level DB modules (in particular MySQL.py) that may slowdown services

*FrameworkSystem
FIX: PRIVATE_LIMITED_DELEGATION role can download its own proxies

*ResourceStatusSystem
FIX: PublisherHandler: Convert set to list, because set can not be serialized using DEncode.

[v6r22p15]

*Resources
NEW: GFAL2_StorageBase: Disable GRIDFTP SESSION_REUSE by default. It can be enabled via 
     an environment variable export DIRAC_GFAL_GRIDFTP_SESSION_REUSE=True. This export 
     should be added in server bashrc files.

[v6r22p14]

*Framework
FIX: (#4318) NotificationHandler: fix name of initializeHandler function so the 
     handler is properly initialized and the periodicTasks are created
CHANGE: (#4325) InstalledComponentsDB.addInstalledComponents: Instead of creating a new 
        Host entry if only the CPU model changed, update the CPU field in the DBCHANGE: 
        InstalledComponentsDB.addInstalledComponents: Instead of creating a new Host entry 
        if only the CPU model changed, update the CPU field in the DB

*WMS
FIX: (#4329) Fix exception for PilotManager or PilotStatusAgent: itertems -> iteritems

*DMS
FIX: (#4327) avoid introducing inconsistencies in the DB due to the FTS inconsistencies

*Resources
CHANGE: (#4313) increase the SE logging level for plugin errors

*TS
CHANGE: (#4315) DataRecoveryAgent: Tweak information printout for email formatting; 
        clarify use of default values; reduce logging verbosity

[v6r22p13]

*Resources
FIX: (#4299) CREAMComputingElement - possibility to defined CEQueueName to be used in the pilot submission command
CHANGE: (#4297) SingularityCE: Delete workDir at end of job by default.
FIX: (#4297) SingularityCE: Always stop proxy renewal thread at end of job.

*TS
NEW: (#4301) DataRecoveryAgent to perform and apply consistency checks for transformations
NEW: (#4301) dirac-transformation-recover-data : script to manually run consistency checks on 
     individual transformations, for debugging and testing of the DataRecoveryAgent

[v6r22p12]

FIX: fixes from v6r21p16

[v6r22p11]

*Interfaces
FIX: (#4277) Dirac.py - fix error handling in getJobParameters()

[v6r22p10]

*Resources
FIX: (#4271) StorageElement - loadObject of occupancyPlugin is called with the path to OccupancyPlugins

[v6r22p9]

*Core
FIX: (#4269) Workflow - revert changes introduced in #4253

[v6r22p8]

*WMS
FIX: (#4256) handle empty results of getJobParameter in StalledJobAgent

*Resources
NEW: (#4223) Storage - occupancy plugin for WLCG standard accounting JSON
FIX: (#4259) SingularityComputingElement - ensure lcgBundle is installed in container if LCGBundleVersion is set.

[v6r22p7]

*Core
FIX: (#4253) Workflow - accept unicode file path to workflow XML

*WMS
NEW: (#4205) Statistics of Pilot submission is sent to Accounting System by SiteDirector.
FIX: (#4250) use host credentials to query the SandboxMetadataDB for async removal

*Resources
CHANGE: (#4242) DFC SEManagerDB: only acquire the lock if the cache needs to be modified
FIX: (#4251) preamble attribute was missing in SSHBatchComputingElement causing an error 
     in _submitJobHost()

*DMS
FIX: (#4248) SEManager correct order of calls at init

[v6r22p6]

*Core
CHANGE: (#4203) A VO with diracos extension, must be able to install the main diracos from DIRAC repository.

*TS
CHANGE: (#4218) do not set Job type 'hospital'

[v6r22p5]

*WMS
CHANGE: (#4217) Sandbox: Adding OwnerDN and OwnerGroup for DelayedExternalDeletion

*DMS
CHANGE: (#4202) relax permissions on getLFNForGUID

*Resources
FIX: (#4200) re-allow the use of the gsiftp cache in the SE
CHANGE: (#4206) Storage - improved treatment for the case without SpaceToken in SpaceOccupancy

[v6r22p4]

*Core
NEW: (#4181) Allow to install an extension of DIRACOS

*Docs
FIX: (#4187) Create a TransformationAgent Plugin -- more concrete 
     descriptions for adding a plugin to AllowedPlugins

[v6r22p3]

*WMS
CHANGE: (#4175) added function to get the number of Processors, using it in dirac-wms-get-wn-parameters (invoked by the pilots)
CHANGE: (#4175) changed port of PilotManager from 9129 to 9171

*docs
CHANGE: (#4174) update WebApp administrator docs
CHANGE: (#4175) removed mentions of MPIService

[v6r22p2]

*Core
FIX: (#4165) $Id$ keyword must be replaced only at the beginning of the file

*RSS
FIX: (#4169) PublisherHandler fix (UnboundLocalError)

*Docs
NEW: (#4167) /Operations/DataManagement - Added a link to the documentation on "Multi Protocol"

[v6r22p1]

*WMS
NEW: (#4147) added option for specifying a LocalCEType (which by default is "InProcess")

*Interfaces
NEW: (#4146) added setNumberOfProcessors method to Job() API

*Resources
NEW: (#4159) add dav(s) in the protocol lists of GFAL2_HTTPS

*tests
NEW: (#4154) Using variable for location of INSTALL_CFG_FILE (useful for extensions)

[v6r22]

*WorkloadManagementSystem
NEW: (#4045) PilotsHandler service (to interact with PilotAgentsDB)
CHANGE: (#4049) Pilot wrapper for pilot3: download files at runtime
CHANGE: (#4119) removed last bit looking into /Registry/VOMS/ section
CHANGE: (#4119) VOMS2CSAgent: mailFrom option is invalid, use MailFrom instead
FIX: (#4074) fixed PilotManager service name in ConfigTemplate.cfg
FIX: (#4100) use CAs to upload the pilot files to a dedicated web server using requests
FIX: (#4106) fixes for logging messages for Matcher
FIX: (#4106) fixes for logging messages for Optimizers
NEW: (#4136) added DIRACOS option (for SiteDirectors)

*ConfigurationSystem
NEW: (#4053) VOMS2CSSynchronizer/VOMS2CSAgent - enable automatic synchronization of the 
     Suspended user status with the VOMS database
CHANGE: (#4113) VOMS2CSSynchronizer: considering the case when no email is provided by VOMS

*Core
NEW: (#4053) AuthManager - interpret the Suspended user status considering suspended 
     users as anonymous visitors
CHANGE: (#4053) The use of CS.py module is replaced by the use of Registry.py and CSGlobals.py

*Interfaces
CHANGE: (#4098) removed dirac-admin-get-site-protocols.py as it could give potentially wrong results (use dirac-dms-protocol-matrix instead)

*Resources
NEW: (#4142) enable to get SE occupancy from plugin
NEW: (#4142) add occupancy plugin to retrieve the info from BDII
CHANGE: (#4142) GFAL2_SRM2Storage.getOccupancy() calls parent if SpaceToken is not given

*ResourceStatusSystem
CHANGE: clients: using DIRAC.Core.Base.Client as base
CHANGE: (#4098) SiteInspectorAgent runs only on sites with tokenOwner="rs_svc"
CHANGE: (#4098) remove SRM dependencies
CHANGE: (#4136) downtimeCommand will use the GOCServiceType only for SRM SEs
FIX: (#4139) only take the first endpoint for the SpaceOccupancy

*DataManagementSystem
CHANGE: (#4136) Moved methods from ResourceStatusSystem/CSHelpers to DMSHelpers
CHANGE: (#4138) FTS3 is now the default

*docs
NEW: (#4099) Instructions about setting up the DIRAC web server for pilot3
CHANGE: (#4119) added note on MultiProcessor jobs preparation

*test
FIX: (#4119) Not lhcb but dteam (for DIRAC certification)
FIX: (#4139) client_dms.sh not lhcb specific
CHANGE:(#4140) adapt transformation certification tests to dteam VO

[v6r21p16]

*Resources
FIX: (#4292) SSHComputingElement - define X509_USER_PROXY in case of gsissh access

*WMS
FIX: (#4292) SiteDirector - do not use keyword arguments when making setPilotStatus call

[v6r21p15]

*WMS
CHANGE: (#4214) Add an argument to the constructor of SandboxStoreClient for using in scripts 
        that cannot use the DB directly

*DMS
NEW: (#4171) ArchiveFiles Request Operation: to create a tarball out of a list of LFNs
NEW: (#4171) CheckMigration Request Operation to hold the request progress until the attached 
             LFNs are migrated to tape
NEW: (#4171) FCOnlyStorage StorageElement plugin to register LFNs without physical replica to 
             conserve LFN metadata when they are archived, for example
NEW: (#4171) dirac-dms-create-archive-request command to create a request to archive a list of 
             LFNs and remove their physical copies
NEW: (#4171) dirac-dms-create-moving-request command to move LFNs from a to b with optional 
             "CheckMigration" step. as it uses the ReplicateAndRegister operation, transfer via 
             FTS is also possible
FIX: (#4171) FileCatalogClient: add "addFileAncestors" to list of "write functions"

[v6r21p14]

*DMS
FIX: (#4192) dirac-dms-clean-directory correct usage message for list of arguments
FIX: (#4192) dirac-dms-clean-directory now properly prints error messages
FIX: (#4192) dirac-dms-clean-directory will now also clean empty directories
FIX: (#4192) FileCatalog.DirectoryMetadata: prevent error when removeMetadataDirectory is 
     called on empty list of directories, triggered when calling removeDirectory 
     on non-existing directory
FIX: (#4192) FileCatalog.DirectoryTreeBase: prevent maximum recursion depth exception 
     when calling remove directory with illegal path

*Resources
CHANGE: (#4191) Storages: catch specific DPM/Globus error code when creating existing directory

[v6r21p13]

*RSS
FIX: (#4173) only use the hostname of FTS servers in the RSS commands

[v6r21p12]

*WMS
FIX: (#4155) JobDB.getAttributesForJobList: Return S_ERROR if unknown attributes are requested. 
     Instead of potentially returning garbage a clear error message is returned.

[v6r21p11]

*Transformation
FIX: (#4144) fixed a logic bug in counting numberOfTasks in MCExtension which is expected
     to limit the total number of tasks for MC transformations

*Accounting
FIX: (#4151) In AccountingDB.insertRecordThroughQueue fix bad dictionary key "0K"

[v6r21p10]

*Core
FIX: (#4133) dirac-install: correct location for ARC plugins with DIRACOS

*WMS
CHANGE: (#4136) JobStateUpdateHandler - restoring the job status to Running after hearbeat

*Docs
NEW: (#4134) Added /Operations/DataManagement parameters for protocols

[v6r21p9]

*Core
FIX: (#4130) correct symlinks in dirac-deploy

[v6r21p8]

*WMS
CHANGE: (#4111) Better logging in JobWrapper
CHANGE: (#4114) JobScheduling - allow both Tag and Tags option in the job JDL

*DMS
FIX: (#4101) FileManagerBase - use returned ID:LFN dict instead of the LFN list. Fixes the bug in 
             getReplicasByMetadata reported in #4058

*TransformationSystem
FIX: (#4112) TaskManager.py - testing if the request ID is correct was not done properly, test the numerical value

[v6r21p7]

*Core
FIX: (#4076) A certain module like WebAppDIRAC must be checked out from the code repository once.

*Resources
FIX: (#4078) Fix the exception when StorageElement objects are created with a list of plugins

*SMS
NEW: (#4086) StageMonitorAgent: new option StoragePlugins to limit the protocols used to contact storagelements for staged files.

*WMS
FIX: (#4093) better logging from services

*TS
CHANGE: (#4095) ConfigTemplate for RequestTaskAgent now contains all options
CHANGE: (#4096) the Broadcast TransformationPlugin no longer requires a SourceSE to be set. If it is set, the behaviour is unchanged
CHANGE: (#4096) dirac-transformation-replication: change default pluging back to Broadcast (reverts #4066)

*Docs:
CHANGE: (#4095) AdministratorGuide install TS tutorial: added options MonitorFiles and MonitorTasks for TaskAgents

[v6r21p6]

*CS
FIX: (#4064) Fix exception when calling dirac-admin-add-shifter with already existing values

*Core
NEW: (#4065) getIndexInList utility in List.py

*Resources
NEW: (#4065) add a SpaceReservation concept to storages
NEW: (#4065) add a getEndpoint method to StorageBase

*RSS
CHANGE: (#4065) CSHelpers.getStorageElementEndpoint returns the endpoint or non srm protocol
CHANGE: (#4065) add the SpaceReservation to the FreeDiskSpaceCommand result

*TS
FIX: (#4066) The dirac-transformation-replication script will now create valid transformations 
     given only the required arguments. Instead of the 'Broadcast' plugin, the 'Standard' plugin 
     is created if not SourceSE is given. If a value for the plugin argument is given, that will 
     be used.

*docs
CHANGE: (#4069) DIRAC installation procedure is updated taking account DIRACOS
CHANGE: (#4094) Pilots3 options: moved to /Operation/Pilot section

[v6r21p5]

*Core
NEW: (#4046) allow install_site to install DIRACOS
FIX: (#4047) dirac-deploy-scripts uses correct regex to find scripts
NEW: (#4047) dirac-deploy-scripts can use symplink instead of wrapper
CHANGE: (#4051) use debug level for logs in the ProcessPool

*RequestManagementSystem
CHANGE: (#4051) split log messages

*ResourceStatusSystem
FIX: (#4050) fix reporting from EmailAgent
CHANGE: (#4051) split log messages in static and dynamic parts

*Docs
CHANGE: (#4034) Add magic runs to setup DIRAC in example scripts, so they work out of the box.
NEW: (#4046) add a tuto for setting up a basic installation
NEW: (#4046) add a tuto for setting up two Dirac SEs
NEW: (#4046) add a tuto for setting up the DFC
NEW: (#4046) add a tuto for managing identities
NEW: (#4046) add a tuto for setting up the RMS
NEW: (#4046) add a tuto for doing DMS with TS

*ConfigurationSystem
CHANGE: (#4044) dirac-configure: forcing update (override, in fact) of CS list

*WorkloadManagementSystem
FIX: (#4052) SiteDirector - restore the logic of limiting the number of pilots to submit due to the  
             WaitingToRunningRatio option
FIX: (#4052) Matcher - if a pilot presents OwnerGroup parameter in its description, this is interpreted 
             as a pilot requirement to jobs and should not be overriden.
CHANGE: (#4027) Improve scalability of HTCondorCE jobs

*Accounting
CHANGE: (#4033) accounting clients use DIRAC.Core.Base.Client as base

*DataManagementSystem
FIX: (#4042) add exit handler for stored procedure
FIX: (#4048) correct the header of the CSV file generated by dirac-dms-protocol-matrix

*TransformationSystem
FIX: (#4038) TransformationCleaningAgent cancels the Request instead of removing them

*Resources
CHANGE: (#4048) SE: give preference to native plugins when generating third party URLS

[v6r21p4]

WorkloadManagementSystem
CHANGE: (#4008) Modification of utility function PilotCStoJSONSynchronizer. The modification 
        allows to add information to created json file about the DNs fields of users belonging 
        to 'lhcb_pilot' group. This information is needed for the second level authorization 
        used in the Pilot Logger architecture. Also, some basic unit tests are added.

*Docs
CHANGE: (#4028) update instructions to install and setup runit

*TransformationSystem
FIX: (#4022) when a site was requested inside the job workflow description, and BulkSubmission was used, such site was not considered.

*Resources
FIX: (#4006) Resources/MessageQueue: add a dedicated listener ReconnectListener

[v6r21p3]

*Core
FIX: (#4005) getDiracModules is removed, class member is used instead.
FIX: (#4013) Use getCAsLocation in order to avoid non-exist os.environ['X509_CERT_DIR']

*ConfigurationSystem
FIX: (#4004) BDII2CSAgent: fix for CEs with incomplete BDII info

*WorkloadManagementSystem
NEW: (#4016) JobAgent - added possibility to try out several CE descriptions when 
             getting jobs in one cycle
NEW: (#4016) Matcher - MultiProcessor tag is added to the resource description if appropriate
NEW: (#4016) JobScheduling - MultiProcessor tag is added to the job description if it 
             specifies multiple processor requirements
FIX: (#4018) JobMonitoring.getJobParameter cast to int
NEW: (#4019) added WMSAdministratorClient module, and using it throughout the code

*Resources/MessageQueue
CHANGE: (#4007) change the way of defining identifier  format for MQ resources: 
        accepted values are  'Topics' or 'Queues'.

*DataManagementSystem
CHANGE: (#4017) DIP handler internally uses bytes instead of MB
NEW: (#4010) add dirac-dms-protocol-matrix script
CHANGE: (#4010) remove dirac-dms-add-files script

*Resources
NEW: (#4016) PoolComputingElement - getDescription returns a list of descriptions 
             with different requirements to jobs to be matched
CHANGE: (#4017) Standardize sizes returned by StoragePlugins in Bytes
CHANGE: (#4011) MQ: randomzied the broker list when putting message

[v6r21p2]

*Core
CHANGE: (#3992) dirac-install does not define REQUESTS_CA_BUNDLE in the bashrc anymore
NEW: (#3998) dirac-install if DIRACOS already installed and DIRACOS is not requested, 
             it will force to install it
CHANGE: (#3992) specify the ca location when calling requests
CHANGE: (#3991) MySQL class prints only debug logs
FIX: (#4003) dirac-install - if the DIRACOS version is not given then use the proper 
             release version

*WorkloadManagementSystem
CHANGE: (#3992) specify the ca location when calling requests
FIX: (#4002) Local protocols are retrieved as a list in InputDataResolution

*Interfaces
FIX: (#4000) Dirac.py - bug fixed: return value of getJobParameters changed that
     should be taken into account by the clients

[v6r21p1]

*WorkloadManagementSystem
CHANGE: (#3989) JobDB.py - do not add default SubmitPool parameter to a job description
FIX: (#3989) dirac-admin-get-site-mask - show only sites in Active state

*DataManagementSystem
CHANGE: (#3985) FTS3DB: getActiveJobs, those jobs are now selected that have been monitored the longest time ago. Ensure better cycling through FTS Jobs
FIX: (#3987) check missing file with another string

[v6r21]

*Core
NEW: (#3921) DictCache - allow threadLocal cache
FIX: (#3936) DictCache - Fix exception upon delete
FIX: (#3922) allow Script.py to accommodate specific test calls with pytest
CHANGE: (#3940) dirac-install - instrument to support DiracOS
FIX: (#3945) set DIRACOS environment variable before souring diracosrc
CHANGE: (#3949) Removed unattended dirac-install-client.py
CHANGE: (#3950) File.py - do not follow links when getting files list or size 
        in directory via getGlobbedFiles and getGlobbedTotalSize
CHANGE: (#3969) Use EOS for installing DIRAC software        

*FrameworkSystem
FIX: (#3968) removed the old logging

*ResourceStatusSystem
FIX: (#3921) fix logic of the RSSCache leading in expired keys

*Accounting
CHANGE: (#3933) Change the columns size of the FinalMinorStatus

*WorkloadManagementSystem
CHANGE: (#3923) Clean PYTHONPATH from *rc when installing DIRAC from the pilot
NEW: (#3941) JobDB: getJobParameters work also with list on job IDs
CHANGE: (#3941) JobCleaningAgent queries for job parameters in bulk
CHANGE: (#3941) Optimizers only set optimizers parameters (backported from v7r0)
CHANGE: (#3970) streamlining code in OptimizerModule. Also pep8 formatting (ignore white spaces for reviewing)
FIX: (#3976) fixed Banned Sites matching in TaskQueueDB
FIX: (#3970) when an optimizer agent was instantiating JobDB (via the base class) and the machine 
     was overloaded, the connection to the DB failed but this was not noticed and the agent was 
     not working until restarted after max cycles. Now testing JobDB  is valid in OptimizerModule 
     base class and exit if not valid.

*TransformationSystem
CHANGE: (#3946) Remove directory listing from ValidateOutputDataAgent
CHANGE: (#3946) Remove directory listing from TransformationCleaningAgent
FIX: (#3967) TransformationCleaningAgent: don't return error if log directory does not exist

*Interfaces
CHANGE: (#3947) removed old methods going through old RMS
CHANGE: (#3960) Dirac.py - getLFNMetadata returns result for both file and directory LFNs
FIX: (#3966) Dirac: replace the use of deprecated function status by getJobStatus

*DataManagementSystem
FIX: (#3922) Fixes FTS3 duplicate transfers
FIX: (#3982) respect the source limitation when picking source for an FTS transfer

*MonitoringSystem
CHANGE: (#3956) Change the bucket size from week to day.

*Resources
CHANGE: (#3933) When crating a consumer or producer then the error message must be 
        handled by the caller.
CHANGE: (#3937) MessageQueue log backends is now set to VERBOSE instead of DEBUG        
NEW: (#3943) SSHComputingElement - added Preamble option to define a command to be 
     executed right before the batch system job submission command
NEW: (#3953) Added the possibility to add filters to log backends to refine the 
     output shown/stored
NEW: (#3953) Resources.LogFilters.ModuleFilter: Filter that allows one to set the 
     LogLevel for individual modules
NEW: (#3953) Resources.LogFilter.PatternFilter: Filter to select or reject log 
     output based on words
FIX: (#3959) PoolComputingElement - bug fix: initialize process pool if not yet 
     done in getCEStatus()     

*test
CHANGE: (#3948) integration tests run with unittest now exit with exit code != 0 if failed

*docs
NEW: (#3974) Added HowTo section to the User Guide

[v6r20p28]

*WorkloadManagementSystem
FIX: (#4092) pilotTools - Ensure maxNumberOfProcessors is an int

[v6r20p27]

*WMS
FIX: (#4020) SiteDirector - do not use keywords in addPilotTQReference/setPilotStatus calls

[v6r20p26]

*WorkloadManagementSystem
FIX: (#3932) MutiProcessorSiteDirector: get platform is checkPLatform flag is true

*DataManagementSystem
FIX: (#3928) `FileCatalogClient` now properly forwards function docstrings through 
     `checkCatalogArguments` decorator, fixes #3927
CHANGE: (#3928) `Resources.Catalog.Utilities`: use functool_wraps in `checkCatalogArguments`

*TransformationSystem
CHANGE: (#3934) make the recursive removal of the log directory explicit in the TransformationCleaningAgent

[v6r20p25]

*Core
FIX: (#3909) DISET - always close the socket even in case of exception

*FrameworkSystem
FIX: (#3913) NotificationHandler - bugfixed: changed SMTPServer to SMTP
FIX: (#3914) add extjs6 support to the web compiler

*docs
NEW: (#3910) Added documentation on MultiProcessor jobs

*WorkloadManagementSystem
FIX: (#3910) TaskQueueDB - fixed strict matching with tags, plus extended the integration test

*DataManagementSystem
CHANGE: (#3917) FTS3: speedup by using subqueries for the Jobs table

*TransformationSystem
CHANGE: (#3916) use SE.isSameSE() method

*Resources
NEW: (#3916) Add isSameSE method to StorageElement which works for all protocols

[v6r20p24]

*WorkloadManagementSystem
FIX: (#3904) SiteDirector fixed case with TQs for 'ANY' site

[v6r20p23]

*TransformationSystem
NEW: (#3903)  do not remove archive SEs when looking at closerSE

*CORE
NEW: (#3902) When the environment variable DIRAC_DEPRECATED_FAIL is set to a non-empty value, 
     the use of deprecated functions will raise a NotImplementError exception

*ConfigurationSystem
FIX: (#3903) ServiceInterface - fix exception when removing dead slave

*FrameworkSystem
FIX: (#3901) NotificationClient - bug fix

[v6r20p22]

*Core
FIX: (#3897) ObjectLoader returns DErrno code
FIX: (#3895) more debug messages in BaseClient

*ResourceStatusSystem
FIX: (#3895) fixed bug in dirac-rss-set-token script

*WorkloadManagementSystem
FIX: (#3897) SiteDirector: using checkPlatform flag everwhere needed
CHANGE: (#3894) Using JobStateUpdateClient instead of RPCClient to it
CHANGE: (#3894) Using JobManagerClient instead of RPCClient to it

[v6r20p20]

*Core
CHANGE: (#3885) Script.parseCommandLine: the called script is not necessarily the first in sys.argv

*ConfigurationSystem
CHANGE: (#3887) /Client/Helpers/Registry.py: Added search dirac user for ID and CA

*MonitoringSystem
FIX: (#3888) mqProducer field in MonitoringReporter can be set to None, and the comparison was broken. 
     It is fixed. Also some additional checks are added.

*WorkloadManagementSystem
CHANGE: (#3889) removed confusing Job parameter LocalBatchID
CHANGE: (#3854) TQ matching (TaskQueueDB.py): when "ANY" is specified, don't exclude task queues 
        (fix with "Platforms" matching in mind)
CHANGE: (#3854) SiteDirector: split method getPlatforms, for extension purposes

*DataManagementSystem
FIX: (#3884) restore correct default value for the SEPrefix in the FileCatalogClient
FIX: (#3886) FTS3: remove the hardcoded srm protocol for registration
FIX: (#3886) FTS3: return an empty spacetoken if SRM is not available

*TransformationSystem
CHANGE: (#3891) ReplicationTransformation.createDataTransformation: returns S_OK with the 
        transformation object when it was successfully added, instead of S_OK(None)

*Resources
NEW: (#3886) SE - return a standard error in case the requested protocol is not available

[v6r20p18]

*DataManagementSystem
CHANGE: (#3882) script for allow/ban SEs now accepting -a/--All switch, for allo status types

*Core
FIX: (#3882) ClassAdLight - fix to avoid returning a list with empty string

*Resources
FIX: (#3882) Add site name configuration for the dirac installation inside singularity CE

*test
FIX: (#3882) fully activating RSS in Jenkins tests

[v6r20p17]

*Core
CHANGE: (#3874) dirac-create-distribution-tarball - add tests directory to the tar file and fix pylint warnings.
FIX: (#3876) Add function "discoverInterfaces" again which is still needed for VMDIRAC

*ConfigurationSystem
CHANGE: (#3875) Resources - allow to pass a list of platforms to getDIRACPlatform()

*WorkloadManagement
CHANGE: (#3867) SandboxStoreClient - Returning file location in output of getOutputSandbox
CHANGE: (#3875) JobDB - allow to define a list of Platforms in a job description JDL

*ResourceStatusSystem
CHANGE: (#3863) deprecated CSHelpers.getSites() function

*Interfaces
NEW: (#3872) Add protocol option to dirac-dms-lfn-accessURL
CHANGE: (#3864) marked deprecated some API functions (perfect replace exists already, as specified)

*Resources
FIX: (#3868) GFAL2_SRM2Storage: only set SPACETOKENDESC when SpaceToken is not an empty string

*Test
CHANGE: (#3863) Enable RSS in Jenkins

*DataManagementSystem
FIX: (#3859) FTS3: resubmit files in status Canceled on the FTS server
NEW: (#3871) FTS submissions can use any third party protocol
NEW: (#3871) Storage plugin for Echo (gsiftp+root)
FIX: (#3871) replace deprecated calls to the gfal2 API
NEW: (#3871) Generic implementation for retrieving space occupancy on storage

*TransformationSystem
FIX: (#3865) fixed submission of parametric jobs with InputData from WorkflowTask
FIX: (#3865) better logging for parametric jobs submission

*StorageManagamentSystem
FIX: (#3868) Fix StageRequestAgent failures for SEs without a SpaceToken

*RequestManagementSystem
FIX: (#3861) tests do not re-use File objects

[v6r20p16]

*WorkloadManagementSystem
CHANGE: (#3850) the platform discovery can be VO-specific.

*Interfaces
CHANGE: (#3856) setParameterSequence always return S_OK/S_ERROR

*TransformationSystem
FIX: (#3856) check for return value on Job interface and handle it

*ResourceStatusSystem
FIX: (#3852) site may not have any SE

[v6r20p15]

*Interface
FIX: (#3843) Fix the sandbox download, returning the inMemory default.

*WorkloadManagementSystem
FIX: (#3845) late creation on RPC in JobMonitoringClient and PilotsLoggingClient

*DataManagementSystem
FIX: (#3839) Update obsolete dirac-rms-show-request command in user message displayed when running dirac-dms-replicate-and-register-request

*FrameworkSystem
FIX: (#3845) added setServer for NotificationClient

*Docs
NEW: (#3847) Added some info on parametric jobs

[v6r20p14]

CHANGE: (#3826) emacs backup file pattern added to .gitignore

*MonitoringSystem
CHANGE: (#3827) The default name of the Message Queue can be changed

*Core
FIX: (#3832) VOMSService.py: better logging and error prevention

*ConfigurationSystem
FIX: (#3837) Corrected configuration location for Pilot 3 files synchronization

*FrameworkSystem
FIX: (#3830) InstalledComponentDB.__filterFields: fix error in "Component History Web App" when filter values are unicode

*Interface
CHANGE: (#3836) Dirac.py API - make the unpacking of downloaded sandboxes optional

*Accounting
CHANGE: (#3831) ReportGenerator: Authenticated users without JOB_SHARING will now only get plots showing their own jobs, solves #3776

*ResourceStatusSystem
FIX: (#3833) Documentation update
CHANGE: (#3838) For some info, use DMSHelper instead of CSHelper for better precision

*RequestManagementSystem
FIX: (#3829) catch more exception in the ReqClient when trying to display the associated FTS jobs

[v6r20p13]

*FrameworkSystem

FIX: (#3822) obsolete parameter maxQueueSize in UserProfileDB initialization removed

*WorkloadManagementSystem

FIX: (#3824) Added Parameter "Queue" to methods invoked on batch systems by LocalComputingElement
FIX: (#3818) Testing parametric jobs locally now should also work for parametric input data
NEW: (#3818) Parameters from Parametric jobs are also replaced for ModuleParameters, 
             and not only for common workflow parameters

*DataManagementSystem

FIX: (#3825) FileCatalogCLI: print error message when removeReplica encounters weird return value
FIX: (#3819) ReplicateAndRegister: fix a problem when transferring files to multiple storage 
             elements, if more than one attempt was needed the transfer to all SEs was not always 
             happening.
CHANGE: (#3821) FTS3Agent: set pool_size of the FTS3DB

*TransformationSystem

FIX: (#3820) Fix exception in TransformationCleaningAgent: "'str' object not callable"

*ConfigurationSystem

FIX: (#3816) The VOMS2CSAgent was not sending notification emails when the DetailedReport 
             option was set to False, it will now send emails again when things change for a VO.
CHANGE: (#3816) VOMS2CSAgent: Users to be checked for deletion are now printed sorted and line 
                by line
NEW: (#3817) dirac-admin-check-config-options script to compare options and values between 
             the current Configuration and the ConfigTemplates. Allows one to find wrong or 
             missing option names or just see the difference between the current settings and 
             the default values.

[v6r20p12]

*Core
FIX: (#3807) Glue2 will return a constant 2500 for the SI00 queue parameter, 
     any value is needed so that the SiteDirector does not ignore the queue, fixes #3790

*ConfigurationSystem
FIX: (#3797) VOMS2CSAgent: return error when VO is not set (instead of exception)
FIX: (#3797) BDII2CSAgent: Fix for GLUE2URLs option in ConfigTemplate (Lower case S at the end)

*DataManagementSystem
FIX: (#3814) SEManager - adapt to the new meaning of the SE plugin section name
FIX: (#3814) SEManager - return also VO specific prefixes for the getReplicas() and similar calls
FIX: (#3814) FileCatalogClient - take into account VO specific prefixes when constructing PFNs on the fly

*TransformationSystem
FIX: (#3812) checking return value of jobManagerClient.getMaxParametricJobs() call

[v6r20p11]

*Core
FIX: (#3805) ElasticSearchDB - fix a typo (itertems -> iteritems())

[v6r20p10]

*Core
NEW: (#3801) ElasticSearchDB - add method which allows for deletion by query
NEW: (#3792) added breakDictionaryIntoChunks utility

*WorkloadManagementSystem
FIX: (#3796) Removed legacy "SystemConfig" and "LHCbPlatform" checks
FIX: (#3803) bug fix: missing loop on pRef in SiteDirector
NEW: (#3792) JobManager exposes a call to get the maxParametricJobs

*TransformationSystem
NEW: (#3804) new option for dirac-transformation-replication scrip `--GroupName/-R`
FIX: (#3804) The TransformationGroup is now properly set for transformation created with dirac-transformation-replication, previously a transformation parameter Group was created instead.
FIX: (#3792) Adding JobType as parameter to parametric jobs
FIX: (#3792) WorkflowTaskAgent is submitting a chunk of tasks not exceeding the MaxParametricJobs accepted by JobManager

[v6r20p9]

*Core
FIX: (#3794) Fix executeWithUserProxy when called with proxyUserDN, 
     fixes exception in WMSAdministrator getPilotLoggingInfo and TransformationCleaningAgent

*DataManagementSystem
CHANGE: (#3793) reuse of the ThreadPool in the FTS3Agent in order to optimize the Context use

*WorkloadManagementSystem
FIX: (#3787) Better and simpler code and test for SiteDirector 
FIX: (#3791) Fix exception in TaskQueueDB.getActiveTaskQueues, triggered 
             by dirac-admin-show-task-queues

[v6r20p8]

*ResourceStatusSystem
FIX: (#3782) try/except for OperationalError for sqlite (EmailAction)

*Core
FIX: (#3785) Adjust voms-proxy-init timeouts
NEW: (#3773) New Core.Utilities.Proxy.UserProxy class to be used as a contextManager
FIX: (#3773) Fix race condition in Core.Utilities.Proxy.executeWithUserProxy, 
     the $X509_USER_PROXY environment variable from one thread could leak to another, fixes #3764


*ConfigurationSystem
NEW: (#3784) Bdii2CSAgent: New option **SelectedSites**, if any sites are set, only those will 
     be updated
NEW: (#3788) for CS/Registry section: added possibility to define a QuarantineGroup per VO

*WorkloadManagementSystem

FIX: (#3786) StalledJobAgent: fix "Proxy not found" error when sending kill command to stalled job, 
     fixes #3783
FIX: (#3773) The solution for bug #3764 fixes a problem with the JobScheduling executor, where 
     files could end up in the checking state with the error "Couldn't get storage metadata 
     of some files"
FIX: (#3779) Add setting of X509_USER_PROXY in pilot wrapper script, 
which is needed to establish pilot env in work nodes of Cluster sites.

*DataManagementSystem
FIX: (#3778) Added template for RegisterReplica
FIX: (#3772) add a protection against race condition between RMS and FTS3
FIX: (#3774) Fix FTS3 multi-VO support by setting VO name in SE constructor.

*TransformationSystem
FIX: (#3789) better tests for TS agents

*StorageManagamentSystem
FIX: (#3773) Fix setting of the user proxy for StorageElement.getFileMetadata calls, fixes #3764

[v6r20p7]

*Core
FIX: (#3768) The Glue2 parsing handles some common issues more gracefully:
     handle cases where the execution environment just does not exist, use sensible;
     dummy values in this case (many sites);
     handle multiple execution environments at a single computing share (i.e., CERN);
     handle multiple execution environments with the same ID (e.g., SARA)
     
CHANGE: (#3768) some print outs are prefixed with "SCHEMA PROBLEM", which seem to point to problems in the published information, i.e. keys pointing to non-existent entries, or non-unique IDs

*Tests
NEW: (#3769) allow to install DIRACOS if DIRACOSVER env variable is specified

*ResourceStatusSystem
CHANGE: (#3767) Added a post-processing function in InfoGetter, for handling special case of FreeDisk policies

*WorkloadManagementSystem
FIX: (#3767) corrected inconsistent option name for pilotFileServer CS option

*TransformationSystem
CHANGE: (#3766) TransformationCleaningAgent can now run without a shifterProxy, it uses 
        the author of the transformation for the cleanup actions instead.
CHANGE: (#3766) TransformationCleaningAgent: the default value for shifterProxy was removed
FIX: (#3766) TaskManagerAgent: RequestTasks/WorkflowTasks: value for useCertficates to `False` 
     instead of `None`. Fixes the broken submission when using a shifterProxy for the TaskManagerAgents

[v6r20p6]

*Tests
CHANGE: (#3757) generate self signed certificate TLS compliant

*Interfaces
FIX: (#3754) classmethods should not have self! (Dirac.py)

*WorkloadManagementSystem
FIX: (#3755) JobManager - bug fix in __deleteJob resulting in exceptions

*DataManagementSystem
NEW: (#3736) FTS3 add kicking of stuck jobs
FIX: (#3736) FTS3 update files in sequence to avoid mysql deadlock
CHANGE: (#3736) Canceled is not a final state for FTS3 Files
CHANGE: (#3736) FTS3Operations are finalized if the Request is in a final state (instead of Scheduled)
FIX: (#3724) change the ps_delete_files and ps_delete_replicas_from_file_ids to not lock on MySQL 5.7

*TransformationSystem
CHANGE: (#3758) re-written a large test as pytest (much less verbosity, plan to extend it)
FIX: (#3758) added BulkSubmission option in documentation for WorkflowTaskAgent

*RequestManagementSystem
FIX: (#3759) dirac-rms-request: silence a warning, when not using the old FTS Services

*ResourceStatusSystem
FIX: (#3753) - style changes

[v6r20p5]

*Docs

FIX: (#3747) fix many warnings
FIX: (#3735) GetReleaseNotes.py no longer depends on curl, but the python requests packe
FIX: (#3740) Fix fake environments for sqlalchemy.ext import, some code documentation pages were not build, e.g. FTS3Agent
NEW: (#3762) Add --repo option, e.g. --repo DiracGrid/DiracOS, or just --repo DiracOS, fixes DIRACGrid/DIRACOS#30

*TransformationSystem

FIX: (#3726) If the result can not be evaluated, it can be converted to list
FIX: (#3723) TaskManagerAgentBase - add option ShifterCredentials to set the credentials to 
     use for all submissions, this is single VO only
FIX: (#3723) WorkflowTasks/RequestTasks: pass ownerDN and ownerGroup parameter to all the submission 
     clients if using shifterProxy ownerDN and ownerGroup are None thus reproducing the original behaviour
FIX: (#3723) TaskManagerAgentBase - refactor adding operations for transformation to separate function to 
     ensure presence of Owner/DN/Group in dict entries RequestTaskAgent no longer sets shifterProxy by default.

*Resources

CHANGE: (#3745) Add the deprecated decorator to native XROOT plugin

[v6r20p4]

*DMS
FIX: (#3727) use proxy location in the SECache

*RMS
FIX: (#3727) use downloadVOMSProxyToFile in RequestTask

*TS
FIX: (#3720) TaskManager - pass output data arguments as lists rather 
     than strings to the parametric job description

Docs:
FIX: (#3725) AdministratorGuide TransformationSystem spell check and added a few 
     phrases, notably for bulk submission working in v6r20p3

[v6r20p3]

*Framework
FIX: SystemAdministrator - Get the correct cpu usage data for each component

*TS
NEW: new command dirac-transformation-replication to create replication transformation to copy files from some SEs to other SEs, resolves #3700

*RMS
FIX: fix integration tests to work with privileged and non privileged proxies

*RSS
FIX: Fix for downtime publisher: wrong column names. Avoiding dates (not reflected in web app)

[v6r20p2]

*Core

CHANGE: (#3713) Fixes the infamous "invalid action proposal" by speeding up the handshake and not looking up the user/group in the baseStub

*RequestManagementSystem
CHANGE: (#3713) FowardDISET uses the owner/group of Request to execute the stub
CHANGE: (#3713) owner/group of the Requests are evaluated/authorized on the server side
CHANGE: (#3713) LimitedDelegation or FullDelegation are required to set requests on behalf of others -> pilot user and hosts should must them (which should already be the case)

*docs

NEW: (#3699) documentation on Workflow
CHANGE: (#3699) update on documentation for integration tests

*ConfigurationSystem

CHANGE: (#3699) for pilotCS2JSONSynchronizer: if pilotFileServer is not set, still print out the content

*WorkloadManagementSystem

CHANGE: (#3693) introduce options for sites to choose usage of Singularity

*TransformationSystem

FIX: (#3706) TaskManger with bulksubmission might have occasional exception, depending on order of entries in a dictionary
FIX: (#3709) TaskManager - fix the generated JobName to be of the form ProdID_TaskID
FIX: (#3709) TaskManager - check the JOB_ID and PRODUCTION_ID parameters are defined in the workflow

*Interfaces

FIX: (#3709) Job API - do not merge workflow non-JDL parameters with the sequence parameters of the same name

[v6r20p1]

*WorkloadManagementSystem

FIX: (#3697) Ensure retrieveTaskQueues doesn't return anything when given an empty list of TQ IDs.
FIX: (#3698) Call optimizer fast-path for non-bulk jobs

[v6r20]

*Core
NEW: MJF utility added, providing a general interface to Machine/Job Features values.
NEW: DEncode - added unit tests
NEW: JEncode for json based serialization
NEW: Add conditional printout of the traceback when serializing/deserializing non json compatible
     object in DEncode (enabled with DIRAC_DEBUG_DENCODE_CALLSTACK environment variable)
NEW: File.py - utility to convert file sizes between different unit
NEW: new flag in dirac-install script to install DIRAC-OS on demand
CHANGE: Removed deprecated option "ExtraModules" (dirac-configure, dirac-install scripts)
CHANGE: dirac-deploy-scripts, dirac-install - allow command modules with underscores in 
        their names in order for better support for the code checking tools
CHANGE: dirac-distribution and related scripts - compile web code while release
        generation
CHANGE: dirac-external-requirements - reimplemented to use preinstalled pip command rather than
the pip python API
FIX: dirac-distribution - fixed wrong indentation  
NEW: new command name for voms proxy
FIX: dirac-install default behaviour preserved even with diracos options
New: Add additional check in MJF utility to look for a shutdown file located at '/var/run/shutdown_time'
FIX: The hardcoded rule was not taken into account when the query was coming from the web server
CHANGE: VOMSService - reimplemented using VOMS REST interface
FIX: MJF utility won't throw exceptions when MJF is not fully deployed at a site

*Framework
NEW: WebAppCompiler methods is implemented, which is used to compile the web framework
NEW: add JsonFormatter for logs
NEW: add default configuration to CS: only TrustedHost can upload file
CHANGE: ComponentInstaller - remove the old web portal configuration data used during the installation
CHANGE: MessageQueue log handler uses JsonFormatter

*Monitoring
CHANGE: fixes for testing in Jenkins with locally-deployed ElasticSearch
FIX: fixes in the query results interpretation

*Configuration
FIX: ConfigurationHandler, PilotCStoJSONSynchronizer - fixes for enabling pilotCStoJSONSynchronizer, and doc
NEW: dirac-admin-voms-sync - command line for VOMS to CS synchronization
NEW: VOMS2CSSynchronizer - new class encapsulating VOMS to CS synchronization
CHANGE: VOMS2CSAgent - reimplemented to use VOMS2CSSynchronizer

*WorkloadManagementSystem
NEW: StopSigRegex, StopSigStartSeconds, StopSigFinishSeconds, StopSigNumber added to JDL, which cause Watchdog to send a signal StopSigNumber to payload processes matching StopSigRegex when there are less than StopSigFinishSeconds of wall clock remaining according to MJF.
NEW: PilotLoggingDB, Service and Client for handling extended pilot logging
NEW: added a new synchronizer for Pilot3: sync of subset of CS info to JSON file, 
     and sync of pilot3 files
NEW: dirac-admin-get-pilotslogging script for viewing PilotsLogging
NEW: Bulk job submission with protection of the operation transaction
NEW: WMSHistoryCorrector and MonitoringHistoryCorrector classes inheriting from a common BaseHistoryCorrector class
CHANGE: SiteDirector - refactored Site Director for better extensibility
CHANGE: dirac-wms-cpu-normalization uses the abstracted DB12 benchmark script used by the HEPiX Benchmarking Working Group, and the new MJF utility to obtain values from the system and to save them into the DIRAC LocalSite configuration.
CHANGE: Removed TaskQueueDirector and the other old style (WMS) *PilotDirector
CHANGE: TaskQueueDB - removed PilotsRequirements table
CHANGE: TaskQueueDB - added FOREIGN KEYS 
CHANGE: Removed gLite pilot related WMS code
FIX: always initialize gPilotAgentsDB object
FIX: JobManager - Added some debug message when deleting jobs
FIX: Job.py - fixing finding XML file
NEW: SiteDirector - added flag for sending pilot3 files
CHANGE: SiteDirector - changed the way we create the pilotWrapper (better extensibility)
NEW: SiteDirector - added possibility for deploying environment variables in the pilot wrapper

*Workflow
CHANGE: Script.py: created _exitWithError method for extension possibilities

*TS
FIX: TranformationCleaningAgent - just few simplifications 

*DMS
NEW: FTS3Agent working only with the FTS3 service to replace the existing one
NEW: FTS3Utilities - use correct FTS Server Selection Policy
NEW: StorageElement service - getFreeDiskSpace() and getTotalDiskSpace() take into account 
     MAX_STORAGE_SIZE parameter value
CHANGE: Adding vo name argument for StorageElement   
CHANGE: Fixing rss to fetch fts3 server status
NEW: Add a feature to the DFC LHCbManager to dump the content of an SE as a CSV file
FIX: FTS3DB: sqlalchemy filter statements with "is None" do not work and result in no lines being selected
NEW: FTS3Agent and FTS3DB: add functionality to kick stuck requests and delete old requests
NEW: FTS3Agent - add accounting report

*RMS
FIX: Really exit the RequestExecutingAgent when the result queue is buggy

*RSS
CHANGE: Using StorageElement.getOccupancy()
FIX: Initialize RPC to WMSAdministrator only once
FIX: Using MB as default for the size
FIX: flagged some commands that for the moment are unusable
FIX: fixed documentation of how to develop commands

*Resources
NEW: New SingularityComputingElement to submit jobs to a Singularity container
NEW: Added StorageElement.getOccupancy() method for DIP and GFAL2_SMR2 SE types
CHANGE: enable Stomp logging only if DIRAC_DEBUG_STOMP environment variable is set to any value

*Interfaces
CHANGE: Dirac.py - saving output of jobs run with 'runLocal' when they fail (for DEBUG purposes)

*Docs
CHANGE: WebApp release procedure
FIX: Update of the FTS3 docs

*Tests
FIX: add MonitoringDB to the configuration
FIX: Installing elasticSeach locally in Jenkins, with ComponentInstaller support.

[v6r19p25]

*TransformationSystem
FIX: (#3742) TransformationDB - when adding files to transformations with a multi-threaded agent, 
     it might happen that 2 threads are adding the same file at the same time. The LFN was not 
     unique in the DataFiles table, which was a mistake... This fix assumes the LFN is unique, 
     i.e. if not the table had been cleaned and the table updated to be unique.

[v6r19p24]

*WMS
FIX: (#3739) pilotTools - added --tag and --requiredTag options
FIX: (#3739) pilotCommands - make NumberOfProcessors = 1 if nowhere defined (default)

*Resources
FIX: (#3739) CREAMComputingElement - possibility to defined CEQueueName to be used in the pilot submission command

[v6r19p23]

*TS
FIX: (#3734) catch correct exception for ast.literal_eval

[v6r19p22]

*Core
CHANGE: Backport from v6r20 - fixes the infamous "invalid action proposal" by speeding up 
        the handshake and not looking up the user/group in the baseStub

RMS:
CHANGE: Backport from v6r20 - FowardDISET uses the owner/group of Request to execute the stub
CHANGE: Backport from v6r20 - owner/group of the Requests are evaluated/authorized on the server side
CHANGE: Backport from v6r20 - LimitedDelegation or FullDelegation are required to set requests on behalf 
        of others -> pilot user and hosts should must them (which should already be the case)

*API
NEW: Dirac.py - running jobs locally now also works for parametric jobs. Only the first sequence will be run
FIX: Dirac.py - running jobs locally will now properly work with LFNs in the inputSanbdox

*DMS
FIX: DMSHelpers - in getLocalSiteForSE() return None as LocalSite if an SE is at no site

[v6r19p21]

*Configuration
FIX: Bdii2CSAgent - make the GLUE2 information gathering less verbose; Silently ignore StorageShares

*Test
CHANGE: backported some of the CI tools from the integration branch 

[v6r19p20]

*StorageManagement
FIX: StorageManagementDB - fixed buggy group by with MySQL 5.7

[v6r19p19]

*Configuration

NEW: BDII2CSAgent - new options: GLUE2URLs, if set this is queried in addition to the other BDII;
    GLUE2Only to turn off looking on the old schema, if true only the main BDII URL is queried;
    Host to set the BDII host to search

NEW: dirac-admin-add-resources new option G/glue2 , enable looking at GLUE2 Schema, 
     H/host to set the host URL to something else

[v6r19p18]

*Configuration
CHANGE: Better logging of the Configuration file write exception

*RSS
FIX: SummarizeLogsAgent - fix the case when no previous history

[v6r19p17]

*Framework
FIX: ProxyManager - if an extension has a ProxyDB, use it

*RSS
FIX: CSHelpers.py minor fixes

[v6r19p16]

*WMS
FIX: pilotCommands - cast maxNumOfProcs to an int.
CHANGE: pilotTools - change maxNumOfProcs short option from -P to -m.

[v6r19p15]

*Framework
NEW: ProxyDB - allow FROM address to be set for proxy expiry e-mails

*DMS
CHANGE: FTSJob - FailedSize is now BIGINT in FTSJob
CHANGE: FTSJob - increase the bringonline time

*WMS
FIX: SiteDirector won't set CPUTime of the pilot
FIX: convert MaxRAM inside the pilots to int

*RSS
FIX: SummarizeLogsAgent: comparison bug fix
FIX: Fixed sites synchronizer

[v6r19p14]

*WMS
NEW: pilotCommands/Tools - added possibility to specify a maxNumberOfProcessors parameter for pilots
CHANGE: MultiProcessorSiteDirector - allow kwargs to SiteDirector getExecutable & _getPilotOptions functions

*RMS
FIX: Fix a bug in ReplicateAndRegister Operation preventing files having failed once to be retried

*DMS
FIX: FileCatalogWithFkAndPsDB.sql - Fixes for the DFC to be compatible with strict group by mode 
     (https://dev.mysql.com/doc/refman/5.7/en/sql-mode.html#sqlmode_only_full_group_by)

*docs
CHANGE: added little documentation for lcgBundles

[v6r19p13]

*WMS
FIX: JobWrapper - added a debug message
FIX: Allow non-processor related tags to match TQ in MultiProcessorSiteDirector.

*Test
CHANGE: improve Gfal2 integration tests by checking the metadata

[v6r19p12]

*Core
CHANGE: QualityMapGraph - change the color map of the Quality plots

*Framework
FIX: Logging - remove the space after log messages if no variable message is printed, fixes #3587

*MonitoringSystem
CHANGE: ElasticSearch 6 does not support multiple types, only one type is created instead.

*RSS
FIX: GOCDBClient - encode in utf-8, update goc db web api URL
FIX: fixed bug in creation of history of status (avoid repetition of entries)

*DMS
FIX: fixed bug in FTSAgent initialization

*WMS
FIX: fix bug in dirac-wms-job-select: treating the case of jobGroup(s) not requested

[v6r19p11]

*Framework:
CHANGE: moved column "Instance" of InstalledComponentsDB.InstalledComponent 
        table from 64 to 32 characters

*WMS
FIX: JobWrapperTemplate - fix exception handling
CHANGE: dirac-wms-select-jobs - new option to limit the number of selected jobs
CHANGE: returning an error when sandboxes can't be unassigned from jobs (JobCleaningAgent)

*RMS
FIX: RequestDB - add missing JOIN in the web summary query
NEW: dirac-rms-request - add option to allow resetting the NotBefore member even 
     for non-failed requests

*DMS
FIX: FTSAgent - change data member names from uppercase to lower case

*Interfaces
CHANGE: autopep8 on the API/Dirac module

*docs:
NEW: added some doc about shifterProxy

[v6r19p10]

*Core
FIX: MySQL - catch exception when closing closed connection

*TS
CHANGE: add possibility to get extension-specific tasks and files statuses in TransformationMonitor web application

*RMS
NEW: dirac-rms-request - add option --ListJobs to list the jobs for a set of requests

*Resources
FIX: Use parameters given at construction for SRM2 protocols List

*StorageManagement
FIX: use StorageElement object to get disk cache size

*DMS
FIX: DMSHelpers - fix case when no site is found for an SE
FIX: ReplicateAndRegister - don't try and get SE metadata is replica is inactive

[v6r19p9]

*WMS
CHANGE: DownloadInputData was instantiating all local SEs which is not necessary... Only instantiate those that are needed
CHANGE: JobWrapper - use resolveSEGroup in order to allow defining SE groups including other SE groups
FIX: JobDB - fixed typo in getSiteMaskStatus() method
FIX: Fix getSiteMaskStatus in SiteDirector and MultiProcessSiteDirector
CHANGE: WatchdogLinux - using python modules in  instead of shell calls

*DMS
FIX: in DMSHelpers don't complain if an SE is at 0 sites

*Interfaces
CHANGE: Job.py - using the deprecated decorator for 2 deprecated methods

*RSS
FIX: EmailAction considers also CEs, not only SEs

*Resources
FIX: removed a useless/broken method in Resources helper
FIX: marked as obsoleted two methods in Resources helper (FTS2 related)

[v6r19p8]

*Configuration
FIX; Resources - don't overwrite queue tags if requiredtags are set.

*Framework
CHANGE: dirac-proxy-init - increase dirac-proxy-init CRL update frequency

*Accounting
CHANGE: AccountingDB - if the bucket length is part of the selected conditions, 
        add to the grouping

*WorkloadManagement
FIX: ConfigTemplate.cfg - allow user access to getSiteMaskStatus

*DataManagementSystem
FIX: DMSHelpers - recursive resolution of SEGroup was keeping the SEGroup in the list

*RSS
FIX: CSHelper - getting FTS from the correct location
CHANGE: use the SiteStatus object wherever possible

*Resources
FIX: CREAMComputingElement - added CS option for extra JDL parameters

*Documentation
CHANGE: point README to master and add badges for integration

[v6r19p7]

*WorkloadManagement
FIX: SiteDirector - correct escaping in pilot template
FIX: dirac-wms-get-wn-parameters - added some printouts to dirac-wms-get-wn-parameters

[v6r19p6]

*Core
FIX: SocketInfo - log proper message on CA's init failure.

*Accounting
CHANGE: NetworkAgent - remove support of perfSONAR summaries and add support of raw metrics.

*WMS
FIX: JobDB - don't trigger exception in webSummary if a site with a single dot is in the system
CHANGE: SiteDirector - added logging format and UTC timestamp to pilot wrapper
FIX: JobMonitoring - fix in getJobPageSummaryWeb() for showing correct sign of life for stalled jobs

*TS
FIX: TransformationManager - fix for wrong method called by the Manager

*RSS
NEW: SiteStatus object uses the RSS Cache
FIX: expiration time is a date (dirac-rss-query-db)

[v6r19p5]

*WMS
CHANGE: ParametricJob - added getParameterVectorLength() to replace getNumberOfParameters with a more detailed check of the job JDL validity
FIX: JobManagerHandler - restored the use of MaxParametricJobs configuration option

*Interfaces
FIX: Always use a list of LFNs for input data resolution (local run, mostly)

*tests
FIX: use rootPath instead of environment variable


[v6r19p4]

NEW: Added dummy setup.py in anticipation for standard installation procedure

*Core
CHANGE: SocketInfoFactory - version check of GSI at run time is removed

*Configuration 
FIX: Resources - fix RequiredTags in getQueue() function

*Interfaces
FIX: fix exception when using Dirac.Job.getJobJDL

*WMS
FIX: SiteDirector - fix proxy validity check in updatePilotStatus, a new proxy was 
     never created because isProxyValid returns non-empty dictionary
FIX: JobMonitoring - web table was not considering correctly Failed jobs because 
     stalled for setting the LastSignOfLife     

*DMS
FIX: StorageFactory - avoid complaining if Access option is not in SE section
CHANGE: dirac-dms-user-lfns - the wildcard flag will always assume leading "*" to match files, 
       unless the full path was specified in the wildcard no files were previously matched

*RSS
FIX: CacheFeederAgent resilient to command exceptions

*Resources
FIX: ARCComputingElement - the proxy environment variable was assumed before the 
     return value of the prepareProxy function was checked, which could lead to exceptions

[v6r19p3]

CHANGE: .pylintrc - disable redefined-variable-type
CHANGE: .pylintrc - max-nested-blocks=10 due to the many tests of result['OK']
CHANGE: use autopep8 for auto-formatting with following exceptions:
        tabs = 2 spaces and not 4
        line length check disabled (i.e. 120 characters instead of 80)
        Option for autopep8 are: --ignore E111,E101,E501

*Configuration
FIX: retrigger the initialization of the logger and the ObjectLoader after 
     all the CS has been loaded

*WMS
FIX: pilot commands will add /DIRAC/Extensions=extensions if requested
FIX: SiteDirector, pilotCommands - fix support for multiple values in the 
     RequiredTag CE parameter
FIX: MultiProcessorSiteDirector - fix dictionary changed size exception 

*Workflow
FIX: application log name can also come from step_commons.get['logFile']

*Resources
CHANGE: Condor, SLURM, SSHComputingElement - added parameters to force allocation
        of multi-core job slots

[v6r19p2]

*DMS
FIX: dirac-admin-allow-se: fix crash because of usage of old RSS function

*RSS
FIX: ResourceStatusDB - microseconds should always be 0 
FIX: Multiple fixes for the RSS tests

[v6r19p1]

*Core
FIX: ElasticSearchDB - certifi package was miscalled
FIX: ElasticSearchDB - added debug messages for DB connection

*Framework
FIX: ComponentInstaller - handling correctly extensions of DBs found in sql files

*WMS
FIX: SudoComputingElement - prevent message overwriting application errors
FIX: JobDB.getInputData now returns list of cleaned LFNs strings, possible "LFN:" 
     prefix is removed

*Interfaces
FIX: Dirac.py - bring back treatment of files in working local submission directory

[v6r19]

FIX: In multiple places - use systemCall() rather than shellCall() to avoid
     potential shell injection problems

FIX: All Databases are granting also REFERENCES grant to Dirac user to comply with
     more strict policies of MySQL version >= 5.7

*Accounting
NEW: new functionality to plot the data gathered by perfSONARs. It allows to 
     present jitter, one-way delay, packet-loss rate and some derived functions.
FIX: compatibility of AccountingDB with MySQL 5.7

*ConfigurationSystem
NEW: Allow to define FailoverURLs and to reference MainServers in the URLs

*FrameworkSystem
NEW: gLogger is replaced by the new logging system based on the python logging module
NEW: Added ElasticSearch backend for the logging
NEW: Central Backends configuration to customize their use by multiple components 
NEW: BundleDelivery - serves also CA's and CRL's all-in-one files
NEW: added shell scripts for generating CAs and CRLs with the possibility to specify the Input and/or output directories
CHANGE: can now send mails to multiple recipients using the NotificationClient
CHANGE: Make the new logging system thread-safe
FIX: Adapting query to MySLQ 5.7 "GROUP BY" clause
FIX: TopErrorMessagesReporter - more precise selection to please stricter versions of MySQL
CHANGE: ProxyGeneration - make RFC proxies by default, added -L/--legacy flag to dirac-proxy-init
        to force generation of no-RFC proxies

*Core
FIX: dirac-install - allow to use local md5 files
CHANGE: X509Chain - fixes to allow robot proxies with embedded DIRAC group extension
        ( allow DIRAC group extension not in the first certificate chain step )
CHANGE: BaseClient - recheck the useServerCertificate while establishing connection
        and take it into account even if it has changed after the client object creation    
FIX: PlainTransport - fixed socket creation in initAsClient()         
NEW: Technology preview of new logging system, based on standard python logging module
CHANGE: Added graphviz extension to sphinx builds
FIX: Added documentation of low level RPC/DISET classes
FIX: Gateway service - multiple fixes to resurrect the service and to correctly instantiate it
NEW: dirac-install will change the shebang of the python scripts to use the environment 
     python instead of the system one
NEW: Security.Utilities - methods to generate all-in-one CA certificates and CRLs files     
NEW: ElasticSearchDB - gets CA's all-in-one file from the BundleDelivery service if needed
NEW: genAllCAs.sh, genRevokedCerts.sh - DIRAC-free commands to generate all-in-one CA 
     certificates and CRLs files     
CHANGE: dirac-create-distribution-tarball - removing docs and tests directories when 
        creating release tarballs     

*DMS
CHANGE: FTSJob - use Request wrapper for the fts3 REST interface instead of pycurl based
        client
CHANGE: FTSHistoryView - drop FTSServer field from the view description   
CHANGE: FTSFile DB table: increased length of fields LFN(955), SourceSURL(1024), TargetSURL(1024)
CHANGE: Uniform length of LFN to 255 across DIRAC dbs
FIX: FTSJob - fix the serialization of 0 values
FIX: FTSFile, FTSJob - fix SQL statement generation for stricter versions of MySQL

*Resources
NEW: New method in the StorageElement to generate pair of URLs for third party copy.
     Implement the logic to generate pair of URLs to do third party copy. 
     This will be used mostly by FTS, but is not enabled as of now
FIX: StorageElement - fix different weird behaviors in Storage Element, in particular, 
     the inheritance of the protocol sections     
FIX: GFAL2 storage element: update for compatibility with GFAL2 2.13.3 APIs
NEW: Introduced Resources/StorageElementBases configuration section for definitions
     of abstract SEs to be used in real SEs definition by inheritance     

*RMS
NEW: dirac-rms-request - command including functionality of several other commands:
     dirac-rms-cancel|reset|show-request which are dropped. The required functionality
     is selected by the appropriate switches   

*RSS
NEW: Put Sites, ComputingElements, FTS and Catalogs under the status control of the
     RSS system 
NEW: Rewrote RsourceStatus/ResourceManagementDB tables with sqlAlchemy (RM DB with declarative base style)
NEW: SiteStatus client to interrogate site status with respect to RSS
CHANGE: introduced backward compatibility of RSS services with DIRAC v6r17 clients
CHANGE: moved some integration tests from pytest to unittest
CHANGE: Moved ResourceStatusDB to sqlAlchemy declarative_base
FIX: Automated setting of lastCheckTime and Dateffective in ResourceStatusDB and ResourceManagementDB
FIX: fixes for tables inheritance and extensions
FIX: fixes for Web return structure ("meta" column)
FIX: ResourceStatus, RSSCacheNoThread - fixed RSS cache generation 
FIX: ResourceStatus - fixes for getting status from the CS information
FIX: ResourceManagement/StatusDB - fixed bugs in meta parameter check
FIX: fixed incompatibility between Active/InActive RSS clients return format
FIX: SiteStatus - bug fixed in getSites() method - siteState argument not propagated to
     the service call
FIX: ResourceStatus - return the same structure for status lookup in both RSS and CS cases     
FIX: Bug fixes in scripts getting data out of DB


*Monitoring
CHANGE: DBUtils - change the bucket sizes for the monitoring plots as function of the time span

*WMS
NEW: SiteDirector - checks the status of CEs and Sites with respect to RSS  
NEW: pilotCommands - new ReplaceDIRACCode command mostly for testing purposes
NEW: JobAgent, JobWrapper - several fixes to allow the work with PoolComputingElement
     to support multiprocessor jobs    
NEW: JobScheduling - interpret WholeNode and NumberOfProcessors job JDL parameters and
     convert then to corresponding tags
NEW: SiteDirector - CEs can define QueryCEFlag in the Configuration Service which can be
     used to disallow querying the CE status and use information from PiltAgentsDB instead     
NEW: The application error codes, when returned, are passed to the JobWrapper, and maybe interpreted.
NEW: The JobWrapperTemplate can reschedule a job if the payload exits with status DErrno.EWMSRESC & 255 (222)
FIX: SiteDirector - unlink is also to be skipped for Local Condor batch system
FIX: JobDB - fixes necessary to suite MySQL 5.7
FIX: dirac-pilot, pilotTools - PYTHONPATH is cleared on pilot start, pilot option keepPP
     can override this
FIX: WMSAdministratorHandler - make methods static appropriately
FIX: Bug fix for correctly excluding WebApp extensions
CHANGE: JobScheduling - more precise site name while the job is Waiting, using the set of 
        sites at which the input files are online rather than checking Tier1s in eligible sites      
FIX: SiteDirector - aggregate tags for the general job availability test         
FIX: JobScheduling - bug fix in __sendToTQ()
FIX: pilotTools,pilotCommands - pick up all the necessary settings from the site/queue configuration
     related to Tags and multi-processor
NEW: SiteDirector - added option to force lcgBundle version in the pilot
FIX: SiteDirector - if MaxWaitingJobs or MaxTotalJobs not defined for a queue, assume a default value of 10
FIX: MatcherHandler - preprocess resource description in getMatchingTaskQueues()
FIX: JobDB - set CPUTime to a default value if not defined when rescheduling jobs

*TS
FIX: TransformationClient - fix issue #3446 for wrong file error counting in TS
FIX: TransformationDB - set ExternalID before ExternalStatus in tasks
BUGFIX: TransformationClient - fix a bug in the TS files state machine (comparing old status.lower() 
        with new status)

*Interfaces
CHANGE: Dirac API - expose the protocol parameter of getAccessURL()
CHANGE: Dirac API - added runLocal as an API method

*Docs
NEW: Documentation for developing with a container (includes Dockerfile)
NEW: Add script to collate release notes from Pull Request comments  
NEW: Chapter on scaling and limitations
CHANGE: Added documentation about runsv installation outside of DIRAC

*tests
NEW: Added client (scripts) system test
CHANGE: Add to the TS system test, the test for transformations with meta-filters
FIX: Minor fixes in the TS system test
FIX: correctly update the DFC DB configuration in jenkins' tests

[v6r17p35]

*Core
FIX: GOCDBClient - add EXTENSIONS & SCOPE tag support to GOCDB service queries.

[v6r17p34]

*SMS
FIX: StorageManagerClient - fix logic for JobScheduling executor when CheckOnlyTapeSEs is 
     its default true and the lfn is only on a tapeSE

[v6r17p33]

*WMS
FIX: StalledJobAgent - if no PilotReference found in jobs parameters, do as if there would be 
     no pilot information, i.e. set Stalled job Failed immediately
CHANGE: DownloadInputData - job parameters report not only successful downloads but also failed ones
FIX: JobDB - back port - set CPUTime to 0 if not defined at all for the given job 
FIX: JobDB - back port - use default CPUTime in the job description when rescheduling jobs

*Resources
FIX: ARCComputingElement - fix job submission issue due to timeout for newer lcg-bundles

[v6r17p32]

Resources:
CHANGE: /Computing/BatchSystems/Condor.py: do not copy SiteDirector's shell environment variables into the job environment

*WMS
CHANGE: Add option to clear PYTHONPATH on pilot start

[v6r17p31]

*RMS
FIX: ReqClient - avoid INFO message in client
*WMS
CHANGE: JobWrapper - allow SE-USER to be defined as another SE group (e.g. Tier1-USER)
*DMS
CHANGE: DMSHelpers - make resolveSEGroup recursive in order to be able to define SE groups in terms of SE groups

[v6r17p30]

*DMS
CHANGE: StorageElement - added status(), storageElementName(), checksumType() methods returning
        values directly without the S_OK structure. Remove the checks of OK everywhere
NEW: dirac-dms-add-file, DataManager - added option (-f) to force an overwrite of an existing file

*TS:
FIX: TransformationDB.py - set the ExternalID before the ExternalStatus in order to avoid inconsistent 
     tasks if setting the ExternalID fails

*StorageManagementSystem
FIX: StorageManagementClient.py - return the full list of onlineSites while it was previously happy 
     with only one

*Resources
FIX: HTCondorCEComputingElement.py - transfer output files(only log and err) for remote scheduler

[v6r17p29]

*WMS
CHANGE: split time left margins in cpuMargin and wallClockMargin. Also simplified check.


[v6r17p28]

*WMS
BUGFIX: JobScheduling - fix a bug introduced in 6r17p27 changes

*Monitoring
BUGFIX: MonitoringReporter - do not try to close the MQ connection if MD is not used

[v6r17p27]

*Configuration
FIX: ConfigurationClient - allow default value to be a tuple, a dict or a set

*Monitoring
CHANGE: DBUtils - change bucket sizes and simplify settings

*DMS
FIX: DMSRequestOperationsBase, RemoveFile - allow request to not fail if an SE is temporarily banned
FIX: dirac-admin-allow-se - first call of gLogger after its import

*RMS
CHANGE: remove scripts dirac-rms-show-request, dirac-rms-cancel-request and dirac-rms-reset-request 
        and replace with a single script dirac-rms-request with option (default is "show")
CHANGE: allow script to finalize a request if needed and set the job status appropriately

*Resources
FIX: LocalComputingElement - pilot jobIDs start with ssh to be compatible with pilotCommands. 
     Still original jobIDs are passed to getJobStatus. To be reviewed

*WMS
CHANGE: JobScheduling - assign a job to Group.<site>.<country>, if input files are at <site>.<country>.
        If several input replicas, assign Waiting to "MultipleInput"

[v6r17p26]

*Core
FIX: dirac-install.py to fail when installation of lcgBundle has failed
FIX: ClassAdLight - getAttributeInt() and getAttributeFloat() return None 
     if the corresponding JDL attribute is not defined

*MonitoringSystem
CHANGE: The Consumer and Producer use separate connections to the MQ; 
        If the db is not accessible, the messaged will not be consumed.

*WMS
FIX: JobDB - fix the case where parametric job placeholder %j is used in the JobName attribute
FIX: JobDB - take into account that ClassAdLight methods return None if numerical attribute is not defined
FIX: ParametricJob utility - fixed bug in evaluation of the ParameterStart|Step|Factor.X job numerical attribute

[v6r17p25]

*Monitoring
NEW: Implemented the support of monthly indexes and the unit tests are fixed

*RMS
FIX: RequestExecutingAgent - fix infinite loop for duplicate requests

*WMS 
NEW: ARCComputingElement - add support for multiprocessor jobs

[v6r17p24]

*WMS
FIX: SiteDirector - unlink is also to be skipped for Local Condor batch system

[v6r17p23]

*WMS
FIX: get job output for remote scheduler in the case of HTCondorCE

[v6r17p22]

*Framework
FIX: NotificationClient - added avoidSpam flag to sendMail() method which is propagated to
     the corresponding service call
     
*Integration
FIX: several fixes in integration testing scripts     

[v6r17p21]

*Core
NEW: Mail.py - added mechanism to compare mail objects
FIX: Grid.py - take into account the case sometimes happening to ARC CEs 
     where ARC-CE BDII definitions have SubClusters where the name isn't set to 
     the hostname of the machine

*Framework
FIX: Notification service - avoid duplicate emails mechanism 

[v6r17p20]

*Core
NEW: API.py - added __getstate__, __setstate__ to allow pickling objects inheriting
     API class by special treatment of internal Logger objects, fixes #3334

*Framework
FIX: SystemAdministrator - sort software version directories by explicit versions in the
     old software cleaning logic
FIX: MonitoringUtilities - sets a suitable "unknown" username when installing DIRAC from scratch, 
     and the CS isn't initialized fully when running dirac-setup-site     
CHANGE: Logger - added getter methods to access internal protected variables, use these methods
        in various places instead of access Logger protected variables     

*WMS
CHANGE: JobDB - removed unused CPUTime field in the Jobs table
CHANGE: JobScheduling - make check for requested Platform among otherwise eligible sites
        for a given job, fail jobs if no site with requested Platform are available

*RSS
FIX: Commands - improved logging messages

*SMS
FIX: StorageManagerClient - instantiate StorageElement object with an explicit vo argument,
     fixes #3335

*Interfaces
NEW: dirac-framework-self-ping command for a server to self ping using it's own certificate

[v6r17p19]

*Core
FIX: Adler - fix checksum with less than 8 characters to be 8 chars long

*Configuration
FIX: VOMS2CSAgent - fix to accomodate some weird new user DNs (containing only CN field)

*DMS
FIX: FileCatalog - fix for the doc strings usage in file catalog CLI, fixes #3306
FIX: FileCatalog - modified recursive file parameter setting to enable usage of the index

*SMS
CHANGE: StorageManagerClient - try to get sites with data online if possible in getFilesToStage

*RMS
FIX: RequestExecutingAgent - tuning of the request caching while execution

*WMS
FIX: DownloadInputData - do not mistakenly use other metadata from the replica info than SEs
FIX: JobScheduling - put sites holding data before others in the list of available sites
FIX: JobScheduling - try and select replicas for staging at the same site as online files
FIX: SiteDirector - keep the old pilot status if the new one can not be obtained in updatePilotStatus()

*Resources
FIX: CREAMComputingElement - return error when pilot output is missing in getJobOutput()

*Monitoring
FIX: DBUtils - change the buckets in order to support queries which require more than one year 
     data. The maximum buckets size is 7 weeks

[v6r17p18]

*Framework
NEW: SystemAdministrator - added possibility to remove old software installations keeping
     only a predefined number of the most recent ones.

*DMS
FIX: RemoveReplica - removing replica of a non-existing file is considered successful

*SMS
CHANGE: StorageManagerClient - restrict usage of executeWithUserProxy decorator 
        to calling the SE.getFileMetadata only; added flag to check only replicas 
        at tape SEs
        
*WMS
FIX: JobScheduling - added CS option to flag checking only replicas at tape SEs;
     fail jobs with input data not available in the File Catalog        

[v6r17p17]

*DMS
NEW: FTSAgent has a new CS parameter ProcessJobRequests to be able to process job
     requests only. This allows to run 2 FTS agents in parallel
     
*Resources
FIX: GFAL2_StorageBase - only set the space token if there is one to avoid problems
     with some SEs     

[v6r17p16]

*Configuration
FIX: VOMS2CSAgent - create user home directory in the catalog without
     recursion in the chown command
     
*RMS
FIX: RequestExecutingAgent - catch error of the cacheRequest() call
FIX: ReqClient - enhanced log error message

*SMS
FIX: StorageManagerClient - treat the case of absent and offline files on an SE 
     while staging
     
*TS
FIX: TaskManagerBase - process tasks in chunks of 100 in order to 
     update faster the TS (tasks and files)          

*WMS
FIX: JobScheduling - do not assume that all non-online files required staging

[v6r17p15]

*WMS
CHANGE: StalledJobAgent - ignore or prolong the Stalled state period for jobs 
        at particular sites which can be suspended, e.g. Boinc sites

[v6r17p14]

*Core
FIX: PrettyPrint.printTable utility enhanced to allow multi-row fields and
     justification specification for each field value  

*Accounting
NEW: DataStore - allow to run several instances of the service with only one which
     is enabled to do the bucketing

*RMS
NEW: new dirac-rms-list-req-cache command to list the requests in the ReqProxies services

*Interfaces
CHANGE: Dirac API - make several private methods visible to derived class

[v6r17p13]

*Core
NEW: Proxy - added executeWithoutServerCertificate() decorator function 

*Resources
FIX: CREAMComputingElement - split CREAM proxy renewal operation into smaller chunks for 
     improved reliability

[v6r17p12]

*Framework
FIX: SecurityFileLog  - when the security logs are rotated, the buffer size is reduced
     to 1 MB to avoid gzip failures ( was 2 GBs )

*WMS
FIX: pilotCommands - fix for interpreting DNs when saving the installation environment
FIX: SandboxStoreClient - do not check/make destination directory if requested sandbox 
     is returned InMemory

*TS
FIX: TransformationAgent CS option MaxFiles split in MaxFilesToProcess and MaxFilesPerTask,
     MaxFiles option is interpreted as MaxFilesPerTask for backward compatibility

*Resources
NEW: Added plug-ins for GSIFTP and HTTPS Storage protocols 

[v6r17p11]

*Core
FIX: ElasticSearchDB - set a very high number (10K) for the size of the ElasticSearch result

*Monitoring
FIX: MonitoringDB - et a very high number (10K) for the size of the ElasticSearch result

*WMS
FIX: pilotCommands - get the pilot environment from the contents of the bashrc script

*DMS
FIX: RemoveReplica - fix for the problem that if an error was set it was never reset
FIX: SE metadata usage in several components: ConsistencyInspector, DataIntwgrityClient,
     FTSRequest, dirac-dms-replica-metadata, StageMonitorAgent, StageRequestAgent,
     StorageManagerClient, DownloadInputData, InputDataByProtocol

[v6r17p10]

*Core
NEW: Logger - printing methods return True/False if the message was printed or not
FIX: ElastocSearchDB - error messages demoted to warnings

*Monitoring
FIX: MonitoringReporter - create producers if the CS definitions are properly in place

*TS
CHANGE: TaskManagerPlugin - allow to redefine the AutoAddedSites for each job type

[v6r17p9]

*WMS
BUGFIX: JobScheduling - bug fixed introduced in the previous patch 
NEW: pilotTools - introduced -o swicth for a generic CS option

*SMS
FIX: StorageManagerClient - fixes in the unit test

*DMS
FIX: FileManagerPs - in _getFileLFNs() - break a long list of LFNs into smaller chunks

[v6r17p8]

*Core
NEW: DErrno.ENOGROUP error to denote proxies without DIRAC group extension embedded
CHANGE: X509Chain - use DErrno.ENOGROUP error
FIX: dirac-install, dirac-deploy-scripts - fixes to allow DIRAC client installation on
     recent MacOS versions with System Integrity Protection feature
CHANGE: Proxy - added executionLock optional argument to executeWithUserProxy() decorator
        to lock while executing the function with user proxy 
FIX: Proxy - fix indentation in getProxy() preventing looping on the DNs  

*Framework
FIX: ProxyDB - fix of error message check in completeDelegation()

*WMS
FIX: TaskQueueDB - when an empty TaskQueue is marked for deletion, it can still get matches 
     which result in no selected jobs that produced unnecessary error messages 
FIX: JobScheduling executor - calls getFilesToStage() with a flag to lock while file lookup
     with user proxy; same for InputData executor for calling _resolveInputData()      

*TS
FIX: FileReport - fix in setFileStatus() for setting status for multiple LFNs at once

*SMS
FIX: StorageManagerClient - in getFilesToStage() avoid using proxy if no files to check
     on a storage element

*Resources
FIX: GFAL2_XROOTStorage - fix to allow interactive use of xroot plugin
FIX: GFAL2_StorageBase - enable IPV6 for gsiftp

[v6r17p7]

*DMS
FIX: dirac-dms-user-lfns - do not print out empty directories

*WMS
FIX: InputData Executor, JobWrapper - use DataManager.getReplicasForJobs() for
     getting input data replicas

*TS
FIX: TransformationAgent - use DataManager.getReplicasForJobs() for transformations
     creating jobs  

[v6r17p6]

*DMS
NEW: DataManager - add key argument forJobs (default False) in getReplicas() in order 
     to get only replicas that can be used for jobs (as defined in the CS); added
     getReplicasForJobs(), also used in the Dirac API

*SMS
FIX: Stager agents - monitor files even when there is no requestID, e.g. dCache returns None 
     when staging a file that is already staged    

*Resources
FIX: StorageFactory - bug fixes when interpreting SEs inheriting other SE parameters
NEW: Test_StorageFactory unit test and corresponding docs
FIX: Torque - some sites put advertising in the command answer that can not be parsed:
     redirect stderr to /dev/null

[v6r17p5]

*Resources
FIX: LcgFileCatalogClient - do not evaluate GUID if it is not a string

[v6r17p4]

*Configuration
FIX: Utilities - fixed interpretation of weird values of GlueCEPolicyMaxWallClockTime
     BDII parameter; newMaxCPUTime should is made integer

*Framework
FIX: Logger - make subloggers processing messages with the same level
     as the parent logger

*Docs
NEW: Updated documentation in several sections

*DMS
FIX: RemoveReplica operation - don't set file Done in RemoveReplicas if there is an error

[v6r17p3]

*RSS
FIX: Synchronizer - the sync method removes the resources that are no longer 
     in the CS from the DowntimeCache table

*DMS
CHANGE: dirac-dms-find-lfns - added SE switch to look for files only having
        replicas on a given SE (list)

*TS
FIX: TaskManager - optimization of the site checking while preparing job; optimized
     creation of the job template

*Resources
CHANGE: GFAL2_SRM2Storage, SRM2Storage - added gsiftp to the list of OUTPUT protocols 

[v6r17p2]

*Monitoring
FIX: ElasticSearchDB - fixes required to use host certificate for connection;
     fixes required to pass to version 5.0.1 of the elasticsearch.py binding

[v6r17p1]

*RSS
FIX: GOCDBSync - make commmand more verbose and added some minor fixes

[v6r17]

*Core
FIX: Adler - check explicitly if the checksum value is "False"
FIX: install_site.sh - added command line option to choose DIRAC version to install
NEW: ComponentInstaller - added configuration parameters to setup NoSQL database

*Framework
CHANGE: Logger - test level before processing string (i.e. mostly converting objects to strings)  
CHANGE: dirac-proxy-init - check and attempt to update local CRLs at the same time as
        generating user proxy
CHANGE: ProxyManager service - always store the uploaded proxy even if the already stored
        one is of the same validity length to allow replacement in case of proxy type
        changes, e.g. RFC type proxies           

*DMS
NEW: Next in implementation multi-protocol support for storage elements. When performing 
     an action on the StorageElement, instead of looping over all the protocol plugins, 
     we loop over a filtered list. This list is built taking into account which action 
     is taken (read vs write), and is also sorted according to lists defined in the CS.
     The negotiation for third party transfer is also improved: it takes into account all 
     possible protocols the source SE is able to produce, and all protocols the target is 
     able to receive as input.
NEW: StorageElement - added methods for monitoring used disk space
FIX: ReplicateAndRegister - fix the case when checksum is False in the FC
NEW: DMSHelpers - get list of sites from CS via methods; allow to add automatically sites 
     with storage

*RSS
NEW: FreeDiskSpace - added new command which is used to get the total and the remaining 
     disk space of all dirac storage elements that are found in the CS and inserts the 
     results in the SpaceTokenOccupancyCache table of ResourceManagementDB database.  
NEW: GOCDBSync command to ensure that all the downtime dates in the DowntimeCache 
     table are up to date       

Resources*
NEW: Updated Message Queue interface: MQ service connection management, support for
     SSL connections, better code arrangement

*Workflow
FIX: Modulebase, Script - avoid too many unnecessarily different application states

*WMS
FIX: JobStateUpdate service - in setJobStatusBulk() avoid adding false information when adding 
     an application status
     
*TS
FIX: TaskManager, TaskManagerAgentBase - standardize the logging information; removed unnecessary 
     code; use iterators wherever possible     
NEW: Introduced metadata-based filters when registering new data in the TS as catalog       

[v6r16p6]

*WMS
NEW: Added MultiProcessorSiteDirector section to the ConfigTemplate.cfg

*DMS
FIX: FileCatalogClient - added missing read methods to the interface description
     getDirectoryUserMetadata(), getFileUserMetadata()

[v6r16p5]

FIX: included patches from v6r15p27

[v6r16p4]

FIX: applied fixes from v6r15p26

[v6r16p3]

FIX: incorporated fixes from v6r15p25

[v6r16p2]

*Configuration
CHANGE: VOMS2CSAgent - remove user DNs which are no more in VOMS. Fixes #3130

*Monitoring
CHANGE: WMSHistory - added user, jobgroup and usergroup selection keys

*DMS
FIX: DataManager - retry checksum calculation on putAndRegister, pass checksum to the DataManager
     object in the FailoverTransfer object.
FIX: DatasetManager, FileCatalogClientCLI - bug fixes in the dataset management and commands      
     
*WMS
CHANGE: JobManager - added 'Killed' to list of jobs status that can be deleted     

[v6r16p1]

*Monitoring
CHANGE: MonitorinDB - allow to use more than one filter condition

*WMS
CHANGE: StalledJobAgent - send a kill signal to the job before setting it Failed. This should 
        prevent jobs to continue running after they have been found Stalled and then Failed.

[v6r16]

*Core
CHANGE: dirac-install, dirac-configure - use Extensions options consistently, drop
        ExtraModule option
CHANGE: dirac-install - use insecure ssl context for downloading files with urllib2.urlopen    
CHANGE: GOCDBClient - replaced urllib2 with requests module
        FIX: dirac-setup-site - added switch to exitOnError, do not exit on error by default
CHANGE: Added environment variables to rc files to enable certificates verification (necessary for python 2.7.9+)
FIX: ComponentInstaller - always update CS when a database is installed, even if it is
     already existing in the db server 
FIX: SSLSocketFactory - in __checkKWArgs() use correct host address composed of 2 parts      

*Framework
FIX: SystemAdministrator service - do not install WebAppDIRAC by default, only for the host
     really running the web portal

*Accounting
FIX: JobPolicy - remove User field from the policy conditions to fix a problem that 
     non-authenticated user gets more privileges on the Accounting info.

*Monitoring
NEW: New Monitoring system is introduced to collect, analyze and display various
     monitoring information on DIRAC components status and behavior using ElasticSearch
     database. The initial implementation is to collect WMSHistory counters.

*DMS
NEW: MoveReplica operation for the RMS system and a corresponding dirac-dms-move-replica-request
     comand line tool

*Resources
NEW: MessageQueue resources to manage MQ connections complemented with
     MQListener and MQPublisher helper classes
NEW: SudoComputingElement - computing element to execute payload with a sudo to a dedicated
     UNIX account     

[v6r15p27]

*Configuration
FIX: CSAPI - changed so that empty but existing options in the CS can be still
     modified

[v6r15p26]

*WMS
FIX: SandboxStoreClient - ensure that the latest sandbox is returned in the Web
     portal in the case the job was reset.

[v6r15p25]

*Resources
FIX: HTCondorCEComputingElement - cast useLocalSchedd to bool value even if it
     is defined as srting

[v6r15p24]

*Resources
CHANGE: HTCondorCE - added option to use remote scheduler daemon

[v6r15p23]

*DMS
FIX: dirac-dms-find-lfns - fixed bug causing generl script failure

[v6r15p22]

*Interfaces
CHANGE: Dirac API - add possibility to define the VO in the API
CHANGE: Dirac API - add checkSEAccess() method for checking SE status

[v6r15p21]

*WMS
FIX: removed default LCG version from the pilot (dirac-install will use the one of the requested release)

*RMS
FIX: reject bad checksum

[v6r15p20]

*Framework
FIX: SystemAdministratorHandler - in updateSoftware() put explicitly the project
     name into the command
FIX: ComponentInstaller - added baseDir option to the mysql_install_db call
     while a fresh new database server installation     

[v6r15p19]

*Core
FIX: dirac-install - lcg-binding version specified in the command switch
     overrides the configuration option value
     
*DMS
FIX: RemoveFile operation - Remove all files that are not at banned SEs

*TMS
FIX: FileReport - after successful update of input files status, clear the 
     cache dictionary to avoid double update      

[v6r15p18]

*Configuration
FIX: Utilities - take into account WallClock time limit while the MaxCPUTime
     evaluation in the Bdii@CSAgent 

*DMS
FIX: FTSJob - specify checksum type at FTS request submission

*StorageManagement
FIX: StorageManagerClient - in getFilesToStage() avoid exception in case
     of no active replicas

*Resources
FIX: StorageBase - in getParameters() added baseURL in the list of parameters returned 

*WMS
FIX: CPUNormalization - minor code rearrangement

[v6r15p17]

*Core
CHANGE: GOCDBClient - catch all downtimes, independently of their scope
FIX: LSFTimeLeft - accept 2 "word" output from bqueues command
CHANGE: dirac-install - create bashrc/cshrc with the possibility to define
        installation path in the $DIRAC env variable, this is needed for
        the cvmfs DIRAC client installation

[v6r15p16]

*Core
CHANGE: AgentModule - added a SIGALARM handler to set a hard timeout for each Agent
        cycle to avoid agents stuck forever due to some faults in the execution code

*DMS
FIX: DataManager - cache SE status information in filterTapeReplicas() to speed up execution
     
*WMS
BUGFIX: InputDataByProtocol - the failed resolution for local SEs was not considered correctly:
        if there were other SEs that were ignored (e.g. because on tape)     
     
*TS
FIX: TransformationAgent - in getDataReplicasDM() no need to get replica PFNs     

[v6r15p15]

*Configuration
CHANGE: VOMS2CSAgent - added new features: deleting users no more registered in VOMS;
        automatic creation of home directories in the File Catalog for new users

*WMS
CHANGE: JobScheduling - correct handling of user specified sites in the executor,
        including non-existent (misspelled) site names
FIX: CPUNormalization - accept if the JOBFEATURES information is zero or absent        

[v6r15p14]

*Core
FIX: BaseClient - proper error propagation to avoid excessive output in the logger

*Configuration
CHANGE: Resources helper - in getStorageElementOptions() dereference SEs containing
        BaseSE and Alias references

*Accounting
FIX: AccountingDB - changes to use DB index to speed-up removal query

*DMS
CHANGE: DMSHelpers - define SE groups SEsUsedForFailover, SEsNotToBeUsedForJobs, 
        SEsUsedForArchive in the Operations/DataManagement and use them in the
        corresponding helper functions
FIX: FTSJob - temporary fix for the FTS rest interface Request object until it is
     fixed in the FTS REST server         

*Resources
FIX: HTCondorCEComputingElement - check that some path was found in findFile(), return with error otherwise
CHANGE: ARCComputingElement - consider jobs in Hold state as Failed as they never come back
CHANGE: ARCComputingElement - do not use JobSupervisor tool for bulk job cancellation as
        it does not seem to work, cancel jobs one by one
FIX: ARCComputingElement - ensure that pilot jobs that are queued also get their proxies renewed on ARC-CE        

*WMS
FIX: SiteDirector - ensure that a proxy of at least 3 hours is available to the updatePilotStatus 
     function so that if it renews any proxies, it's not renewing them with a very short proxy

[v6r15p13]

*Resources
FIX: HTCondorCEComputingElement - fixed location of log/output files 
  
*TS
FIX: ValidateOutputDataAgent - works now with the DataManager shifter proxy

[v6r15p12]

*Core
FIX: Graphs - make sure matplotlib package is always using Agg backend
FIX: cshrc - added protection for cases with undefined environment variables
NEW: AuthManager - added possibility to define authorization rules by VO
     and by user group

*Configuration
NEW: Resources, ComputingElement(Factory) - added possibility to define site-wide
     CE parameters; added possibility to define common parameters for a given
     CE type.

*Framework
FIX: SystemAdministrator service - avoid using its own client to connect
     to itself for storing host information
FIX: SystemAdministratorClientCLI, dirac-populate-component-db - fix insertion
     of wrongly configured component to the ComponentMonitorDB     

*DMS
FIX: FileCatalog service - fix the argument type for getAncestor(), getDescendents()

*WMS
NEW: JobCleaningAgent - add an option (disabled by default) to remove Jobs from the 
     dirac server irrespective of their state

*Resources
CHANGE: HTCondorCE - added new configurable options - ExtraSubmitString, WorkingDirectory
        DaysToKeepLogs

[v6r15p11]

*Framework
NEW: dirac-proxy-destroy command to destroy proxy locally and in the ProxyManager
     service
CHANGE: ProxyManagerClient - reduce the proxy caching time to be more suitable
        for cases with short VOMS extensions     

*Configuration
FIX: VOMS2CSAgent - fixed typo bug in execute()

*RMS
FIX: RequestTask - fix if the problem when the processing of an operation times out, 
     there was no increment of the attempts done.

*DMS
FIX: FTSAgent - avoid FTS to fetch a request that was canceled

*Resources
FIX: HTCondorCE - protect against non-standard line in 'job status' list in the getJobStatus()
CHANGE: ComputingElement - reduce the default time length of the payload proxy to accomodate
        the case with short VOMS extensions

[v6r15p10]

*Core
FIX: MySQL - do not print database access password explicitly in the logs

*Configuration
CHANGE: VOMS2CSAgent - show in the log if there are changes ready to be committed
CHANGE: Bdii2CSAgent - get information from alternative BDII's for sites not 
        existing in central BDII

*Framework
FIX: ComponentInstaller - fixed location of stop_agent file in the content of t file
     of the runsv tool 

*RMS
FIX: Changed default port of ReqProxy service to 9161 from 9198

*Resources
FIX: BatchSystem/Condor, HYCondroCEComputingElement - more resilient parsing 
     of the status lookup command
FIX: CREAMComputingElement - in case of glite-ce-job-submit error print our both 
     std.err and std.out for completeness and better understanding    

*DMS
FIX: FileCatalogClient - bug fix in getDirectoryUserMetadata()

*Interfaces
FIX: Dirac - in replicateFile() in case of copying via the local cache check if 
     there is another copy for the same file name is happening at the same time

[v6r15p9]

*Configuration
FIX: fixed CS agents initialization bug

*DMS
FIX: fixed inconsistency between DataIntegrity and ConsistencyInspector modules

*Interfaces
FIX: Fix download of LFNs in InputSandbox when running job locally

[v6r15p8]

*Configuration
NEW: Added DryRun option for CS agents (false by default, True for new installations)

[v6r15p7]

*Core
CHANGE: Enabled attachments in the emails

*TS
*CHANGE: Added possibility for multiple operations in Data Operation Transformations

[v6r15p6]

*Resources
FIX: FCConditionParser: ProxyPlugin handles the case of having no proxy

*WMS
FIX: MJF messages correctly parsed from the pilot
NEW: Added integration test for TimeLeft utility and script calling it

[v6r15p5]

Included fixes from v6r14p36 patch release

*Framework
FIX: added GOCDB2CSAgent in template
FIX: Fixed permissions for HostLogging

*DMS
FIX: Introduced hopefully temporary fix to circumvent globus bug in gfal2

*WMS:
FIX: added test for MJF and made code more robust

*RSS
NEW: HTML notification Emails


[v6r15p4]

Included fixes from v6r14p35 patch release

*Core
NEW: Added a new way of doing pfnparse and pfnunparse using the standard python library. 
     The two methods now contains a flag to know which method to use. By default, the old 
     hand made one is used. The new one works perfectly for all standard protocols, except SRM

*RSS
FIX: dirac-rss-sync - command fixed to work with calling services rather than 
     databases directly
     
*Resources     
CHANGE: In multiple Storage classes use pfnparse and pfnunparse methods to manipulate
        url strings instead of using just string operations
NEW: A new attribute is added to the storage plugins: DYNAMIC_OPTIONS. This allows to construct 
     URLs with attributes going at the end of the URL, in the form ?key1=value1&key2=value2 
     This is useful for xroot and http.         

[v6r15p3]

Included changes from v6r14p34 patch release

*Accounting
FIX: DataStoreClient - catch all exceptions in sending failover accounting 
     requests as it could disrupt the logic of the caller 

*DMS
CHANGE: dirac-dms-show-se-status - added switches to show SEs only accessible by
        a given VO and SEs not assigned to any VO
FIX: dirac-dms-replicate-and-register-request - prints out the new request IDs
     to allow their monitoring by ID rather than possibly ambiguous request name      

[v6r15p2]

*WMS
FIX: pilotCommands - protect calls to external commands in case of empty
     or erroneous output
FIX: Matcher - fixed bug in the tag matching logic: if a site presented an empty
     Tag list instead of no Tag field at all, it was interpreted as site accepts
     all the tags
FIX: Matcher - matching parameters are printed out in the Matcher rather than
     in the TaskQueueDB, MaxRAM and Processors are not expanded into tags           

[v6r15p1]

Included patches for v6r14p32

*Configuration
CHANGE: Resources helper - remove "dips" protocol from the default list of third party
        protocols

*Resources
FIX: XROOTStorage - bug fixed in __createSingleDirectory() - proper interpretation
     of the xrootClient.mkdir return status
FIX: XROOTStorage unit test reenabled by mocking the xrootd import      

[v6r15]

Removed general "from DIRAC.Core.Utilities import *" in the top-level __init__.py

Made service handlers systematically working with unicode string arguments
Added requirements.txt and Makefile in the root of the project to support pip style installation

DIRAC documentation moved to the "docs" directory if the DIRAC project from the
DIRACDocs separate project.

*Accounting
CHANGE: INTEGER -> BIGINT for "id" in "in" accountingDB tables

*Core
NEW: The S_ERROR has an enhanced structure containing also the error code and the call
     stack from where the structure was created
NEW: DErrno module to contain definitions of the DIRAC error numbers and standard
     descriptions to be used from now on in any error code check      
CHANGE: gMonitor instantiation removed from DIRAC.__init__.py to avoid problems in
        documentation generation
CHANGE: removed Core.Utilities.List.sortList (sorted does the job)
CHANGE: removed unused module Core.Utilities.TimeSeries
NEW: dirac-install - makes us of the DIRAC tar files in CVMFS if available
NEW: dirac-install-client - a guiding script to install the DIRAC client from A to Z        
CHANGE: dirac-install - when generating bashrc and cshrc scripts prepend DIRAC paths
        to the ones existing in the environment already
NEW: MJFTimeLeft - using Machine JOb features in the TimeLeft utility
FIX: BaseClient - only give warning log message "URL banned" when one of the
     service URLs is really banned
CHANGE: DISET components - improved logic of service URL retries to speedup queries
        in case of problematic services     
NEW: dirac-rss-policy-manager - allows to interactively modify and test only the 
     policy section of Dirac.cfg     
FIX: XXXTimeLeft - do not mix CPU and WallTime values     
FIX: ComponentInstaller - longer timeout for checking components PID (after restart)
CHANGE: Proxy - in executeWithUserProxy() when multiple DNs are present, try all of them
CHANGE: List utility - change uniqueElements() to be much faster
NEW: Platform - added getPlatform() and getPlatformTuple() utilities to evaluate lazily the
     DIRAC platform only when it is needed, this accelerates DIRAC commands not needing
     the platform information. 

*Configuration
NEW: GOCDB2CSAgent agent to synchronize GOCDB and CS data about perfSONAR services
NEW: VOMS2CSAgent to synchronize VOMS user data with the DIRAC Registry
CHANGE: ConfigurationData - lazy config data compression in getCompressedData()

*Framework
CHANGE: SystemAdministratorIntegrator - make initial pinging of the hosts in parallel
        to speed up the operation
CHANGE: InstalledComponentsDB - table to cache host status information populated
        by a periodic task    
NEW: ComponentInstaller Client class to encapsulate all the installation utilities
     from InstallTools module    
NEW: SystemAdministratorClientCLI - added uninstall host command
NEW: SystemAdministratorClientCLI - added show ports command
NEW: SystemAdministratorHandler - added getUsedPorts() interface
NEW: SystemAdministratorHandler - show host command shows also versions of the Extensions
NEW: InstalledComponentsDB - added Extension field to the HostLogging table 
FIX: SystemLoggingDB - fixed double creation of db tables

*Accounting
FIX: DataStoreClient - Synchronizer based decorators have been replaced with a simple 
     lock as they were blocking addRegister() during every commit(); 

*RSS
NEW: CE Availability policy, closing #2373
CHANGE: Ported setStatus and setToken rpc calls to PublisherHandler from LHCb implementation
NEW: E-mails generated while RSS actions are now aggregated to avoid avalanches of mails
NEW: dirac-rss-sync is also synchronizing Sites now

*DMS
CHANGE: FileCatalogClient - make explicit methods for all service calls
CHANGE: DataManager, StorageElement - move physical accounting the StorageElement
CHANGE: FileCatalog - added recursive changePathXXX operations
CHANGE: FileCatalog contained objects have Master attribute defined in the CS. Extra check of eligibility of the catalogs specified explicitely. No-LFN write methods return just the Master result to be compatible with the current use in the clients.
CHANGE: Removed LcgFileCatalogXXX obsoleted classes
NEW: ConsistencyInspector class to perform data consistency checks between 
     different databases
CHANGE: FileCatalog(Client) - refactored to allow clients declare which interface
        they implement     
NEW: FileCatalog - conditional FileCatalog instantiation based on the configured
     Operations criteria        

*TS
CHANGE: TransformationDB table TaskInputs: InputVector column from BLOB to MEDIUMTEXT
FIX: TaskManager - fix bug in case there is no InputData for a task, the Request created 
     for the previous task was reassigned
NEW: TaskManager - possibility to submit one bulk job for a series of tasks     

*WMS
NEW: TaskQueueDB - possibility to present requirements in a form of tags from the 
     site( pilot ) to the jobs to select ones with required properties
FIX: JobWrapper - the InputData optimizer parameters are now DEncoded     
CHANGE: JobAgent - add Processors and WholeNode tags to the resources description
CHANGE: SiteDirector - flag to always download pilot output is set to False by default
FIX: SiteDirector - using PilotRunDirectory as WorkingDirectory, if available at the CE 
     level in the CS. Featire requested in issue #2746
NEW: MultiProcessorSiteDirector - new director to experiment with the multiprocessor/
     wholeNode queues
CHANGE: JobMemory utility renamed to JobParameters
CHANGE: CheckWNCapabilities pilot command changed to get WN parameters from the
        Machine Job Features (MJF) - NumberOfProcessors, MaxRAM    
NEW: JobManager, ParametricJob - utilities and support for parametric jobs with multiple
     parameter sequences      
NEW: SiteDirector - added logic to send pilots to sites with no waiting pilots even if
     the number of already sent pilots exceeds the number of waiting jobs. The functionality
     is switched on/off by the AddPilotsToEmptySites option.        

*RMS
FIX: Request - fix for the case when one of the request is malformed, the rest of 
     the requests could not be swiped
FIX: ReqProxyHandler - don't block the ReqProxy sweeping if one of the request is buggy     
CHANGE: ReqProxyHandler - added monitoring counters
NEW: ReqProxyHandler - added interface methods to list and show requests in a ReqProxy

*Resources
FIX: SRM2Storage - do not add accounting to the output structure as it is done in 
     the container StorageElement class
CHANGE: Add standard metadata in the output of all the Storage plugins     

*Interfaces
NEW: Job API - added setParameterSequence() to add an arbitrary number of parameter
     sequences for parametric jobs, generate the corresponding JDL

*tests
NEW: The contents of the TestDIRAC package is moved into the tests directory here

[v6r14p39]

Patch to include WebApp version v1r6p32

[v6r14p38]

*Core
CHANGE: Unhashable objects as DAG graph nodes

*RMS
CHANGE: Added possibility of constant delay for RMS operations

[v6r14p37]

*Core
NEW: Added soft implementation of a Direct Acyclic Graph

*Configuration
FIX: Bdii2CSAgent finds all CEs of a site (was finding only one)

*Resources
FIX: Make sure transferClient connects to the same ProxyStorage instance

[v6r14p36]

*Core
FIX: Sending mails to multiple recipients was not working

*WMS
FIX: Allow staging from SEs accessible by protocol


[v6r14p35]

*Core
FIX: SOAPFactory - fixes for import statements of suds module to work with the
     suds-jurko package that replaces the suds package

*Resources
FIX: BatchSystems.Torque - take into account that in some cases jobID includes
     a host name that should be stripped off
FIX: SSHComputingElement - in _getJobOutputFiles() fixed bug where the output
     of scpCall() call was wrongly interpreted    
FIX: ProxyStorage - evaluate the service url as simple /DataManagement/StorageElementProxy
     to solve the problem with redundant StorageElementProxy services with multiple
     possible urls       
     
*RSS
CHANGE: Configurations.py - Added DTScheduled3 policy (3 hours before downtime)     
     
*WMS
FIX: pilotCommands - take into account that in the case of Torque batch system
     jobID includes a host name that should be stripped off   
       
[v6r14p34]

*Configuration
FIX: Bdii2CSAgent - reinitilize the BDII info cache at each cycle in order not to 
     carry on obsoleted stuff. Fixes #2959

*Resources
FIX: Slurm.py - use --partition rather --cluster for passing the DIRAC queue name
FIX: DIPStorage - fixed bug in putFile preventing third party-like transfer from
     another DIPS Storage Element. Fixes #2413

*WMS
CHANGE: JobWrapper - added BOINC user ID to the job parameters
FIX: pilotCommands - interpret SLURM_JOBID environment if present
FIX: WMSClient - strip of comments in the job JDL before any processing.
     Passing jdl with comments to the WMS could provoke errors in the
     job checking.

[v6r14p33]

*WMS
FIX: JobAgent - included a mechanism to stop JobAgent if the host operator
     creates /var/lib/dirac_drain
FIX: CPUNormalization - fixed a typo in getPowerFromMJF() in the name of the
     exception log message           

[v6r14p32]

*Core
FIX: InstallTools - getStartupComponentStatus() uses "ps -p <pid>" variant of the
     system call to be independent of the OS differences

*DMS
FIX: RemoveReplica - bulkRemoval() was modifying its input dict argument and returning it,
     which was useless, only modify argument

*WMS
CHANGE: CPUNormalization - get HS'06 worker node value from JOBFEATURES if available

*RMS
FIX: ReqClient - bug fixed preventing the client to contact multiple instances of ReqManager
     service

[v6r14p31]

*DMS
FIX: FTSAgent - if a file was not Scheduled, the FTSAgent was setting it Done even if it had 
     not been replicated.

*Workflow
FIX: FailoverRequest - forcing setting the input file Unused if it was already set Processed

[v6r14p30]

*Framework
BUGFIX: MonitoringHandler - in deleteActivities() use retVal['Message'] if result is not OK

*Resources
FIX: XROOTStorage - in getFile() evaluate file URL without URL parameters
                    in __putSingleFile() use result['Message'] in case of error
                    
*RMS
FIX: dirac-rms-cancel-request - fixed crash because of gLogger object was not imported

*TS
FIX: TransformationCLI - in resetProcessedFile() added check that the Failed dictionary
     is present in the result of a call                    

[v6r14p29]

*Core
FIX: Time - skip the effect of timeThis decorator if not running interractively

*DMS
FIX: DataManager - in getFile(), select preferentially local disk replicas, if none disk replicas, 
     if none tape replicas
FIX: DataManager - avoid changing argument of public method checkActiveReplicas()
FIX: FTSAgent - wait 3 times longer for monitoring FTS jobs if Staging

*Accounting
CHANGE: Jobs per pilot plot is presented as Quality plot rather than a histogram

*WMS
CHANGE: dirac-wms-cpu-normalization - reduce memory usage by using xrange() instead of range()
        in the large test loop

[v6r14p28]

*TS
FIX: TaskManager - protection against am empty task dictionary in 
     prepareTransformationTasks()
FIX: Test_Client_TransformationSystem - fixes ti run in the Travis CI 
     environment
     
*WMS
FIX: JobMemory - use urllib instead of requests Python module as the latter
     can be unavailable in pilots.           

[v6r14p27]

*Core
FIX: PlainTransport,SocketInfoFactory - fix for the IPv6 "Address family not supported 
     by protocol" problems

*Interfaces
NEW: Dirac.py - in ping()/pingService() allow to ping a specific URL

*Resources
FIX: LcgFileCatalogClient - convert LFN into str in __fullLfn to allow LFNs
     in a unicode encoding

*WMS
FIX: JobWrapper - set the job minor status to 'Failover Request Failed' 
     if the failover request fails sending

*TS
FIX: TransformationDB - in getTransformationTasks(),getTaskInputVector 
     forward error result to the callers
FIX: TaskManager - in case there is no InputData for a task, the Request created 
     for the previous task was reassigned. This fixes this bug.      

*tests
FIX: several fixes to satisfy on-the-fly unit tests with teh Travis CI service 

[v6r14p26]

NEW: Enabled on-the-fly tests using the Travis-CI service

*Core
FIX: Subprocess - fix two potential infinite loops which can result in indefinite
     output buffer overflow

*WMS
FIX: JobScheduling executor - check properly if staging is allowed, it was always True before

[v6r14p25]

*Core
FIX: Subprocess - more detailed error log message in case ov output buffer
     overflow

*DMS
FIX: DataManager - fix for getActiveReplicas(): first check Active replicas before 
     selecting disk SEs

*Resources
FIX: StorageElementCache - fixes to make this class thread safe
FIX: StorageFactory - fix in getConfigStorageProtocols() to properly get options
     for inheriting SE definitions

[v6r14p24]

*Accounting
FIX: Plots, JobPlotter - fix sorting by plot labels in case the enddata != "now"

*DMS
FIX: dirac-dms-user-lfns - add error message when proxy is expired 

[v6r14p23]

*Interfaces
FIX: Job.py - setCPUTime() method sets both CPUTime and MaxCPUTime JDL parameters
     for backward compatibility. Otherwise this setting was ignored by scheduling

*TS
BUGFIX: TaskManager - bug fixed in submitTransformationTasks in getting the TransformationID 

[v6r14p22]

CHANGE: Multiple commands - permissions bits changed from 644 to 755  

*Framework
FIX: UserProfileDB - in case of desktop name belonging to two different users we have 
     to use both desktop name and user id to identify the desktop

*WMS
BUGFIX: JobWrapperTemplate - bug fixed in evaluation of the job arguments

*TMS
CHANGE: TaskManager - added TransformationID to the log messages

[v6r14p21]

*DMS
CHANGE: dirac-admin-allow(ban)-se - allow an SE group to be banned/allowed

*SMS
FIX: RequestPreparationAgent - fix crash in execute() in case no replica information
     available

*WMS
FIX: TaskQueueDB, PilotAgentsDB - escape DN strings to avoid potential SQL injection
FIX: JobWrapperTemplate - pass JobArguments through a json file to fix the case
     of having apostrophes in the values

*TMS
FIX: TransformationAgent - in processTransformation() fix reduction of number of files

[v6r14p20]

*WMS
FIX: SandboxMetadataDB - escape values in SandboxMetadataDB SQL queries to accommodate
     DNs containing apostrophe 

[v6r14p19]

*Core
NEW: CLI base class for all the DIRAC CLI consoles, common methods moved to the new class,
     XXXCLI classes updated to inherit the base class
FIX: Network - fix crash when path is empty string, fixes partly #2413     
     
*Configuration
FIX: Utilities.addToChangeSet() - fix the case when comma is in the BDII Site description 
     followed by a white space, the description string was constantly updated in the CS

*Interfaces
FIX: Dirac.py - in retrieveRepositorySandboxes/Data - "Retrieved" and "OutputData" key values
     are strings '0' in the jobDict when a repository file is read, need to cast it to int

*DMS
FIX: RegisterReplica - if operation fails on a file that no longer exists and has no 
     replica at that SE, consider the operation as Done.

*Resources
FIX: ARCComputingElement - bug fix in getJobOutput in using the S_ERROR()

[v6r14p18]

*Core
FIX: VOMSService - attGetUserNickname() can only return string type values
FIX: dirac-deploy-scripts - install DIRAC scripts first so that they can be 
     overwritten by versions from extensions

*Framework
FIX: dirac-populate-component-db - bug fixed to avoid duplicate entries in the
     database

*TS
FIX: TaskManager - do not use ReqProxy when submitting Request for Tasks, otherwise
     no RequestID can be obtained

*Interfaces
CHANGE: Dirac.py - increase verbosity of a error log message in selectJobs

*Resources
FIX: XROOTStorage - fixed KeyError exception while checking file existence
FIX: ARCComputingElement - in getJobOutput test for existence of an already 
     downloaded pilot log

[v6r14p17]

*Core
FIX: Service.py - use the service name as defined in the corresponding section in the CS
     and not the name defined in service Module option. This fixes the problem with the
     StorageElement service not interpreting properly the PFN name and using a wrong local
     data path. 

*Resources
CHANGE: ARCComputingElement - if the VO is not discoverable from the environment, use ARC API
        call in the getCEStatus, use ldapsearch otherwise

[v6r14p16]

*Resources
CHANGE: ARC Computing Element automatically renew proxies of jobs when needed

[v6r14p15]

*Core
FIX: VOMS.py - Fixed bug that generates proxies which are a mix between legacy and rfc proxies.

*DMS
CHANGE: Allow selecting disk replicas in getActiveReplicas() and getReplicas()

*WMS
CHANGE: Use the preferDisk option in the InputData optimizer, the TransformationAgent and in the Interface splitter


[v6r14p14]

*Core
FIX: VOMS.py - return RFC proxy if necessary after adding the VOMS extension

*Configuration
FIX: Validate maxCPUTime and Site description value

*Resources
FIX: XROOTStorage - changes to allow third party transfers between XROOT storages
CHANGE: HTCondorCEComputingElement - the Condor logging can now be obtained in the webinterface;
        SIGTERM (instead of SIGKILL) is send to the application in case jobs are killed by the host site;
        when pilots are put in held status we kill them in condor and mark them as aborted.

*WMS
FIX: pilotCommands - fixes for intrepreting tags in the pilot

[v6r14p13]

*WMS
FIX: pilot commands CheckCECapabilities and CheckWNCapabilities were not considering the case of missing proxy

[v6r14p12]

*Core
FIX: allow a renormalization of the estimated CPU power
FIX: dirac-install: Make hashlib optional again (for previous versions of python, since the pilot may end up on old machines)

*Framework
FIX: allow to install agents with non-standard names (different from the module name)

*DMS
CHANGE: Consider files to reschedule and submit when they are Failed in FTS

*WMS
CHANGE: Move getCEStatus function back to using the ARC API

[v6r14p11]

*Core
FIX: XXXTimeLeft - set limit to CPU lower than wall clock if unknown
FIX: Logger - fix exception printing in gLogger.exception()
CHANGE: InstallTools - added more info about the process in getStartupComponentStatus()
CHANGE: Time - better report from timeThis() decorator

*DMS
CHANGE: FTSAgent - wait some time between 2 monitorings of each job

*WMS
NEW: pilotCommands - added CheckCECapabilities, CheckWNCapabilities commands
NEW: Added dirac-wms-get-wn-parameters command

*TS
NEW: Added dirac-production-runjoblocal command
FIX: TransformationAgent(Plugin) - clean getNextSite() and normalizeShares()
FIX: TransformationPlugin - added setParameters() method

*RSS
FIX: dirac-rss-sync - move imports to after the Script.getPositionalArguments()

*Resources
NEW: Added dirac-resource-get-parameters command

[v6r14p10]
*Configuration
FIX: Resources - getQueue() is fixed to get properly Tag parameters

*Framework
FIX: SecurityFileLog - fix for zipping very large files

*Resources
NEW: added dirac-resource-get-parameters command

*WMS
NEW: JobMonitoringHandler - add getJobsParameters() method
NEW: pilotCommands - added CheckCECapabilities, CheckWNCapabilities
NEW: Added dirac-wms-get-wn-parameters command
NEW: Matcher - generate internal tags for MaxRAM and NumberOfProcessors parameters
CHANGE: SiteDirector does not pass Tags to the Pilot
FIX: Matcher(Handler) - do not send error log message if No match found,
     fixed Matcher return value not correctly interpreted

[v6r14p9]

*Core
FIX: BaseClient - enhance retry connection logic to minimize the overall delay
FIX: MessageBroker - fix of calling private __remove() method from outside
     of the class

*Framework
BUGFIX: dirac-(un)install-component - bug in importing InstallTools module

*WMS:
FIX: JobWrapper - fix in getting the OutputPath defined in the job

*Resources
FIX: ARCComputingElement - add queue to the XRSL string

[v6r14p8]

*Core
FIX: XXXTimeLeft - minor fixes plus added the corresponding Test case
FIX: ReturnValues - fixes in the doc strings to comply with the sphinx syntax
FIX: SocketInfoFactory - in __sockConnect() catch exception when creating a
     socket

*Interfaces
FIX: Job.py - fixes in the doc strings to comply with the sphinx syntax

*RSS
NEW: Configurations.py - new possible configuration options for Downtime Policies

*WMS
CHANGE: StatesAccountingAgent - retry once and empty the local messages cache
        in case of failure to avoid large backlog of messages
CHANGE: SiteDirector - do not send SharedArea and ClientPlatform as pilot
        invocation arguments  
CHANGE: Matcher - allow matching by hosts in multi-VO installations              

[v6r14p7]

*Core
CHANGE: XXXTimeLeft utilities revisited - all return real seconds,
        code refactoring - use consistently always the same CPU power 

*WMS
FIX: JobAgent - code refactoring for the timeLeft logic part

*Resources
BUGFIX: ComputingElement - get rid of legacy getResourcesDict() call

[v6r14p6]

*Configuration
FIX: Bdii2CSAgent - refresh configuration from Master before updating
FIX: Bdii2CSAgent - distinguish the CE and the Cluster in the Glue 1.0 schema

*DMS
CHANGE: FTSAgent - make the amount of scheduled requests fetched by the 
        FTSAgent a parameter in the CS 
CHANGE: RMS Operations - check whether the always banned policy is applied for SEs
        to a given access type

*RMS
FIX: RequestClient(DB,Manager) - fix bulk requests, lock the lines when selecting 
     the requests to be assigned, update the LastUpdate time, and expose the 
     assigned flag to the client

*WMS
FIX: JobAgent - when the application finishes with errors but the agent continues 
     to take jobs, the timeLeft was not evaluated
FIX: JobAgent - the initial timeLeft value was always set to 0.0     

[v6r14p5]

*Core
FIX: X509Certificate - protect from VOMS attributes that are not decodable


*Resources
FIX: GFAL2_StorageBase - fixed indentation and a debug log typo

*WMS
BUGFIX: Matcher - only the first job was associated with the given pilot
FIX: pilotTools - 0o22 is only a valid int for recent python interpreters, 
     replaced by 18

[v6r14p4]

*Core
FIX: DictCache - fix the exception in the destructor preventing the final
     cache cleaning

*Framework
FIX: SystemAdministratorClientCLI - corrected info line inviting to update
     the pilot version after the software update

*DMS
FIX: FTSAgent - Add recovery of FTS files that can be left in weird statuses 
     when the agent dies
CHANGE: DataManager - allow to not get URLs of the replicas
CHANGE: FTSJob - keep and reuse the FTS3 Context object

*Storage
CHANGE: StorageManagerClient - don't fail getting metadata for staging if at 
        least one staged replica found

*WMS
FIX: CPUNormalization - protect MJF from 0 logical cores
FIX: JobScheduling - fix printout that was saying "single site" and "multiple sites" 
     in two consecutive lines
NEW: pilotTools,Commands - added CEType argument, e.g. to specify Pool CE usage 
FIX: WatchDog - added checks of function return status, added hmsCPU initialization to 0,
     removed extra printout     
     
*Resources
FIX: GFAL2 plugins - multiple bug fixes     

[v6r14p3]

*Core
BUGFIX: small bug fixed in dirac-install-component, dirac-uninstall-component
BUGFIX: VOMS - remove the temporary file created when issuing getVOMSProxyInfo
FIX: FileHelper - support unicode file names
FIX: DictCache - purges all the entry of the DictCache when deleting the DictCache object 

*Framework
BUGFIX: dirac-populate-component-db - avoid return statement out of scope

*Interfaces
BUGFIX: Dirac - in submitJob() faulty use of os.open

*WMS
FIX: JobWrapper - avoid evaluation of OutputData to ['']
FIX: Matcher - the Matcher object uses a VO dependent Operations helper
CHANGE: JobAgent - stop agent if time left is too small (default 1000 HS06.s)
FIX: CPUNormalization - use correct denominator to get power in MJF

*Resources
FIX: ARCComputingElement - changed implementation of ldap query for getCEStatus

[v6r14p2]

*Core
FIX: Use GSI version 0.6.3 by default
CHANGE: Time - print out the caller information in the timed decorator
CHANGE: dirac-install - set up ARC_PLUGIN_PATH environment variable

*Framework
FIX: dirac-proxy-info - use actimeleft VOMS attribute

*Accounting
CHANGE: Removed SRMSpaceTokenDeployment Accounting type

*RSS
CHANGE: ResourceStatus - re-try few times to update the RSS SE cache before giving up
FIX: XXXCommand, XXXAction - use self.lof instead of gLogger
CHANGE: Added support for all protocols for SEs managed by RSS

*RMS
FIX: Request - produce enhanced digest string
FIX: RequestDB - fix in getDigest() in case of errors while getting request

*Resources
CHANGE: Propagate hideExceptions flag to the ObjectLoader when creating StorageElements
FIX: ARCComputingElement - multiple fixes after experience in production

*WMS
FIX: Pilot commands - fixed an important bug, when using the 
     dirac-wms-cpu-normalization script

[v6r14p1]

The version is buggy when used in pilots

*Core
NEW: dirac-install-component command replacing dirac-install-agent/service/executor
     commands
     
*Resources
NEW: FileStorage - plugin for "file" protocol
FIX: ARCComputingElement - evaluate as int the job exit code

*RSS
FIX: CSHelpers - several fixes and beautifications     

[v6r14]

*Core
NEW: CSGlobals - includes Extensions class to consistently check the returned
     list of extensions with proper names 
NEW: ProxyManagerXXX, ProxyGeneration, X509XXX - support for RFC proxies
NEW: ProxyInfo - VOMS proxy information without using voms commands
NEW: LocalConfiguration - option to print out license information    
FIX: SocketInfo.py - check the CRL lists while handshaking  

Configuration
NEW: ConfigurationClient - added getSectionTree() method

*Framework
NEW: InstalledComponentsDB will now store information about the user who did the 
     installation/uninstallation of components.

*Resources
NEW: ARCComputingElement based on the ARC python API

*RSS
FIX: Improved logging all over the place 

*DMS
NEW: New FileCatalog SecurityManager with access control based on policies,
     VOMSPolicy as one of the policy implementations.
NEW: lfc_dfc_db_copy - script used by LHCb to migrate from the LFC to the DFC with 
     Foreign Keys and Stored Procedures by accessing the databases directly     
NEW: FileManagerPs.py - added _getFileLFNs() to serve info for the Web Portal     
CHANGE: Moving several tests to TestDIRAC

*Interfaces
CHANGE: use jobDescription.xml as a StringIO object to avoid multiple disk
        write operations while massive job submission

*WMS
FIX: Watchdog - review for style and pylint
CHANGE: Review of the Matcher code, extracting Limiter and Matcher as standalone 
        utilities
        

*Transformation
NEW: New ported plugins from LHCb, added unit tests


[v6r13p21]

*TS
FIX: Registering TargetSE for Standard TransformationAgent plugin

[v6r13p20]

*DMS
FIX: DMSHelpers - allow for more than one Site defined to be local per SE

*Resources
FIX: XRootStorage - fix in getURLBase()

[v6r13p19]

FIX: changes incorporated from v6r12p53 patch

[v6r13p18]

*WMS
FIX: JobWrapper - ported back from v6r14p9 the fix for getting OutputPath

[v6r13p17]

FIX: changes incorporated from v6r12p52 patch

[v6r13p16]

FIX: changes incorporated from v6r12p51 patch

[v6r13p15]

Included patches from v6r12p50 release 

[v6r13p14]

*DMS
FIX: ReplicateAndRegister - fix a problem when a file is set Problematic 
     in the FC but indeed doesn't exist at all 

*Resources
CHANGE: StorageFactory - enhance the logic of BaseSE inheritance in the
        SE definition in the CS
        
*WMS
CHANGE: CPUNormalization, dirac-wms-cpu-normalization - reading CPU power 
        from MJF for comparison with the DIRAC evaluation
FIX: SiteDirector - create pilot working directory in the batch system working
     directory and not in "/tmp"                

[v6r13p13]

*DMS
BUGFIX: FileCatalogClient - bug fixed in getDirectoryMetadata()

[v6r13p12]

*Resources
FIX: StorageElement - bug fixed in inValid()
CHANGE: StorageFactory - do not interpret VO parameter as mandatory

[v6r13p11]

*DMS
BUGFIX: RemoveReplica - fix in singleRemoval()
FIX: dirac-dms-user-lfns - increased timeout

[v6r13p10]

CHANGE: Use sublogger to better identify log source in multiple places

*Core
CHANGE: Review / beautify code in TimeLeft and LSFTimeLeft
FIX: LSFTimeLeft - is setting shell variables, not environment variables, 
     therefore added an "export" command to get the relevant variable 
     and extract then the correct normalization

*Accounting
FIX: DataOperationPlotter - add better names to the data operations

*DMS:
FIX: DataManager - add mandatory vo parameter in __SEActive()
CHANGE: dirac-dms-replicate-and-register-request - submit multiple requests
        to avoid too many files in a single FTS request
FIX: FileCatalog - typo in getDirectoryMetadata()
FIX: FileCatalog - pass directory name to getDirectoryMetadata and not file name 
FIX: DataManager - in __SEActive() break LFN list in smaller chunks when
     getting replicas from a catalog        

*WMS
FIX: WMSAdministratorHandler - fix in reporting pilot statistics
FIX: JobScheduling - fix in __getSitesRequired() when calling self.jobLog.info 
CHANGE: pilotCommands - when exiting with error, print out current processes info

[v6r13p9]

*Framework
FIX: SystemLoggingDB - schema change for ClientIPs table to store IPv6 addresses

*DMS
BUGFIX: DMSRequestOperationsBase - bug fix in checkSEsRSS()
FIX: RemoveFile - in __call__(): bug fix; fix in the BannedSE treatment logic

*RMS
BUGFIX: Operation - in catalogList()
BUGFIX: ReqClient - in printOperation()

*Resources
FIX: GFAL2_StorageBase - added Lost, Cached, Unavailable in getSingleFileMetadata() output
BUGFIX: GFAL2_StorageBase - fixed URL construction in put(get)SingleFile() methods

*WMS
FIX: InputDataByProtocol - removed StorageElement object caching

[v6r13p8]

*Framework
FIX: MonitoringUtilities - minor bug fix

*DMS
FIX: DataManager - remove local file when doing two hops transfer

*WMS
FIX: SandboxStoreClient - get the VO info from the delegatedGroup argument to 
     use for the StorageElement instantiation

*TMS
CHANGE: Transformation(Client,DB,Manager) - multiple code clean-up without
        changing the logic

[v6r13p7]

*Core
NEW: X509CRL - class to handle certificate revocation lists

*DMS
FIX: RequestOperations/RemoveFile.py - check target SEs to be online before
     performing the removal operation. 
FIX: SecurityManager, VOMSPolicy - make the vomspolicy compatible with the old client 
     by calling in case of need the old SecurityManager     

*Resources
BUGFIX: Torque, GE - methods must return Message field in case of non-zero return status
FIX: SRM2Storage - when used internaly, listDirectory should return urls and not lfns

*WMS
FIX: ConfigureCPURequirements pilot command - add queue CPU length to the extra local
     configuration
FIX: JobWrapper - load extra local configuration of any     

*RMS
FIX: RequestDB - fix in getRequestSummaryWeb() to suit the Web Portal requirements

*Transformation
FIX: TransformationManagerHandler - fix in getTransformationSummaryWeb() to suit 
     the Web Portal requirements

[v6r13p6]

*Core
FIX: X509Chain - use SHA1 signature encryption in all tha cases

*Resources
FIX: ComputingElement - take CPUTime from its configuration defined in the 
     pilot parameters

*WMS
FIX: SiteDirector - correctly configure jobExecDir and httpProxy Queue parameters

[v6r13p5]

*Resources
BUGFIX: Torque - getCEStatus() must return integer job numbers
FIX: StorageBase - removed checking the VO name inside the LFN 

*WMS
FIX: InputData, JobScheduling - StorageElement needs to know its VO

*DMS
FIX: ReplicateAndRegister - Add checksumType to RMS files when adding 
     checksum value
FIX: DataManager - remove unnecessary access to RSS and use SE.getStatus()     
FIX: DMHelpers - take into account Alias and BaseSE in site-SE relation

*RMS
FIX: Request - bug fixed in optimize() in File reassignment from one
     Operation to another  

*Transformation
FIX: TransformationDB - set derived transformation to Automatic

[v6r13p4]

*Core
FIX: VOMSService - treat properly the case when the VOMS service returns no result
     in attGetUserNickname()

*DMS
FIX: FTSAgent, ReplicateAndRegister - make sure we use source replicas with correct 
     checksum 

*RMS
FIX: Request - minor fix in setting the Request properties, suppressing pylint
     warnings
CHANGE: File, Reques, Operation, RequestDB - remove the use of sqlalchemy on 
        the client side     
     
*Resources
FIX: StorageElement - import FileCatalog class rather than the corresponding module     
FIX: SLURM - proper formatting commands using %j, %T placeholders
FIX: SSHComputingElement - return full job references from getJobStatus() 

*RSS
FIX: DowntimeCommand - checking for downtimes including the time to start in hours

*Workflow
CHANGE: FailoverRequest - assign to properties rather than using setters

*Transformation
FIX: TransformationClient(DB,Utilities) - fixes to make derived transformations work

[v6r13p3]

*DMS
FIX: DataManager - in putAndRegister() specify explicitly registration protocol
     to ensure the file URL available right after the transfer
     
*Resources
FIX: SRM2Storage - use the proper se.getStatus() interface ( not the one of the RSS )     

[v6r13p2]

*Framework
FIX: SystemAdministratorHandler - install WebAppDIRAC extension only in case
     of Web Portal installation
CHANGE: dirac-populate-component-db - check the setup of the hosts to register 
        into the DB only installations from the same setup; check the MySQL installation
        before retrieving the database information      

*DMS
FIX: FTSAgent - fix in parsing the server result
FIX: FTSFile - added Waiting status
FIX: FTSJob - updated regexps for the "missing source" reports from the server;
     more logging message 

*Resources
FIX: SRM2Storage - fix in treating the checksum type 
FIX: StorageElement - removed getTransportURL from read methods

*RMS
FIX: Request - typo in the optimize() method

[v6r13p1]

*Framework
CHANGE: SystemAdminstratorIntegrator - can take a list of hosts to exclude from contacting

*DMS
FIX: DataManager - fix in __getFile() in resolving local SEs
FIX: dirac-dms-user-lfns - sort result, simplify logic

*RMS
FIX: Request - Use DMSHelper to resolve the Failovers SEs
FIX: Operation - treat the case where the SourceSE is None

*WMS
FIX: WMSAdministratorHandler - return per DN dictionary from getPilotStatistics 

[v6r13]

CHANGE: Separating fixed and variable parts of error log messages for multiple systems 
        to allow SystemLogging to work

*Core
FIX: MySQL.py - treat in detailed way datetime functions in __escapeString()
FIX: DictCache.get() returns now None instead of False if no or expired value
NEW: InstallTools - allow to define environment variables to be added to the component
     runit run script
NEW: Changes to make the DISET protocol IP V6 ready
CHANGE: BaseClient - retry service call on another instance in case of failure
CHANGE: InnerRPCClient - retry 3 times in case of exception in the transport layer
CHANGE: SocketInfo - retry 3 times in case of handshaking error
CHANGE: MySQL - possibility to specify charset in the table definition
FIX: dirac-install, dirac-distribution - removed obsoleted defaults     
NEW: Proxy utility module with executeWithUserProxy decorator function

*Configuration
NEW: CSAPI,dirac-admin-add-shifter - function, and script, for adding or modifying a 
     shifter in the CS

*Framework
FIX: NotificationDB - escape fields for sorting in getNotifications()
NEW: Database, Service, Client, commands for tracking the installed DIRAC components

*Interfaces
CHANGE: Dirac - changed method names, keeping backward compatibility
CHANGE: multiple commands updated to use the new Dirac API method names

*DMS
NEW: Native use of the FTS3 services
CHANGE: Removed the use of current DataLogging service
CHANGE: DataManager - changes to manage URLs inside StorageElement objects only
FIX: DataManager - define SEGroup as accessible at a site
CHANGE: DirectoryListing - extracted from FileCatalogClientCLI as an independent utility
CHANGE: MetaQuery - extracted from FileCatalogClientCLI as an independent utility
CHANGE: FileCatalogClientCLI uses external DirectoryListing, MetaQuery utilities
CHANGE: FileCatalog - replace getDirectoryMetadata by getDirectoryUserMetadata
NEW: FileCatalog - added new getDirectoryMetadata() interface to get standard directory metadata
NEW: FileCatalog - possibility to find files by standard metadata
NEW: FileCatalog - possibility to use wildcards in the metadata values for queries
NEW: DMSHelpers class
NEW: dirac-dms-find-lfns command

*WMS
NEW: SiteDirector - support for the MaxRAM queue description parameter
CHANGE: JobScheduling executor uses the job owner proxy to evaluate which files to stage
FIX: DownloadInputData - localFile was not defined properly
FIX: DownloadInputData - could not find cached files (missing [lfn])

*RMS
CHANGE: Removed files from the previous generation RMS
CHANGE: RMS refactored based on SQLAlchemy 
NEW: ReqClient - added options to putRequest(): useFailoverProxy and retryMainServer
CHANGE: DMSRequestOperationsBase - delay execution or cancel request based on SE statuses 
        from RSS/CS
FIX: Fixes to make use of RequestID as a unique identifier. RequestName can be used in
     commands in case of its uniqueness        

*Resources
NEW: Computing - BatchSystem classes introduced to be used both in Local and SSH Computing Elements
CHANGE: Storage - reworked Storage Element/Plugins to encapsulate physical URLs 
NEW: GFAL2_StorageBase.py, GFAL2_SRM2Storage.py, GFAL2_XROOTStorage.py 

*RSS:
NEW: dirac-admin-allow(ban)-se - added RemoveAccess status
CHANGE: TokenAgent - added more info to the mail

*TS
CHANGE: Task Manager plugins

[v6r12p53]

*DMS
CHANGE: FileCatalogClientCLI - ls order by size, human readable size value
FIX: DirectoryMetadata - enhanced error message in getDirectoryMetadata

*WMS
BUGFIX: JobAgent - bug when rescheduling job due to glexec failure

*TS
NEW: TransformationCLI - added getOutputFiles, getAllByUser commands
NEW: Transformation - added getAuthorDNfromProxy, getTransformationsByUser methods

*Resources
CHANGE: GlobusComputingElement - simplify creating of pilotStamp

[v6r12p52]

*DMS
NEW: dirac-dms-directory-sync - new command to synchronize the contents of a
     local and remote directories
FIX: DataManager - in removeFile() return successfully if empty input file list     

*TS
NEW: TransformationCLI - getInputDataQuery command returning inputDataQuery 
     of a given transformation

[v6r12p51]

*Core
FIX: dirac-install - fix to work with python version prior to 2.5

*DMS
CHANGE: FileCatalogClientCLI - possibility to set multiple metadata with one command

*Resources
FIX: HTCondorComputingElement - multiple improvements

[v6r12p50]

*Core
FIX: dirac-install - define TERMINFO variable to include local sources as well

*Framework
FIX: SystemAdministratorHandler - show also executors in the log overview

*DMS
FIX: FileCatalogClientCLI - use getPath utility systematically to normalize the
     paths passed by users

*WMS
FIX: PilotStatusAgent - split dynamic and static parts in the log error message

*Resources
NEW: HTCondorCEComputingElement class

[v6r12p49]

*Resources
FIX: GlobusComputingElement - in killJob added -f switch to globus-job-clean command
FIX: ARCComputingElement - create working directory if it does not exist

*DMS
CHANGE: DataManager - added XROOTD to registration protocols

*TMS
FIX: TransformationCLI - doc string

[v6r12p48]

*DMS
FIX: DirectoryTreeBase - fix in changeDirectoryXXX methods to properly interpret input

[v6r12p47]

*DMS
BUGFIX: FileCatalogClientCLI - wrong signature in the removeMetadata() service call

[v6r12p46]

*Core
FIX: GraphData - check for missing keys in parsed_data in initialize()

*WMS
CHANGE: PilotStatusAgent - kill pilots being deleted; do not delete pilots still
        running jobs
  
*RSS
CHANGE: Instantiate RequestManagementDB/Client taking into account possible extensions        

*Resources
FIX: GlobusComputingElement - evaluate WaitingJobs in getCEStatus()
FIX: SRM2Storage - error 16 of exists call is interpreted as existing file
FIX: XROOTStorage - added Lost, Cached, Unavailable in the output of getSingleMetadata()

*WMS
FIX: pilotCommands - removed unnecessary doOSG() function

[v6r12p45]

*Resources
FIX: SRM2Storage - error 22 of exists call is interpreted as existing file
     ( backport from v6r13 )

[v6r12p44]

*WMS
FIX: SiteDirector - consider also pilots in Waiting status when evaluating
     queue slots available

*Resources
NEW: SRM2Storage - makes use of /Resources/StorageElements/SRMBusyFilesExist option
     to set up the mode of interpreting the 22 error code as existing file

[v6r12p43]

*DMS:
FIX: DirectoryTreeBase - avoid double definition of FC_DirectoryUsage table
     in _rebuildDirectoryUsage()

[v6r12p42]

FIX: added fixes from v6r11p34 patch release

[v6r12p41]

*WMS
CHANGE: dirac-wms-job-submit - "-r" switch to enable job repo

[v6r12p40]

*DMS
FIX: DirectoryTreeBase.py - set database engine to InnoDB 

[v6r12p39]

FIX: imported fixes from rel-v6r11

[v6r12p38]

*DMS
CHANGE: DataManager - enhanced real SE name resolution

*RMS
FIX: Request - fixed bug in the optimization of requests with failover operations

*Resources
CHANGE: StorageFactory - allow for BaseSE option in the SE definition

[v6r12p37]

*Core
FIX: InstallTools - force $HOME/.my.cnf to be the only defaults file

[v6r12p36]

*Configuration
FIX: Utilities.py - bug fix getSiteUpdates()

[v6r12p35]

*Core
CHANGE: VOMSService - add URL for the method to get certificates

*DMS
FIX: DataManager - in __replicate() set do not pass file size to the SE if no
     third party transfer
FIX: RemoveFile, ReplicateAndRegister - regular expression for "no replicas"
     common for both DFC and LFC     
     
*WMS
FIX: WMSHistoryCorrector - make explicit error if no data returned from WMSHistory
     accounting query     

[v6r12p34]

*DMS
BUGFIX: FileCatalogWithFkAndPsDB - fix storage usage calculation

[v6r12p33]

*Core
NEW: VOMSService - added method admListCertificates()

*DMS
BUGFIX: dirac-dms-put-and-register-request - missing Operation in the request

*Resources
FIX: sshce - better interpretation of the "ps" command output

[v6r12p32]

*RMS
FIX: ReqManager - in getRequest() possibility to accept None type
     argument for any request 

[v6r12p31]

*WMS
FIX: pilotCommands - import json module only in case it is needed

[v6r12p30]

*Core
FIX: InstallTools - 't' file is deployed for agents installation only
FIX: GOCDBClient - creates unique DowntimeID using the ENDPOINT

*Framework
FIX: SystemAdministratorHandler - use WebAppDIRAC extension, not just WebApp

*DMS:
FIX: FileCatalogComponents.Utilities - do not allow empty LFN names in
     checkArgumentDict()

[v6r12p29]

*CS
CHANGE: CSCLI - use readline to store and resurrect command history

*WMS
FIX: JobWrapper - bug fixed in the failoverTransfer() call
CHANGE: dirac-wms-job-submit - added -f flag to store ids

*DMS
FIX: DataManager - make successful removeReplica if missing replica 
     in one catalog

*RMS
FIX: Operation, Request - limit the length of the error message

[v6r12p28]

*RMS
FIX: Request - do not optimize requests already in the DB 

[v6r12p27]

*Core
CHANGE: InstallTools - install "t" script to gracefully stop agents

*DMS
FIX: FileCatalog - return GUID in DirectoryParameters

*Resource
CHANGE: DFC/LFC clients - added setReplicaProblematic()

[v6r12p26]

*DMS
BUGFIX: FileCatalog - getDirectoryMetadata was wrongly in ro_meta_methods list 

*RMS
FIX: Operation - temporary fix in catalog names evaluation to smooth
     LFC->DFC migration - not to forget to remove afterwards !

*WMS
CHANGE: JobWrapper - added MasterCatalogOnlyFlag configuration option

[v6r12p25]

*DMS
BUGFIX: PutAndRegister, RegitserFile, RegisterReplica, ReplicateAndRegister - do not
        evaluate the catalog list if None

[v6r12p24]

*DMS:
FIX: DataManager - retry RSS call 5 times - to be reviewed

[v6r12p23]

*DMS
FIX: pass a catalog list to the DataManager methods
FIX: FileCatalog - bug fixed in the catalog list evaluation

[v6r12p22]

*DMS
FIX: RegisterFile, PutAndRegister - pass a list of catalogs to the DataManager instead of a comma separated string
FIX: FTSJob - log when a job is not found in FTS
CHANGE: dropped commands dirac-admin-allow(ban)-catalog

*Interfaces
CHANGE: Dirac, JobMonitoringHandler,dirac-wms-job-get-jdl - possibility to retrieve original JDL

*WMS
CHANGE: JobManifest - make MaxInputData a configurable option

[v6r12p21]

*RMS
BUGFIX: File,Operation,RequestDB - bug making that the request would always show 
        the current time for LastUpdate
  
*WMS
FIX: JobAgent - storing on disk retrieved job JDL as required by VMDIRAC
     ( to be reviewed )        

[v6r12p20]

*DMS
FIX: DataManager - more informative log messages, checking return structure
FIX: FileCatalog - make exists() behave like LFC file catalog client by checking
     the unicity of supplied GUID if any
FIX: StorageElementProxyHandler - do not remove the cache directory

*Framework
FIX: SystemAdministratorClient - increase the timeout to 300 for the software update     

*RMS
FIX: Operation.py - set Operation Scheduled if one file is Scheduled
CHANGE: Request - group ReplicateAndRegister operations together for failover 
        requests: it allows to launch all FTS jobs at once

*Resources
FIX: LcgFileCatalogClient - fix longstanding problem in LFC when several files 
     were not available (only one was returned) 

*TS
BUGFIX: TransformationCleaning,ValidateOutputDataAgent - interpret correctly
        the result of getTransformationParameters() call
FIX: TaskManager - fix exception in RequestTaskAgent        

[v6r12p19]

*Core
FIX: Core.py - check return value of getRecursive() call

*DMS
FIX: FileCatalog - directory removal is successful if does not exist
     special treatment of Delete operation

*WMS
FIX: InputDataByProtocol - fix interpretation of return values

[v6r12p18]

*DMS
FIX: FTSStrategy - config option name
FIX: DataManager - removing dirac_directory flag file only of it is there
     in __cleanDirectory()

*RMS
FIX: Operation - MAX_FILES limit set to 10000
FIX: ReqClient - enhanced log messages

*TMS
FIX: TaskManager - enhanced log messages

*RSS
FIX: DowntimeCommand - fixed mix of SRM.NEARLINE and SRM

*WMS
FIX: InputDataByProtocol - fixed return structure

[v6r12p16]

*DMS
FIX: IRODSStorageElement more complete implementation
FIX: FileCatalogHandler(DB) - make removeMetadata bulk method

*Resources
FIX: FileCatalog - make a special option CatalogList (Operations) to specify catalogs used by a given VO

[v6r12p15]

*Core
FIX: ProcessPool - kill the working process in case of the task timeout
FIX: FileHelper - count transfered bytes in DataSourceToNetwork()

*DMS
BUGFIX: FileCatalogCLI - changed interface in changePathXXX() methods
NEW: IRODSStorageElementHandler class
CHANGE: FileCatalog - separate metadata and file catalog methods, 
        apply metadata methods only to Metadata Catalogs 

*Resources
FIX: SSHTorqueComputingElement - check the status of the ssh call for qstat 

*WMS
FIX: WatchdogLinux - fixed typo

[v6r12p14]

*TS
FIX: TaskManagerAgentBase: avoid race conditions when submitting to WMS

*DMS
NEW: FileCatalog - added new components ( directory tree, file manager ) 
     making use of foreign keys and stored procedures
FIX: DataManager returns properly the FileCatalog errors     

[v6r12p13]

*TS
BUGFIX: TransformationAgent - data member not defined

*WMS
FIX: InputData(Resolution,ByProtocol) - possibility to define RemoteProtocol

[v6r12p12]

*WMS
BUGFIX: pilotTools - missing comma

[v6r12p11]

*WMS
FIX: CPUNormalization - dealing with the case when the maxCPUTime is not set in the queue
     definition
FIX: pilotTools - added option pilotCFGFile

[v6r12p10]

*DMS
FIX: StorageElementProxy - BASE_PATH should be a full path

*Resources
FIX: SRM2Storage - return specific error in putFile

*TS
FIX: TransformationAgent - fix to avoid an exception in finalize and double printing 
     when terminating the agent
BUGFIX: TransformationDB - fix return value in setTransformationParameter()

[v6r12p9]

*Core
CHANGE: SiteCEMapping - getSiteForCE can take site argu

ment to avoid confusion

*Interfaces
FIX: Job - provide optional site name in setDestinationCE()

*WMS
FIX: pilotCommands - check properly the presence of extra cfg files
     when starting job agent
FIX: JobAgent - can pick up local cfg file if extraOptions are specified     

[v6r12p8]

*Core
FIX: dirac-configure - correctly deleting useServerCertificate flag
BUGFIX: InstallTools - in fixMySQLScript()

*DMS
BUGFIX: DatasetManager - bug fixes
CHANGE: StorageElementProxy - internal SE object created with the VO of the requester

*TS
FIX: dirac-transformation-xxx commands - do not check the transformation status
CHANGE: Agents - do not use shifter proxy 
FIX: TransformationAgent - correct handling of replica cache for transformations 
     when there were more files in the transformation than accepted to be executed
FIX: TransformationAgent - do not get replicas for the Removal transformations     

*RMS
NEW: new SetFileStatus Operation

[v6r12p7]

*Core
FIX: dirac-configure - always removing the UseServerCertificate flag before leaving
FIX: ProcessPool - one more check for the executing task ending properly 

*Interfaces 
FIX: Dirac.py - use printTable in loggingInfo()

[v6r12p6]

FIX: fixes from v6r11p26 patch release

[v6r12p5]

*Core
FIX: VOMS.py - do not use obsoleted -dont-verify-ac flag with voms-proxy-info

*TS
FIX: TransformationManager - no status checked at level service

[v6r12p4]

FIX: fixes from v6r11p23 patch release

[v6r12p3]

*Configuration
CHANGE: dirac-admin-add-resources - define VOPath/ option when adding new SE 

*Resources
NEW: StorageFactory - modify protocol Path for VO specific value

*DMS
FIX: FileCatalog - check for empty input in checkArgumentFormat utility
FIX: DataManager - protect against FC queries with empty input

[v6r12p2]

*Core
FIX: dirac-install - svn.cern.ch rather than svnweb.cern.ch is now needed for direct 
     HTTP access to files in SVN

*WMS
FIX: dirac-wms-cpu-normalization - when re-configuring, do not try to dump in the 
     diracConfigFilePath

[v6r12p1]

*Configuration
FIX: Core.Utilities.Grid, dirac-admin-add-resources - fix to make a best effort to 
     guess the proper VO specific path of a new SE
*WMS
FIX: dirac-configure, pilotCommands, pilotTools - fixes to use server certificate

[v6r12]

*Core
CHANGE: ProcessPool - do not stop working processes by default
NEW: ReturnValue - added returnSingleResult() utility 
FIX: MySQL - correctly parse BooleanType
FIX: dirac-install - use python 2.7 by default
FIX: dirac-install-xxx commands - complement installation with the component setup
     in runit
NEW: dirac-configure - added --SkipVOMSDownload switch, added --Output switch
     to define output configuration file
CHANGE: ProcessPool - exit from the working process if a task execution timed out  
NEW: ProcessMonitor - added evaluation of the memory consumed by a process and its children   
NEW: InstallTools - added flag to require MySQL installation
FIX: InstallTools - correctly installing DBs extended (with sql to be sourced) 
FIX: InstallTools - run MySQL commands one by one when creating a new database
FIX: InstallTools - fixMySQLScripts() fixes the mysql start script to ognore /etc/my.cnf file
CHANGE: Os.py - the use of "which" is replaced by distutils.spawn.find_executable
NEW: Grid.py - ldapSA replaced by ldapSE, added getBdiiSE(CE)Info() methods
CHANGE: CFG.py - only lines starting with ^\s*# will be treated as comments
CHANGE: Shifter - Agents will now have longer proxies cached to prevent errors 
        for heavy duty agents, closes #2110
NEW: Bdii2CSAgent - reworked to apply also for SEs and use the same utilities for the
     corresponding command line tool
NEW: dirac-admin-add-resources - an interactive tool to add and update sites, CEs, SEs
     to the DIRAC CS   
CHANGE: dirac-proxy-init - added message in case of impossibility to add VOMS extension   
FIX: GOCDBClient - handle correctly the case of multiple elements in the same DT            


*Accounting
NEW: Allow to have more than one DB for accounting
CHANGE: Accounting - use TypeLoader to load plotters

*Framework
FIX: Logger - fix FileBackend implementation

*WMS
NEW: Refactored pilots ( dirac-pilot-2 ) to become modular following RFC #18, 
     added pilotCommands.py, SiteDirector modified accordingly 
CHANGE: InputData(Executor) - use VO specific catalogs      
NEW: JobWrapper, Watchdog - monitor memory consumption by the job ( in a Warning mode )
FIX: SandboxStoreHandler - treat the case of exception while cleaning sandboxes
CHANGE: JobCleaningAgent - the delays of job removals become CS parameters
BUGFIX: JobDB - %j placeholder not replaced after rescheduling
FIX: JobDB - in the SQL schema description reorder tables to allow foreign keys
BUGFIX: JobAgent, Matcher - logical bug in using PilotInfoReported flag
FIX: OptimizerExecutor - when a job fails the optimization chain set the minor status 
     to the optimiser name and the app status to the fail error

*Resources
NEW: StorageElement - added a cache of already created SE objects
CHANGE: SSHTorqueComputingElement - mv getCEStatus to remote script

*ResourceStatus
NEW: ResourceManagementClient/DB, DowntimeCommand - distinguish Disk and Tape storage 
FIX: GODDBClient  - downTimeXMLParsing() can now handle the "service type" parameter properly
CHANGE: dirac-rss-xxx commands use the printTable standard utility
FIX: dirac-dms-ftsdb-summary - bug fix for #2096

*DMS
NEW: DataManager - add masterCatalogOnly flag in the constructor
FIX: DataManager - fix to protect against non valid SE
CHANGE: FC.DirectoryLevelTree - use SELECT ... FOR UPDATE lock in makeDir()
FIX: FileCatalog - fixes in using file and replica status
CHANGE: DataManager - added a new argument to the constructor - vo
CHANGE: DataManager - removed removeCatalogFile() and dirac-dms-remove-catalog-file adjusted
CHANGE: Several components - field/parameter CheckSumType all changed to ChecksumType
CHANGE: PoolXMLCatalog - add the SE by default in the xml dump and use the XML library 
        for dumping the XML
FIX: XROOTStorageElement - fixes to comply with the interface formalism        

*SMS
FIX: StorageManagementDB - small bugfix to avoid SQL errors

*RMS
NEW: Added 'since' and 'until' parameters for getting requests
NEW: Request - added optimize() method to merge similar operations when
     first inserting the request
NEW: ReqClient, RequestDB - added getBulkRequest() interface. RequestExecutingAgent
     can use it controlled by a special flag     
FIX: Operation, Request - set LastUpdate time stamp when reaching final state
FIX: OperationHandlerBase - don't erase the original message when reaching the max attempts      
FIX: removed some deprecated codes
FIX: RequestTask - always set useServerCerificate flag to tru in case of executing inside
     an agent
CHANGE: gRequestValidator removed to avoid object instantiation at import   
NEW: dirac-rms-cancel-request command and related additions to the db and service classes  

*TMS
NEW: WorkflowTaskAgent is now multi-threaded
NEW: Better use of threads in Transformation Agents
CHANGE: TransformationDB - modified such that the body in a transformation can be updated
FIX: TransformationCleaningAgent - removed non-ASCII characters in a comment

[v6r11p34]

*Resources
NEW: GlobusComputingElement class

[v6r11p33]

*Configuration
FIX: Resources - avoid white spaces in OSCompatibility

[v6r11p32]

*Core
CHANGE: BaseClient, SSLSocketFactory, SocketInfo - enable TLSv1 for outgoing 
        connections via suds, possibility to configure SSL connection details
        per host/IP 

[v6r11p31]

*Core
FIX: CFG - bug fixed in loadFromBuffer() resulting in a loss of comments

*Resources
FIX: SSHTorqueComputingElement - check the status of ssh call for qstat

*DMS
FIX: FileCatalog - return LFN name instead of True from exists() call if LFN
     already in the catalog

[v6r11p30]

*DMS
CHANGE: FileCatalogCLI - add new -D flag for find to print only directories

[v6r11p29]

*DMS
FIX: FTS(Agent,Startegy,Gragh) - make use of MaxActiveJobs parameter, bug fixes

*TMS
FIX: Transformation(Agent,Client) - Operations CS parameters can be defined for each plugin: MaxFiles, SortedBy, NoUnusedDelay. Fixes to facilitate work with large numbers of files.

[v6r11p28]

*Core
FIX: InstallTools - check properly the module availability before installation

*WMS
FIX: JobScheduling - protection against missing dict field RescheduleCounter

*TMS
FIX: TransformationCleaningAgent - execute DM operations with the shifter proxy

[v6r11p27]

*Core
BUGFIX: InstallTools - bug fix in installNewPortal()

*WMS
FIX: Watchdog - disallow cputime and wallclock to be negative

*TS
FIX: TransformationAgent - correct handling of replica caches when more than 5000 files


BUGFIX: ModuleBase - bug fix in execute()
BUGFIX: Workflow - bug fix in createStepInstance()

*DMS
BUGFIX: DiractoryTreeBase - bug fix in getDirectoryPhysicalSizeFromUsage()

*Resources
FIX: XROOTStorage - back ported fixes from #2126: putFile would place file in 
     the wrong location on eos

[v6r11p26]

*Framework
FIX: UserProfileDB.py - add PublishAccess field to the UserProfileDB

*RSS
FIX: Synchronizer.py - fix deletion of old resources

*DMS
FIX: DataManager - allow that permissions are OK for part of a list of LFNs ( __verifyWritePermission() )
     (when testing write access to parent directory). Allows removal of replicas 
     even if one cannot be removed
FIX: DataManager - test SE validity before removing replica     
     
*RMS
FIX: RequestTask - fail requests for users who are no longer in the system
FIX: RequestExecutingAgent - fix request timeout computation

[v6r11p25]

*Interfaces
FIX: Job.py - bring back different logfile names if they have not been specified by the user

[v6r11p24]

*DMS
BUGFIX: SEManagerDB - bug fixed in getting connection in __add/__removeSE

[v6r11p23]

*DMS
CHANGE: FTSRequest is left only to support dirac-dms-fts-XXX commands

[v6r11p22]

*DMS
FIX: FTSJob - fixes in the glite-transfer-status command outpu parsing
FIX: TransformationClient - allow single lfn in setFileStatusForTransformation()

*WMS
FIX: StatesMonitoringAgent - install pika on the fly as a temporary solution

[v6r11p21]

*DMS
BUGFIX: dirac-dms-remove-replicas - continue in case of single replica failure
FIX: dirac-rms-xxx scripts - use Script.getPositionalArgs() instead of sys.argv

*Workflow
FIX: Test_Modules.py - fix in mocking functions, less verbose logging

[v6r11p20]

*DMS
BUGFIX: DataManager - in __SEActive() use resolved SE name to deal with aliases
BUGFIX: FileMetadata - multiple bugs in __buildUserMetaQuery()

[v6r11p19]

*DMS
FIX: FTSJob - fix FTS job monitoring a la FTS2

*RMS
CHANGE: ReqClient - added setServer() method
FIX: File,Operation,Request - call the getters to fetch the up-to-date information 
     from the parent

[v6r11p18]

*DMS
FIX: FTSAgent(Job) - fixes for transfers requiring staging (bringOnline) and adaptation 
     to the FTS3 interface

*WMS
FIX: StatesMonitoringAgent - resend the records in case of failure

[v6r11p17]

*DMS
FIX: FileCatalog - in multi-VO case get common catalogs if even VO is not specified

*Resources
FIX: ComputintgElement - bugfix in available() method

*WMS
FIX: SiteDirector - if not pilots registered in the DB, pass empty list to the ce.available()

[v6r11p16]

*RMS
BUGFIX: Request,Operation,File - do not cast to str None values

[v6r11p15]

*DMS
FIX: ReplicateAndRegister - do not create FTSClient if no FTSMode requested
CHANGE: FTSAgent(Job,File) - allow to define the FTS2 submission command;
        added --copy-pin-lifetime only for a tape backend
        parse output of both commands (FTS2, FTS3)
        consider additional state for FTS retry (Canceled)
        
*RMS
FIX: Operation, Request - treat updates specially for Error fields        

*TMS
FIX: TransformationAgent - fixes in preparing json serialization of requests

*WMS
NEW: StateMonitoringAgent - sends WMS history data through MQ messages 

[v6r11p14]

*WMS
CHANGE: JobDB - removed unused tables and methods
CHANGE: removed obsoleted tests

*DMS
FIX: FTSAgent - recover case when a target is not in FTSDB
CHANGE: FTSAgent(Job) - give possibility to specify a pin life time in CS 

*RMS
FIX: Make RMS objects comply with Python Data Model by adding __nonzero__ methods 

[v6r11p13]

*DMS
BUGFIX: SEManager - in SEManagerDB.__addSE() bad _getConnection call, closes #2062

[v6r11p12]

*Resources
CHANGE: ARCComputingElement - accomodate changes in the ARC job reported states

*Configuration
CHANGE: Resources - define a default FTS server in the CS (only for v6r11 and v6r12)

*DMS
FIX: FTSStrategy - allow to use a given channel more than once in a tree 
FIX: FTSAgent - remove request from cache if not found
FIX: FTSAgent - recover deadlock situations when FTS Files had not been correctly 
     updated or were not in the DB

*RMS
FIX: RequestExecutingAgent - fix a race condition (cache was cleared after the request was put)
FIX: RequestValidator - check that the Operation handlers are defined when inserting a request

[v6r11p11]

*Core
FIX: TransportPool - fixed exception due to uninitialized variable
FIX: HTTPDISETSocket - readline() takes optional argument size ( = 0 )

*DMS
FIX: FTSAgent - check the type of the Operation object ( can be None ) and
     some other protections
FIX: FTSClient - avoid duplicates in the file list

*RMS
FIX: ReqClient - modified log message
CHANGE: dirac-dms-fts-monitor - allow multiple comma separated LFNs in the arguments

[v6r11p10]

*RSS
FIX: DowntimeCommand, Test_RSS_Command_GOCDBStatusCommand - correctly interpreting list of downtimes

*RMS
FIX: ReplicateAndRegister - Create a RegisterReplica (not RegisterFile) if ReplicateAndRegister 
     fails to register
FIX: OperationHandlerBase - handle correctly Attempt counters when SEs are banned
FIX: ReplicateAndRegister - use FC checksum in case of mismatch request/PFN
FIX: FTSAgent - in case a file is Submitted but the FTSJob is unknown, resubmit
FIX: FTSAgent - log exceptions and put request to DB in case of exception
FIX: FTSAgent - handle FTS error "Unknown transfer state NOT_USED", due to same file 
     registered twice (to be fixed in RMS, not clear origin)

*WMS
FIX: JobStateUpdateHandler - status not updated while jobLogging is, due to time skew between 
     WN and DB service
FIX: JobStateUpdateHandler - stager callback not getting the correct status Staging 
     (retry for 10 seconds)     

[v6r11p9]

*Core
NEW: AgentModule - set AGENT_WORKDIRECTORY env variable with the workDirectory
NEW: InstallTools - added methods for the new web portal installation

*DMS
FIX: ReplicateAndRegister - apply same error logic for DM replication as for FTS

*Resources:
FIX: SRM2Storage - fix log message level
FIX: SRM2Storage - avoid useless existence checks 

*RMS
FIX: ForwardDISET - a temporary fix for a special LHCb case, to be removed asap
FIX: ReqClient - prettyPrint is even prettier
FIX: RequestTask - always use server certificates when executed within an agent

[v6r11p8]

*TMS
FIX: TransformationDB - fix default value within ON DUPLICATE KEY UPDATE mysql statement

[v6r11p7]

*Framework
BUGFIX: ProxyDB.py - bug in a MySQL table definition

*DMS
FIX: ReplicateAndRegister.py - FTS client is not instantiated in the c'tor as it 
     might not be used, 

*WMS
FIX: JobWrapper - don't delete the sandbox tar file if upload fails
FIX: JobWrapper - fix in setting the failover request

*RMS
FIX: RequestDB - add protections when trying to get a non existing request

[v6r11p6]

*WMS
FIX: InpudDataResolution - fix the case when some files only have a local replica
FIX: DownloadInputData, InputDataByProtocol - fix the return structure of the
     execute() method
     
*Resources
NEW: LocalComputingElement, CondorComputingElement      

[v6r11p5]

FIX: Incorporated changes from v6r10p25 patch

*Framework
NEW: Added getUserProfileNames() interface

*WMS
NEW: WMSAdministrator - added getPilotStatistics() interface
BUGFIX: JobWrapperTemplate - use sendJobAccounting() instead of sendWMSAccounting()
FIX: JobCleaningAgent - skip if no jobs to remove

*DMS
BUGFIX: FileCatalogClientCLI - bug fix in the metaquery construction

*Resources
CHANGE: StorageElement - enable Storage Element proxy configuration by protocol name

*TMS
NEW: TransformationManager - add Scheduled to task state for monitoring

[v6r11p4]

*Framework
NEW: ProxyDB - added primary key to ProxyDB_Log table
CHANGE: ProxyManagerHandler - purge logs once in 6 hours

*DMS
FIX: DataManager - fix in the accounting report for deletion operation
CHANGE: FTSRequest - print FTS GUID when submitting request
FIX: dirac-dms-fts-monitor - fix for using the new FTS structure
FIX: DataLoggingDB - fix type of the StatusTimeOrder field
FIX: DataLoggingDB - take into account empty date argument in addFileRecord()
FIX: ReplicateAndRegister - use active replicas
FIX: FTS related modules - multiple fixes

*WMS
NEW: SiteDirector - pass the list of already registered pilots to the CE.available() query
FIX: JobCleaningAgent - do not attempt job removal if no eligible jobs

*Resources
FIX: LcgFileCatalogClient - if replica already exists while registration, reregister
NEW: CREAM, SSH, ComputingElement - consider only registered pilots to evaluate queue occupancy

[v6r11p3]

FIX: import gMonitor from it is original location

*Core
FIX: FC.Utilities - treat properly the LFN names starting with /grid ( /gridpp case )

*Configuration
FIX: LocalConfiguration - added exitCode optional argument to showHelp(), closes #1821

*WMS
FIX: StalledJobAgent - extra checks when failing Completed jobs, closes #1944
FIX: JobState - added protection against absent job in getStatus(), closes #1853

[v6r11p2]

*Core
FIX: dirac-install - skip expectedBytes check if Content-Length not returned by server
FIX: AgentModule - demote message "Cycle had an error:" to warning

*Accounting
FIX: BaseReporter - protect against division by zero

*DMS
CHANGE: FileCatalogClientCLI - quite "-q" option in find command
FIX: DataManager - bug fix in __initializeReplication()
FIX: DataManager - less verbose log message 
FIX: DataManager - report the size of removed files only for successfully removed ones
FIX: File, FTSFile, FTSJob - SQL tables schema change: Size filed INTEGER -> BIGINT

*RMS
FIX: dirac-rms-reset-request, dirac-rms-show-request - fixes
FIX: ForwardDISET - execute with trusted host certificate

*Resources
FIX: SSHComputingElement - SSHOptions are parsed at the wrong place
NEW: ComputingElement - evaluate the number of available cores if relevant

*WMS
NEW: JobMonitoringHander - added export_getOwnerGroup() interface

*TMS
CHANGE: TransformationCleaningAgent - instantiation of clients moved in the initialize()

[v6r11p1]

*RMS
FIX: ReqClient - failures due to banned sites are considered to be recoverable

*DMS
BUGFIX: dirac-dms-replicate-and-register-request - minor bug fixes

*Resources
FIX: InProcessComputingElement - stop proxy renewal thread for a finished payload

[v6r11]

*Core
FIX: Client - fix in __getattr__() to provide dir() functionality
CHANGE: dirac-configure - use Registry helper to get VOMS servers information
BUGFIX: ObjectLoader - extensions must be looked up first for plug-ins
CHANGE: Misc.py - removed obsoleted
NEW: added returnSingleResult() generic utility by moving it from Resources/Utils module 

*Configuration
CHANGE: Resources.getDIRACPlatform() returns a list of compatible DIRAC platforms
NEW: Resources.getDIRACPlatforms() used to access platforms from /Resources/Computing/OSCompatibility
     section
NEW: Registry - added getVOs() and getVOMSServerInfo()     
NEW: CE2CSAgent - added VO management

*Accounting
FIX: AccountingDB, Job - extra checks for invalid values

*WMS
NEW: WMS tags to allow jobs require special site/CE/queue properties  
CHANGES: DownloadInputData, InputDataByProtocol, InputDataResolution - allows to get multiple 
         PFNs for the protocol resolution
NEW: JobDB, JobMonitoringHandler - added traceJobParameters(s)() methods     
CHANGE: TaskQueueDirector - use ObjectLoader to load directors    
CHANGE: dirac-pilot - use Python 2.7 by default, 2014-04-09 LCG bundles

*DMS
NEW: DataManager to replace ReplicaManager class ( simplification, streamlining )
FIX: InputDataByProtocol - fix the case where file is only on tape
FIX: FTSAgent - multiple fixes
BUGFIX: ReplicateAndRegister - do not ask SE with explicit SRM2 protocol

*Interfaces
CHANGE: Dirac - instantiate SandboxStoreClient and WMSClient when needed, not in the constructor
CHANGE: Job - removed setSystemConfig() method
NEW: Job.py - added setTag() interface

*Resources
CHANGE: StorageElement - changes to avoid usage PFNs
FIX: XROOTStorage, SRM2Storage - changes in PFN construction 
NEW: PoolComputingElement - a CE allowing to manage multi-core slots
FIX: SSHTorqueComputingElement - specify the SSHUser user for querying running/waiting jobs 

*RSS
NEW: added commands dirac-rss-query-db and dirac-rss-query-dtcache

*RMS
CHANGE: ReqDB - added Foreign Keys to ReqDB tables
NEW: dirac-rms-reset-request command
FIX: RequestTask - always execute operations with owner proxy

*SMS
FIX: few minor fixes to avoid pylint warnings

[v6r10p25]

*DMS
CHANGE: FileCatalog - optimized file selection by metadata

[v6r10p24]

*DMS
FIX: FC.FileMetadata - optimized queries for list interception evaluation

[v6r10p23]

*Resoures
CHANGE: SSHComputingElement - allow SSH options to be passed from CS setup of SSH Computing Element
FIX: SSHComputingElement - use SharedArea path as $HOME by default

[v6r10p22]

*CS
CHANGE: Operations helper - if not given, determine the VO from the current proxy 

*Resources
FIX: glexecComputingElement - allows Application Failed with Errors results to show through, 
     rather than be masked by false "glexec CE submission" errors
     
*DMS     
CHANGE: ReplicaManager - in getReplicas() rebuild PFN if 
        <Operations>/DataManagement/UseCatalogPFN option is set to False ( True by default )

[v6r10p21]

*Configuration
FIX: CSGlobals - allow to specify extensions in xxxDIRAC form in the CS

*Interfaces
FIX: Job - removed self.reqParams
FIX: Job - setSubmitPools renamed to setSubmitPool, fixed parameter definition string

*WMS
FIX: JobMonitorigHandler, JobPolicy - allow JobMonitor property to access job information

[v6r10p20]

*DMS
FIX: FTSAgent/Client, ReplicateAndRegister - fixes to properly process failed
     FTS request scheduling

[v6r10p19]

*DMS
FIX: FTSAgent - putRequest when leaving processRequest
FIX: ReplicaManager - bug in getReplicas() in dictionary creation

[v6r10p18]

*DMS
FIX: ReplicateAndRegister - dictionary items incorrectly called in ftsTransfer()

[v6r10p17]

*RMS
FIX: RequestDB.py - typo in a table name
NEW: ReqManagerHandler - added getDistinctValues() to allow selectors in the web page

*DMS
CHANGE: ReplicaManager - bulk PFN lookup in getReplicas()

[v6r10p16]

*Framework
NEW: PlottingClient - added curveGraph() function

*Transformation
FIX: TaskManagerAgentBase - add the missing Scheduled state

*WMS
FIX: TaskQueueDB - reduced number of lines in the matching parameters printout

*DMS
FIX: dirac-dms-show-se-status - exit on error in the service call, closes #1840

*Interface
FIX: API.Job - removed special interpretation of obsoleted JDLreqt type parameters

*Resources
FIX: SSHComputingElement - increased timeout in getJobStatusOnHost() ssh call, closes #1830

[v6r10p15]

*DMS
FIX: FTSAgent - added missing monitoring activity
FIX: FileCatalog - do not check directory permissions when creating / directory

*Resources
FIX: SSHTorqueComputingElement - removed obsoleted stuff

[v6r10p14]

*SMS
FIX: RequestPreparationAgent - typo fixed

[v6r10p13]

*SMS
FIX: RequestPreparationAgent - use ReplicaManager to get active replicas

*DMS
FIX: ReplicaManager - getReplicas returns all replicas ( in all statuses ) by default
CHANGE: FC/SecurityManager - give full ACL access to the catalog to groups with admin rights

*WMS
CHANGE: SiteDirector - changes to reduce the load on computing elements
FIX: JobWrapper - do not set Completed status for the case with failed application thread

[v6r10p12]

*WMS
CHANGE: Replace consistently everywhere SAM JobType by Test JobType
FIX: JobWrapper - the outputSandbox should be always uploaded (outsized, in failed job)

*DMS
FIX: RemoveFile - bugfix
FIX: ReplicateAndRegister - fixes in the checksum check, retry failed FTS transfer 
     with RM transfer
NEW: RegisterReplica request operation     

*RMS
FIX: ReqClient - fix in the request state machine
FIX: Request - enhance digest string
NEW: dirac-dms-reset-request command
CHANGE: dirac-rms-show-request - allow selection of a request by job ID

*TS
FIX: TransformationDB - in getTransformationParameters() dropped "Submitted" counter 
     in the output

[v6r10p11]

*Core
FIX: X509Chain - cast life time to int before creating cert

*Accounting
FIX: DataStoreClient - self.__maxRecordsInABundle = 5000 instead of 1000
FIX: JobPolicy - allow access for JOB_MONITOR property

*RMS
FIX: ReqClient - fix the case when a job is Completed but in an unknown minor status

*Resources
BUGFIX: ProxyStorage - use checkArgumentFormat() instead of self.__checkArgumentFormatDict()

[v6r10p10]

*DMS
FIX: Several fixes to make FTS accounting working (FTSAgent/Job, ReplicaManager, File )

[v6r10p9]

*Core
BUGFIX: LineGraph - Ymin was set to a minimal plot value rather than 0.

*DMS
CHANGE: FTSJob(Agent) - get correct information for FTS accounting (registration)

[v6r10p8]

*Core
FIX: InstallTools - admin e-mail default location changed

*Framework
FIX: SystemAdministratorClientCLI - allow "set host localhost"
FIX: BundleDelivery - protect against empty bundle

*WMS
FIX: SiteDirector - Pass siteNames and ceList as None if any is accepted
FIX: WorkloadManagement.ConfigTemplate.SiteDorectory - set Site to Any by default 

*DMS
FIX: FileCatalogCLI - ignore Datasets in ls command for backward compatibility

*Resources
FIX: SSH - some platforms use Password instead of password prompt

[v6r10p7]

*Core
FIX: dirac-install - execute dirac-fix-mysql-script and dirac-external-requirements after sourcing the environment
FIX: InstallTools - set basedir variable in fixMySQLScript()
FIX: InstallTools - define user root@host.domain in installMySQL()

*Framework
BUGFIX: SystemAdministratorCLI - bug fixed in default() call signature

*DMS
FIX: FTSRequest - handle properly FTS server in the old system 
FIX: ReplicaManager - check if file is in FC before removing 
FIX: Request/RemovalTask - handle properly proxies for removing files 
BUGFIX: DatasetManager - in the table description

[v6r10p6]

*Core
FIX: X509Certificate - reenabled fix in getDIRACGroup()

*Configuration
FIX: CSAPI - Group should be taken from the X509 chain and not the certificate

*RMS
CHANGE: ReqClient - if the job does not exist, do not try further finalization

[v6r10p5]

*Core
FIX: X509Certificate - reverted fix in getDIRACGroup()

[v6r10p4]

*Core
NEW: dirac-info - extra printout
CHANGE: PrettyPrint - extra options in printTable()
FIX: X509Certificate - bug fixed in getDIRACGroup()

*Framework
NEW: SystemAdministratorCLI - new showall command to show components across hosts
NEW: ProxyDB - allow to upload proxies without DIRAC group

*RMS
CHANGE: ReqClient - requests from failed jobs update job status to Failed
CHANGE: RequestTask - retry in the request finalize()

[v6r10p3]

*Configuration
CHANGE: Registry - allow to define a default group per user

*WMS
BUGFIX: JobReport - typo in generateForwardDISET()

[v6r10p2]

*TMS
CHANGE: Backward compatibility fixes when setting the Transformation files status

*DMS
BUGFIX: ReplicateAndRegister - bugfix when replicating to multiple destination by ReplicaManager

*WMS
BUGFIX: JobManager - bug fix when deleting no-existing jobs

[v6r10p1]

*RMS
FIX: ReqDB.Operations - Arguments field changed type from BLOB to MEDIUMBLOB

*DMS
FIX: FileCatalog - check for non-exiting directories in removeDirectory()

*TMS
FIX: TransformationDB - removed constraint that was making impossible to derive a production

[v6r10]

*Core
FIX: Several fixes on DB classes(AccountingDB, SystemLoggingDB, UserProfileDB, TransformationDB, 
     JobDB, PilotAgentsDB) after the new movement to the new MySQL implementation with a persistent 
     connection per running thread
NEW: SystemAdministratorCLI - better support for executing remote commands 
FIX: DIRAC.__init__.py - avoid re-definition of platform variable    
NEW: Graphs - added CurveGraph class to draw non-stacked lines with markers
NEW: Graphs - allow graphs with negative Y values
NEW: Graphs - allow to provide errors with the data and display them in the CurveGraph
FIX: InstallTools - fix for creation of the root@'host' user in MySQL 
FIX: dirac-install - create links to permanent directories before module installation
CHANGE: InstallTools - use printTable() utility for table printing
CHANGE: move printTable() utility to Core.Utilities.PrettyPrint
NEW: added installation configuration examples
FIX: dirac-install - fixBuildPath() operates only on files in the directory
FIX: VOMSService - added X-VOMS-CSRF-GUARD to the html header to be compliant with EMI-3 servers

*CS
CHANGE: getVOMSVOForGroup() uses the VOMSName option of the VO definition 
NEW: CE2CSAgent - added ARC CE information lookup

*Framework
FIX: SystemAdministratorIntegrator - use Host option to get the host address in addition to the section name, closes #1628
FIX: dirac-proxy-init - uses getVOMSVOForGroup() when adding VOMS extensions

*DMS
CHANGE: DFC - optimization and bug fixes of the bulk file addition
FIX: TransferAgent - protection against badly defined LFNs in collectFiles()
NEW: DFC - added getDirectoryReplicas() service method support similar to the LFC
CHANGE: DFC - added new option VisibleReplicaStatus which is used in replica getting commands
CHANGE: FileCatalogClientCLI client shows number of replicas in the 2nd column rather than 
        unimplemented number of links
CHANGE: DFC - optimizations for the bulk replica look-up
CHANGE: DFC updated scalability testing tool FC_Scaling_test.py        
NEW: DFC - methods returning replicas provide also SE definitions instead of PFNs to construct PFNs on the client side
NEW: DFC - added getReplicasByMetadata() interface
CHANGE: DFC - optimized getDirectoryReplicas()
CHANGE: FileCatalogClient - treat the reduced output from various service queries restoring LFNs and PFNs on the fly
NEW: DFC - LFNPFNConvention flag can be None, Weak or Strong to facilitate compatibility with LFC data 
CHANGE: FileCatalog - do not return PFNs, construct them on the client side
CHANGE: FileCatalog - simplified FC_Scaling_test.py script
NEW: FileCatalog/DatasetManager class to define and manipulate datasets corresponding to meta queries
NEW: FileCatalogHandler - new interface methods to expose DatasetManager functionality
NEW: FileCatalogClientCLI - new dataset family of commands
FIX: StorageFactory, ReplicaManager - resolve SE alias name recursively
FIX: FTSRequest, ReplicaManager, SRM2Storage - use current proxy owner as user name in accounting reports, closes #1602
BUGFIX: FileCatalogClientCLI - bug fix in do_ls, missing argument to addFile() call, closes #1658
NEW: FileCatalog - added new setMetadataBulk() interface, closes #1358
FIX: FileCatalog - initial argument check strips off leading lfn:, LFN:, /grid, closes #448
NEW: FileCatalog - added new setFileStatus() interface, closes #170, valid and visible file and replica statuses can be defined in respective options.
CHANGE: multiple new FTS system fixes
CHANGE: uniform argument checking with checkArgumentFormat() in multiple modules
CHANGE: FileCatalog - add Trash to the default replica valid statuses
CHANGE: ReplicaManager,FTSRequest,StorageElement - no use of PFN as returned by the FC except for file removal,
        rather constructing it always on the fly
        
*SMS
CHANGE: PinRequestAgent, SENamespaceCatalogCheckAgent - removed
CHANGE: Use StorageManagerClient instead of StorageDB directly        

*WMS
CHANGE: JobPolicy - optimization for bulk job verification
NEW: JobPolicy - added getControlledUsers() to get users which jobs can be accessed for 
     a given operation
CHANGE: JobMonitoringHandler - Avoid doing a selection of all Jobs, first count matching jobs 
        and then use "limit" to select only the required JobIDs.
NEW: JobMonitoringHandler - use JobPolicy to filter jobs in getJobSummaryWeb()
NEW: new Operations option /Services/JobMonitoring/GlobalJobsInfo ( True by default ) to 
     allow or not job info lookup by anybody, used in JobMonitoringHandler       
BUGFIX: SiteDirector - take into account the target queue Platform
BUGFIX: JobDB - bug in __insertNewJDL()    
CHANGE: dirac-admin-show-task-queues - enhanced output  
CHANGE: JobLoggingDB.sql - use trigger to manage the new LoggingInfo structure  
CHANGE: JobWrapper - trying several times to upload a request before declaring the job failed
FIX: JobScheduling executor - fix race condition that causes a job to remain in Staging
NEW: SiteDirector - do not touch sites for which there is no work available
NEW: SiteDirector - allow sites not in mask to take jobs with JobType Test
NEW: SiteDirector - allow 1 hour grace period for pilots in Unknown state before aborting them
CHANGE: Allow usage of non-plural form of the job requirement options ( PilotType, GridCE, BannedSite, 
        SubmitPool ), keep backward compatibility with a plural form
        
*RSS
FIX: DowntimeCommand - take the latest Downtime that fits    
NEW: porting new Policies from integration  
NEW: RSS SpaceToken command querying endpoints/tokens that exist  
        
*Resources
NEW: added SSHOARComputingElement class 
NEW: added XROOTStorage class       
FIX: CREAMComputingElement - extra checks for validity of returned pilot references
        
*TS
CHANGE: TransformationClient(DB,Manager) - set file status for transformation as bulk operation 
CHANGE: TransformationClient - applying state machine when changing transformation status
BUGFIX: TransformationClient(Handler) - few minor fixes
NEW: TransformationDB - backported __deleteTransformationFileTask(s) methods
CHANGE: TransformationDB(Client) - fixes to reestablish the FileCatalog interface
FIX: TransformationAgent - added MissingInFC to consider for Removal transformations
BUGFIX: TransformationAgent - in _getTransformationFiles() variable 'now' was not defined
FIX: TransformationDB.sql - DataFiles primary key is changed to (FileID) from (FileID,LFN) 
CHANGE: TransformationDB(.sql) - schema changes suitable for InnoDB
FIX: TaskManager(AgentBase) - consider only submitted tasks for updating status
CHANGE: TransformationDB(.sql) - added index on LFN in DataFiles table

*RMS
NEW: Migrate to use the new Request Management by all the clients
CHANGE: RequestContainer - Retry failed transfers 10 times and avoid sub-requests to be set Done 
        when the files are failed
CHANGE: Use a unique name for storing the proxy as processes may use the same "random" name and 
        give conflicts
NEW: RequestClient(Handler) - add new method readRequest( requestname)                 

*Workflow
NEW: Porting the LHCb Workflow package to DIRAC to make the use of general purpose modules and
     simplify construction of workflows        

[v6r9p33]

*Accounting
BUGFIX: AccountingDB - wrong indentation

[v6r9p32]

*Accounting
FIX: AccountingDB - use old style grouping if the default grouping is altered, e.g. by Country

[v6r9p31]

*Accounting
CHANGE: AccountingDB - changes to speed up queries: use "values" in GROUP By clause;
        drop duplicate indexes; reorder fields in the UniqueConstraint index of the
        "bucket" tables  

[v6r9p30]

*DMS
CHANGE: FileCatalogFactory - construct CatalogURL from CatalogType by default

*SMS
FIX: dirac-stager-stage-files - changed the order of the arguments

[v6r9p29]

*TS
FIX: TaskManager(AgentBase) - fix for considering only submitted tasks 

[v6r9p28]

*TS
FIX: TransformationDB(ManagerHandler) - several portings from v6r10

[v6r9p27]

*SMS
FIX: StorageManagementDB - in removeUnlinkedReplicas() second look for CacheReplicas 
     for which there is no entry in StageRequests

[v6r9p26]

*Resources
CHANGE: CREAMComputigElement - Make sure that pilots submitted to CREAM get a 
        fresh proxy during their complete lifetime
*Framework
FIX: ProxyDB - process properly any SQLi with DNs/groups with 's in the name

[v6r9p25]

*TS
CHANGE: TransformationClient - changed default timeout values for service calls
FIX: TransformationClient - fixes for processing of derived transformations 

[v6r9p24]

*TS
FIX: TransformationClient - in moveFilesToDerivedTransformation() set file status
     to Moved-<prod>

[v6r9p23]

*Core
BUGFIX: InstallTools - improper configuration prevents a fresh new installation

*WMS
BUGFIX: PilotDirector - Operations Helper non-instantiated

[v6r9p22]

*WMS
FIX: PilotDirector - allow to properly define extensions to be installed by the 
     Pilot differently to those installed at the server
FIX: Watchdog - convert pid to string in ProcessMonitor

*TS
FIX: TransformationDB - splitting files in chunks

*DMS
NEW: dirac-dms-create-removal-request command
CHANGE: update dirac-dms-xxx commands to use the new RMS client,
        strip lines when reading LFNs from a file

[v6r9p21]

*TS
FIX: Transformation(Client,DB,Manager) - restored FileCatalog compliant interface
FIX: TransformationDB - fix in __insertIntoExistingTransformationFiles()

[v6r9p20]

*Core
BUGFIX: ProxyUpload - an on the fly upload does not require a proxy to exist

*DMS
CHANGE: TransferAgent - use compareAdler() for checking checksum
FIX: FailoverTransfer - recording the sourceSE in case of failover transfer request 

*WMS
FIX: ProcessMonitor - some fixes added, printout when <1 s of consumed CPU is found

*Transformation
BUGFIX: TransformationClient - fixed return value in moveFilesToDerivedTransformation()

*RMS
BUGFIX: CleanReqDBAgent - now() -> utcnow() in initialize()

*Resources
FIX: ARCComputingElement - fix the parsing of CE status if no jobs are available

[v6r9p19]

*DMS
FIX: FileCatalog/DirectoryMetadata - inherited metadata is used while selecting directories
     in findDirIDsByMetadata()

[v6r9p18]

*DMS
FIX: FTSSubmitAgent, FTSRequest - fixes the staging mechanism in the FTS transfer submission
NEW: TransferDBMonitoringHandler - added getFilesForChannel(), resetFileChannelStatus()

[v6r9p17]

*Accounting
FIX: DataStoreClient - send accounting records in batches of 1000 records instead of 100

*DMS:
FIX: FailoverTransfer - catalog name from list to string
FIX: FTSSubmitAgent, FTSRequest - handle FTS3 as new protocol and fix bad submission time
FIX: FTSSubmitAgent, FTSRequest - do not submit FTS transfers for staging files

*WMS
FIX: TaskQueueDB - do not check enabled when TQs are requested from Directors
FIX: TaskQueueDB - check for Enabled in the TaskQueues when inserting jobs to print an alert
NEW: TaskQueueDB - each TQ can have at most 5k jobs, if beyond the limit create a new TQ 
     to prevent long matching times when there are way too many jobs in a single TQ

[v6r9p16]

*TS
BUGFIX: typos in TransformationCleaningAgent.py

*DMS
CHANGE: DownloadInputData - check the available disk space in the right input data directory
FIX: DownloadInputData - try to download only Cached replicas 

[v6r9p15]

*Core
FIX: MySQL - do not decrease the retry counter after ping failure

*DMS
CHANGE: FC/DirectoryMetadata - Speed up findFilesByMetadataWeb when many files match
FIX: RemovalTask - fix error string when removing a non existing file (was incompatible 
     with the LHCb BK client). 

*WMS
FIX: JobReport - minor fix ( removed unused imports )
FIX: JobMonitoring(JobStateUpdate)Handler - jobID argument can be either string, int or long

*TS
CHANGE: TransformationClient - change status of Moved files to a deterministic value
FIX: FileReport - minor fix ( inherits object ) 

[v6r9p14]

*DMS
CHANGE: FTSDB - changed schema: removing FTSSite table. From now on FTS sites 
        would be read from CS Resources

[v6r9p13]

FIX: included fixes from v6r8p26 patch release

[v6r9p12]

FIX: included fixes from v6r8p25 patch release

[v6r9p11]

*DMS
BUGFIX: FTSRequest - in __resolveFTSServer() type "=" -> "=="

[v6r9p10]

FIX: included fixes from v6r8p24 patch release

*Core
NEW: StateMachine utility

*DMS
BUGFIX: in RegisterFile operation handler

*Interfaces
FIX: Dirac.py - in splitInputData() consider only Active replicas

[v6r9p9]

*RMS
FIX: RequestDB - added getRequestFileStatus(), getRequestName() methods

[v6r9p8]

*DMS
FIX: RequestDB - get correct digest ( short request description ) of a request

[v6r9p7]

FIX: included fixes from v6r8p23 patch release

*RSS
FIX: SpaceTokenOccupancyPolicy - SpaceToken Policy decision was based on 
     percentage by mistake
     
*RMS
NEW: new scripts dirac-dms-ftsdb-summary, dirac-dms-show-ftsjobs    
FIX: FTSAgent - setting space tokens for newly created FTSJobs 

[v6r9p6]

*DMS
BUGFIX: dirac-admin-add-ftssite - missing import

*RMS
NEW: RequestDB, ReqManagerHandler - added getRequestStatus() method

*TS
FIX: fixes when using new RequestClient with the TransformationCleaningAgent

*WMS
BUGFIX: typo in SandboxStoreHandler transfer_fromClient() method

[v6r9p5]

*DMS
BUGFIX: missing proxy in service env in the FTSManager service. By default service 
        will use DataManager proxy refreshed every 6 hours.

*Resources
NEW: StorageElement - new checkAccess policy: split the self.checkMethods in 
     self.okMethods. okMethods are the methods that do not use the physical SE. 
     The isValid returns S_OK for all those immediately

*RSS
FIX: SpaceTokenOccupancyPolicy - Policy that now takes into account absolute values 
     for the space left
     
*TS
FIX: TransformationCleaningAgent - will look for both old and new RMS     

[v6r9p4]

*Stager
NEW: Stager API: dirac-stager-monitor-file, dirac-stager-monitor-jobs, 
     dirac-stager-monitor-requests, dirac-stager-show-stats

[v6r9p3]

*Transformation
FIX: TransformationCleaning Agent status was set to 'Deleted' instead of 'Cleaned'

[v6r9p2]

*RSS
NEW: Added Component family tables and statuses
FIX: removed old & unused code 
NEW: allow RSS policies match wild cards on CS

*WMS
BUGFIX: FailoverTransfer,JobWrapper - proper propagation of file metadata

[v6r9p1]

*RMS
NEW: FTSAgent - update rwAccessValidStamp,
     update ftsGraphValidStamp,
     new option for staging files before submission,
     better log handling here and there
CHANGE: FTSJob - add staging flag in in submitFTS2
CHANGE: Changes in WMS (FailoverTransfer, JobReport, JobWrapper, SandboxStoreHandler) 
        and TS (FileReport) to follow the new RMS.
NEW: Full CRUD support in RMS.

*RSS
NEW: ResourceManagementDB - new table ErrorReportBuffer
NEW: new ResourceManagementClient methods - insertErrorReportBuffer, selectErrorReportBuffer,
     deleteErrorReportBuffer

[v6r9]

NEW: Refactored Request Management System, related DMS agents and FTS management
     components

[v6r8p28]

*Core
BUGFIX: RequestHandler - the lock Name includes ActionType/Action

*DMS
FIX: dirac-dms-filecatalog-cli - prevent exception in case of missing proxy

[v6r8p27]

*DMS
BUGFIX: dirac-dms-add-file - fixed typo item -> items

[v6r8p26]

*Core
NEW: RequestHandler - added getServiceOption() to properly resolve inherited options 
     in the global service handler initialize method
NEW: FileCatalogHandler, StorageElementHandler - use getServiceOption()

[v6r8p25]

FIX: included fixes from v6r7p40 patch release

*Resources
FIX: SRM2Storage - do not account gfal_ls operations

[v6r8p24]

FIX: included fixes from v6r7p39 patch release

*Core
FIX: SiteSEMapping was returning wrong info

*DMS
FIX: FTSRequest - choose explicitly target FTS point for RAL and CERN
BUGFIX: StrategyHandler - wrong return value in __getRWAccessForSE()

*Resources
CHANGE: SRM2Storage - do not account gfal_ls operations any more

[v6r8p23]

FIX: included fixes from v6r7p37 patch release

*TS
FIX: TransformationDB - allow tasks made with ProbInFC files
FIX: TransformationCleaingAgent,Client - correct setting of transformation 
     status while cleaning

[v6r8p22]

FIX: included fixes from v6r7p36 patch release

[v6r8p21]

*DMS
FIX: FileCatalog/DirectoryMetadata - even if there is no meta Selection 
     the path should be considered when getting Compatible Metadata
FIX: FileCatalog/DirectoryNodeTree - findDir will return S_OK( '' ) if dir not 
     found, always return the same error from DirectoryMetadata in this case.     

*RSS
FIX: DowntimeCommand - use UTC time stamps

*TS
FIX: TransformationAgent - in _getTransformationFiles() get also ProbInFC files in 
     addition to Used 

[v6r8p20]

*Stager
NEW: Stager API: dirac-stager-monitor-file, dirac-stager-monitor-jobs, 
     dirac-stager-monitor-requests, dirac-stager-show-stats

[v6r8p19]

*Transformation
FIX: TransformationCleaning Agent status was set to 'Deleted' instead of 'Cleaned'

[v6r8p18]

*TS
BUGFIX: TransformationAgent - regression in __cleanCache()

[v6r8p17]

FIX: included fixes from v6r7p32 patch release

*WMS
FIX: StalledJobAgent - for accidentally stopped jobs ExecTime can be not set, 
     set it to CPUTime for the accounting purposes in this case

[v6r8p16]

FIX: included fixes from v6r7p31 patch release

*WMS
BUGFIX: TaskQueueDB - fixed a bug in the negative matching conditions SQL construction

*RSS
NEW: improved doc strings of PEP, PDP modules ( part of PolicySystem )
FIX: Minor changes to ensure consistency if ElementInspectorAgent and 
     users interact simultaneously with the same element
CHANGE: removed DatabaseCleanerAgent ( to be uninstalled if already installed )
FIX: SummarizeLogsAgent - the logic of the agent was wrong, the agent has been re-written.
     
[v6r8p15]

*Core
FIX: X509Chain - fix invalid information when doing dirac-proxy-info without CS
     ( in getCredentials() )

*RSS
NEW: PDP, PEP - added support for option "doNotCombineResult" on PDP

[v6r8p14]

*Core
FIX: dirac-deploy-scripts - can now work with the system python

*WMS
NEW: dirac-wms-cpu-normalization - added -R option to modify a given configuration file
FIX: Executor/InputData - Add extra check for LFns in InputData optimizer, closes #1472

*Transformation
CHANGE: TransformationAgent - add possibility to kick a transformation (not skip it if no 
        unused files), by touching a file in workDirectory
BUGFIX: TransformationAgent - bug in __cleanCache() dict modified in a loop        

[v6r8p13]

*Transformation
BUGFIX: TransformationDB - restored import of StringType

[v6r8p12]

NEW: Applied patches from v6r7p29

*WMS
FIX: JobDB - check if SystemConfig is present in the job definition and convert it 
     into Platform

*DMS
FIX: ReplicaManager - do not get metadata of files when getting files in a directory 
     if not strictly necessary

*RSS
NEW: ported from LHCb PublisherHandler for RSS web views

[v6r8p11]

NEW: Applied patches from v6r7p27

*RSS
NEW: SpaceTokenOccupancyPolicy - ported from LHCbDIRAC 
NEW: db._checkTable done on service initialization ( removed dirac-rss-setup script doing it )

*Transformation
FIX: TaskManager - reset oJob for each task in prepareTransformationTasks()
BUGFIX: ValidateOutputDataAgent - typo fixed in getTransformationDirectories()
FIX: TransformationManagerHandler - use CS to get files statuses not to include in 
     processed file fraction calculation for the web monitoring pages

[v6r8p10]

NEW: Applied patches from v6r7p27

[v6r8p9]

*DMS
FIX: TransferAgent,dirac-dms-show-se-status, ResourceStatus,TaskManager - fixes
     needed for DMS components to use RSS status information
NEW: ReplicaManager - allow to get metadata for an LFN+SE as well as PFN+SE     

[v6r8p8]

*RSS
BUGFIX: dirac-rss-setup - added missing return of S_OK() result

[v6r8p7]

NEW: Applied patches from v6r7p24

*DMS
BUGFIX: LcgFileCatalogClient - bug in addFile()

*RSS
BUGFIX: fixed script dirac-rss-set-token, broken in the current release.
NEW: Statistics module - will be used in the future to provide detailed information 
     from the History of the elements 

[v6r8p6]

NEW: Applied patches from v6r7p23

*Transformation
FIX: TaskManager - allow prepareTransformationTasks to proceed if no OutputDataModule is defined
FIX: TransformationDB - remove INDEX(TaskID) from TransformationTasks. It produces a single counter 
     for the whole table instead of one per TransformationID
     
*WMS     
FIX: WMSUtilities - to allow support for EMI UI's for pilot submission we drop support for glite 3.1

[v6r8p5]

NEW: Applied patches from v6r7p22

*RSS
CHANGE: removed old tests and commented out files

*WMS
FIX: PoolXMLCatalog - proper addFile usage

*Transformation
CHANGE: TransformationAgent - clear replica cache when flushing or setting a file in the workdirectory

[v6r8p4]

*Transformation
FIX: The connection to the jobManager is done only at submission time
FIX: Jenkins complaints fixes

*WMS
BUGFIX: JobDB - CPUtime -> CPUTime
FIX: Jenkins complaints fixes

[v6r8p3]

*DMS
BUGFIX: LcgFileCatalogClient

[v6r8p2]

*DMS:
FIX: LcgFileCatalogClient - remove check for opening a session in __init__ as credentials are not yet set 

*Transformation
CHANGE: reuse RPC clients in Transformation System 

[v6r8p1]

*Core
FIX: dirac-deploy-scripts - restored regression w.r.t. support of scripts starting with "d"

*DMS
BUGFIX: LcgFileCatalogClient - two typos fixed

[v6r8]

CHANGE: Several fixes backported from the v7r0 integration branch

*Core
CHANGE: DictCache - uses global LockRing to avoid locks in multiprocessing
FIX: X509Chain - proxy-info showing an error when there's no CS

*DMS
FIX: TransferAgent - inside loop filter out waiting files dictionary
BUGFIX: dirac-admin-allow-se - there was a continue that was skipping the complete loop for 
        ARCHIVE elements
NEW: LcgFileCatalogClient - test return code in startsess lfc calls       

*WMS:
FIX: OptimizerExecutor, InputData, JobScheduling - check that site candidates have all the 
     replicas

*RSS: 
BUGFIX: ResourceStatus, RSSCacheNoThread - ensure that locks are always released

*Transformation
FIX: TaskManager - site in the job definition is taken into account when submitting
NEW: Transformation - get the allowed plugins from the CS /Operations/Transformations/AllowedPlugins
FIX: ValidateOutputDataAgent - self not needed for static methods

[v6r7p40]

*Resources
FIX: StorageElement class was not properly passing the lifetime argument for prestageFile method

[v6r7p39]

*Core
CHANGE: Grid - in executeGridCommand() allow environment script with arguments needed for ARC client

*DMS
FIX: DFC SEManager - DIP Storage can have a list of ports now

*Resources
FIX: ARCComputingElement - few fixes after debugging

[v6r7p38]

*Core
NEW: DISET FileHelper, TransferClient - possibility to switch off check sum

*Resources
NEW: ARCComputingElement - first version
NEW: StorageFactory - possibility to pass extra protocol parameters to storage object
NEW: DIPStorage - added CheckSum configuration option
BUGFIX: SSHComputingElement - use CE name in the pilot reference construction

*WMS
FIX: StalledJobAgent - if ExecTime < CPUTime make it equal to CPUTime

[v6r7p37]

*Framework
BUGFIX: NotificationDB - typos in SQL statement in purgeExpiredNotifications() 

*WMS
NEW: JobCleaningAgent - added scheduling sandbox LFN removal request 
     when deleting jobs
CHANGE: JobWrapper - report only error code as ApplicationError parameter 
        when payload finishes with errors    
NEW: SiteDirector - possibility to specify extensions to be installed in 
     pilots in /Operations/Pilots/Extensions option in order not to install
     all the server side extensions        

*DMS
CHANGE: FileCatalogFactory - use service path as default URL
CHANGE: FileCatalogFactory - use ObjectLoader to import catalog clients

*SMS
BUGFIX: StorageManagementDB, dirac-stager-monitor-jobs - small bug fixes ( sic, Daniela )

*Resources
CHANGE: DIPStorage - added possibility to specify a list of ports for multiple
        service end-points
CHANGE: InProcessComputingElement - demote log message when payload failure 
        to warning, the job will fail anyway
FIX: StalledJobAgent - if pilot reference is not registered, this is not an 
     error of the StalledJobAgent, no log.error() in  this case                
        
*RMS
CHANGE: RequestTask - ensure that tasks are executed with user credentials 
        even with respect to queries to DIRAC services ( useServerCertificate 
        flag set to false )        

[v6r7p36]

*WMS
FIX: CREAMCE, SiteDirector - make sure that the tmp executable is removed
CHANGE: JobWrapper - remove sending mails via Notification Service in case
        of job rescheduling
        
*SMS
FIX: StorageManagementDB - fix a race condition when old tasks are set failed 
     between stage submission and update.        

[v6r7p35]

*Stager
NEW: Stager API: dirac-stager-monitor-file, dirac-stager-monitor-jobs, 
     dirac-stager-monitor-requests, dirac-stager-show-stats

[v6r7p34]

*Transformation
FIX: TransformationCleaning Agent status was set to 'Deleted' instead of 'Cleaned'

[v6r7p33]

*Interfaces
FIX: Job.py - in setExecutable() - prevent changing the log file name string type

*StorageManagement
NEW: StorageManagementDB(Handler) - kill staging requests at the same time as 
     killing related jobs, closes #1510
FIX: StorageManagementDB - demote the level of several log messages       

[v6r7p32]

*DMS
FIX: StorageElementHandler - do not use getDiskSpace utility, use os.statvfs instead
CHANGE: StorageManagementDB - in getStageRequests() make MySQL do an UNIQUE selection 
        and use implicit loop to speed up queries for large results

*Resources
FIX: lsfce remote script - use re.search instead of re.match in submitJob() to cope with
     multipline output

[v6r7p31]

*WMS
FIX: SiteDirector - make possible more than one SiteDirector (with different pilot identity) attached 
     to a CE, ie sgm and pilot roles. Otherwise one is declaring Aborted the pilots from the other.

[v6r7p30]

*Core
CHANGE: X509Chain - added groupProperties field to the getCredentials() report
BUGFIX: InstallTools - in getSetupComponents() typo fixed: agent -> executor

[v6r7p29]

*DMS
CHANGE: FileCatalog - selection metadata is also returned as compatible metadata in the result
        of getCompatibleMetadata() call
NEW: FileCatalog - added path argument to getCompatibleMetadata() call
NEW: FileCatalogClient - added getFileUserMetadata()
BUGFIX: dirac-dms-fts-monitor - exit with code -1 in case of error

*Resources
FIX: CREAMComputingElement - check globus-url-copy result for errors when retrieving job output

[v6r7p28]

*DMS
BUGFIX: FileCatalog/DirectoryMetadata - wrong MySQL syntax 

[v6r7p27]

*Core
FIX: Mail.py - fix of the problem of colons in the mail's body

*Interfaces
NEW: Job API - added setSubmitPools(), setPlatform() sets ... "Platform"

*WMS
FIX: TaskQueueDB - use SystemConfig as Platform for matching ( if Platform is not set explicitly

*Resources
FIX: SSHComputingElement - use ssh host ( and not CE name ) in the pilot reference
BUGFIX: SSHGEComputingElement - forgotten return statement in _getJobOutputFiles()

*Framework
NEW: dirac-sys-sendmail - email's body can be taken from pipe. Command's argument 
     in this case will be interpreted as a destination address     

[v6r7p26]

*DMS
FIX: ReplicaManager - status names Read/Write -> ReadAccess/WriteAccess

[v6r7p25]

*Core
CHANGE: X509Chain - in getCredentials() failure to contact CS is not fatal, 
        can happen when calling dirac-proxy-init -x, for example

[v6r7p24]

*DMS
NEW: FileCatalog - added getFilesByMetadataWeb() to allow pagination in the Web 
     catalog browser
     
*WMS
CHANGE: WMSAdministrator, DiracAdmin - get banned sites list by specifying the status
        to the respective jobDB call     

[v6r7p23]

*Transformation
BUGFIX: TransformationDB - badly formatted error log message

*RMS
CHANGE: RequestDBMySQL - speedup the lookup of requests

*WMS
BUGFIX: dirac-dms-job-delete - in job selection by group

*DMS
FIX: LcgFileCatalogClient - getDirectorySize made compatible with DFC
BUGFIX: LcgFileCatalogClient - proper call of __getClientCertInfo()

[v6r7p22]

*Transformation
CHANGE: InputDataAgent - treats only suitable transformations, e.g. not the extendable ones. 
CHANGE: TransformationAgent - make some methods more public for easy overload

[v6r7p21]

*Core
FIX: Shifter - pass filePath argument when downloading proxy

[v6r7p20]

*DMS
CHANGE: StrategyHandler - move out SourceSE checking to TransferAgent
CHANGE: ReplicaManager, InputDataAgent - get active replicas
FIX: StorageElement, SRM2Storage - support for 'xxxAccess' statuses, checking results
     of return structures
     
*RSS
NEW: set configurable email address on the CS to send the RSS emails
NEW: RSSCache without thread in background
FIX: Synchronizer - moved to ResourceManager handler     

[v6r7p19]

*DMS
BUGFIX: ReplicaManager - in putAndRegister() SE.putFile() singleFile argument not used explicitly

[v6r7p18]

*WMS
FIX: StalledJobAgent - do not exit the loop over Completed jobs if accounting sending fails
NEW: dirac-wms-job-delete - allow to specify jobs to delete by job group and/or in a file
FIX: JobManifest - If CPUTime is not set, set it to MaxCPUTime value

[v6r7p17]

*Resources
FIX: SRM2Storage - treat properly "22 SRM_REQUEST_QUEUED" result code

[v6r7p16]

*DMS
FIX: StrategyHandler - do not proceed when the source SE is not valid for read 
BUGFIX: StorageElement - putFile can take an optional sourceSize argument
BUGFIX: ReplicaManager - in removeFile() proper loop on failed replicas

*RSS
FIX: SpaceTokenOccupancyCommand, CacheFeederAgent - add timeout when calling lcg_util commands

*WMS
FIX: JobManifest - take all the SubmitPools defined in the TaskQueueAgent 
NEW: StalledJobAgent - declare jobs stuck in Completed status as Failed

[v6r7p15]

*Core
BUGFIX: SocketInfo - in host identity evaluation

*DMS
BUGFIX: FileCatalogHandler - missing import os

*Transformation
CHANGE: JobManifest - getting allowed job types from operations() section 

[v6r7p14]

*DMS
CHANGE: StorageElementProxy - removed getParameters(), closes #1280
FIX: StorageElementProxy - free the getFile space before the next file
FIX: StorageElement - added getPFNBase() to comply with the interface

*Interfaces
CHANGE: Dirac API - allow lists of LFNs in removeFile() and removeReplica()

*WMS
CHANGE: JobSchedulingAgent(Executor) - allow both BannedSite and BannedSites JDL option

*RSS
FIX: ElementInspectorAgent - should only pick elements with rss token ( rs_svc ).
FIX: TokenAgent - using 4th element instead of the 5th. Added option to set admin email on the CS.

[v6r7p13]

*Core
FIX: Resources - in getStorageElementSiteMapping() return only sites with non-empty list of SEs

*DMS
FIX: StorageElement - restored the dropped logic of using proxy SEs
FIX: FileCatalog - fix the UseProxy /LocalSite/Catalog option

*Transformation
FIX: TransformationDB - use lower() string comparison in extendTransformation()

[v6r7p12]

*WMS
BUGFIX: JobManifest - get AllowedSubmitPools from the /Systems section, not from /Operations

*Core
NEW: Resources helper - added getSites(), getStorageElementSiteMapping()

*DMS
CHANGE: StrategyHandler - use getStorageElementSiteMapping helper function
BUGFIX: ReplicaManager - do not modify the loop dictionary inside the loop

[v6r7p11]

*Core
CHANGE: Subprocess - put the use of watchdog in flagging

[v6r7p10]

*Core
NEW: Logger - added getLevel() method, closes #1292
FIX: Subprocess - returns correct structure in case of timeout, closes #1295, #1294
CHANGE: TimeOutExec - dropped unused utility
FIX: Logger - cleaned unused imports

*RSS
CHANGE: ElementInspectorAgent - do not use mangled name and removed shifterProxy agentOption

[v6r7p9]

*Core
BUGFIX: InstallTools - MySQL Port should be an integer

[v6r7p8]

*Core
FIX: Subprocess - consistent timeout error message

*DMS
NEW: RemovalTask - added bulk removal
FIX: StrategyHandler - check file source CEs
CHANGE: DataIntegrityClient - code beautification
CHANGE: ReplicaManager - do not check file existence if replica information is queried anyway,
        do not fail if file to be removed does not exist already. 

[v6r7p7]

FIX: Several fixes to allow automatic code documentation

*Core
NEW: InstallTools - added mysqlPort and mysqlRootUser

*DMS
CHANGE: ReplicaManager - set possibility to force the deletion of non existing files
CHANGE: StrategyHandler - better handling of checksum check during scheduling 

[v6r7p6]

*Core
FIX: dirac-install - restore signal alarm if downloadable file is not found
FIX: Subprocess - using Manager proxy object to pass results from the working process

*DMS:
CHANGE: StorageElement - removed overwride mode
CHANGE: removed obsoleted dirac-dms-remove-lfn-replica, dirac-dms-remove-lfn
NEW: FTSMonitorAgent - filter out sources with checksum mismatch
FIX: FTSMonitorAgent, TransferAgent - fix the names of the RSS states

*RSS
NEW: ElementInspectorAgent runs with a variable number of threads which are automatically adjusted
NEW: Added policies to force a particular state, can be very convenient to keep something Banned for example.
NEW: policy system upgrade, added finer granularity when setting policies and actions

*WMS
NEW: SiteDirector- allow to define pilot DN/Group in the agent options
CHANGE: JobDescription, JobManifest - take values for job parameter verification from Operations CS section

[v6r7p5]

*Interfaces
BUGFIX: dirac-wms-job-get-output - properly treat the case when output directory is not specified 

[v6r7p4]

*Core
FIX: Subprocess - avoid that watchdog kills the executor process before it returns itself

*Framework
BUGFIX: ProxuManagerClient - wrong time for caching proxies

*RSS
FIX: removed obsoleted methods

*DMS
NEW: FileCatalog - added findFilesByMetadataDetailed - provides detailed metadata for 
     selected files

[v6r7p3]

*DMS
FIX: FTSMonitorAgent - logging less verbose

*Transformation
FIX: TransformationAgent - use the new CS defaults locations
FIX: Proper agent initialization
NEW: TransformationPlaugin - in Broadcast plugin added file groupings by number of files, 
     make the TargetSE always defined, even if the SourceSE list contains it 

*ResourceStatus
FIX: Added the shifter's proxy to several agents

*RMS
FIX: RequestContainer - the execution order was not properly set for the single files 

*Framework:
BUGFIX: ProxyManagerClient - proxy time can not be shorter than what was requested

[v6r7p2]

*Core
FIX: dirac-configure - switch to use CS before checking proxy info

*Framework
NEW: dirac-sys-sendmail new command
NEW: SystemAdmininistratorCLI - added show host, uninstall, revert commands
NEW: SystemAdmininistratorHandler - added more info in getHostInfo()
NEW: SystemAdmininistratorHandler - added revertSoftware() interface

*Transformation
FIX: TransformationCleaningAgent - check the status of returned results

[v6r7p1]

*Core
FIX: Subprocess - finalize the Watchdog closing internal connections after a command execution
CHANGE: add timeout for py(shell,system)Call calls where appropriate
CHANGE: Shifter - use gProxyManager in a way that allows proxy caching

*Framework
NEW: ProxyManagerClient - allow to specify validity and caching time separately
FIX: ProxyDB - replace instead of delete+insert proxy in __storeVOMSProxy

*DMS
NEW: FTSMonitorAgent - made multithreaded for better efficiency
FIX: dirac-dms-add-file - allow LFN: prefix for lfn argument

*WMS
NEW: dirac-wms-job-get-output, dirac-wms-job-status - allow to retrieve output for a job group
FIX: TaskQueueDB - fixed selection SQL in __generateTQMatchSQL()
CHANGE: OptimizerExecutor - reduce diversity of MinorStatuses for failed executors

*Resources
FIX: CREAMComputingElement - remove temporary JDL right after the submission 

[v6r6p21]

*DMS
BUGFIX: TransformationCleaningAgent - use the right signature of cleanMetadataCatalogFiles() call

[v6r6p20]

*DMS
FIX: RegistrationTask - properly escaped error messages
BUGFIX: DirectoryMetadata - use getFileMetadataFields from FileMetadata in addMetadataField()
NEW: When there is a missing source error spotted during FTS transfer, file should be reset 
     and rescheduled again until maxAttempt (set to 100) is reached

*WMS
FIX: JobScheduling - fix the site group logic in case of Tier0

[v6r6p19]

*DMS
BUGFIX: All DMS agents  - set up agent name in the initialization

*Core
NEW: Subprocess - timeout wrapper for subprocess calls
BUGFIX: Time - proper interpreting of 0's instead of None
CHANGE: DISET - use cStringIO for ANY read that's longer than 16k (speed improvement) 
        + Less mem when writing data to the net
FIX: Os.py - protection against failed "df" command execution       
NEW: dirac-info prints lcg bindings versions
CHANGE: PlotBase - made a new style class 
NEW: Subprocess - added debug level log message

*Framework
NEW: SystemAdministratorIntegrator client for collecting info from several hosts
NEW: SystemAdministrator - added getHostInfo()
FIX: dirac-proxy-init - always check for errors in S_OK/ERROR returned structures
CHANGE: Do not accept VOMS proxies when uploading a proxy to the proxy manager

*Configuration
FIX: CE2CSAgent - get a fresh copy of the cs data before attempting to modify it, closes #1151
FIX: Do not create useless backups due to slaves connecting and disconnecting
FIX: Refresher - prevent retrying with 'Insane environment'

*Accounting
NEW: Accounting/Job - added validation of reported values to cope with the weird Yandex case
FIX: DBUtils - take into account invalid values, closes #949

*DMS
FIX: FTSSubmitAgent - file for some reason rejected from submission should stay in 'Waiting' in 
     TransferDB.Channel table
FIX: FTSRequest - fix in the log printout     
CHANGE: dirac-dms-add-file removed, dirac-dms-add-files renamed to dirac-dms-add-file
FIX: FileCatalogCLI - check the result of removeFile call
FIX: LcgFileCatalogClient - get rid of LHCb specific VO evaluation
NEW: New FileCatalogProxy service - a generalization of a deprecated LcgFileCatalog service
FIX: Restored StorageElementProxy functionality
CHANGE: dirac-dms-add-file - added printout
NEW: FileCatalog(Factory), StorageElement(Factory) - UseProxy flag moved to /Operations and /LocalSite sections

*RSS
NEW:  general reimplementation: 
      New DB schema using python definition of tables, having three big blocks: Site, Resource and Node.
      MySQLMonkey functionality almost fully covered by DB module, eventually will disappear.
      Services updated to use new database.
      Clients updated to use new database.
      Synchronizer updated to fill the new database. When helpers will be ready, it will need an update.
      One ElementInspectorAgent, configurable now is hardcoded.
      New Generic StateMachine using OOP.
      Commands and Policies simplified.
      ResourceStatus using internal cache, needs to be tested with real load.
      Fixes for the state machine
      Replaced Bad with Degraded status ( outside RSS ).
      Added "Access" to Read|Write|Check|Remove SE statuses wherever it applies.
      ResourceStatus returns by default "Active" instead of "Allowed" for CS calls.
      Caching parameters are defined in the CS
FIX: dirac-admin-allow/ban-se - allow a SE on Degraded ( Degraded->Active ) and ban a SE on Probing 
     ( Probing -> Banned ). In practice, Active and Degraded are "usable" states anyway.            
      
*WMS
FIX: OptimizerExecutor - failed optimizations will still update the job     
NEW: JobWrapper - added LFNUserPrefix VO specific Operations option used for building user LFNs
CHANGE: JobDB - do not interpret SystemConfig in the WMS/JobDB
CHANGE: JobDB - Use CPUTime JDL only, keep MaxCPUTime for backward compatibility
CHANGE: JobWrapper - use CPUTime job parameter instead of MaxCPUTime
CHANGE: JobAgent - use CEType option instead of CEUniqueID
FIX: JobWrapper - do not attempt to untar directories before having checked if they are tarfiles 
NEW: dirac-wms-job-status - get job statuses for jobs in a given job group
 
*SMS
FIX: StorageManagementDB - when removing unlinked replicas, take into account the case where a
     staging request had been submitted, but failed
      
*Resources    
NEW: glexecCE - add new possible locations of the glexec binary: OSG specific stuff and in last resort 
     looking in the PATH    
NEW: LcgFileCatalogClient - in removeReplica() get the needed PFN inside instead of providing it as an argument     
      
*TS      
CHANGE: Transformation types definition are moved to the Operations CS section

*Interfaces
FIX: Dirac.py - CS option Scratchdir was in LocalSite/LocalSite
FIX: Dirac.py - do not define default catalog, use FileCatalog utility instead

[v6r6p19]

*DMS
BUGFIX: All DMS agents  - set up agent name in the initialization

[v6r6p18]

*Transformation
CHANGE: /DIRAC/VOPolicy/OutputDataModule option moved to <Operations>/Transformations/OutputDataModule

*Resources
FIX: ComputingElement - properly check if the pilot proxy has VOMS before adding it to the payload 
     when updating it

*WMS
BUGFIX: JobSanity - fixed misspelled method call SetParam -> SetParameter

[v6r6p17]

*Transformation
BUGFIX: TransformationAgent - corrected  __getDataReplicasRM()

[v6r6p16]

*DMS
FIX: Agents - proper __init__ implementation with arguments passing to the super class
FIX: LcgFileCatalogClient - in removeReplica() reload PFN in case it has changed

[v6r6p15]

*Framework
BUGFIX: ErrorMessageMonitor - corrected updateFields call 

*DMS:
NEW: FTSMonitorAgent completely rewritten in a multithreaded way

*Transformation
FIX: InputDataAgent - proper instantiation of TransformationClient
CHANGE: Transformation - several log message promoted from info to notice level

[v6r6p14]

*Transformation
FIX: Correct instantiation of agents inside several scripts
CHANGE: TransformationCleaningAgent - added verbosity to logs
CHANGE: TransformationAgent - missingLFC to MissingInFC as it could be the DFC as well
FIX: TransformationAgent - return an entry for all LFNs in __getDataReplicasRM

*DMS
FIX: TransferAgent - fix exception reason in registerFiles()

[v6r6p13]

*DMS
CHANGE: TransferAgent - change RM call from getCatalogueReplicas to getActiveReplicas. 
        Lowering log printouts here and there

[v6r6p12]

*DMS
BUGFIX: RemovalTask - Replacing "'" by "" in error str set as attribute for a subRequest file. 
        Without that request cannot be updated when some nasty error occurs.

[v6r6p11]

*RMS:
BUGFIX: RequestClient - log string formatting

*DMS
BUGFIX: RemovalTask - handling for files not existing in the catalogue

*Transformation
FIX: TransformationManager - ignore files in NotProcessed status to get the % of processed files

*Interfaces
FIX: Fixes due to the recent changes in PromptUser utility

[v6r6p10]

*RMS
FIX: RequestDBMySQL - better escaping of queries 

*WMS
FIX: SiteDirector - get compatible platforms before checking Task Queues for a site

[v6r6p9]

*Core
FIX: Utilities/PromptUser.py - better user prompt

*Accounting
NEW: Add some validation to the job records because of weird data coming from YANDEX.ru

*DMS
BUGFIX: ReplicaManager - typo errStr -> infoStr in __replicate()
FIX: FTSRequest - fixed log message

*WMS
FIX: SiteDirector - use CSGlobals.getVO() call instead of explicit CS option

[v6r6p8]

*Transformation
BUGFIX: TransformationDB - typo in getTransformationFiles(): iterValues -> itervalues

[v6r6p7]

*Resources
FIX: StorageFactory - uncommented line that was preventing the status to be returned 
BUGFIX: CE remote scripts - should return status and not call exit()
BUGFIX: SSHComputingElement - wrong pilot ID reference

[v6r6p6]

*WMS
FIX: TaskQueueDB - in findOrphanJobs() retrieve orphaned jobs as list of ints instead of list of tuples
FIX: OptimizerExecutor - added import of datetime to cope with the old style optimizer parameters

*Transformation
FIX: TransformationAgent - fix finalization entering in an infinite loop
NEW: TransformationCLI - added resetProcessedFile command
FIX: TransformationCleaningAgent - treating the archiving delay 
FIX: TransformationDB - fix in getTransformationFiles() in case of empty file list

[v6r6p5]

*Transformation
FIX: TransformationAgent - type( transClient -> transfClient )
FIX: TransformationAgent - self._logInfo -> self.log.info
FIX: TransformationAgent - skip if no Unused files
FIX: TransformationAgent - Use CS option for replica cache lifetime
CHANGE: TransformationAgent - accept No new Unused files every [6] hours

[v6r6p4]

*DMS
FIX: TransferAgent - protection for files that can not be scheduled
BUGFIX: TransferDB - typo (instIDList - > idList ) fixed

*Transformation
BUGFIX: TransformationAgent - typo ( loginfo -> logInfo )

[v6r6p3]

FIX: merged in patch v6r5p14

*Core
BUGFIX: X509Chain - return the right structure in getCredentials() in case of failure
FIX: dirac-deploy-scripts.py - allow short scripts starting from "d"
FIX: dirac-deploy-scripts.py - added DCOMMANDS_PPID env variable in the script wrapper
FIX: ExecutorReactor - reduced error message dropping redundant Task ID 

*Interfaces
BUGFIX: Dirac.py - allow to pass LFN list to replicateFile()

*DMS
FIX: FileManager - extra check if all files are available in _findFiles()
BUGFIX: FileCatalogClientCLI - bug in DirectoryListing

[v6r6p2]

FIX: merged in patch v6r5p13

*WMS
FIX: SiteDirector - if no community set, look for DIRAC/VirtualOrganization setting

*Framework
FIX: SystemLoggingDB - LogLevel made VARCHAR in the MessageRepository table
FIX: Logging - several log messages are split in fixed and variable parts
FIX: SystemLoggingDB - in insertMessage() do not insert new records in auxiliary tables if they 
     are already there

[v6r6p1]

*Core:
CHANGE: PromptUser - changed log level of the printout to NOTICE
NEW: Base Client constructor arguments are passed to the RPCClient constructor

*DMS:
NEW: FTSRequest - added a prestage mechanism for source files
NEW: FileCatalogClientCLI - added -f switch to the size command to use raw faile tables 
     instead of storage usage tables
NEW: FileCatalog - added orphan directory repair tool
NEW: FIleCatalog - more counters to control the catalog sanity     

*WMS:
FIX: SandboxStoreClient - no more kwargs tricks
FIX: SandboxStoreClient returns sandbox file name in case of upload failure to allow failover
FIX: dirac-pilot - fixed VO_%s_SW_DIR env variable in case of OSG

*TS:
FIX: TransformationManagerHandler - avoid multiple Operations() instantiation in 
     getTransformationSummaryWeb()

[v6r6]

*Core
CHANGE: getDNForUsername helper migrated from Core.Security.CS to Registry helper
NEW: SiteSEMapping - new utilities getSitesGroupedByTierLevel(), getTier1WithAttachedTier2(),
     getTier1WithTier2
CHANGE: The DIRAC.Core.Security.CS is replaced by the Registry helper     
BUGFIX: dirac-install - properly parse += in .cfg files
FIX: Graphs.Utilities - allow two lines input in makeDataFromCVS()
FIX: Graphs - allow Graphs package usage if even matplotlib is not installed
NEW: dirac-compile-externals will retrieve the Externals compilation scripts from it's new location 
     in github (DIRACGrid/Externals)
NEW: Possibility to define a thread-global credentials for DISET connections (for web framework)
NEW: Logger - color output ( configurable )
NEW: dirac-admin-sort-cs-sites - to sort sites in the CS
CHANGE: MessageClient(Factor) - added msgClient attribute to messages
NEW: Core.Security.Properties - added JOB_MONITOR and USER_MANAGER properties

*Configuration
NEW: Registry - added getAllGroups() method

*Framework
NEW: SystemAdministratorClientCLI - possibility to define roothPath and lcgVersion when updating software

*Accounting
NEW: JobPlotter - added Normalized CPU plots to Job accounting
FIX: DBUtils - plots going to greater granularity

*DMS
NEW: FileCatalog - storage usage info stored in all the directories, not only those with files
NEW: FileCatalog - added utility to rebuild storage usage info from scratch
FIX: FileCatalog - addMetadataField() allow generic types, e.g. string
FIX: FileCatalog - path argument is normalized before usage in multiple methods
FIX: FileCatalog - new metadata for files(directories) should not be there before for directories(files)
NEW: FileCatalog - added method for rebuilding DirectoryUsage data from scratch 
NEW: FileCatalog - Use DirectoryUsage mechanism for both logical and physical storage
CHANGE: FileCatalog - forbid removing non-empty directories
BUGFIX: FileCatalogClientCLI - in do_ls() check properly the path existence
FIX: FileCatalogClientCLI - protection against non-existing getCatalogCounters method in the LFC client
FIX: DMS Agents - properly call superclass constructor with loadName argument
FIX: ReplicaManager - in removeFile() non-existent file is marked as failed
FIX: Make several classes pylint compliant: DataIntegrityHandler, DataLoggingHandler,
     FileCatalogHandler, StorageElementHandler, StorageElementProxyHandler, TransferDBMonitoringHandler
FIX: LogUploadAgent - remove the OSError exception in __replicate()
FIX: FileCatalogClientCLI - multiple check of proper command inputs,
     automatic completion of several commands with subcommands,
     automatic completion of file names
CHANGE: FileCatalogClientCLI - reformat the output of size command 
FIX: dirac-admin-ban-se - allow to go over all options read/write/check for each SE      
NEW: StrategyHandler - new implementation to speed up file scheduling + better error reporting
NEW: LcgFileCatalogProxy - moved from from LHCbDirac to DIRAC
FIX: ReplicaManager - removed usage of obsolete "/Resources/StorageElements/BannedTarget" 
CHANGE: removed StorageUsageClient.py
CHANGE: removed obsoleted ProcessingDBAgent.py

*WMS
CHANGE: RunNumber job parameter was removed from all the relevant places ( JDL, JobDB, etc )
NEW: dirac-pilot - add environment setting for SSH and BOINC CEs
NEW: WMSAdministrator - get output for non-grid CEs if not yet in the DB
NEW: JobAgent - job publishes BOINC parameters if any
CHANGE: Get rid of LHCbPlatform everywhere except TaskQueueDB
FIX: SiteDirector - provide list of sites to the Matcher in the initial query
FIX: SiteDirector - present a list of all groups of a community to match TQs
CHANGE: dirac-boinc-pilot dropped
CHANGE: TaskQueueDirector does not depend on /LocalSite section any more
CHANGE: reduced default delays for JobCleaningAgent
CHANGE: limit the number of jobs received by JobCleaningAgent
CHANGE: JobDB - use insertFields instead of _insert
CHANGE: Matcher, TaskQueueDB - switch to use Platform rather than LHCbPlatform retaining LHCbPlatform compatibility
BUGFIX: Matcher - proper reporting pilot site and CE
CHANGE: JobManager - improved job Killing/Deleting logic
CHANGE: dirac-pilot - treat the OSG case when jobs on the same WN all run in the same directory
NEW: JobWrapper - added more status reports on different failures
FIX: PilotStatusAgent - use getPilotProxyFromDIRACGroup() instead of getPilotProxyFromVOMSGroup()
CHANGE: JobMonitoringHandler - add cutDate and condDict parameters to getJobGroup()
NEW: JobMonitoringHandler - check access rights with JobPolicy when accessing job info from the web
NEW: JobManager,JobWrapper - report to accounting jobs in Rescheduled final state if rescheduling is successful
FIX: WMSAdministrator, SiteDirector - store only non-empty pilot output to the PilotDB
NEW: added killPilot() to the WMSAdministrator interface, DiracAdmin and dirac-admin-kill-pilot command
NEW: TimeLeft - renormalize time left using DIRAC Normalization if available
FIX: JobManager - reconnect to the OptimizationMind in background if not yet connected
CHANGE: JobManifest - use Operations helper
NEW: JobCleaningAgent - delete logging records from JobLoggingDB when deleting jobs

*RMS
FIX: RequestDBFile - better exception handling in case no JobID supplied
FIX: RequestManagerHandler - make it pylint compliant
NEW: RequestProxyHandler - is forwarding requests from voboxes to central RequestManager. 
     If central RequestManager is down, requests are dumped into file cache and a separate thread 
     running in background is trying to push them into the central. 
CHANGE: Major revision of the code      
CHANGE: RequestDB - added index on SubRequestID in the Files table
CHANGE: RequestClient - readRequestForJobs updated to the new RequetsClient structure

*RSS
NEW: CS.py - Space Tokens were hardcoded, now are obtained after scanning the StorageElements.

*Resources
FIX: SSHComputingElement - enabled multiple hosts in one queue, more debugging
CHANGE: SSHXXX Computing Elements - define SSH class once in the SSHComputingElement
NEW: SSHComputingElement - added option to define private key location
CHANGE: Get rid of legacy methods in ComputingElement
NEW: enable definition of ChecksumType per SE
NEW: SSHBatch, SSHCondor Computing Elements
NEW: SSHxxx Computing Elements - using remote control scripts to better capture remote command errors
CHANGE: put common functionality into SSHComputingElement base class for all SSHxxx CEs
NEW: added killJob() method tp all the CEs
NEW: FileCatalog - take the catalog information info from /Operations CS section, if defined there, 
     to allow specifications per VO 

*Interfaces
CHANGE: Removed Script.initialize() from the API initialization
CHANGE: Some general API polishing
FIX: Dirac.py - when running in mode="local" any directory in the ISB would not get untarred, 
     contrary to what is done in the JobWrapper

*TS
BUGFIX: TaskManager - bug fixed in treating tasks with input data
FIX: TransformationCleaningAgent - properly call superclass constructor with loadName argument
NEW: TransformationCleaningAgent - added _addExtraDirectories() method to extend the list of
     directories to clean in a subclass if needed
CHANGE: TransformationCleaningAgent - removed usage of StorageUsageClient     
NEW: TransformationAgent is multithreaded now ( implementation moved from LHCbDIRAC )
NEW: added unit tests
NEW: InputDataAgent - possibility to refresh only data registered in the last predefined period of time 
NEW: TransformationAgent(Client) - management of derived transformations and more ported from LHCbDIRAC
BUGFIX: TransformationDB - wrong SQL statement generation in setFileStatusForTransformation()

[v6r5p14]

*Core
NEW: Utilities - added Backports utility

*WMS
FIX: Use /Operations/JobScheduling section consistently, drop /Operations/Matching section
NEW: Allow VO specific share correction plugins from extensions
FIX: Executors - several fixes

[v6r5p13]

*WMS
FIX: Executors - VOPlugin will properly send and receive the params
NEW: Correctors can be defined in an extension
FIX: Correctors - Properly retrieve info from the CS using the ops helper

[v6r5p12]

FIX: merged in patch v6r4p34

[v6r5p11]

FIX: merged in patch v6r4p33

*Core
FIX: MySQL - added offset argument to buildConditions()

[v6r5p10]

FIX: merged in patch v6r4p32

[v6r5p9]

FIX: merged in patch v6r4p30

[v6r5p8]

FIX: merged in patch v6r4p29

[v6r5p7]

FIX: merged in patch v6r4p28

[v6r5p6]

FIX: merged in patch v6r4p27

*Transformation
BUGFIX: TransformationDB - StringType must be imported before it can be used

*RSS
NEW: CS.py - Space Tokens were hardcoded, now are obtained after scanning the StorageElements.

[v6r5p5]

FIX: merged in patch v6r4p26

[v6r5p4]

FIX: merged in patch v6r4p25

[v6r5p3]

*Transformation
FIX: merged in patch v6r4p24

[v6r5p2]

*Web
NEW: includes DIRACWeb tag web2012092101

[v6r5p1]

*Core
BUGFIX: ExecutorMindHandler - return S_OK() in the initializeHandler
FIX: OptimizationMindHandler - if the manifest is not dirty it will not be updated by the Mind

*Configuration
NEW: Resources helper - added getCompatiblePlatform(), getDIRACPlatform() methods

*Resources
FIX: SSHComputingElement - add -q option to ssh command to avoid banners in the output
FIX: BOINCComputingElement - removed debugging printout
FIX: ComputingElement - use Platform CS option which will be converted to LHCbPlatform for legacy compatibility

*DMS
FIX: RequestAgentBase - lowering loglevel from ALWAYS to INFO to avoid flooding SystemLogging

*WMS:
FIX: SiteDirector - provide CE platform parameter when interrogating the TQ
FIX: GridPilotDirector - publish pilot OwnerGroup rather than VOMS role
FIX: WMSUtilities - add new error string into the parsing of the job output retrieval

[v6r5]

NEW: Executor framework

*Core
NEW: MySQL.py - added Test case for Time.dateTime time stamps
NEW: MySQL.py - insertFields and updateFields can get values via Lists or Dicts
NEW: DataIntegrityDB - use the new methods from MySQL and add test cases
NEW: DataIntegrityHandler - check connection to DB and create tables (or update their schema)
NEW: DataLoggingDB - use the new methods from MySQL and add test cases
NEW: DataLoggingHandler - check connection to DB and create tables (or update their schema)
FIX: ProcessPool - killing stuck workers after timeout
CHANGE: DB will throw a RuntimeException instead of a sys.exit in case it can't contact the DB
CHANGE: Several improvements on DISET
CHANGE: Fixed all DOS endings to UNIX
CHANGE: Agents, Services and Executors know how to react to CSSection/Module and react accordingly
NEW: install tools are updated to deal with executors
FIX: dirac-install - add -T/--Timeout option to define timeout for distribution downloads
NEW: dirac-install - added possibility of defining dirac-install's global defaults by command line switch
BUGFIX: avoid PathFinder.getServiceURL and use Client class ( DataLoggingClient,LfcFileCatalogProxyClient ) 
FIX: MySQL - added TIMESTAMPADD and TIMESTAMPDIFF to special values not to be scaped by MySQL
NEW: ObjectLoader utility
CHANGE: dirac-distribution - added global defaults flag and changed the flag to -M or --defaultsURL
FIX: Convert to string before trying to escape value in MySQL
NEW: DISET Services - added PacketTimeout option
NEW: SystemLoggingDB - updated to use the renewed MySQL interface and SQL schema
NEW: Added support for multiple entries in /Registry/DefaultGroup, for multi-VO installations
CHANGE: Component installation procedure updated to cope with components inheriting Modules
CHANGE: InstallTools - use dirac- command in runit run scripts
FIX: X509Chain - avoid a return of error when the group is not valid
FIX: MySQL - reduce verbosity of log messages when high level methods are used
CHANGE: Several DB classes have been updated to use the MySQL buildCondition method
NEW: MySQL - provide support for greater and smaller arguments to all MySQL high level methods
FIX: Service.py - check all return values from all initializers

*Configuration
CHANGE: By default return option and section lists ordered as in the CS
NEW: ConfigurationClient - added function to refresh remote configuration

*Framework
FIX: Registry.findDefaultGroup will never return False
CHANGE: ProxyManager does not accept proxies without explicit group
CHANGE: SystemAdministratorHandler - force refreshing the configuration after new component setup

*RSS
CHANGE: removed code execution from __init__
CHANGE: removed unused methods
NEW: Log all policy results 

*Resources
NEW: updated SSHComputingElement which allows multiple job submission
FIX: SGETimeLeft - better parsing of the batch system commands output
FIX: InProcessComputingElement - when starting a new job discard renewal of the previous proxy
NEW: BOINCComputingElement - new CE client to work with the BOINC desktop grid infrastructure 

*WMS
CHANGE: WMS Optimizers are now executors
CHANGE: SandboxStoreClient can directly access the DB if available
CHANGE: Moved JobDescription and improved into JobManifest
FIX: typo in JobLoggingDB
NEW: JobState/CachedJobState allow access to the Job via DB/JobStateSync Service automatically
BUGFIX: DownloadInputData - when not enough disk space, message was using "buffer" while it should be using "data"
FIX: the sandboxmetadataDB explosion when using the sandboxclient without direct access to the DB
NEW: Added support for reset/reschedule in the OptimizationMind
CHANGE: Whenever a DB is not properly initialized it will raise a catchable RuntimeError exception 
        instead of silently returning
FIX: InputDataResolution - just quick mod for easier extensibility, plus removed some LHCb specific stuff
NEW: allow jobids in a file in dirac-wms-job-get-output
NEW: JobManager - zfill in %n parameter substitution to allow alphabetical sorting
NEW: Directors - added checking of the TaskQueue limits when getting eligible queues
CHANGE: Natcher - refactor to simpify the logic, introduced Limiter class
CHANGE: Treat MaxCPUTime and CPUTime the same way in the JDL to avoid confusion
NEW: SiteDirector - added options PilotScript, MaxPilotsToSubmit, MaxJobsInFillMode
BUGFIX: StalledJobAgent - use cpuNormalization as float, not string 
FIX: Don't kill an executor if a task has been taken out from it
NEW: dirac-boinc-pilot - pilot script to be used on the BOINC volunteer nodes
FIX: SiteDirector - better handling of tokens and filling mode 
NEW: Generic pilot identities are automatically selected by the TQD and the SiteDirector 
     if not explicitly defined in /Pilot/GenericDN and GenericGroup
NEW: Generic pilot groups can have a VO that will be taken into account when selecting generic 
     credentials to submit pilots
NEW: Generic pilots that belong to a VO can only match jobs from that VO
NEW: StalledJobAgent - added rescheduling of jobs stuck in Matched or Rescheduled status
BUGFIX: StalledJobAgent - default startTime and endTime to "now", avoid None value
NEW: JobAgent - stop after N failed matching attempts (nothing to do), use StopAfterFailedMatches option
CHANGE: JobAgent - provide resource description as a dictionary to avoid extra JDL parsing by the Matcher
CHANGE: Matcher - report pilot info once instead of sending it several times from the job
CHANGE: Matcher - set the job site instead of making a separate call to JobStateUpdate
NEW: Matcher - added Matches done and matches OK statistics
NEW: TaskQueue - don't delete fresh task queues. Wait 5 minutes to do so.
CHANGE: Disabled TQs can also be matched, if no jobs are there, a retry will be triggered

*Transformation
FIX: TransformationAgent - a small improvement: now can pick the prods status to handle from the CS, 
     plus few minor corrections (e.g. logger messages)
FIX: TransformationCLI - take into accout possible failures in resetFile command     

*Accounting
NEW: AccountingDB - added retrieving RAW records for internal stuff
FIX: AccountingDB - fixed some logic for readonly cases
CHANGE: Added new simpler and faster bucket insertion mechanism
NEW: Added more info when rebucketing
FIX: Calculate the rebucket ETA using remaining records to be processed instead of the total records to be processed
FIX: Plots with no data still carry the plot name

*DMS
NEW: SRM2Storage - added retry in the gfal calls
NEW: added new FTSCleaningAgent cleaning up TransferDB tables
FIX: DataLoggingClient and DataLoggingDB - tests moved to separate files
CHANGE: request agents cleanup

*RMS
CHANGE: Stop using RequestAgentMixIn in the request agents

[v6r4p34]

*DMS
BUGFIX: FileCatalogCLI - fixed wrong indentation
CHANGE: RegistrationTask - removed some LHCb specific defaults

[v6r4p33]

*DMS
CHANGE: FTSRequest - be more verbose if something is wrong with file

[v6r4p32]

*WMS
FIX: StalledJobAgent - avoid exceptions in the stalled job accounting reporting

*DMS
NEW: FTSMonitorAgent - handling of expired FTS jobs 

*Interfaces
CHANGE: Dirac.py - attempt to retrieve output sandbox also for Completed jobs in retrieveRepositorySandboxes()

[v6r4p30]

*Core
BUGFIX: dirac-admin-bdii-ce-voview - proper check of the result structure

*Interfaces
FIX: Dirac.py, Job.py - allow to pass environment variables with special characters

*DMS
NEW: FileCatalogCLI - possibility to sort output in the ls command

*WMS:
FIX: JobWrapper - interpret environment variables with special characters 

[v6r4p29]

*RMS
BUGFIX: RequestDBMySQL - wrong indentation in __updateSubRequestFiles()

[v6r4p28]

*Interfaces
CHANGE: Dirac.py, DiracAdmin.py - remove explicit timeout on RPC client instantiation

*RSS
FIX: CS.py - fix for updated CS location (backward compatible)

*DMS
BUGFIX: StrategyHandler - bug fixed determineReplicationTree()
FIX: FTSRequest - add checksum string to SURLs file before submitting an FTS job

*WMS
FIX: JobWrapper - protection for double quotes in JobName
CHANGE: SiteDirector - switched some logging messages from verbose to info level

*RMS
NEW: Request(Client,DBMySQL,Manager) - added readRequestsForJobs() method

[v6r4p27]

*DMS
FIX: SRM2Storage - removed hack for EOS (fixed server-side)

*Transformation
CHANGE: TransformationClient - limit to 100 the number of transformations in getTransformations()
NEW: TransformationAgent - define the transformations type to use in the configuration

*Interfaces
FIX: Job.py -  fix for empty environmentDict (setExecutionEnv)

[v6r4p26]

*Transformation
BUGFIX: TransformationClient - fixed calling sequence in rpcClient.getTransformationTasks()
NEW: TransformationClient - added log messages in verbose level.

[v6r4p25]

*DMS
BUGFIX: StrategyHandler - sanity check for wrong replication tree 

[v6r4p24]

*Core
NEW: MySQL - add 'offset' argument to the buildCondition()

*Transformation
FIX: TransformationAgent - randomize the LFNs for removal/replication case when large number of those
CHANGE: TransformationClient(DB,Manager) - get transformation files in smaller chunks to
        improve performance
FIX: TransformationAgent(DB) - do not return redundant LFNs in getTransformationFiles()    

[v6r4p23]

*Web
NEW: includes DIRACWeb tag web2012092101

[v6r4p22]

*DMS
FIX: SRM2Storage - fix the problem with the CERN-EOS storage 

[v6r4p21]

*Core
BUGFIX: SGETimeLeft - take into account dd:hh:mm:ss format of the cpu consumed

[v6r4p20]

*WMS
BUGFIX: PilotDirector, GridPilotDirector - make sure that at least 1 pilot is to be submitted
BUGFIX: GridPilotDirector - bug on how pilots are counted when there is an error in the submit loop.
BUGFIX: dirac-pilot - proper install script installation on OSG sites

[v6r4p19]

*RMS
FIX: RequestDBMySQL - optimized request selection query 

[v6r4p18]

*Configuration
BUGFIX: CE2CSAgent.py - the default value must be set outside the loop

*DMS
NEW: dirac-dms-create-replication-request
BUGFIX: dirac-dms-fts-submit, dirac-dms-fts-monitor - print out error messages

*Resources
BUGFIX: TorqueComputingElement.py, plus add UserName for shared Queues

*WMS
BUGFIX: JobManagerHandler - default value for pStart (to avoid Exception)

[v6r4p17]

*Core
FIX: dirac-configure - setup was not updated in dirac.cfg even with -F option
FIX: RequestHandler - added fix for Missing ConnectionError

*DMS
FIX: dirac-dms-clean-directory - command fails with `KeyError: 'Replicas'`.

*WMS
FIX: SiteDirector - adapt to the new method in the Matcher getMatchingTaskQueue 
FIX: SiteDirector - added all SubmitPools to TQ requests

[v6r4p16]

*Core:
FIX: dirac-install - bashrc/cshrc were wrongly created when using versionsDir

*Accounting
CHANGE: Added new simpler and faster bucket insertion mechanism
NEW: Added more info when rebucketing

*WMS
CHANGE: Matcher - refactored to take into account job limits when providing info to directors
NEW: JoAgent - reports SubmitPool parameter if applicable
FIX: Matcher - bad codition if invalid result

[v6r4p15]

*WMS
FIX: gLitePilotDirector - fix the name of the MyProxy server to avoid crasehs of the gLite WMS

*Transformation
FIX: TaskManager - when the file is on many SEs, wrong results were generated

[v6r4p13]

*DMS
FIX: dirac-admin-allow-se - added missing interpreter line

[v6r4p12]

*DMS
CHANGE: RemovalTask - for DataManager shifter change creds after failure of removal with her/his proxy.

*RSS
NEW: Added RssConfiguration class
FIX: ResourceManagementClient  - Fixed wrong method name

[v6r4p11]

*Core
FIX: GGUSTicketsClient - GGUS SOAP URL updated

*DMS
BUGFIX: ReplicaManager - wrong for loop

*RequestManagement
BUGFIX: RequestClient - bug fix in finalizeRequest()

*Transformation
FIX: TaskManager - fix for correctly setting the sites (as list)

[v6r4p10]

*RequestManagement
BUGFIX: RequestContainer - in addSubrequest() function

*Resources
BUGFIX: SRM2Storage - in checksum type evaluation

*ResourceStatusSystem
BUGFIX: InfoGetter - wrong import statement

*WMS
BUGFIX: SandboxMetadataDB - __init__() can not return a value

[v6r4p9]

*DMS
CHANGE: FailoverTransfer - ensure the correct execution order of the subrequests

[v6r4p8]

Bring in fixes from v6r3p17

*Core:
FIX: Don't have the __init__ return True for all DBs
NEW: Added more protection for exceptions thrown in callbacks for the ProcessPool
FIX: Operations will now look in 'Defaults' instead of 'Default'

*DataManagement:
FIX: Put more protection in StrategyHandler for neither channels  not throughput read out of TransferDB
FIX: No JobIDs supplied in getRequestForJobs function for RequestDBMySQL taken into account
FIX: Fix on getRequestStatus
CHANGE: RequestClient proper use of getRequestStatus in finalizeRequest
CHANGE: Refactored RequestDBFile

[v6r4p7]

*WorkloadManagement
FIX: SandboxMetadataDB won't explode DIRAC when there's no access to the DB 
CHANGE: Whenever a DB fails to initialize it raises a catchable exception instead of just returning silently

*DataManagement
CHANGE: Added Lost and Unavailable to the file metadata

[v6r4p6]

Bring fixes from v6r4p6

[v6r4p5]

*Configuration
NEW: Added function to generate Operations CS paths

*Core
FIX: Added proper ProcessPool checks and finalisation

*DataManagement
FIX: don't set Files.Status to Failed for non-existign files, failover transfers won't go
FIX: remove classmethods here and there to unblock requestHolder
CHANGE: RAB, TA: change task timeout: 180 and 600 (was 600 and 900 respectively)
FIX: sorting replication tree by Ancestor, not hopAncestorgit add DataManagementSystem/Agent/TransferAgent.py
NEW: TA: add finalize
CHANGE: TransferAgent: add AcceptableFailedFiles to StrategyHandler to ban FTS channel from scheduling
FIX: if there is no failed files, put an empty dict


*RSS
FIX: RSS is setting Allowed but the StorageElement checks for Active

*Workflows
FIX: Part of WorfklowTask rewritten to fix some issues and allow 'ANY' as site

*Transformation
FIX: Wrong calls to TCA::cleanMetadataCatalogFiles

[v6r4p4]

*Core
FIX: Platform.py - check if Popen.terminate is available (only from 2.6)

[v6r4p3]

*Core
FIX: ProcessPool with watchdog and timeouts - applied in v6r3 first

[v6r4p2]

*StorageManagement
BUGFIX: StorageElement - staging is a Read operation and should be allowed as such

*WMS
BUGFIX: InProcessComputingElement, JobAgent - proper return status code from the job wrapper

*Core
FIX: Platform - manage properly the case of exception in the ldconfig execution

[v6r4p1]

*DMS
FIX: TransferDB.getChannelObservedThroughput - the channelDict was created in a wrong way

*RSS
FIX: ResourceStatus was not returning Allowed by default

[v6r4]

*Core
FIX: dirac-install-db.py: addDatabaseOptionsToCS has added a new keyed argument
NEW: SGETimeLeft.py: Support for SGE backend
FIX: If several extensions are installed, merge ConfigTemplate.cfg
NEW: Service framework - added monitoring of file descriptors open
NEW: Service framework - Reduced handshake timeout to prevent stuck threads
NEW: MySQL class with new high level methods - buildCondition,insertFields,updateFields
     deleteEntries, getFields, getCounters, getDistinctAttributeValues
FIX: ProcessPool - fixes in the locking mechanism with LockRing, stopping workers when the
     parent process is finished     
FIX: Added more locks to the LockRing
NEW: The installation tools are updated to install components by name with the components module specified as an option

*DMS
FIX: TransferDB.py - speed up the Throughput determination
NEW: dirac-dms-add-files: script similar to dirac-dms-remove-files, 
     allows for 1 file specification on the command line, using the usual dirac-dms-add-file options, 
     but also can take a text file in input to upload a bunch of files. Exit code is 0 only if all 
     was fine and is different for every error found. 
NEW: StorageElementProxy- support for data downloading with http protocol from arbitrary storage, 
     needed for the web data download
BUGFIX: FileCatalogCLI - replicate operation does a proper replica registration ( closes #5 )     
FIX: ReplicaManager - __cleanDirectory now working and thus dirac-dms-clean-directory

*WMS
NEW: CPU normalization script to run a quick test in the pilot, used by the JobWrapper
     to report the CPU consumption to the accounting
FIX: StalledJobAgent - StalledTimeHours and FailedTimeHours are read each cycle, refer to the 
     Watchdog heartBeat period (should be renamed); add NormCPUTime to Accounting record
NEW: SiteDirector - support for the operation per VO in multi-VO installations
FIX: StalledJobAgent - get ProcessingType from JDL if defined
BUGFIX: dirac-wms-job-peek - missing printout in the command
NEW: SiteDirector - take into account the number of already waiting pilots when evaluating the number of pilots to submit
FIX: properly report CPU usage when the Watchdog kill the payload.

*RSS
BUGFIX: Result in ClientCache table is a varchar, but the method was getting a datetime
NEW: CacheFeederAgent - VOBOX and SpaceTokenOccupancy commands added (ported from LHCbDIRAC)
CHANGE: RSS components get operational parameters from the Operations handler

*DataManagement
FIX: if there is no failed files, put an empty dict

*Transformation
FIX: Wrong calls to TCA::cleanMetadataCatalogFiles

[v6r3p19]

*WMS
FIX: gLitePilotDirector - fix the name of the MyProxy server to avoid crashes of the gLite WMS

[v6r3p18]

*Resources
BUGFIX: SRM2Storage - in checksum type evaluation

[v6r3p17]

*DataManagement
FIX: Fixes issues #783 and #781. Bugs in ReplicaManager removePhisicalReplica and getFilesFromDirectory
FIX: Return S_ERROR if missing jobid arguments
NEW: Checksum can be verified during FTS and SRM2Storage 

[v6r3p16]

*DataManagement
FIX: better monitoring of FTS channels 
FIX: Handle properly None value for channels and bandwidths

*Core
FIX: Properly calculate the release notes if there are newer releases in the release.notes file

[v6r3p15]

*DataManagement
FIX: if there is no failed files, put an empty dict

*Transformation
FIX: Wrong calls to TCA::cleanMetadataCatalogFiles


[v6r3p14]

* Core

BUGFIX: ProcessPool.py: clean processing and finalisation
BUGFIX: Pfn.py: don't check for 'FileName' in pfnDict

* DMS

NEW: dirac-dms-show-fts-status.py: script showing last hour history for FTS channels
NEW: TransferDBMonitoringHandler.py: new function exporting FST channel queues
BUGFIX: TransferAgent.py,RemovalAgent.py,RegistrationAgent.py - unlinking of temp proxy files, corection of values sent to gMonitor
BUGFIX: StrategyHandler - new config option 'AcceptableFailedFiles' to unblock scheduling for channels if problematic transfers occured for few files
NEW: TransferAgent,RemovalAgent,RegistrationAgent - new confing options for setting timeouts for tasks and ProcessPool finalisation
BUGFIX: ReplicaManager.py - reverse sort of LFNs when deleting files and directories to avoid blocks
NEW: moved StrategyHandler class def to separate file under DMS/private

* TMS

FIX: TransformationCleaningAgent.py: some refactoring, new way of disabling/enabline execution by 'EnableFlag' config option

[v6r3p13]

*Core
FIX: Added proper ProcessPool checks and finalisation

*DataManagement
FIX: don't set Files.Status to Failed for non-existign files, failover transfers won't go
FIX: remove classmethods here and there to unblock requestHolder
CHANGE: RAB, TA: change task timeout: 180 and 600 (was 600 and 900 respectively)
FIX: sorting replication tree by Ancestor, not hopAncestorgit add DataManagementSystem/Agent/TransferAgent.py
NEW: TA: add finalize
CHANGE: TransferAgent: add AcceptableFailedFiles to StrategyHandler to ban FTS channel from scheduling

[v6r3p12]

*Core
FIX: Platform.py - check if Popen.terminate is available (only from 2.6)

[v6r3p11]

*Core
FIX: ProcessPool with watchdog and timeouts

[v6r3p10]

*StorageManagement
BUGFIX: StorageElement - staging is a Read operation and should be allowed as such

*WMS
BUGFIX: InProcessComputingElement, JobAgent - proper return status code from the job wrapper

*Core
FIX: Platform - manage properly the case of exception in the ldconfig execution

[v6r3p9]

*DMS
FIX: TransferDB.getChannelObservedThroughput - the channelDict was created in a wrong way

[v6r3p8]

*Web
CHANGE: return back to the release web2012041601

[v6r3p7]

*Transformation
FIX: TransformationCleaningAgent - protection from deleting requests with jobID 0 

[v6r3p6]

*Core
FIX: dirac-install-db - proper key argument (follow change in InstallTools)
FIX: ProcessPool - release all locks every time WorkignProcess.run is executed, more fixes to come
FIX: dirac-configure - for Multi-Community installations, all vomsdir/vomses files are now created

*WMS
NEW: SiteDirector - add pilot option with CE name to allow matching of SAM jobs.
BUGFIX: dirac-pilot - SGE batch ID was overwriting the CREAM ID
FIX: PilotDirector - protect the CS master if there are at least 3 slaves
NEW: Watchdog - set LocalJobID in the SGE case

[v6r3p5]

*Core:
BUGFIX: ProcessPool - bug making TaskAgents hang after max cycles
BUGFIX: Graphs - proper handling plots with data containing empty string labels
FIX: GateWay - transfers were using an old API
FIX: GateWay - properly calculate the gateway URL
BUGFIX: Utilities/Pfn.py - bug in pfnunparse() when concatenating Path and FileName

*Accounting
NEW: ReportGenerator - make AccountingDB readonly
FIX: DataCache - set daemon the datacache thread
BUGFIX: BasePlotter - proper handling of the Petabyte scale data

*DMS:
BUGFIX: TransferAgent, RegistrationTask - typos 

[v6r3p4]

*DMS:
BUGFIX: TransferAgent - wrong value for failback in TA:execute

[v6r3p3]

*Configuration
BUGFIX: Operations helper - typo

*DMS:
FIX: TransferAgent - change the way of redirecting request to task

[v6r3p2]

*DMS
FIX: FTSRequest - updating metadata for accouting when finalizing FTS requests

*Core
FIX: DIRAC/__init__.py - default version is set to v6r3

[v6r3p1]

*WMS
CHANGE: Use ResourcesStatus and Resources helpers in the InputDataAgent logic

*Configuration
NEW: added getStorageElementOptions in Resources helper

*DMS
FIX: resourceStatus object created in TransferAgent instead of StrategyHandler

[v6r3]

*Core
NEW: Added protections due to the process pool usage in the locking logic

*Resources
FIX: LcgFileCatalogClient - reduce the number of retries: LFC_CONRETRY = 5 to 
     avoid combined catalog to be stuck on a faulty LFC server
     
*RSS
BUGFIX: ResourceStatus - reworked helper to keep DB connections     

*DMS
BUGFIX: ReplicaManager::CatalogBase::_callFileCatalogFcnSingleFile() - wrong argument

*RequestManagement
FIX: TaskAgents - set timeOut for task to 10 min (15 min)
NEW: TaskAgents - fill in Error fields in case of failing operations

*Interfaces
BUGFIX: dirac-wms-select-jobs - wrong use of the Dirac API

[v6r2p9]

*Core
FIX: dirac-configure - make use of getSEsForSite() method to determine LocalSEs

*WMS
NEW: DownloadInputData,InputDataByProtocol - check Files on Tape SEs are on Disk cache 
     before Download or getturl calls from Wrapper
CHANGE: Matcher - add Stalled to "Running" Jobs when JobLimits are applied   
CHANGE: JobDB - allow to specify required platform as Platform JDL parameter,
        the specified platform is taken into account even without /Resources/Computing/OSCompatibility section

*DMS
CHANGE: dirac-admin-allow(ban)-se - removed lhcb-grid email account by default, 
        and added switch to avoid sending email
FIX: TaskAgents - fix for non-existing files
FIX: change verbosity in failoverReplication 
FIX: FileCatalog - remove properly metadata indices 
BUGFIX: FileManagerBase - bugfix in the descendants evaluation logic  
FIX: TransferAgent and TransferTask - update Files.Status to Failed when ReplicaManager.replicateAndRegister 
     will fail completely; when no replica is available at all.

*Core
FIX: dirac-pilot - default lcg bindings version set to 2012-02-20

[v6r2p8]

*DMS:
CHANGE: TransferAgent - fallback to task execution if replication tree is not found

[v6r2p7]

*WMS
BUGFIX: SiteDirector - wrong CS option use: BundleProxy -> HttpProxy
FIX: SiteDirector - use short lines in compressed/encoded files in the executable
     python script

[v6r2p6]

*DataManagement
FIX: Bad logic in StrategyHandler:MinimiseTotalWait

*Core
CHANGE: updated GGUS web portal URL

*RSS
BUGFIX: meta key cannot be reused, it is popped from dictionary

*Framework
FIX: The Gateway service does not have a handler
NEW: ConfingTemplate entry for Gateway
FIX: distribution notes allow for word wrap

*WorkloadManagement
FIX: avoid unnecessary call if no LFN is left in one of the SEs
FIX: When Uploading job outputs, try first Local SEs, if any


[v6r2p5]

*RSS
BUGFIX: several minor bug fixes

*RequestManagement
BUGFIX: RequestDBMySQL - removed unnecessary request type check

*DMS
BUGFIX: FileCatalogClienctCLI - wrong evaluation of the operation in the find command
NEW: FileCatalog - added possibility to remove specified metadata for a given path 
BUGFIX: ReplicaManager - wrong operation order causing failure of UploadLogFile module

*Core
NEW: dirac-install - generate cshrc DIRAC environment setting file for the (t)csh 

*Interfaces
CHANGE: Job - added InputData to each element in the ParametricInputData

*WMS
CHANGE: dirac-jobexec - pass ParametericInputData to the workflow as a semicolon separated string

[v6r2p4]

*WMS
BUGFIX: StalledJobAgent - protection against jobs with no PilotReference in their parameters
BUGFIX: WMSAdministratorHandler - wrong argument type specification for getPilotInfo method

*StorageManagement
BUGFIX: RequestFinalizationAgent - no method existence check when calling RPC method

[v6r2p3]

*WMS
CHANGE: Matcher - fixed the credentials check in requestJob() to simplify it

*ConfigurationSystem
CHANGE: Operations helper - fix that allow no VO to be defined for components that do not need it

*Core
BUGFIX: InstallTools - when applying runsvctrl to a list of components make sure that the config server is treated first and the sysadmin service - last
        
[v6r2p2]

*WMS
BUGFIX: Matcher - restored logic for checking private pilot asking for a given DN for belonging to the same group with JOB_SHARING property.

[v6r2p1]

*RequestManagementSystem
BUGFIX: RequestCleaningAgent - missing import of the "second" interval definition 

[v6r2]

*General
FIX: replaced use of exec() python statement in favor of object method execution

*Accounting
CHANGE: Accounting 'byte' units are in powers of 1000 instead of powers of 1024 (closes #457)

*Core
CHANGE: Pfn.py - pfnparse function rewritten for speed up and mem usage, unit test case added
FIX: DISET Clients are now thread-safe. Same clients used twice in different threads was not 
closing the previous connection
NEW: reduce wait times in DISET protocol machinery to improve performance    
NEW: dirac-fix-mysql-script command to fix the mysql start-up script for the given installation
FIX: TransferClient closes connections properly
FIX: DISET Clients are now thread-safe. Same client used twice in different threads will not close the previous connection
CHANGE: Beautification and reduce wait times to improve performance
NEW: ProcessPool - added functionality to kill all children processes properly when destroying ProcessPool objects
NEW: CS Helper for LocalSite section, with gridEnv method
NEW: Grid module will use Local.gridEnv if nothing passed in the arguments
CHANGE: Add deprecated sections in the CS Operations helper to ease the transition
FIX: dirac-install - execute dirac-fix-mysql-script, if available, to fix the mysql.server startup script
FIX: dirac-distribution - Changed obsoleted tar.list file URL
FIX: typo in dirac-admin-add-host in case of error
CHANGE: dirac-admin-allow(ban)-se - use diracAdmin.sendMail() instead of NotificationClient.sendMail()

*Framework
BUGFIX: UserProfileDB - no more use of "type" variable as it is a reserved keyword 

*RequestManagement:
FIX: RequestDBFile - more consistent treatment of requestDB Path
FIX: RequestMySQL - Execution order is evaluated based on not Done state of subrequests
NEW: RequestCleaningAgent - resetting Assigned requests to Waiting after a configurable period of time

*RSS
CHANGE: RSS Action now inherits from a base class, and Actions are more homogeneous, they all take a uniform set of arguments. The name of modules has been changed from PolType to Action as well.
FIX: CacheFeederAgent - too verbose messages moved to debug instead of info level
BUGFIX: fixed a bug preventing RSS clients to connect to the services     
FIX: Proper services synchronization
FIX: Better handling of exceptions due to timeouts in GOCDBClient   
FIX: RSS.Notification emails are sent again
FIX: Commands have been modified to return S_OK, S_ERROR inside the Result dict. This way, policies get a S_ERROR / S_OK object. CacheFeederAgent has been updated accordingly.
FIX: allow clients, if db connection fails, to reconnect ( or at least try ) to the servers.
CHANGE: access control using CS Authentication options. Default is SiteManager, and get methods are all.
BUGFIX: MySQLMonkey - properly escaped all parameters of the SQL queries, other fixes.
NEW: CleanerAgent renamed to CacheCleanerAgent
NEW: Updated RSS scripts, to set element statuses and / or tokens.
NEW: Added a new script, dirac-rss-synch
BUGFIX: Minor bugfixes spotted on the Web development
FIX: Removed useless decorator from RSS handlers
CHANGE: ResourceStatus helper tool moved to RSS/Client directory, no RSS objects created if the system is InActive
CHANGE: Removed ClientFastDec decorator, using a more verbose alternative.
CHANGE: Removed useless usage of kwargs on helper functions.  
NEW: added getSESitesList method to RSSClient      
FIX: _checkFloat() checks INTEGERS, not datetimes

*DataManagement
CHANGE: refactoring of DMS agents executing requests, allow requests from arbitrary users
NEW: DFC - allow to specify multiple replicas, owner, mode when adding files
CHANGE: DFC - optimization of the directory size evaluation
NEW: Added CREATE TEMPORARY TABLES privilege to FileCatalogDB
CHANGE: DFC - getCatalogCounters() update to show numbers of directories
NEW: lfc_dfc_copy script to migrate data from LFC to DFC
FIX: dirac-dms-user-lfns - fixed the case when the baseDir is specified
FIX: FTS testing scripts were using sys.argv and getting confused if options are passed
NEW: DFC - use DirectoryUsage tables for the storage usage evaluations
NEW: DFC - search by metadata can be limited to a given directory subtree
NEW: DFC - search by both directory and file indexed metadata
BUGFIX: DFC - avoid crash if no directories or files found in metadata query
NEW: DFC FileCatalogHandler - define database location in the configuration
NEW: DFC - new FileCatalogFactory class, possibility to use named DFC services
FIX: FTSMonitor, FTSRequest - fixes in handling replica registration, setting registration requests in FileToCat table for later retry
FIX: Failover registration request in the FTS agents.      
FIX: FTSMonitor - enabled to register new replicas if even the corresponding request were removed from the RequestManagement 
FIX: StorageElement - check if SE has been properly initialized before executing any method     
CHANGE: LFC client getReplica() - make use of the new bulk method lfc.lfc_getreplicasl()
FIX: LFC client - protect against getting None in lfc.lfc_readdirxr( oDirectory, "" )  
FIX: add extra protection in dump method of StorageElement base class
CHANGE: FailoverTransfer - create subrequest per catalog if more than one catalog

*Interface
NEW: Job.py - added method to handle the parametric parameters in the workflow. They are made available to the workflow_commons via the key 'GenericParameters'.
FIX: Dirac.py - fix some type checking things
FIX: Dirac.py - the addFile() method can now register to more than 1 catalog.

*WMS
FIX: removed dependency of the JobSchedulingAgent on RSS. Move the getSiteTier functionality to a new CS Helper.
FIX: WMSAdministratorHandler - Replace StringType by StringTypes in the export methods argument type
FIX: JobAgent - Set explicitly UseServerCertificate to "no" for the job executable
NEW: dirac-pilot - change directory to $OSG_WN_TMP on OSG sites
FIX: SiteDirector passes jobExecDir to pilot, this defaults to "." for CREAM CEs. It can be set in the CS. It will not make use of $TMPDIR in this case.
FIX: Set proper project and release version to the SiteDirector     
NEW: Added "JobDelay" option for the matching, refactored and added CS options to the matcher
FIX: Added installation as an option to the pilots and random MyProxyServer
NEW: Support for parametric jobs with parameters that can be of List type

*Resources
NEW: Added SSH Grid Engine Computing Element
NEW: Added SSH Computing Element
FIX: make sure lfc client will not try to connect for several days

*Transformation
FIX: TransformationDB - in setFileStatusForTransformation() reset ErrorCount to zero if "force" flag and    the new status is "unused"
NEW: TransformationDB - added support for dictionary in metadata for the InputDataQuery mechanism     

[v6r1p13]

*WMS
FIX: JobSchedulingAgent - backported from v6r2 use of Resources helper

[v6r1p12]

*Accounting
FIX: Properly delete cached plots

*Core
FIX: dirac-install - run externals post install after generating the versions dir

[v6r1p11]

*Core
NEW: dirac-install - caches locally the externals and the grid bundle
FIX: dirac-distribution - properly generate releasehistory and releasenotes

[v6r1p10]

*WorloadManagement
FIX: JobAgent - set UseServerCertificate option "no" for the job executable

[v6r1p9]

*Core
FIX: dirac-configure - set the proper /DIRAC/Hostname when defining /LocalInstallation/Host

*DataManagement
FIX: dirac-dms-user-lfns - fixed the case when the baseDir is specified
BUGFIX: dirac-dms-remove-files - fixed crash in case of returned error report in a form of dictionary 

[v6r1p8]

*Web
FIX: restored Run panel in the production monitor

*Resources
FIX: FileCatalog - do not check existence of the catalog client module file

[v6r1p7]

*Web
BUGFIX: fixed scroll bar in the Monitoring plots view

[v6r1p6]

*Core
FIX: TransferClient closes connections properly

[v6r1p5]

*Core
FIX: DISET Clients are now thread-safe. Same clients used twice in different threads was not 
     closing the previous connection
NEW: reduce wait times in DISET protocol machinery to improve performance   

[v6r1p4]

*RequestManagement
BUGFIX: RequestContainer - in isSubRequestDone() treat special case for subrequests with files

*Transformation
BUGFIX: TransformationCleaningAgent - do not clear requests for tasks with no associated jobs

[v6r1p3]

*Framework
NEW: Pass the monitor down to the request RequestHandler
FIX: Define the service location for the monitor
FIX: Close some connections that DISET was leaving open

[v6r1p2]

*WorkloadManagement
BUGFIX: JobSchedulingAgent - use getSiteTiers() with returned direct value and not S_OK

*Transformation
BUGFIX: Uniform use of the TaskManager in the RequestTaskAgent and WorkflowTaskAgent

[v6r1p1]

*RSS
BUGFIX: Alarm_PolType now really send mails instead of crashing silently.

[v6r1]

*RSS
CHANGE: Major refactoring of the RSS system
CHANGE: DB.ResourceStatusDB has been refactored, making it a simple wrapper round ResourceStatusDB.sql with only four methods by table ( insert, update, get & delete )
CHANGE: DB.ResourceStatusDB.sql has been modified to support different statuses per granularity.
CHANGE: DB.ResourceManagementDB has been refactored, making it a simple wrapper round ResourceStatusDB.sql with only four methods by table ( insert, update, get & delete )
CHANGE: Service.ResourceStatusHandler has been refactored, removing all data processing, making it an intermediary between client and DB.
CHANGE: Service.ResourceManagementHandler has been refactored, removing all data processing, making it an intermediary between client and DB.
NEW: Utilities.ResourceStatusBooster makes use of the 'DB primitives' exposed on the client and does some useful data processing, exposing the new functions on the client.
NEW: Utilities.ResourceManagementBooster makes use of the 'DB primitives' exposed on the client and does some useful data processing, exposing the new functions on the client.
CHANGE: Client.ResourceStatusClient has been refactorerd. It connects automatically to DB or to the Service. Exposes DB and booster functions.
CHANGE: Client.ResourceManagementClient has been refactorerd. It connects automatically to DB or to the Service. Exposes DB and booster functions.
CHANGE: Agent.ClientsCacheFeederAgent renamed to CacheFeederAgent. The name was not accurate, as it also feeds Accouting Cache tables.
CHANGE: Agent.InspectorAgent, makes use of automatic API initialization.
CHANGE: Command. refactor and usage of automatic API initialization.
CHANGE: PolicySystem.PEP has reusable client connections, which increase significantly performance.
CHANGE: PolicySystem.PDP has reusable client connections, which increase significantly performance.
NEW: Utilities.Decorators are syntactic sugar for DB, Handler and Clients.
NEW: Utilities.MySQLMonkey is a mixture of laziness and refactoring, in order to generate the SQL statements automatically. Not anymore sqlStatemens hardcoded on the RSS.
NEW: Utilities.Validator are common checks done through RSS modules
CHANGE: Utilities.Synchronizer syncs users and DIRAC sites
CHANGE: cosmetic changes everywhere, added HeadURL and RCSID
CHANGE: Removed all the VOExtension logic on RSS
BUGFIX: ResourceStatusHandler - getStorageElementStatusWeb(), access mode by default is Read
FIX: RSS __init__.py will not crash anymore if no CS info provided
BUGFIX: CS.getSiteTier now behaves correctly when a site is passed as a string

*dirac-setup-site
BUGFIX: fixed typos in the Script class name

*Transformation
FIX: Missing logger in the TaskManager Client (was using agent's one)
NEW: Added UnitTest class for TaskManager Client

*DIRAC API
BUGFIX: Dirac.py. If /LocalSite/FileCatalog is not define the default Catalog was not properly set.
FIX: Dirac.py - fixed __printOutput to properly interpret the first argument: 0:stdout, 1:stderr
NEW: Dirac.py - added getConfigurationValue() method

*Framework
NEW: UsersAndGroups agent to synchronize users from VOMRS server.

*dirac-install
FIX: make Platform.py able to run with python2.3 to be used inside dirac-install
FIX: protection against the old or pro links pointing to non-existent directories
NEW: make use of the HTTP proxies if available
FIX: fixed the logic of creating links to /opt/dirac directories to take into account webRoot subdirs

*WorkloadManagement
FIX: SiteDirector - change getVO() function call to getVOForGroup()

*Core:
FIX: Pfn.py - check the sanity of the pfn and catch the erroneous case

*RequestManagement:
BUGFIX: RequestContainer.isSubrequestDone() - return 0 if Done check fails

*DataManagement
NEW: FileCatalog - possibility to configure multiple FileCatalog services of the same type

[v6r0p4]

*Framework
NEW: Pass the monitor down to the request RequestHandler
FIX: Define the service location for the monitor
FIX: Close some connections that DISET was leaving open

[v6r0p3]

*Framework
FIX: ProxyManager - Registry.groupHasProperties() wasn't returning a result 
CHANGE: Groups without AutoUploadProxy won't receive expiration notifications 
FIX: typo dirac-proxy-info -> dirac-proxy-init in the expiration mail contents
CHANGE: DISET - directly close the connection after a failed handshake

[v6r0p2]

*Framework
FIX: in services logs change ALWAYS log level for query messages to NOTICE

[v6r0p1]

*Core
BUGFIX: List.uniqueElements() preserves the other of the remaining elements

*Framework
CHANGE: By default set authorization rules to authenticated instead of all
FIX: Use all required arguments in read access data for UserProfileDB
FIX: NotificationClient - dropped LHCb-Production setup by default in the __getRPSClient()

[v6r0]

*Framework
NEW: DISET Framework modified client/server protocol, messaging mechanism to be used for optimizers
NEW: move functions in DIRAC.Core.Security.Misc to DIRAC.Core.Security.ProxyInfo
CHANGE: By default log level for agents and services is INFO
CHANGE: Disable the log headers by default before initializing
NEW: dirac-proxy-init modification according to issue #29: 
     -U flag will upload a long lived proxy to the ProxyManager
     If /Registry/DefaultGroup is defined, try to generate a proxy that has that group
     Replaced params.debugMessage by gLogger.verbose. Closes #65
     If AutoUploadProxy = true in the CS, the proxy will automatically be uploaded
CHANGE: Proxy upload by default is one month with dirac-proxy-upload
NEW: Added upload of pilot proxies automatically
NEW: Print info after creating a proxy
NEW: Added setting VOMS extensions automatically
NEW: dirac-proxy-info can also print the information of the uploaded proxies
NEW: dirac-proxy-init will check that the lifetime of the certificate is less than one month and advise to renew it
NEW: dirac-proxy-init will check that the certificate has at least one month of validity
FIX: Never use the host certificate if there is one for dirac-proxy-init
NEW: Proxy manager will send notifications when the uploaded proxies are about to expire (configurable via CS)
NEW: Now the proxyDB also has a knowledge of user names. Queries can use the user name as a query key
FIX: ProxyManager - calculate properly the dates for credentials about to expire
CHANGE: ProxyManager will autoexpire old proxies, also auto purge logs
CHANGE: Rename dirac-proxy-upload to dirac-admin-proxy-upload
NEW: dirac-proxy-init will complain if the user certificate has less than 30 days
CHANGE: SecurityLogging - security log level to verbose
NEW: OracleDB - added Array type 
NEW: MySQL - allow definition of the port number in the configuration
FIX: Utilities/Security - hash VOMS Attributes as string
FIX: Utilities/Security - Generate a chain hash to discover if two chains are equal
NEW: Use chain has to discover if it has already been dumped
FIX: SystemAdministrator - Do not set  a default lcg version
NEW: SystemAdministrator - added Project support for the sysadmin
CHANGE: SysAdmin CLI - will try to connect to the service when setting the host
NEW: SysAdmin CLI - colorization of errors in the cli
NEW: Logger - added showing the thread id in the logger if enabled
     
*Configuration
NEW: added getVOfromProxyGroup() utility
NEW: added getVoForGroup() utility, use it in the code as appropriate
NEW: added Registry and Operations Configuration helpers
NEW: dirac-configuration-shell - a configuration script for CS that behaves like an UNIX shellCHANGE: CSAPI - added more functionality required by updated configuration console
NEW: Added possibility to define LocalSE to any Site using the SiteLocalSEMapping 
     section on the Operations Section     
NEW: introduce Registry/VO section, associate groups to VOs, define SubmitPools per VO
FIX: CE2CSAgent - update the CEType only if there is a relevant info in the BDII  

*ReleaseManagement
NEW: release preparations and installation tools based on installation packages
NEW: dirac-compile-externals will try go get a DIRAC-free environment before compiling
NEW: dirac-disctribution - upload command can be defined via defaults file
NEW: dirac-disctribution - try to find if the version name is a branch or a tag in git and act accordingly
NEW: dirac-disctribution - added keyword substitution when creating a a distribution from git
FIX: Install tools won't write HostDN to the configuration if the Admin username is not set 
FIX: Properly set /DIRAC/Configuration/Servers when installing a CS Master
FIX: install_site.sh - missing option in wget for https download: --no-check-certificate
FIX: dirac-install-agent(service) - If the component being installed already has corresponding 
     CS section, it is not overwritten unless explicitly asked for
NEW: dirac-install functionality enhancement: start using the switches as defined in issue #26;
CHANGE: dirac-install - write the defaults if any under defaults-.cfg so dirac-configure can 
        pick it up
FIX: dirac-install - define DYLD_LIBRARY_PATH ( for Mac installations )     
NEW: dirac-install - put all the goodness under a function so scripts like lhcb-proxy-init can use it easily
FIX: dirac-install - Properly search for the LcgVer
NEW: dirac-install will write down the releases files in -d mode   
CHANGE: use new dirac_install from gothub/integration branch in install_site.sh
NEW: Extensions can request custom external dependencies to be installed via pip when 
     installing DIRAC.
NEW: LCG bundle version can be defined on a per release basis in the releases.cfg 
NEW: dirac-deploy-scripts - when setting the lib path in the deploy scripts. 
     Also search for subpaths of the libdir and include them
NEW: Install tools - plainly separate projects from installations

*Accounting
CHANGE: For the WMSHistory type, send as JobSplitType the JobType
CHANGE: Reduced the size of the max key length to workaround mysql max bytes for index problem
FIX: Modified buckets width of 1week to 1 week + 1 day to fix summer time end week (1 hour more )

*WorkloadManagement
CHANGE: SiteDirector - simplified executable generation
NEW: SiteDirector - few more checks of error conditions   
NEW: SiteDirector - limit the queue max length to the value of MaxQueueLengthOption 
     ( 3 days be default )
BUGFIX: SiteDirector - do not download pilot output if the flag getPilotOutput is not set     
NEW: JobDB will extract the VO when applying DIRAC/VOPolicy from the proper VO
FIX: SSHTorque - retrieve job status by chunks of 100 jobs to avoid too long
NEW: glexecComputingElement - allow glexecComputingElement to "Reschedule" jobs if the Test of
     the glexec fails, instead of defaulting to InProcess. Controlled by
     RescheduleOnError Option of the glexecComputingElement
NEW: SandboxStore - create a different SBPath with the group included     
FIX: JobDB - properly treat Site parameter in the job JDL while rescheduling jobs
NEW: JobSchedulingAgent - set the job Site attribute to the name of a group of sites corresponding 
     to a SE chosen by the data staging procedure 
CHANGE: TimeLeft - call batch system commands with the ( default ) timeout 120 sec
CHANGE: PBSTimeLeft - uses default CPU/WallClock if not present in the output  
FIX: PBSTimeLeft - proper handling of (p)cput parameter in the batch system output, recovery of the
     incomplete batch system output      
NEW: automatically add SubmitPools JDL option of the job owner's VO defines it     
NEW: JobManager - add MaxParametericJobs option to the service configuration
NEW: PilotDirector - each SubmitPool or Middleware can define TargetGrids
NEW: JobAgent - new StopOnApplicationFailure option to make the agent exiting the loop on application failure
NEW: PilotAgentsDB - on demand retrieval of the CREAM pilot output
NEW: Pilot - proper job ID evaluation for the OSG sites
FIX: ComputingElement - fixed proxy renewal logic for generic and private pilots
NEW: JDL - added %j placeholder in the JDL to be replaced by the JobID
BUGFIX: DownloadInputData - bug fixed in the naming of downloaded files
FIX: Matcher - set the group and DN when a request gets to the matcher if the request is not 
     coming from a pilot
FIX: Matcher = take into account JobSharing when checking the owner for the request
CHANGE: PilotDirector, dirac-pilot - interpret -V flag of the pilot as Installation name

*DataManagement
FIX: FileCatalog/DiractoryLevelTree - consistent application of the max directory level using global 
     MAX_LEVELS variable
FIX: FileCatalog - Directory metadata is deleted together with the directory deletion, issue #40    
CHANGE: FileCatalog - the logic of the files query by metadata revisited to increase efficiency 
FIX: LcgFileCatalog - use lfcthr and call lfcthr.init() to allow multithread
     try the import only once and just when LcgFileCatalogClient class is intantiated
NEW: LcgFileCatalogClient - new version of getPathPermissions relying on the lfc_access method to solve the problem
     of multiple user DNs in LFC.     
FIX: StorageElement - get service CS options with getCSOption() method ( closes #97 )
FIX: retrieve FileCatalogs as ordered list, to have a proper default.
CHANGE: FileCatalog - allow up to 15 levels of directories
BUGFIX: FileCatalog - bug fixes in the directory removal methods (closes #98)
BUGFIX: RemovalAgent - TypeError when getting JobID in RemovalAgent
BUGFIX: RemovalAgent - put a limit to be sure the execute method will end after a certain number of iterations
FIX: DownloadInputData - when files have been uploaded with lcg_util, the PFN filename
     might not match the LFN file name
FIX: putting FTSMonitor web page back
NEW: The default file catalog is now determined using /LocalSite/FileCatalog. The old behavior 
     is provided as a fallback solution
NEW: ReplicaManager - can now deal with multiple catalogs. Makes sure the surl used for removal is 
the same as the one used for registration.   
NEW: PoolXMLCatalog - added getTypeByPfn() function to get the type of the given PFN  
NEW: dirac-dms-ban(allow)-se - added possibility to use CheckAccess property of the SE

*StorageManagement
FIX: Stager - updateJobFromStager(): only return S_ERROR if the Status sent is not
recognized or if a state update fails. If the jobs has been removed or
has moved forward to another status, the Stager will get an S_OK and
should forget about the job.
NEW: new option in the StorageElement configuration "CheckAccess"
FIX: Requests older than 1 day, which haven't been staged are retried. Tasks older than "daysOld" 
     number of days are set to Failed. These tasks have already been retried "daysOld" times for staging.
FIX: CacheReplicas and StageRequests records are kept until the pin has expired. This way the 
     StageRequest agent will have proper accounting of the amount of staged data in cache.
NEW: FTSCleaningAgent will allow to fix transient errors in RequestDB. At the moment it's 
     only fixing Requests for which SourceTURL is equal to TargetSURL.
NEW: Stager - added new command dirac-stager-stage-files          
FIX: Update Stager code in v6 to the same point as v5r13p37
FIX: StorageManager - avoid race condition by ensuring that Links=0 in the query while removing replicas

*RequestManagement
FIX: RequestDBFile - get request in chronological order (closes issue #84)
BUGFIX: RequestDBFile - make getRequest return value for getRequest the same as for

*ResourceStatusSystem
NEW: Major code refacoring. First refactoring of RSS's PEP. Actions are now function 
     defined in modules residing in directory "Actions".
NEW: methods to store cached environment on a DB and ge them.
CHANGE: command caller looks on the extension for commands.
CHANGE: RSS use now the CS instead of getting info from Python modules.
BUGFIX: Cleaned RSS scripts, they are still prototypes
CHANGE: PEP actions now reside in separate modules outside PEP module.
NEW: RSS CS module add facilities to extract info from CS.
CHANGE: Updating various RSS tests to make them compatible with
changes in the system.
NEW: CS is used instead of ad-hoc configuration module in most places.
NEW: Adding various helper functions in RSS Utils module. These are
functions used by RSS developers, including mainly myself, and are
totally independant from the rest of DIRAC.
CHANGE: Mostly trivial changes, typos, etc in various files in RSS     
CHANGE: TokenAgent sends e-mails with current status   

*Transformation
CHANGE: allow Target SE specification for jobs, Site parameter is not set in this case
CHANGE: TransformationAgent  - add new file statuses in production monitoring display
CHANGE: TransformationAgent - limit the number of files to be treated in TransformationAgent 
        for replication and removal (default 5000)
BUGFIX: TransformationDB - not removing task when site is not set
BUGFIX: TransformationCleaningAgent - archiving instead of cleaning Removal and Replication 
        transformations 
FIX: TransformationCleaningAgent - kill jobs before deleting them        

*Workflow
NEW: allow modules to define Input and Output parameters that can be
     used instead of the step_commons/workflow_commons (Workflow.py, Step.py, Module.py)

*Various fixes
BUGFIX: Mail.py uses SMTP class rather than inheriting it
FIX: Platform utility will properly discover libc version even for the new Ubuntu
FIX: Removed old sandbox and other obsoleted components<|MERGE_RESOLUTION|>--- conflicted
+++ resolved
@@ -1,4 +1,3 @@
-<<<<<<< HEAD
 [v7r2p3]
 
 FIX: Fixes from v7r054 and v7r1p37
@@ -160,12 +159,11 @@
 NEW: (#4910) --runslow option on unit tests to allow faster local tests
 NEW: (#4938) added a helloworld test for the (yet to be implemented) cloud testing in certification
 CHANGE: (#4968) Change the defaults for tests (to MySQL 8 and ES 7)
-=======
+
 [v7r1p37]
 
 *DataManagement
 NEW: (#5096) FTS3 plugins to alter TPC and source SE preferences
->>>>>>> 119dab00
 
 [v7r1p36]
 
