--- conflicted
+++ resolved
@@ -1,5 +1,4 @@
-<<<<<<< HEAD
-[v6r12-pre10]
+[v6r12-pre11]
 
 *Core
 CHANGE: ProcessPool - do not stop working processes by default
@@ -60,7 +59,7 @@
 NEW: Better use of threads in Transformation Agents
 CHANGE: TransformationDB - modified such that the body in a transformation can be updated
 FIX: TransformationCleaningAgent - removed non-ASCII characters in a comment
-=======
+
 [v6r11p11]
 
 *Core
@@ -74,7 +73,6 @@
 *RMS
 FIX: ReqClient - modified log message
 CHANGE: dirac-dms-fts-monitor - allow multiple comma separated LFNs in the arguments
->>>>>>> 832939fa
 
 [v6r11p10]
 
