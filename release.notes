--- conflicted
+++ resolved
@@ -1,4 +1,3 @@
-<<<<<<< HEAD
 [v6r12p8]
 
 *Core
@@ -168,7 +167,7 @@
 NEW: Better use of threads in Transformation Agents
 CHANGE: TransformationDB - modified such that the body in a transformation can be updated
 FIX: TransformationCleaningAgent - removed non-ASCII characters in a comment
-=======
+
 [v6r11p27]
 
 *Core
@@ -190,7 +189,6 @@
 *Resources
 FIX: XROOTStorage - back ported fixes from #2126: putFile would place file in 
      the wrong location on eos
->>>>>>> 66d7812a
 
 [v6r11p26]
 
