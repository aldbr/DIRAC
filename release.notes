--- conflicted
+++ resolved
@@ -1,4 +1,3 @@
-<<<<<<< HEAD
 [v6r17p3]
 
 *RSS
@@ -77,11 +76,10 @@
 FIX: TaskManager, TaskManagerAgentBase - standardize the logging information; removed unnecessary 
      code; use iterators wherever possible     
 NEW: Introduced metadata-based filters when registering new data in the TS as catalog       
-=======
+
 [v6r16p5]
 
 FIX: included patches from v6r15p27
->>>>>>> 76b421b4
 
 [v6r16p4]
 
