--- conflicted
+++ resolved
@@ -1,4 +1,3 @@
-<<<<<<< HEAD
 [v7r1-pre21]
 
 NEW: Add environment.yml file for preparing an environment with conda
@@ -93,7 +92,7 @@
 
 *docs
 NEW: (#4289) Document how to run integration tests in docker
-=======
+
 [v7r0p18]
 
 *Interfaces
@@ -101,7 +100,6 @@
 
 *Docs
 NEW: (#4513) add recommonmark extension to allow use of markdown files in the documenation
->>>>>>> 24c10af9
 
 [v7r0p17]
 
