<<<<<<< HEAD
[v7r0-pre20]

FIX: (#3962) use print function instead of print statement
FIX: (#3962) remove the usage of the long suffix to distinguish between long and int
FIX: (#3962) convert octal literals to new syntax
NEW: (#3962) Add pylint test to check python 3 compatibility

*Accounting
CHANGE: (Multi)AccountingDB - Grouping Type and Object loader together with the MonitoringSystem ones.

*WorkloadManagementSystem
NEW: Add JobElasticDB.py with getJobParameters and setJobParameter methods to work with ElasticSearch (ES) backend.
NEW: Add gJobElasticDB variable and indicates the activation of ES backend.
CHANGE: Modify export_getJobParameter(s) to report values from ES if available.
CHANGE: (#3748) Reduced (removed, in fact) interactions of Optimizers with JobParameters, using only OptimizerParameters
NEW: (#3760) Add Client/JobStateUpdateClient.py
NEW: (#3760) Add Client/JobManagerClient.py
CHANGE: (#3760) Use the above Client classes instead of invoking RPCClient()
NEW: Added ES backend to WMSAdministratorHandler to get JobParameters.
NEW: Added separate MySQL table for JobsStatus in JobDB, and modified code accordingly.
CHANGE: ElasticJobDB.py: Modify setJobParameter method to register JobAttributes like Owner, Proxy, JobGroup etc.
CHANGE: ElasticJobDB.py: added getJobParametersAndAttributes method to retrieve both parameters and attributes for a given JobID.
CHANGE: Pilot Watchdog - using python UNIX services for some watchdog calls
CHANGE: (#3890) JobState always connects to DBs directly
CHANGE: (#3890) remove JobStateSync service
CHANGE: (#3873) Watchdog: use Profiler instead of ProcessMonitor
NEW: (#4163) SiteDirectors send by default Pilot3 (flag for pilot2 is still kept)
FIX: (#4163) removed unicode_literals (messes up things with DEncode)

*Core
NEW: (#3744) Add update method to the ElasticSearchDB.py to update or if not available create the values 
     sent from the setJobParameter function. Uses update_by_query and index ES APIs.
CHANGE: (#3744) generateFullIndexName() method made static under the ElasticSearchDB class.
CHANGE: (#3744) removed unused/outdated stuff from Distribution module
FIX: check for empty /etc/grid-security/certificates dir
NEW: (#3842) Add createClient decorator to add wrapper for all export_ functions automatically
NEW: (#3678) dirac-install can install a non released code directly from the git repository
FIX: (#3931) AuthManager - modified to work with the case of unregistered DN in credDict

*TransformationSystem
NEW: (#4124) InputDataQuery and OutputDataQuery parameters can be set for Transformations before 
     they are added to the transformation system. Solves #4071

*ProductionManagement
NEW: (#3703) ProductionManagement system is introduced

*Interfaces
CHANGE: (#4163) removed deprecated methods from Dirac.py

*ResourceStatusSystem
CHANGE: (#4177) use the ObjectLoader for Clients, in PEP

*tests
NEW: Add ChangeESFlag.py script to modify useES flag in dirac.cfg. To be integrated with Jenkins code.
CHANGE: (#3760) Use the above Client classes instead of invoking RPCClient()
NEW: (#3744) Added performance tests for ES and MySQL for WMS DB backends
NEW: (#3744) Added miniInstallDIRAC function for Jenkins jobs
FIX: (#4177) restored test of JobsMonitor().JobParameters

*Docs
FIX: Better dirac.cfg example configuration for web
NEW: (#3744) Add WMS documentation in DeveloperGuide/Systems
NEW: Added script (docs/Tools/UpdateDiracCFG.py) to collate the ConfigTemplate.cfg 
     files into the main dirac.cfg file
CHANGE: (#4110) updated basic tutorial for CC7 instead of SLC6.     
NEW: (#4170) added Production system documentation
=======
[v6r22p3]

*WMS
CHANGE: (#4175) added function to get the number of Processors, using it in dirac-wms-get-wn-parameters (invoked by the pilots)
CHANGE: (#4175) changed port of PilotManager from 9129 to 9171

*docs
CHANGE: (#4174) update WebApp administrator docs
CHANGE: (#4175) removed mentions of MPIService
>>>>>>> 4f804aef

[v6r22p2]

*Core
FIX: (#4165) $Id$ keyword must be replaced only at the beginning of the file

*RSS
FIX: (#4169) PublisherHandler fix (UnboundLocalError)

*Docs
NEW: (#4167) /Operations/DataManagement - Added a link to the documentation on "Multi Protocol"

[v6r22p1]

*WMS
NEW: (#4147) added option for specifying a LocalCEType (which by default is "InProcess")

*Interfaces
NEW: (#4146) added setNumberOfProcessors method to Job() API

*Resources
NEW: (#4159) add dav(s) in the protocol lists of GFAL2_HTTPS

*tests
NEW: (#4154) Using variable for location of INSTALL_CFG_FILE (useful for extensions)

[v6r22]

*WorkloadManagementSystem
NEW: (#4045) PilotsHandler service (to interact with PilotAgentsDB)
CHANGE: (#4049) Pilot wrapper for pilot3: download files at runtime
CHANGE: (#4119) removed last bit looking into /Registry/VOMS/ section
CHANGE: (#4119) VOMS2CSAgent: mailFrom option is invalid, use MailFrom instead
FIX: (#4074) fixed PilotManager service name in ConfigTemplate.cfg
FIX: (#4100) use CAs to upload the pilot files to a dedicated web server using requests
FIX: (#4106) fixes for logging messages for Matcher
FIX: (#4106) fixes for logging messages for Optimizers
NEW: (#4136) added DIRACOS option (for SiteDirectors)

*ConfigurationSystem
NEW: (#4053) VOMS2CSSynchronizer/VOMS2CSAgent - enable automatic synchronization of the 
     Suspended user status with the VOMS database
CHANGE: (#4113) VOMS2CSSynchronizer: considering the case when no email is provided by VOMS

*Core
NEW: (#4053) AuthManager - interpret the Suspended user status considering suspended 
     users as anonymous visitors
CHANGE: (#4053) The use of CS.py module is replaced by the use of Registry.py and CSGlobals.py

*Interfaces
CHANGE: (#4098) removed dirac-admin-get-site-protocols.py as it could give potentially wrong results (use dirac-dms-protocol-matrix instead)

*Resources
NEW: (#4142) enable to get SE occupancy from plugin
NEW: (#4142) add occupancy plugin to retrieve the info from BDII
CHANGE: (#4142) GFAL2_SRM2Storage.getOccupancy() calls parent if SpaceToken is not given

*ResourceStatusSystem
CHANGE: clients: using DIRAC.Core.Base.Client as base
CHANGE: (#4098) SiteInspectorAgent runs only on sites with tokenOwner="rs_svc"
CHANGE: (#4098) remove SRM dependencies
CHANGE: (#4136) downtimeCommand will use the GOCServiceType only for SRM SEs
FIX: (#4139) only take the first endpoint for the SpaceOccupancy

*DataManagementSystem
CHANGE: (#4136) Moved methods from ResourceStatusSystem/CSHelpers to DMSHelpers
CHANGE: (#4138) FTS3 is now the default

*docs
NEW: (#4099) Instructions about setting up the DIRAC web server for pilot3
CHANGE: (#4119) added note on MultiProcessor jobs preparation

*test
FIX: (#4119) Not lhcb but dteam (for DIRAC certification)
FIX: (#4139) client_dms.sh not lhcb specific
CHANGE:(#4140) adapt transformation certification tests to dteam VO

[v6r21p13]

*RSS
FIX: (#4173) only use the hostname of FTS servers in the RSS commands

[v6r21p12]

*WMS
FIX: (#4155) JobDB.getAttributesForJobList: Return S_ERROR if unknown attributes are requested. 
     Instead of potentially returning garbage a clear error message is returned.

[v6r21p11]

*Transformation
FIX: (#4144) fixed a logic bug in counting numberOfTasks in MCExtension which is expected
     to limit the total number of tasks for MC transformations

*Accounting
FIX: (#4151) In AccountingDB.insertRecordThroughQueue fix bad dictionary key "0K"

[v6r21p10]

*Core
FIX: (#4133) dirac-install: correct location for ARC plugins with DIRACOS

*WMS
CHANGE: (#4136) JobStateUpdateHandler - restoring the job status to Running after hearbeat

*Docs
NEW: (#4134) Added /Operations/DataManagement parameters for protocols

[v6r21p9]

*Core
FIX: (#4130) correct symlinks in dirac-deploy

[v6r21p8]

*WMS
CHANGE: (#4111) Better logging in JobWrapper
CHANGE: (#4114) JobScheduling - allow both Tag and Tags option in the job JDL

*DMS
FIX: (#4101) FileManagerBase - use returned ID:LFN dict instead of the LFN list. Fixes the bug in 
             getReplicasByMetadata reported in #4058

*TransformationSystem
FIX: (#4112) TaskManager.py - testing if the request ID is correct was not done properly, test the numerical value

[v6r21p7]

*Core
FIX: (#4076) A certain module like WebAppDIRAC must be checked out from the code repository once.

*Resources
FIX: (#4078) Fix the exception when StorageElement objects are created with a list of plugins

*SMS
NEW: (#4086) StageMonitorAgent: new option StoragePlugins to limit the protocols used to contact storagelements for staged files.

*WMS
FIX: (#4093) better logging from services

*TS
CHANGE: (#4095) ConfigTemplate for RequestTaskAgent now contains all options
CHANGE: (#4096) the Broadcast TransformationPlugin no longer requires a SourceSE to be set. If it is set, the behaviour is unchanged
CHANGE: (#4096) dirac-transformation-replication: change default pluging back to Broadcast (reverts #4066)

*Docs:
CHANGE: (#4095) AdministratorGuide install TS tutorial: added options MonitorFiles and MonitorTasks for TaskAgents

[v6r21p6]

*CS
FIX: (#4064) Fix exception when calling dirac-admin-add-shifter with already existing values

*Core
NEW: (#4065) getIndexInList utility in List.py

*Resources
NEW: (#4065) add a SpaceReservation concept to storages
NEW: (#4065) add a getEndpoint method to StorageBase

*RSS
CHANGE: (#4065) CSHelpers.getStorageElementEndpoint returns the endpoint or non srm protocol
CHANGE: (#4065) add the SpaceReservation to the FreeDiskSpaceCommand result

*TS
FIX: (#4066) The dirac-transformation-replication script will now create valid transformations 
     given only the required arguments. Instead of the 'Broadcast' plugin, the 'Standard' plugin 
     is created if not SourceSE is given. If a value for the plugin argument is given, that will 
     be used.

*docs
CHANGE: (#4069) DIRAC installation procedure is updated taking account DIRACOS
CHANGE: (#4094) Pilots3 options: moved to /Operation/Pilot section

[v6r21p5]

*Core
NEW: (#4046) allow install_site to install DIRACOS
FIX: (#4047) dirac-deploy-scripts uses correct regex to find scripts
NEW: (#4047) dirac-deploy-scripts can use symplink instead of wrapper
CHANGE: (#4051) use debug level for logs in the ProcessPool

*RequestManagementSystem
CHANGE: (#4051) split log messages

*ResourceStatusSystem
FIX: (#4050) fix reporting from EmailAgent
CHANGE: (#4051) split log messages in static and dynamic parts

*Docs
CHANGE: (#4034) Add magic runs to setup DIRAC in example scripts, so they work out of the box.
NEW: (#4046) add a tuto for setting up a basic installation
NEW: (#4046) add a tuto for setting up two Dirac SEs
NEW: (#4046) add a tuto for setting up the DFC
NEW: (#4046) add a tuto for managing identities
NEW: (#4046) add a tuto for setting up the RMS
NEW: (#4046) add a tuto for doing DMS with TS

*ConfigurationSystem
CHANGE: (#4044) dirac-configure: forcing update (override, in fact) of CS list

*WorkloadManagementSystem
FIX: (#4052) SiteDirector - restore the logic of limiting the number of pilots to submit due to the  
             WaitingToRunningRatio option
FIX: (#4052) Matcher - if a pilot presents OwnerGroup parameter in its description, this is interpreted 
             as a pilot requirement to jobs and should not be overriden.
CHANGE: (#4027) Improve scalability of HTCondorCE jobs

*Accounting
CHANGE: (#4033) accounting clients use DIRAC.Core.Base.Client as base

*DataManagementSystem
FIX: (#4042) add exit handler for stored procedure
FIX: (#4048) correct the header of the CSV file generated by dirac-dms-protocol-matrix

*TransformationSystem
FIX: (#4038) TransformationCleaningAgent cancels the Request instead of removing them

*Resources
CHANGE: (#4048) SE: give preference to native plugins when generating third party URLS

[v6r21p4]

WorkloadManagementSystem
CHANGE: (#4008) Modification of utility function PilotCStoJSONSynchronizer. The modification 
        allows to add information to created json file about the DNs fields of users belonging 
        to 'lhcb_pilot' group. This information is needed for the second level authorization 
        used in the Pilot Logger architecture. Also, some basic unit tests are added.

*Docs
CHANGE: (#4028) update instructions to install and setup runit

*TransformationSystem
FIX: (#4022) when a site was requested inside the job workflow description, and BulkSubmission was used, such site was not considered.

*Resources
FIX: (#4006) Resources/MessageQueue: add a dedicated listener ReconnectListener

[v6r21p3]

*Core
FIX: (#4005) getDiracModules is removed, class member is used instead.
FIX: (#4013) Use getCAsLocation in order to avoid non-exist os.environ['X509_CERT_DIR']

*ConfigurationSystem
FIX: (#4004) BDII2CSAgent: fix for CEs with incomplete BDII info

*WorkloadManagementSystem
NEW: (#4016) JobAgent - added possibility to try out several CE descriptions when 
             getting jobs in one cycle
NEW: (#4016) Matcher - MultiProcessor tag is added to the resource description if appropriate
NEW: (#4016) JobScheduling - MultiProcessor tag is added to the job description if it 
             specifies multiple processor requirements
FIX: (#4018) JobMonitoring.getJobParameter cast to int
NEW: (#4019) added WMSAdministratorClient module, and using it throughout the code

*Resources/MessageQueue
CHANGE: (#4007) change the way of defining identifier  format for MQ resources: 
        accepted values are  'Topics' or 'Queues'.

*DataManagementSystem
CHANGE: (#4017) DIP handler internally uses bytes instead of MB
NEW: (#4010) add dirac-dms-protocol-matrix script
CHANGE: (#4010) remove dirac-dms-add-files script

*Resources
NEW: (#4016) PoolComputingElement - getDescription returns a list of descriptions 
             with different requirements to jobs to be matched
CHANGE: (#4017) Standardize sizes returned by StoragePlugins in Bytes
CHANGE: (#4011) MQ: randomzied the broker list when putting message

[v6r21p2]

*Core
CHANGE: (#3992) dirac-install does not define REQUESTS_CA_BUNDLE in the bashrc anymore
NEW: (#3998) dirac-install if DIRACOS already installed and DIRACOS is not requested, 
             it will force to install it
CHANGE: (#3992) specify the ca location when calling requests
CHANGE: (#3991) MySQL class prints only debug logs
FIX: (#4003) dirac-install - if the DIRACOS version is not given then use the proper 
             release version

*WorkloadManagementSystem
CHANGE: (#3992) specify the ca location when calling requests
FIX: (#4002) Local protocols are retrieved as a list in InputDataResolution

*Interfaces
FIX: (#4000) Dirac.py - bug fixed: return value of getJobParameters changed that
     should be taken into account by the clients

[v6r21p1]

*WorkloadManagementSystem
CHANGE: (#3989) JobDB.py - do not add default SubmitPool parameter to a job description
FIX: (#3989) dirac-admin-get-site-mask - show only sites in Active state

*DataManagementSystem
CHANGE: (#3985) FTS3DB: getActiveJobs, those jobs are now selected that have been monitored the longest time ago. Ensure better cycling through FTS Jobs
FIX: (#3987) check missing file with another string

[v6r21]

*Core
NEW: (#3921) DictCache - allow threadLocal cache
FIX: (#3936) DictCache - Fix exception upon delete
FIX: (#3922) allow Script.py to accommodate specific test calls with pytest
CHANGE: (#3940) dirac-install - instrument to support DiracOS
FIX: (#3945) set DIRACOS environment variable before souring diracosrc
CHANGE: (#3949) Removed unattended dirac-install-client.py
CHANGE: (#3950) File.py - do not follow links when getting files list or size 
        in directory via getGlobbedFiles and getGlobbedTotalSize
CHANGE: (#3969) Use EOS for installing DIRAC software        

*FrameworkSystem
FIX: (#3968) removed the old logging

*ResourceStatusSystem
FIX: (#3921) fix logic of the RSSCache leading in expired keys

*Accounting
CHANGE: (#3933) Change the columns size of the FinalMinorStatus

*WorkloadManagementSystem
CHANGE: (#3923) Clean PYTHONPATH from *rc when installing DIRAC from the pilot
NEW: (#3941) JobDB: getJobParameters work also with list on job IDs
CHANGE: (#3941) JobCleaningAgent queries for job parameters in bulk
CHANGE: (#3941) Optimizers only set optimizers parameters (backported from v7r0)
CHANGE: (#3970) streamlining code in OptimizerModule. Also pep8 formatting (ignore white spaces for reviewing)
FIX: (#3976) fixed Banned Sites matching in TaskQueueDB
FIX: (#3970) when an optimizer agent was instantiating JobDB (via the base class) and the machine 
     was overloaded, the connection to the DB failed but this was not noticed and the agent was 
     not working until restarted after max cycles. Now testing JobDB  is valid in OptimizerModule 
     base class and exit if not valid.

*TransformationSystem
CHANGE: (#3946) Remove directory listing from ValidateOutputDataAgent
CHANGE: (#3946) Remove directory listing from TransformationCleaningAgent
FIX: (#3967) TransformationCleaningAgent: don't return error if log directory does not exist

*Interfaces
CHANGE: (#3947) removed old methods going through old RMS
CHANGE: (#3960) Dirac.py - getLFNMetadata returns result for both file and directory LFNs
FIX: (#3966) Dirac: replace the use of deprecated function status by getJobStatus

*DataManagementSystem
FIX: (#3922) Fixes FTS3 duplicate transfers
FIX: (#3982) respect the source limitation when picking source for an FTS transfer

*MonitoringSystem
CHANGE: (#3956) Change the bucket size from week to day.

*Resources
CHANGE: (#3933) When crating a consumer or producer then the error message must be 
        handled by the caller.
CHANGE: (#3937) MessageQueue log backends is now set to VERBOSE instead of DEBUG        
NEW: (#3943) SSHComputingElement - added Preamble option to define a command to be 
     executed right before the batch system job submission command
NEW: (#3953) Added the possibility to add filters to log backends to refine the 
     output shown/stored
NEW: (#3953) Resources.LogFilters.ModuleFilter: Filter that allows one to set the 
     LogLevel for individual modules
NEW: (#3953) Resources.LogFilter.PatternFilter: Filter to select or reject log 
     output based on words
FIX: (#3959) PoolComputingElement - bug fix: initialize process pool if not yet 
     done in getCEStatus()     

*test
CHANGE: (#3948) integration tests run with unittest now exit with exit code != 0 if failed

*docs
NEW: (#3974) Added HowTo section to the User Guide

[v6r20p28]

*WorkloadManagementSystem
FIX: (#4092) pilotTools - Ensure maxNumberOfProcessors is an int

[v6r20p27]

*WMS
FIX: (#4020) SiteDirector - do not use keywords in addPilotTQReference/setPilotStatus calls

[v6r20p26]

*WorkloadManagementSystem
FIX: (#3932) MutiProcessorSiteDirector: get platform is checkPLatform flag is true

*DataManagementSystem
FIX: (#3928) `FileCatalogClient` now properly forwards function docstrings through 
     `checkCatalogArguments` decorator, fixes #3927
CHANGE: (#3928) `Resources.Catalog.Utilities`: use functool_wraps in `checkCatalogArguments`

*TransformationSystem
CHANGE: (#3934) make the recursive removal of the log directory explicit in the TransformationCleaningAgent

[v6r20p25]

*Core
FIX: (#3909) DISET - always close the socket even in case of exception

*FrameworkSystem
FIX: (#3913) NotificationHandler - bugfixed: changed SMTPServer to SMTP
FIX: (#3914) add extjs6 support to the web compiler

*docs
NEW: (#3910) Added documentation on MultiProcessor jobs

*WorkloadManagementSystem
FIX: (#3910) TaskQueueDB - fixed strict matching with tags, plus extended the integration test

*DataManagementSystem
CHANGE: (#3917) FTS3: speedup by using subqueries for the Jobs table

*TransformationSystem
CHANGE: (#3916) use SE.isSameSE() method

*Resources
NEW: (#3916) Add isSameSE method to StorageElement which works for all protocols

[v6r20p24]

*WorkloadManagementSystem
FIX: (#3904) SiteDirector fixed case with TQs for 'ANY' site

[v6r20p23]

*TransformationSystem
NEW: (#3903)  do not remove archive SEs when looking at closerSE

*CORE
NEW: (#3902) When the environment variable DIRAC_DEPRECATED_FAIL is set to a non-empty value, 
     the use of deprecated functions will raise a NotImplementError exception

*ConfigurationSystem
FIX: (#3903) ServiceInterface - fix exception when removing dead slave

*FrameworkSystem
FIX: (#3901) NotificationClient - bug fix

[v6r20p22]

*Core
FIX: (#3897) ObjectLoader returns DErrno code
FIX: (#3895) more debug messages in BaseClient

*ResourceStatusSystem
FIX: (#3895) fixed bug in dirac-rss-set-token script

*WorkloadManagementSystem
FIX: (#3897) SiteDirector: using checkPlatform flag everwhere needed
CHANGE: (#3894) Using JobStateUpdateClient instead of RPCClient to it
CHANGE: (#3894) Using JobManagerClient instead of RPCClient to it

[v6r20p20]

*Core
CHANGE: (#3885) Script.parseCommandLine: the called script is not necessarily the first in sys.argv

*ConfigurationSystem
CHANGE: (#3887) /Client/Helpers/Registry.py: Added search dirac user for ID and CA

*MonitoringSystem
FIX: (#3888) mqProducer field in MonitoringReporter can be set to None, and the comparison was broken. 
     It is fixed. Also some additional checks are added.

*WorkloadManagementSystem
CHANGE: (#3889) removed confusing Job parameter LocalBatchID
CHANGE: (#3854) TQ matching (TaskQueueDB.py): when "ANY" is specified, don't exclude task queues 
        (fix with "Platforms" matching in mind)
CHANGE: (#3854) SiteDirector: split method getPlatforms, for extension purposes

*DataManagementSystem
FIX: (#3884) restore correct default value for the SEPrefix in the FileCatalogClient
FIX: (#3886) FTS3: remove the hardcoded srm protocol for registration
FIX: (#3886) FTS3: return an empty spacetoken if SRM is not available

*TransformationSystem
CHANGE: (#3891) ReplicationTransformation.createDataTransformation: returns S_OK with the 
        transformation object when it was successfully added, instead of S_OK(None)

*Resources
NEW: (#3886) SE - return a standard error in case the requested protocol is not available

[v6r20p18]

*DataManagementSystem
CHANGE: (#3882) script for allow/ban SEs now accepting -a/--All switch, for allo status types

*Core
FIX: (#3882) ClassAdLight - fix to avoid returning a list with empty string

*Resources
FIX: (#3882) Add site name configuration for the dirac installation inside singularity CE

*test
FIX: (#3882) fully activating RSS in Jenkins tests

[v6r20p17]

*Core
CHANGE: (#3874) dirac-create-distribution-tarball - add tests directory to the tar file and fix pylint warnings.
FIX: (#3876) Add function "discoverInterfaces" again which is still needed for VMDIRAC

*ConfigurationSystem
CHANGE: (#3875) Resources - allow to pass a list of platforms to getDIRACPlatform()

*WorkloadManagement
CHANGE: (#3867) SandboxStoreClient - Returning file location in output of getOutputSandbox
CHANGE: (#3875) JobDB - allow to define a list of Platforms in a job description JDL

*ResourceStatusSystem
CHANGE: (#3863) deprecated CSHelpers.getSites() function

*Interfaces
NEW: (#3872) Add protocol option to dirac-dms-lfn-accessURL
CHANGE: (#3864) marked deprecated some API functions (perfect replace exists already, as specified)

*Resources
FIX: (#3868) GFAL2_SRM2Storage: only set SPACETOKENDESC when SpaceToken is not an empty string

*Test
CHANGE: (#3863) Enable RSS in Jenkins

*DataManagementSystem
FIX: (#3859) FTS3: resubmit files in status Canceled on the FTS server
NEW: (#3871) FTS submissions can use any third party protocol
NEW: (#3871) Storage plugin for Echo (gsiftp+root)
FIX: (#3871) replace deprecated calls to the gfal2 API
NEW: (#3871) Generic implementation for retrieving space occupancy on storage

*TransformationSystem
FIX: (#3865) fixed submission of parametric jobs with InputData from WorkflowTask
FIX: (#3865) better logging for parametric jobs submission

*StorageManagamentSystem
FIX: (#3868) Fix StageRequestAgent failures for SEs without a SpaceToken

*RequestManagementSystem
FIX: (#3861) tests do not re-use File objects

[v6r20p16]

*WorkloadManagementSystem
CHANGE: (#3850) the platform discovery can be VO-specific.

*Interfaces
CHANGE: (#3856) setParameterSequence always return S_OK/S_ERROR

*TransformationSystem
FIX: (#3856) check for return value on Job interface and handle it

*ResourceStatusSystem
FIX: (#3852) site may not have any SE

[v6r20p15]

*Interface
FIX: (#3843) Fix the sandbox download, returning the inMemory default.

*WorkloadManagementSystem
FIX: (#3845) late creation on RPC in JobMonitoringClient and PilotsLoggingClient

*DataManagementSystem
FIX: (#3839) Update obsolete dirac-rms-show-request command in user message displayed when running dirac-dms-replicate-and-register-request

*FrameworkSystem
FIX: (#3845) added setServer for NotificationClient

*Docs
NEW: (#3847) Added some info on parametric jobs

[v6r20p14]

CHANGE: (#3826) emacs backup file pattern added to .gitignore

*MonitoringSystem
CHANGE: (#3827) The default name of the Message Queue can be changed

*Core
FIX: (#3832) VOMSService.py: better logging and error prevention

*ConfigurationSystem
FIX: (#3837) Corrected configuration location for Pilot 3 files synchronization

*FrameworkSystem
FIX: (#3830) InstalledComponentDB.__filterFields: fix error in "Component History Web App" when filter values are unicode

*Interface
CHANGE: (#3836) Dirac.py API - make the unpacking of downloaded sandboxes optional

*Accounting
CHANGE: (#3831) ReportGenerator: Authenticated users without JOB_SHARING will now only get plots showing their own jobs, solves #3776

*ResourceStatusSystem
FIX: (#3833) Documentation update
CHANGE: (#3838) For some info, use DMSHelper instead of CSHelper for better precision

*RequestManagementSystem
FIX: (#3829) catch more exception in the ReqClient when trying to display the associated FTS jobs

[v6r20p13]

*FrameworkSystem

FIX: (#3822) obsolete parameter maxQueueSize in UserProfileDB initialization removed

*WorkloadManagementSystem

FIX: (#3824) Added Parameter "Queue" to methods invoked on batch systems by LocalComputingElement
FIX: (#3818) Testing parametric jobs locally now should also work for parametric input data
NEW: (#3818) Parameters from Parametric jobs are also replaced for ModuleParameters, 
             and not only for common workflow parameters

*DataManagementSystem

FIX: (#3825) FileCatalogCLI: print error message when removeReplica encounters weird return value
FIX: (#3819) ReplicateAndRegister: fix a problem when transferring files to multiple storage 
             elements, if more than one attempt was needed the transfer to all SEs was not always 
             happening.
CHANGE: (#3821) FTS3Agent: set pool_size of the FTS3DB

*TransformationSystem

FIX: (#3820) Fix exception in TransformationCleaningAgent: "'str' object not callable"

*ConfigurationSystem

FIX: (#3816) The VOMS2CSAgent was not sending notification emails when the DetailedReport 
             option was set to False, it will now send emails again when things change for a VO.
CHANGE: (#3816) VOMS2CSAgent: Users to be checked for deletion are now printed sorted and line 
                by line
NEW: (#3817) dirac-admin-check-config-options script to compare options and values between 
             the current Configuration and the ConfigTemplates. Allows one to find wrong or 
             missing option names or just see the difference between the current settings and 
             the default values.

[v6r20p12]

*Core
FIX: (#3807) Glue2 will return a constant 2500 for the SI00 queue parameter, 
     any value is needed so that the SiteDirector does not ignore the queue, fixes #3790

*ConfigurationSystem
FIX: (#3797) VOMS2CSAgent: return error when VO is not set (instead of exception)
FIX: (#3797) BDII2CSAgent: Fix for GLUE2URLs option in ConfigTemplate (Lower case S at the end)

*DataManagementSystem
FIX: (#3814) SEManager - adapt to the new meaning of the SE plugin section name
FIX: (#3814) SEManager - return also VO specific prefixes for the getReplicas() and similar calls
FIX: (#3814) FileCatalogClient - take into account VO specific prefixes when constructing PFNs on the fly

*TransformationSystem
FIX: (#3812) checking return value of jobManagerClient.getMaxParametricJobs() call

[v6r20p11]

*Core
FIX: (#3805) ElasticSearchDB - fix a typo (itertems -> iteritems())

[v6r20p10]

*Core
NEW: (#3801) ElasticSearchDB - add method which allows for deletion by query
NEW: (#3792) added breakDictionaryIntoChunks utility

*WorkloadManagementSystem
FIX: (#3796) Removed legacy "SystemConfig" and "LHCbPlatform" checks
FIX: (#3803) bug fix: missing loop on pRef in SiteDirector
NEW: (#3792) JobManager exposes a call to get the maxParametricJobs

*TransformationSystem
NEW: (#3804) new option for dirac-transformation-replication scrip `--GroupName/-R`
FIX: (#3804) The TransformationGroup is now properly set for transformation created with dirac-transformation-replication, previously a transformation parameter Group was created instead.
FIX: (#3792) Adding JobType as parameter to parametric jobs
FIX: (#3792) WorkflowTaskAgent is submitting a chunk of tasks not exceeding the MaxParametricJobs accepted by JobManager

[v6r20p9]

*Core
FIX: (#3794) Fix executeWithUserProxy when called with proxyUserDN, 
     fixes exception in WMSAdministrator getPilotLoggingInfo and TransformationCleaningAgent

*DataManagementSystem
CHANGE: (#3793) reuse of the ThreadPool in the FTS3Agent in order to optimize the Context use

*WorkloadManagementSystem
FIX: (#3787) Better and simpler code and test for SiteDirector 
FIX: (#3791) Fix exception in TaskQueueDB.getActiveTaskQueues, triggered 
             by dirac-admin-show-task-queues

[v6r20p8]

*ResourceStatusSystem
FIX: (#3782) try/except for OperationalError for sqlite (EmailAction)

*Core
FIX: (#3785) Adjust voms-proxy-init timeouts
NEW: (#3773) New Core.Utilities.Proxy.UserProxy class to be used as a contextManager
FIX: (#3773) Fix race condition in Core.Utilities.Proxy.executeWithUserProxy, 
     the $X509_USER_PROXY environment variable from one thread could leak to another, fixes #3764


*ConfigurationSystem
NEW: (#3784) Bdii2CSAgent: New option **SelectedSites**, if any sites are set, only those will 
     be updated
NEW: (#3788) for CS/Registry section: added possibility to define a QuarantineGroup per VO

*WorkloadManagementSystem

FIX: (#3786) StalledJobAgent: fix "Proxy not found" error when sending kill command to stalled job, 
     fixes #3783
FIX: (#3773) The solution for bug #3764 fixes a problem with the JobScheduling executor, where 
     files could end up in the checking state with the error "Couldn't get storage metadata 
     of some files"
FIX: (#3779) Add setting of X509_USER_PROXY in pilot wrapper script, 
which is needed to establish pilot env in work nodes of Cluster sites.

*DataManagementSystem
FIX: (#3778) Added template for RegisterReplica
FIX: (#3772) add a protection against race condition between RMS and FTS3
FIX: (#3774) Fix FTS3 multi-VO support by setting VO name in SE constructor.

*TransformationSystem
FIX: (#3789) better tests for TS agents

*StorageManagamentSystem
FIX: (#3773) Fix setting of the user proxy for StorageElement.getFileMetadata calls, fixes #3764

[v6r20p7]

*Core
FIX: (#3768) The Glue2 parsing handles some common issues more gracefully:
     handle cases where the execution environment just does not exist, use sensible;
     dummy values in this case (many sites);
     handle multiple execution environments at a single computing share (i.e., CERN);
     handle multiple execution environments with the same ID (e.g., SARA)
     
CHANGE: (#3768) some print outs are prefixed with "SCHEMA PROBLEM", which seem to point to problems in the published information, i.e. keys pointing to non-existent entries, or non-unique IDs

*Tests
NEW: (#3769) allow to install DIRACOS if DIRACOSVER env variable is specified

*ResourceStatusSystem
CHANGE: (#3767) Added a post-processing function in InfoGetter, for handling special case of FreeDisk policies

*WorkloadManagementSystem
FIX: (#3767) corrected inconsistent option name for pilotFileServer CS option

*TransformationSystem
CHANGE: (#3766) TransformationCleaningAgent can now run without a shifterProxy, it uses 
        the author of the transformation for the cleanup actions instead.
CHANGE: (#3766) TransformationCleaningAgent: the default value for shifterProxy was removed
FIX: (#3766) TaskManagerAgent: RequestTasks/WorkflowTasks: value for useCertficates to `False` 
     instead of `None`. Fixes the broken submission when using a shifterProxy for the TaskManagerAgents

[v6r20p6]

*Tests
CHANGE: (#3757) generate self signed certificate TLS compliant

*Interfaces
FIX: (#3754) classmethods should not have self! (Dirac.py)

*WorkloadManagementSystem
FIX: (#3755) JobManager - bug fix in __deleteJob resulting in exceptions

*DataManagementSystem
NEW: (#3736) FTS3 add kicking of stuck jobs
FIX: (#3736) FTS3 update files in sequence to avoid mysql deadlock
CHANGE: (#3736) Canceled is not a final state for FTS3 Files
CHANGE: (#3736) FTS3Operations are finalized if the Request is in a final state (instead of Scheduled)
FIX: (#3724) change the ps_delete_files and ps_delete_replicas_from_file_ids to not lock on MySQL 5.7

*TransformationSystem
CHANGE: (#3758) re-written a large test as pytest (much less verbosity, plan to extend it)
FIX: (#3758) added BulkSubmission option in documentation for WorkflowTaskAgent

*RequestManagementSystem
FIX: (#3759) dirac-rms-request: silence a warning, when not using the old FTS Services

*ResourceStatusSystem
FIX: (#3753) - style changes

[v6r20p5]

*Docs

FIX: (#3747) fix many warnings
FIX: (#3735) GetReleaseNotes.py no longer depends on curl, but the python requests packe
FIX: (#3740) Fix fake environments for sqlalchemy.ext import, some code documentation pages were not build, e.g. FTS3Agent
NEW: (#3762) Add --repo option, e.g. --repo DiracGrid/DiracOS, or just --repo DiracOS, fixes DIRACGrid/DIRACOS#30

*TransformationSystem

FIX: (#3726) If the result can not be evaluated, it can be converted to list
FIX: (#3723) TaskManagerAgentBase - add option ShifterCredentials to set the credentials to 
     use for all submissions, this is single VO only
FIX: (#3723) WorkflowTasks/RequestTasks: pass ownerDN and ownerGroup parameter to all the submission 
     clients if using shifterProxy ownerDN and ownerGroup are None thus reproducing the original behaviour
FIX: (#3723) TaskManagerAgentBase - refactor adding operations for transformation to separate function to 
     ensure presence of Owner/DN/Group in dict entries RequestTaskAgent no longer sets shifterProxy by default.

*Resources

CHANGE: (#3745) Add the deprecated decorator to native XROOT plugin

[v6r20p4]

*DMS
FIX: (#3727) use proxy location in the SECache

*RMS
FIX: (#3727) use downloadVOMSProxyToFile in RequestTask

*TS
FIX: (#3720) TaskManager - pass output data arguments as lists rather 
     than strings to the parametric job description

Docs:
FIX: (#3725) AdministratorGuide TransformationSystem spell check and added a few 
     phrases, notably for bulk submission working in v6r20p3

[v6r20p3]

*Framework
FIX: SystemAdministrator - Get the correct cpu usage data for each component

*TS
NEW: new command dirac-transformation-replication to create replication transformation to copy files from some SEs to other SEs, resolves #3700

*RMS
FIX: fix integration tests to work with privileged and non privileged proxies

*RSS
FIX: Fix for downtime publisher: wrong column names. Avoiding dates (not reflected in web app)

[v6r20p2]

*Core

CHANGE: (#3713) Fixes the infamous "invalid action proposal" by speeding up the handshake and not looking up the user/group in the baseStub

*RequestManagementSystem
CHANGE: (#3713) FowardDISET uses the owner/group of Request to execute the stub
CHANGE: (#3713) owner/group of the Requests are evaluated/authorized on the server side
CHANGE: (#3713) LimitedDelegation or FullDelegation are required to set requests on behalf of others -> pilot user and hosts should must them (which should already be the case)

*docs

NEW: (#3699) documentation on Workflow
CHANGE: (#3699) update on documentation for integration tests

*ConfigurationSystem

CHANGE: (#3699) for pilotCS2JSONSynchronizer: if pilotFileServer is not set, still print out the content

*WorkloadManagementSystem

CHANGE: (#3693) introduce options for sites to choose usage of Singularity

*TransformationSystem

FIX: (#3706) TaskManger with bulksubmission might have occasional exception, depending on order of entries in a dictionary
FIX: (#3709) TaskManager - fix the generated JobName to be of the form ProdID_TaskID
FIX: (#3709) TaskManager - check the JOB_ID and PRODUCTION_ID parameters are defined in the workflow

*Interfaces

FIX: (#3709) Job API - do not merge workflow non-JDL parameters with the sequence parameters of the same name

[v6r20p1]

*WorkloadManagementSystem

FIX: (#3697) Ensure retrieveTaskQueues doesn't return anything when given an empty list of TQ IDs.
FIX: (#3698) Call optimizer fast-path for non-bulk jobs

[v6r20]

*Core
NEW: MJF utility added, providing a general interface to Machine/Job Features values.
NEW: DEncode - added unit tests
NEW: JEncode for json based serialization
NEW: Add conditional printout of the traceback when serializing/deserializing non json compatible
     object in DEncode (enabled with DIRAC_DEBUG_DENCODE_CALLSTACK environment variable)
NEW: File.py - utility to convert file sizes between different unit
NEW: new flag in dirac-install script to install DIRAC-OS on demand
CHANGE: Removed deprecated option "ExtraModules" (dirac-configure, dirac-install scripts)
CHANGE: dirac-deploy-scripts, dirac-install - allow command modules with underscores in 
        their names in order for better support for the code checking tools
CHANGE: dirac-distribution and related scripts - compile web code while release
        generation
CHANGE: dirac-external-requirements - reimplemented to use preinstalled pip command rather than
the pip python API
FIX: dirac-distribution - fixed wrong indentation  
NEW: new command name for voms proxy
FIX: dirac-install default behaviour preserved even with diracos options
New: Add additional check in MJF utility to look for a shutdown file located at '/var/run/shutdown_time'
FIX: The hardcoded rule was not taken into account when the query was coming from the web server
CHANGE: VOMSService - reimplemented using VOMS REST interface
FIX: MJF utility won't throw exceptions when MJF is not fully deployed at a site

*Framework
NEW: WebAppCompiler methods is implemented, which is used to compile the web framework
NEW: add JsonFormatter for logs
NEW: add default configuration to CS: only TrustedHost can upload file
CHANGE: ComponentInstaller - remove the old web portal configuration data used during the installation
CHANGE: MessageQueue log handler uses JsonFormatter

*Monitoring
CHANGE: fixes for testing in Jenkins with locally-deployed ElasticSearch
FIX: fixes in the query results interpretation

*Configuration
FIX: ConfigurationHandler, PilotCStoJSONSynchronizer - fixes for enabling pilotCStoJSONSynchronizer, and doc
NEW: dirac-admin-voms-sync - command line for VOMS to CS synchronization
NEW: VOMS2CSSynchronizer - new class encapsulating VOMS to CS synchronization
CHANGE: VOMS2CSAgent - reimplemented to use VOMS2CSSynchronizer

*WorkloadManagementSystem
NEW: StopSigRegex, StopSigStartSeconds, StopSigFinishSeconds, StopSigNumber added to JDL, which cause Watchdog to send a signal StopSigNumber to payload processes matching StopSigRegex when there are less than StopSigFinishSeconds of wall clock remaining according to MJF.
NEW: PilotLoggingDB, Service and Client for handling extended pilot logging
NEW: added a new synchronizer for Pilot3: sync of subset of CS info to JSON file, 
     and sync of pilot3 files
NEW: dirac-admin-get-pilotslogging script for viewing PilotsLogging
NEW: Bulk job submission with protection of the operation transaction
NEW: WMSHistoryCorrector and MonitoringHistoryCorrector classes inheriting from a common BaseHistoryCorrector class
CHANGE: SiteDirector - refactored Site Director for better extensibility
CHANGE: dirac-wms-cpu-normalization uses the abstracted DB12 benchmark script used by the HEPiX Benchmarking Working Group, and the new MJF utility to obtain values from the system and to save them into the DIRAC LocalSite configuration.
CHANGE: Removed TaskQueueDirector and the other old style (WMS) *PilotDirector
CHANGE: TaskQueueDB - removed PilotsRequirements table
CHANGE: TaskQueueDB - added FOREIGN KEYS 
CHANGE: Removed gLite pilot related WMS code
FIX: always initialize gPilotAgentsDB object
FIX: JobManager - Added some debug message when deleting jobs
FIX: Job.py - fixing finding XML file
NEW: SiteDirector - added flag for sending pilot3 files
CHANGE: SiteDirector - changed the way we create the pilotWrapper (better extensibility)
NEW: SiteDirector - added possibility for deploying environment variables in the pilot wrapper

*Workflow
CHANGE: Script.py: created _exitWithError method for extension possibilities

*TS
FIX: TranformationCleaningAgent - just few simplifications 

*DMS
NEW: FTS3Agent working only with the FTS3 service to replace the existing one
NEW: FTS3Utilities - use correct FTS Server Selection Policy
NEW: StorageElement service - getFreeDiskSpace() and getTotalDiskSpace() take into account 
     MAX_STORAGE_SIZE parameter value
CHANGE: Adding vo name argument for StorageElement   
CHANGE: Fixing rss to fetch fts3 server status
NEW: Add a feature to the DFC LHCbManager to dump the content of an SE as a CSV file
FIX: FTS3DB: sqlalchemy filter statements with "is None" do not work and result in no lines being selected
NEW: FTS3Agent and FTS3DB: add functionality to kick stuck requests and delete old requests
NEW: FTS3Agent - add accounting report

*RMS
FIX: Really exit the RequestExecutingAgent when the result queue is buggy

*RSS
CHANGE: Using StorageElement.getOccupancy()
FIX: Initialize RPC to WMSAdministrator only once
FIX: Using MB as default for the size
FIX: flagged some commands that for the moment are unusable
FIX: fixed documentation of how to develop commands

*Resources
NEW: New SingularityComputingElement to submit jobs to a Singularity container
NEW: Added StorageElement.getOccupancy() method for DIP and GFAL2_SMR2 SE types
CHANGE: enable Stomp logging only if DIRAC_DEBUG_STOMP environment variable is set to any value

*Interfaces
CHANGE: Dirac.py - saving output of jobs run with 'runLocal' when they fail (for DEBUG purposes)

*Docs
CHANGE: WebApp release procedure
FIX: Update of the FTS3 docs

*Tests
FIX: add MonitoringDB to the configuration
FIX: Installing elasticSeach locally in Jenkins, with ComponentInstaller support.

[v6r19p25]

*TransformationSystem
FIX: (#3742) TransformationDB - when adding files to transformations with a multi-threaded agent, 
     it might happen that 2 threads are adding the same file at the same time. The LFN was not 
     unique in the DataFiles table, which was a mistake... This fix assumes the LFN is unique, 
     i.e. if not the table had been cleaned and the table updated to be unique.

[v6r19p24]

*WMS
FIX: (#3739) pilotTools - added --tag and --requiredTag options
FIX: (#3739) pilotCommands - make NumberOfProcessors = 1 if nowhere defined (default)

*Resources
FIX: (#3739) CREAMComputingElement - possibility to defined CEQueueName to be used in the pilot submission command

[v6r19p23]

*TS
FIX: (#3734) catch correct exception for ast.literal_eval

[v6r19p22]

*Core
CHANGE: Backport from v6r20 - fixes the infamous "invalid action proposal" by speeding up 
        the handshake and not looking up the user/group in the baseStub

RMS:
CHANGE: Backport from v6r20 - FowardDISET uses the owner/group of Request to execute the stub
CHANGE: Backport from v6r20 - owner/group of the Requests are evaluated/authorized on the server side
CHANGE: Backport from v6r20 - LimitedDelegation or FullDelegation are required to set requests on behalf 
        of others -> pilot user and hosts should must them (which should already be the case)

*API
NEW: Dirac.py - running jobs locally now also works for parametric jobs. Only the first sequence will be run
FIX: Dirac.py - running jobs locally will now properly work with LFNs in the inputSanbdox

*DMS
FIX: DMSHelpers - in getLocalSiteForSE() return None as LocalSite if an SE is at no site

[v6r19p21]

*Configuration
FIX: Bdii2CSAgent - make the GLUE2 information gathering less verbose; Silently ignore StorageShares

*Test
CHANGE: backported some of the CI tools from the integration branch 

[v6r19p20]

*StorageManagement
FIX: StorageManagementDB - fixed buggy group by with MySQL 5.7

[v6r19p19]

*Configuration

NEW: BDII2CSAgent - new options: GLUE2URLs, if set this is queried in addition to the other BDII;
    GLUE2Only to turn off looking on the old schema, if true only the main BDII URL is queried;
    Host to set the BDII host to search

NEW: dirac-admin-add-resources new option G/glue2 , enable looking at GLUE2 Schema, 
     H/host to set the host URL to something else

[v6r19p18]

*Configuration
CHANGE: Better logging of the Configuration file write exception

*RSS
FIX: SummarizeLogsAgent - fix the case when no previous history

[v6r19p17]

*Framework
FIX: ProxyManager - if an extension has a ProxyDB, use it

*RSS
FIX: CSHelpers.py minor fixes

[v6r19p16]

*WMS
FIX: pilotCommands - cast maxNumOfProcs to an int.
CHANGE: pilotTools - change maxNumOfProcs short option from -P to -m.

[v6r19p15]

*Framework
NEW: ProxyDB - allow FROM address to be set for proxy expiry e-mails

*DMS
CHANGE: FTSJob - FailedSize is now BIGINT in FTSJob
CHANGE: FTSJob - increase the bringonline time

*WMS
FIX: SiteDirector won't set CPUTime of the pilot
FIX: convert MaxRAM inside the pilots to int

*RSS
FIX: SummarizeLogsAgent: comparison bug fix
FIX: Fixed sites synchronizer

[v6r19p14]

*WMS
NEW: pilotCommands/Tools - added possibility to specify a maxNumberOfProcessors parameter for pilots
CHANGE: MultiProcessorSiteDirector - allow kwargs to SiteDirector getExecutable & _getPilotOptions functions

*RMS
FIX: Fix a bug in ReplicateAndRegister Operation preventing files having failed once to be retried

*DMS
FIX: FileCatalogWithFkAndPsDB.sql - Fixes for the DFC to be compatible with strict group by mode 
     (https://dev.mysql.com/doc/refman/5.7/en/sql-mode.html#sqlmode_only_full_group_by)

*docs
CHANGE: added little documentation for lcgBundles

[v6r19p13]

*WMS
FIX: JobWrapper - added a debug message
FIX: Allow non-processor related tags to match TQ in MultiProcessorSiteDirector.

*Test
CHANGE: improve Gfal2 integration tests by checking the metadata

[v6r19p12]

*Core
CHANGE: QualityMapGraph - change the color map of the Quality plots

*Framework
FIX: Logging - remove the space after log messages if no variable message is printed, fixes #3587

*MonitoringSystem
CHANGE: ElasticSearch 6 does not support multiple types, only one type is created instead.

*RSS
FIX: GOCDBClient - encode in utf-8, update goc db web api URL
FIX: fixed bug in creation of history of status (avoid repetition of entries)

*DMS
FIX: fixed bug in FTSAgent initialization

*WMS
FIX: fix bug in dirac-wms-job-select: treating the case of jobGroup(s) not requested

[v6r19p11]

*Framework:
CHANGE: moved column "Instance" of InstalledComponentsDB.InstalledComponent 
        table from 64 to 32 characters

*WMS
FIX: JobWrapperTemplate - fix exception handling
CHANGE: dirac-wms-select-jobs - new option to limit the number of selected jobs
CHANGE: returning an error when sandboxes can't be unassigned from jobs (JobCleaningAgent)

*RMS
FIX: RequestDB - add missing JOIN in the web summary query
NEW: dirac-rms-request - add option to allow resetting the NotBefore member even 
     for non-failed requests

*DMS
FIX: FTSAgent - change data member names from uppercase to lower case

*Interfaces
CHANGE: autopep8 on the API/Dirac module

*docs:
NEW: added some doc about shifterProxy

[v6r19p10]

*Core
FIX: MySQL - catch exception when closing closed connection

*TS
CHANGE: add possibility to get extension-specific tasks and files statuses in TransformationMonitor web application

*RMS
NEW: dirac-rms-request - add option --ListJobs to list the jobs for a set of requests

*Resources
FIX: Use parameters given at construction for SRM2 protocols List

*StorageManagement
FIX: use StorageElement object to get disk cache size

*DMS
FIX: DMSHelpers - fix case when no site is found for an SE
FIX: ReplicateAndRegister - don't try and get SE metadata is replica is inactive

[v6r19p9]

*WMS
CHANGE: DownloadInputData was instantiating all local SEs which is not necessary... Only instantiate those that are needed
CHANGE: JobWrapper - use resolveSEGroup in order to allow defining SE groups including other SE groups
FIX: JobDB - fixed typo in getSiteMaskStatus() method
FIX: Fix getSiteMaskStatus in SiteDirector and MultiProcessSiteDirector
CHANGE: WatchdogLinux - using python modules in  instead of shell calls

*DMS
FIX: in DMSHelpers don't complain if an SE is at 0 sites

*Interfaces
CHANGE: Job.py - using the deprecated decorator for 2 deprecated methods

*RSS
FIX: EmailAction considers also CEs, not only SEs

*Resources
FIX: removed a useless/broken method in Resources helper
FIX: marked as obsoleted two methods in Resources helper (FTS2 related)

[v6r19p8]

*Configuration
FIX; Resources - don't overwrite queue tags if requiredtags are set.

*Framework
CHANGE: dirac-proxy-init - increase dirac-proxy-init CRL update frequency

*Accounting
CHANGE: AccountingDB - if the bucket length is part of the selected conditions, 
        add to the grouping

*WorkloadManagement
FIX: ConfigTemplate.cfg - allow user access to getSiteMaskStatus

*DataManagementSystem
FIX: DMSHelpers - recursive resolution of SEGroup was keeping the SEGroup in the list

*RSS
FIX: CSHelper - getting FTS from the correct location
CHANGE: use the SiteStatus object wherever possible

*Resources
FIX: CREAMComputingElement - added CS option for extra JDL parameters

*Documentation
CHANGE: point README to master and add badges for integration

[v6r19p7]

*WorkloadManagement
FIX: SiteDirector - correct escaping in pilot template
FIX: dirac-wms-get-wn-parameters - added some printouts to dirac-wms-get-wn-parameters

[v6r19p6]

*Core
FIX: SocketInfo - log proper message on CA's init failure.

*Accounting
CHANGE: NetworkAgent - remove support of perfSONAR summaries and add support of raw metrics.

*WMS
FIX: JobDB - don't trigger exception in webSummary if a site with a single dot is in the system
CHANGE: SiteDirector - added logging format and UTC timestamp to pilot wrapper
FIX: JobMonitoring - fix in getJobPageSummaryWeb() for showing correct sign of life for stalled jobs

*TS
FIX: TransformationManager - fix for wrong method called by the Manager

*RSS
NEW: SiteStatus object uses the RSS Cache
FIX: expiration time is a date (dirac-rss-query-db)

[v6r19p5]

*WMS
CHANGE: ParametricJob - added getParameterVectorLength() to replace getNumberOfParameters with a more detailed check of the job JDL validity
FIX: JobManagerHandler - restored the use of MaxParametricJobs configuration option

*Interfaces
FIX: Always use a list of LFNs for input data resolution (local run, mostly)

*tests
FIX: use rootPath instead of environment variable


[v6r19p4]

NEW: Added dummy setup.py in anticipation for standard installation procedure

*Core
CHANGE: SocketInfoFactory - version check of GSI at run time is removed

*Configuration 
FIX: Resources - fix RequiredTags in getQueue() function

*Interfaces
FIX: fix exception when using Dirac.Job.getJobJDL

*WMS
FIX: SiteDirector - fix proxy validity check in updatePilotStatus, a new proxy was 
     never created because isProxyValid returns non-empty dictionary
FIX: JobMonitoring - web table was not considering correctly Failed jobs because 
     stalled for setting the LastSignOfLife     

*DMS
FIX: StorageFactory - avoid complaining if Access option is not in SE section
CHANGE: dirac-dms-user-lfns - the wildcard flag will always assume leading "*" to match files, 
       unless the full path was specified in the wildcard no files were previously matched

*RSS
FIX: CacheFeederAgent resilient to command exceptions

*Resources
FIX: ARCComputingElement - the proxy environment variable was assumed before the 
     return value of the prepareProxy function was checked, which could lead to exceptions

[v6r19p3]

CHANGE: .pylintrc - disable redefined-variable-type
CHANGE: .pylintrc - max-nested-blocks=10 due to the many tests of result['OK']
CHANGE: use autopep8 for auto-formatting with following exceptions:
        tabs = 2 spaces and not 4
        line length check disabled (i.e. 120 characters instead of 80)
        Option for autopep8 are: --ignore E111,E101,E501

*Configuration
FIX: retrigger the initialization of the logger and the ObjectLoader after 
     all the CS has been loaded

*WMS
FIX: pilot commands will add /DIRAC/Extensions=extensions if requested
FIX: SiteDirector, pilotCommands - fix support for multiple values in the 
     RequiredTag CE parameter
FIX: MultiProcessorSiteDirector - fix dictionary changed size exception 

*Workflow
FIX: application log name can also come from step_commons.get['logFile']

*Resources
CHANGE: Condor, SLURM, SSHComputingElement - added parameters to force allocation
        of multi-core job slots

[v6r19p2]

*DMS
FIX: dirac-admin-allow-se: fix crash because of usage of old RSS function

*RSS
FIX: ResourceStatusDB - microseconds should always be 0 
FIX: Multiple fixes for the RSS tests

[v6r19p1]

*Core
FIX: ElasticSearchDB - certifi package was miscalled
FIX: ElasticSearchDB - added debug messages for DB connection

*Framework
FIX: ComponentInstaller - handling correctly extensions of DBs found in sql files

*WMS
FIX: SudoComputingElement - prevent message overwriting application errors
FIX: JobDB.getInputData now returns list of cleaned LFNs strings, possible "LFN:" 
     prefix is removed

*Interfaces
FIX: Dirac.py - bring back treatment of files in working local submission directory

[v6r19]

FIX: In multiple places - use systemCall() rather than shellCall() to avoid
     potential shell injection problems

FIX: All Databases are granting also REFERENCES grant to Dirac user to comply with
     more strict policies of MySQL version >= 5.7

*Accounting
NEW: new functionality to plot the data gathered by perfSONARs. It allows to 
     present jitter, one-way delay, packet-loss rate and some derived functions.
FIX: compatibility of AccountingDB with MySQL 5.7

*ConfigurationSystem
NEW: Allow to define FailoverURLs and to reference MainServers in the URLs

*FrameworkSystem
NEW: gLogger is replaced by the new logging system based on the python logging module
NEW: Added ElasticSearch backend for the logging
NEW: Central Backends configuration to customize their use by multiple components 
NEW: BundleDelivery - serves also CA's and CRL's all-in-one files
NEW: added shell scripts for generating CAs and CRLs with the possibility to specify the Input and/or output directories
CHANGE: can now send mails to multiple recipients using the NotificationClient
CHANGE: Make the new logging system thread-safe
FIX: Adapting query to MySLQ 5.7 "GROUP BY" clause
FIX: TopErrorMessagesReporter - more precise selection to please stricter versions of MySQL
CHANGE: ProxyGeneration - make RFC proxies by default, added -L/--legacy flag to dirac-proxy-init
        to force generation of no-RFC proxies

*Core
FIX: dirac-install - allow to use local md5 files
CHANGE: X509Chain - fixes to allow robot proxies with embedded DIRAC group extension
        ( allow DIRAC group extension not in the first certificate chain step )
CHANGE: BaseClient - recheck the useServerCertificate while establishing connection
        and take it into account even if it has changed after the client object creation    
FIX: PlainTransport - fixed socket creation in initAsClient()         
NEW: Technology preview of new logging system, based on standard python logging module
CHANGE: Added graphviz extension to sphinx builds
FIX: Added documentation of low level RPC/DISET classes
FIX: Gateway service - multiple fixes to resurrect the service and to correctly instantiate it
NEW: dirac-install will change the shebang of the python scripts to use the environment 
     python instead of the system one
NEW: Security.Utilities - methods to generate all-in-one CA certificates and CRLs files     
NEW: ElasticSearchDB - gets CA's all-in-one file from the BundleDelivery service if needed
NEW: genAllCAs.sh, genRevokedCerts.sh - DIRAC-free commands to generate all-in-one CA 
     certificates and CRLs files     
CHANGE: dirac-create-distribution-tarball - removing docs and tests directories when 
        creating release tarballs     

*DMS
CHANGE: FTSJob - use Request wrapper for the fts3 REST interface instead of pycurl based
        client
CHANGE: FTSHistoryView - drop FTSServer field from the view description   
CHANGE: FTSFile DB table: increased length of fields LFN(955), SourceSURL(1024), TargetSURL(1024)
CHANGE: Uniform length of LFN to 255 across DIRAC dbs
FIX: FTSJob - fix the serialization of 0 values
FIX: FTSFile, FTSJob - fix SQL statement generation for stricter versions of MySQL

*Resources
NEW: New method in the StorageElement to generate pair of URLs for third party copy.
     Implement the logic to generate pair of URLs to do third party copy. 
     This will be used mostly by FTS, but is not enabled as of now
FIX: StorageElement - fix different weird behaviors in Storage Element, in particular, 
     the inheritance of the protocol sections     
FIX: GFAL2 storage element: update for compatibility with GFAL2 2.13.3 APIs
NEW: Introduced Resources/StorageElementBases configuration section for definitions
     of abstract SEs to be used in real SEs definition by inheritance     

*RMS
NEW: dirac-rms-request - command including functionality of several other commands:
     dirac-rms-cancel|reset|show-request which are dropped. The required functionality
     is selected by the appropriate switches   

*RSS
NEW: Put Sites, ComputingElements, FTS and Catalogs under the status control of the
     RSS system 
NEW: Rewrote RsourceStatus/ResourceManagementDB tables with sqlAlchemy (RM DB with declarative base style)
NEW: SiteStatus client to interrogate site status with respect to RSS
CHANGE: introduced backward compatibility of RSS services with DIRAC v6r17 clients
CHANGE: moved some integration tests from pytest to unittest
CHANGE: Moved ResourceStatusDB to sqlAlchemy declarative_base
FIX: Automated setting of lastCheckTime and Dateffective in ResourceStatusDB and ResourceManagementDB
FIX: fixes for tables inheritance and extensions
FIX: fixes for Web return structure ("meta" column)
FIX: ResourceStatus, RSSCacheNoThread - fixed RSS cache generation 
FIX: ResourceStatus - fixes for getting status from the CS information
FIX: ResourceManagement/StatusDB - fixed bugs in meta parameter check
FIX: fixed incompatibility between Active/InActive RSS clients return format
FIX: SiteStatus - bug fixed in getSites() method - siteState argument not propagated to
     the service call
FIX: ResourceStatus - return the same structure for status lookup in both RSS and CS cases     
FIX: Bug fixes in scripts getting data out of DB


*Monitoring
CHANGE: DBUtils - change the bucket sizes for the monitoring plots as function of the time span

*WMS
NEW: SiteDirector - checks the status of CEs and Sites with respect to RSS  
NEW: pilotCommands - new ReplaceDIRACCode command mostly for testing purposes
NEW: JobAgent, JobWrapper - several fixes to allow the work with PoolComputingElement
     to support multiprocessor jobs    
NEW: JobScheduling - interpret WholeNode and NumberOfProcessors job JDL parameters and
     convert then to corresponding tags
NEW: SiteDirector - CEs can define QueryCEFlag in the Configuration Service which can be
     used to disallow querying the CE status and use information from PiltAgentsDB instead     
NEW: The application error codes, when returned, are passed to the JobWrapper, and maybe interpreted.
NEW: The JobWrapperTemplate can reschedule a job if the payload exits with status DErrno.EWMSRESC & 255 (222)
FIX: SiteDirector - unlink is also to be skipped for Local Condor batch system
FIX: JobDB - fixes necessary to suite MySQL 5.7
FIX: dirac-pilot, pilotTools - PYTHONPATH is cleared on pilot start, pilot option keepPP
     can override this
FIX: WMSAdministratorHandler - make methods static appropriately
FIX: Bug fix for correctly excluding WebApp extensions
CHANGE: JobScheduling - more precise site name while the job is Waiting, using the set of 
        sites at which the input files are online rather than checking Tier1s in eligible sites      
FIX: SiteDirector - aggregate tags for the general job availability test         
FIX: JobScheduling - bug fix in __sendToTQ()
FIX: pilotTools,pilotCommands - pick up all the necessary settings from the site/queue configuration
     related to Tags and multi-processor
NEW: SiteDirector - added option to force lcgBundle version in the pilot
FIX: SiteDirector - if MaxWaitingJobs or MaxTotalJobs not defined for a queue, assume a default value of 10
FIX: MatcherHandler - preprocess resource description in getMatchingTaskQueues()
FIX: JobDB - set CPUTime to a default value if not defined when rescheduling jobs

*TS
FIX: TransformationClient - fix issue #3446 for wrong file error counting in TS
FIX: TransformationDB - set ExternalID before ExternalStatus in tasks
BUGFIX: TransformationClient - fix a bug in the TS files state machine (comparing old status.lower() 
        with new status)

*Interfaces
CHANGE: Dirac API - expose the protocol parameter of getAccessURL()
CHANGE: Dirac API - added runLocal as an API method

*Docs
NEW: Documentation for developing with a container (includes Dockerfile)
NEW: Add script to collate release notes from Pull Request comments  
NEW: Chapter on scaling and limitations
CHANGE: Added documentation about runsv installation outside of DIRAC

*tests
NEW: Added client (scripts) system test
CHANGE: Add to the TS system test, the test for transformations with meta-filters
FIX: Minor fixes in the TS system test
FIX: correctly update the DFC DB configuration in jenkins' tests

[v6r17p35]

*Core
FIX: GOCDBClient - add EXTENSIONS & SCOPE tag support to GOCDB service queries.

[v6r17p34]

*SMS
FIX: StorageManagerClient - fix logic for JobScheduling executor when CheckOnlyTapeSEs is 
     its default true and the lfn is only on a tapeSE

[v6r17p33]

*WMS
FIX: StalledJobAgent - if no PilotReference found in jobs parameters, do as if there would be 
     no pilot information, i.e. set Stalled job Failed immediately
CHANGE: DownloadInputData - job parameters report not only successful downloads but also failed ones
FIX: JobDB - back port - set CPUTime to 0 if not defined at all for the given job 
FIX: JobDB - back port - use default CPUTime in the job description when rescheduling jobs

*Resources
FIX: ARCComputingElement - fix job submission issue due to timeout for newer lcg-bundles

[v6r17p32]

Resources:
CHANGE: /Computing/BatchSystems/Condor.py: do not copy SiteDirector's shell environment variables into the job environment

*WMS
CHANGE: Add option to clear PYTHONPATH on pilot start

[v6r17p31]

*RMS
FIX: ReqClient - avoid INFO message in client
*WMS
CHANGE: JobWrapper - allow SE-USER to be defined as another SE group (e.g. Tier1-USER)
*DMS
CHANGE: DMSHelpers - make resolveSEGroup recursive in order to be able to define SE groups in terms of SE groups

[v6r17p30]

*DMS
CHANGE: StorageElement - added status(), storageElementName(), checksumType() methods returning
        values directly without the S_OK structure. Remove the checks of OK everywhere
NEW: dirac-dms-add-file, DataManager - added option (-f) to force an overwrite of an existing file

*TS:
FIX: TransformationDB.py - set the ExternalID before the ExternalStatus in order to avoid inconsistent 
     tasks if setting the ExternalID fails

*StorageManagementSystem
FIX: StorageManagementClient.py - return the full list of onlineSites while it was previously happy 
     with only one

*Resources
FIX: HTCondorCEComputingElement.py - transfer output files(only log and err) for remote scheduler

[v6r17p29]

*WMS
CHANGE: split time left margins in cpuMargin and wallClockMargin. Also simplified check.


[v6r17p28]

*WMS
BUGFIX: JobScheduling - fix a bug introduced in 6r17p27 changes

*Monitoring
BUGFIX: MonitoringReporter - do not try to close the MQ connection if MD is not used

[v6r17p27]

*Configuration
FIX: ConfigurationClient - allow default value to be a tuple, a dict or a set

*Monitoring
CHANGE: DBUtils - change bucket sizes and simplify settings

*DMS
FIX: DMSRequestOperationsBase, RemoveFile - allow request to not fail if an SE is temporarily banned
FIX: dirac-admin-allow-se - first call of gLogger after its import

*RMS
CHANGE: remove scripts dirac-rms-show-request, dirac-rms-cancel-request and dirac-rms-reset-request 
        and replace with a single script dirac-rms-request with option (default is "show")
CHANGE: allow script to finalize a request if needed and set the job status appropriately

*Resources
FIX: LocalComputingElement - pilot jobIDs start with ssh to be compatible with pilotCommands. 
     Still original jobIDs are passed to getJobStatus. To be reviewed

*WMS
CHANGE: JobScheduling - assign a job to Group.<site>.<country>, if input files are at <site>.<country>.
        If several input replicas, assign Waiting to "MultipleInput"

[v6r17p26]

*Core
FIX: dirac-install.py to fail when installation of lcgBundle has failed
FIX: ClassAdLight - getAttributeInt() and getAttributeFloat() return None 
     if the corresponding JDL attribute is not defined

*MonitoringSystem
CHANGE: The Consumer and Producer use separate connections to the MQ; 
        If the db is not accessible, the messaged will not be consumed.

*WMS
FIX: JobDB - fix the case where parametric job placeholder %j is used in the JobName attribute
FIX: JobDB - take into account that ClassAdLight methods return None if numerical attribute is not defined
FIX: ParametricJob utility - fixed bug in evaluation of the ParameterStart|Step|Factor.X job numerical attribute

[v6r17p25]

*Monitoring
NEW: Implemented the support of monthly indexes and the unit tests are fixed

*RMS
FIX: RequestExecutingAgent - fix infinite loop for duplicate requests

*WMS 
NEW: ARCComputingElement - add support for multiprocessor jobs

[v6r17p24]

*WMS
FIX: SiteDirector - unlink is also to be skipped for Local Condor batch system

[v6r17p23]

*WMS
FIX: get job output for remote scheduler in the case of HTCondorCE

[v6r17p22]

*Framework
FIX: NotificationClient - added avoidSpam flag to sendMail() method which is propagated to
     the corresponding service call
     
*Integration
FIX: several fixes in integration testing scripts     

[v6r17p21]

*Core
NEW: Mail.py - added mechanism to compare mail objects
FIX: Grid.py - take into account the case sometimes happening to ARC CEs 
     where ARC-CE BDII definitions have SubClusters where the name isn't set to 
     the hostname of the machine

*Framework
FIX: Notification service - avoid duplicate emails mechanism 

[v6r17p20]

*Core
NEW: API.py - added __getstate__, __setstate__ to allow pickling objects inheriting
     API class by special treatment of internal Logger objects, fixes #3334

*Framework
FIX: SystemAdministrator - sort software version directories by explicit versions in the
     old software cleaning logic
FIX: MonitoringUtilities - sets a suitable "unknown" username when installing DIRAC from scratch, 
     and the CS isn't initialized fully when running dirac-setup-site     
CHANGE: Logger - added getter methods to access internal protected variables, use these methods
        in various places instead of access Logger protected variables     

*WMS
CHANGE: JobDB - removed unused CPUTime field in the Jobs table
CHANGE: JobScheduling - make check for requested Platform among otherwise eligible sites
        for a given job, fail jobs if no site with requested Platform are available

*RSS
FIX: Commands - improved logging messages

*SMS
FIX: StorageManagerClient - instantiate StorageElement object with an explicit vo argument,
     fixes #3335

*Interfaces
NEW: dirac-framework-self-ping command for a server to self ping using it's own certificate

[v6r17p19]

*Core
FIX: Adler - fix checksum with less than 8 characters to be 8 chars long

*Configuration
FIX: VOMS2CSAgent - fix to accomodate some weird new user DNs (containing only CN field)

*DMS
FIX: FileCatalog - fix for the doc strings usage in file catalog CLI, fixes #3306
FIX: FileCatalog - modified recursive file parameter setting to enable usage of the index

*SMS
CHANGE: StorageManagerClient - try to get sites with data online if possible in getFilesToStage

*RMS
FIX: RequestExecutingAgent - tuning of the request caching while execution

*WMS
FIX: DownloadInputData - do not mistakenly use other metadata from the replica info than SEs
FIX: JobScheduling - put sites holding data before others in the list of available sites
FIX: JobScheduling - try and select replicas for staging at the same site as online files
FIX: SiteDirector - keep the old pilot status if the new one can not be obtained in updatePilotStatus()

*Resources
FIX: CREAMComputingElement - return error when pilot output is missing in getJobOutput()

*Monitoring
FIX: DBUtils - change the buckets in order to support queries which require more than one year 
     data. The maximum buckets size is 7 weeks

[v6r17p18]

*Framework
NEW: SystemAdministrator - added possibility to remove old software installations keeping
     only a predefined number of the most recent ones.

*DMS
FIX: RemoveReplica - removing replica of a non-existing file is considered successful

*SMS
CHANGE: StorageManagerClient - restrict usage of executeWithUserProxy decorator 
        to calling the SE.getFileMetadata only; added flag to check only replicas 
        at tape SEs
        
*WMS
FIX: JobScheduling - added CS option to flag checking only replicas at tape SEs;
     fail jobs with input data not available in the File Catalog        

[v6r17p17]

*DMS
NEW: FTSAgent has a new CS parameter ProcessJobRequests to be able to process job
     requests only. This allows to run 2 FTS agents in parallel
     
*Resources
FIX: GFAL2_StorageBase - only set the space token if there is one to avoid problems
     with some SEs     

[v6r17p16]

*Configuration
FIX: VOMS2CSAgent - create user home directory in the catalog without
     recursion in the chown command
     
*RMS
FIX: RequestExecutingAgent - catch error of the cacheRequest() call
FIX: ReqClient - enhanced log error message

*SMS
FIX: StorageManagerClient - treat the case of absent and offline files on an SE 
     while staging
     
*TS
FIX: TaskManagerBase - process tasks in chunks of 100 in order to 
     update faster the TS (tasks and files)          

*WMS
FIX: JobScheduling - do not assume that all non-online files required staging

[v6r17p15]

*WMS
CHANGE: StalledJobAgent - ignore or prolong the Stalled state period for jobs 
        at particular sites which can be suspended, e.g. Boinc sites

[v6r17p14]

*Core
FIX: PrettyPrint.printTable utility enhanced to allow multi-row fields and
     justification specification for each field value  

*Accounting
NEW: DataStore - allow to run several instances of the service with only one which
     is enabled to do the bucketing

*RMS
NEW: new dirac-rms-list-req-cache command to list the requests in the ReqProxies services

*Interfaces
CHANGE: Dirac API - make several private methods visible to derived class

[v6r17p13]

*Core
NEW: Proxy - added executeWithoutServerCertificate() decorator function 

*Resources
FIX: CREAMComputingElement - split CREAM proxy renewal operation into smaller chunks for 
     improved reliability

[v6r17p12]

*Framework
FIX: SecurityFileLog  - when the security logs are rotated, the buffer size is reduced
     to 1 MB to avoid gzip failures ( was 2 GBs )

*WMS
FIX: pilotCommands - fix for interpreting DNs when saving the installation environment
FIX: SandboxStoreClient - do not check/make destination directory if requested sandbox 
     is returned InMemory

*TS
FIX: TransformationAgent CS option MaxFiles split in MaxFilesToProcess and MaxFilesPerTask,
     MaxFiles option is interpreted as MaxFilesPerTask for backward compatibility

*Resources
NEW: Added plug-ins for GSIFTP and HTTPS Storage protocols 

[v6r17p11]

*Core
FIX: ElasticSearchDB - set a very high number (10K) for the size of the ElasticSearch result

*Monitoring
FIX: MonitoringDB - et a very high number (10K) for the size of the ElasticSearch result

*WMS
FIX: pilotCommands - get the pilot environment from the contents of the bashrc script

*DMS
FIX: RemoveReplica - fix for the problem that if an error was set it was never reset
FIX: SE metadata usage in several components: ConsistencyInspector, DataIntwgrityClient,
     FTSRequest, dirac-dms-replica-metadata, StageMonitorAgent, StageRequestAgent,
     StorageManagerClient, DownloadInputData, InputDataByProtocol

[v6r17p10]

*Core
NEW: Logger - printing methods return True/False if the message was printed or not
FIX: ElastocSearchDB - error messages demoted to warnings

*Monitoring
FIX: MonitoringReporter - create producers if the CS definitions are properly in place

*TS
CHANGE: TaskManagerPlugin - allow to redefine the AutoAddedSites for each job type

[v6r17p9]

*WMS
BUGFIX: JobScheduling - bug fixed introduced in the previous patch 
NEW: pilotTools - introduced -o swicth for a generic CS option

*SMS
FIX: StorageManagerClient - fixes in the unit test

*DMS
FIX: FileManagerPs - in _getFileLFNs() - break a long list of LFNs into smaller chunks

[v6r17p8]

*Core
NEW: DErrno.ENOGROUP error to denote proxies without DIRAC group extension embedded
CHANGE: X509Chain - use DErrno.ENOGROUP error
FIX: dirac-install, dirac-deploy-scripts - fixes to allow DIRAC client installation on
     recent MacOS versions with System Integrity Protection feature
CHANGE: Proxy - added executionLock optional argument to executeWithUserProxy() decorator
        to lock while executing the function with user proxy 
FIX: Proxy - fix indentation in getProxy() preventing looping on the DNs  

*Framework
FIX: ProxyDB - fix of error message check in completeDelegation()

*WMS
FIX: TaskQueueDB - when an empty TaskQueue is marked for deletion, it can still get matches 
     which result in no selected jobs that produced unnecessary error messages 
FIX: JobScheduling executor - calls getFilesToStage() with a flag to lock while file lookup
     with user proxy; same for InputData executor for calling _resolveInputData()      

*TS
FIX: FileReport - fix in setFileStatus() for setting status for multiple LFNs at once

*SMS
FIX: StorageManagerClient - in getFilesToStage() avoid using proxy if no files to check
     on a storage element

*Resources
FIX: GFAL2_XROOTStorage - fix to allow interactive use of xroot plugin
FIX: GFAL2_StorageBase - enable IPV6 for gsiftp

[v6r17p7]

*DMS
FIX: dirac-dms-user-lfns - do not print out empty directories

*WMS
FIX: InputData Executor, JobWrapper - use DataManager.getReplicasForJobs() for
     getting input data replicas

*TS
FIX: TransformationAgent - use DataManager.getReplicasForJobs() for transformations
     creating jobs  

[v6r17p6]

*DMS
NEW: DataManager - add key argument forJobs (default False) in getReplicas() in order 
     to get only replicas that can be used for jobs (as defined in the CS); added
     getReplicasForJobs(), also used in the Dirac API

*SMS
FIX: Stager agents - monitor files even when there is no requestID, e.g. dCache returns None 
     when staging a file that is already staged    

*Resources
FIX: StorageFactory - bug fixes when interpreting SEs inheriting other SE parameters
NEW: Test_StorageFactory unit test and corresponding docs
FIX: Torque - some sites put advertising in the command answer that can not be parsed:
     redirect stderr to /dev/null

[v6r17p5]

*Resources
FIX: LcgFileCatalogClient - do not evaluate GUID if it is not a string

[v6r17p4]

*Configuration
FIX: Utilities - fixed interpretation of weird values of GlueCEPolicyMaxWallClockTime
     BDII parameter; newMaxCPUTime should is made integer

*Framework
FIX: Logger - make subloggers processing messages with the same level
     as the parent logger

*Docs
NEW: Updated documentation in several sections

*DMS
FIX: RemoveReplica operation - don't set file Done in RemoveReplicas if there is an error

[v6r17p3]

*RSS
FIX: Synchronizer - the sync method removes the resources that are no longer 
     in the CS from the DowntimeCache table

*DMS
CHANGE: dirac-dms-find-lfns - added SE switch to look for files only having
        replicas on a given SE (list)

*TS
FIX: TaskManager - optimization of the site checking while preparing job; optimized
     creation of the job template

*Resources
CHANGE: GFAL2_SRM2Storage, SRM2Storage - added gsiftp to the list of OUTPUT protocols 

[v6r17p2]

*Monitoring
FIX: ElasticSearchDB - fixes required to use host certificate for connection;
     fixes required to pass to version 5.0.1 of the elasticsearch.py binding

[v6r17p1]

*RSS
FIX: GOCDBSync - make commmand more verbose and added some minor fixes

[v6r17]

*Core
FIX: Adler - check explicitly if the checksum value is "False"
FIX: install_site.sh - added command line option to choose DIRAC version to install
NEW: ComponentInstaller - added configuration parameters to setup NoSQL database

*Framework
CHANGE: Logger - test level before processing string (i.e. mostly converting objects to strings)  
CHANGE: dirac-proxy-init - check and attempt to update local CRLs at the same time as
        generating user proxy
CHANGE: ProxyManager service - always store the uploaded proxy even if the already stored
        one is of the same validity length to allow replacement in case of proxy type
        changes, e.g. RFC type proxies           

*DMS
NEW: Next in implementation multi-protocol support for storage elements. When performing 
     an action on the StorageElement, instead of looping over all the protocol plugins, 
     we loop over a filtered list. This list is built taking into account which action 
     is taken (read vs write), and is also sorted according to lists defined in the CS.
     The negotiation for third party transfer is also improved: it takes into account all 
     possible protocols the source SE is able to produce, and all protocols the target is 
     able to receive as input.
NEW: StorageElement - added methods for monitoring used disk space
FIX: ReplicateAndRegister - fix the case when checksum is False in the FC
NEW: DMSHelpers - get list of sites from CS via methods; allow to add automatically sites 
     with storage

*RSS
NEW: FreeDiskSpace - added new command which is used to get the total and the remaining 
     disk space of all dirac storage elements that are found in the CS and inserts the 
     results in the SpaceTokenOccupancyCache table of ResourceManagementDB database.  
NEW: GOCDBSync command to ensure that all the downtime dates in the DowntimeCache 
     table are up to date       

Resources*
NEW: Updated Message Queue interface: MQ service connection management, support for
     SSL connections, better code arrangement

*Workflow
FIX: Modulebase, Script - avoid too many unnecessarily different application states

*WMS
FIX: JobStateUpdate service - in setJobStatusBulk() avoid adding false information when adding 
     an application status
     
*TS
FIX: TaskManager, TaskManagerAgentBase - standardize the logging information; removed unnecessary 
     code; use iterators wherever possible     
NEW: Introduced metadata-based filters when registering new data in the TS as catalog       

[v6r16p6]

*WMS
NEW: Added MultiProcessorSiteDirector section to the ConfigTemplate.cfg

*DMS
FIX: FileCatalogClient - added missing read methods to the interface description
     getDirectoryUserMetadata(), getFileUserMetadata()

[v6r16p5]

FIX: included patches from v6r15p27

[v6r16p4]

FIX: applied fixes from v6r15p26

[v6r16p3]

FIX: incorporated fixes from v6r15p25

[v6r16p2]

*Configuration
CHANGE: VOMS2CSAgent - remove user DNs which are no more in VOMS. Fixes #3130

*Monitoring
CHANGE: WMSHistory - added user, jobgroup and usergroup selection keys

*DMS
FIX: DataManager - retry checksum calculation on putAndRegister, pass checksum to the DataManager
     object in the FailoverTransfer object.
FIX: DatasetManager, FileCatalogClientCLI - bug fixes in the dataset management and commands      
     
*WMS
CHANGE: JobManager - added 'Killed' to list of jobs status that can be deleted     

[v6r16p1]

*Monitoring
CHANGE: MonitorinDB - allow to use more than one filter condition

*WMS
CHANGE: StalledJobAgent - send a kill signal to the job before setting it Failed. This should 
        prevent jobs to continue running after they have been found Stalled and then Failed.

[v6r16]

*Core
CHANGE: dirac-install, dirac-configure - use Extensions options consistently, drop
        ExtraModule option
CHANGE: dirac-install - use insecure ssl context for downloading files with urllib2.urlopen    
CHANGE: GOCDBClient - replaced urllib2 with requests module
        FIX: dirac-setup-site - added switch to exitOnError, do not exit on error by default
CHANGE: Added environment variables to rc files to enable certificates verification (necessary for python 2.7.9+)
FIX: ComponentInstaller - always update CS when a database is installed, even if it is
     already existing in the db server 
FIX: SSLSocketFactory - in __checkKWArgs() use correct host address composed of 2 parts      

*Framework
FIX: SystemAdministrator service - do not install WebAppDIRAC by default, only for the host
     really running the web portal

*Accounting
FIX: JobPolicy - remove User field from the policy conditions to fix a problem that 
     non-authenticated user gets more privileges on the Accounting info.

*Monitoring
NEW: New Monitoring system is introduced to collect, analyze and display various
     monitoring information on DIRAC components status and behavior using ElasticSearch
     database. The initial implementation is to collect WMSHistory counters.

*DMS
NEW: MoveReplica operation for the RMS system and a corresponding dirac-dms-move-replica-request
     comand line tool

*Resources
NEW: MessageQueue resources to manage MQ connections complemented with
     MQListener and MQPublisher helper classes
NEW: SudoComputingElement - computing element to execute payload with a sudo to a dedicated
     UNIX account     

[v6r15p27]

*Configuration
FIX: CSAPI - changed so that empty but existing options in the CS can be still
     modified

[v6r15p26]

*WMS
FIX: SandboxStoreClient - ensure that the latest sandbox is returned in the Web
     portal in the case the job was reset.

[v6r15p25]

*Resources
FIX: HTCondorCEComputingElement - cast useLocalSchedd to bool value even if it
     is defined as srting

[v6r15p24]

*Resources
CHANGE: HTCondorCE - added option to use remote scheduler daemon

[v6r15p23]

*DMS
FIX: dirac-dms-find-lfns - fixed bug causing generl script failure

[v6r15p22]

*Interfaces
CHANGE: Dirac API - add possibility to define the VO in the API
CHANGE: Dirac API - add checkSEAccess() method for checking SE status

[v6r15p21]

*WMS
FIX: removed default LCG version from the pilot (dirac-install will use the one of the requested release)

*RMS
FIX: reject bad checksum

[v6r15p20]

*Framework
FIX: SystemAdministratorHandler - in updateSoftware() put explicitly the project
     name into the command
FIX: ComponentInstaller - added baseDir option to the mysql_install_db call
     while a fresh new database server installation     

[v6r15p19]

*Core
FIX: dirac-install - lcg-binding version specified in the command switch
     overrides the configuration option value
     
*DMS
FIX: RemoveFile operation - Remove all files that are not at banned SEs

*TMS
FIX: FileReport - after successful update of input files status, clear the 
     cache dictionary to avoid double update      

[v6r15p18]

*Configuration
FIX: Utilities - take into account WallClock time limit while the MaxCPUTime
     evaluation in the Bdii@CSAgent 

*DMS
FIX: FTSJob - specify checksum type at FTS request submission

*StorageManagement
FIX: StorageManagerClient - in getFilesToStage() avoid exception in case
     of no active replicas

*Resources
FIX: StorageBase - in getParameters() added baseURL in the list of parameters returned 

*WMS
FIX: CPUNormalization - minor code rearrangement

[v6r15p17]

*Core
CHANGE: GOCDBClient - catch all downtimes, independently of their scope
FIX: LSFTimeLeft - accept 2 "word" output from bqueues command
CHANGE: dirac-install - create bashrc/cshrc with the possibility to define
        installation path in the $DIRAC env variable, this is needed for
        the cvmfs DIRAC client installation

[v6r15p16]

*Core
CHANGE: AgentModule - added a SIGALARM handler to set a hard timeout for each Agent
        cycle to avoid agents stuck forever due to some faults in the execution code

*DMS
FIX: DataManager - cache SE status information in filterTapeReplicas() to speed up execution
     
*WMS
BUGFIX: InputDataByProtocol - the failed resolution for local SEs was not considered correctly:
        if there were other SEs that were ignored (e.g. because on tape)     
     
*TS
FIX: TransformationAgent - in getDataReplicasDM() no need to get replica PFNs     

[v6r15p15]

*Configuration
CHANGE: VOMS2CSAgent - added new features: deleting users no more registered in VOMS;
        automatic creation of home directories in the File Catalog for new users

*WMS
CHANGE: JobScheduling - correct handling of user specified sites in the executor,
        including non-existent (misspelled) site names
FIX: CPUNormalization - accept if the JOBFEATURES information is zero or absent        

[v6r15p14]

*Core
FIX: BaseClient - proper error propagation to avoid excessive output in the logger

*Configuration
CHANGE: Resources helper - in getStorageElementOptions() dereference SEs containing
        BaseSE and Alias references

*Accounting
FIX: AccountingDB - changes to use DB index to speed-up removal query

*DMS
CHANGE: DMSHelpers - define SE groups SEsUsedForFailover, SEsNotToBeUsedForJobs, 
        SEsUsedForArchive in the Operations/DataManagement and use them in the
        corresponding helper functions
FIX: FTSJob - temporary fix for the FTS rest interface Request object until it is
     fixed in the FTS REST server         

*Resources
FIX: HTCondorCEComputingElement - check that some path was found in findFile(), return with error otherwise
CHANGE: ARCComputingElement - consider jobs in Hold state as Failed as they never come back
CHANGE: ARCComputingElement - do not use JobSupervisor tool for bulk job cancellation as
        it does not seem to work, cancel jobs one by one
FIX: ARCComputingElement - ensure that pilot jobs that are queued also get their proxies renewed on ARC-CE        

*WMS
FIX: SiteDirector - ensure that a proxy of at least 3 hours is available to the updatePilotStatus 
     function so that if it renews any proxies, it's not renewing them with a very short proxy

[v6r15p13]

*Resources
FIX: HTCondorCEComputingElement - fixed location of log/output files 
  
*TS
FIX: ValidateOutputDataAgent - works now with the DataManager shifter proxy

[v6r15p12]

*Core
FIX: Graphs - make sure matplotlib package is always using Agg backend
FIX: cshrc - added protection for cases with undefined environment variables
NEW: AuthManager - added possibility to define authorization rules by VO
     and by user group

*Configuration
NEW: Resources, ComputingElement(Factory) - added possibility to define site-wide
     CE parameters; added possibility to define common parameters for a given
     CE type.

*Framework
FIX: SystemAdministrator service - avoid using its own client to connect
     to itself for storing host information
FIX: SystemAdministratorClientCLI, dirac-populate-component-db - fix insertion
     of wrongly configured component to the ComponentMonitorDB     

*DMS
FIX: FileCatalog service - fix the argument type for getAncestor(), getDescendents()

*WMS
NEW: JobCleaningAgent - add an option (disabled by default) to remove Jobs from the 
     dirac server irrespective of their state

*Resources
CHANGE: HTCondorCE - added new configurable options - ExtraSubmitString, WorkingDirectory
        DaysToKeepLogs

[v6r15p11]

*Framework
NEW: dirac-proxy-destroy command to destroy proxy locally and in the ProxyManager
     service
CHANGE: ProxyManagerClient - reduce the proxy caching time to be more suitable
        for cases with short VOMS extensions     

*Configuration
FIX: VOMS2CSAgent - fixed typo bug in execute()

*RMS
FIX: RequestTask - fix if the problem when the processing of an operation times out, 
     there was no increment of the attempts done.

*DMS
FIX: FTSAgent - avoid FTS to fetch a request that was canceled

*Resources
FIX: HTCondorCE - protect against non-standard line in 'job status' list in the getJobStatus()
CHANGE: ComputingElement - reduce the default time length of the payload proxy to accomodate
        the case with short VOMS extensions

[v6r15p10]

*Core
FIX: MySQL - do not print database access password explicitly in the logs

*Configuration
CHANGE: VOMS2CSAgent - show in the log if there are changes ready to be committed
CHANGE: Bdii2CSAgent - get information from alternative BDII's for sites not 
        existing in central BDII

*Framework
FIX: ComponentInstaller - fixed location of stop_agent file in the content of t file
     of the runsv tool 

*RMS
FIX: Changed default port of ReqProxy service to 9161 from 9198

*Resources
FIX: BatchSystem/Condor, HYCondroCEComputingElement - more resilient parsing 
     of the status lookup command
FIX: CREAMComputingElement - in case of glite-ce-job-submit error print our both 
     std.err and std.out for completeness and better understanding    

*DMS
FIX: FileCatalogClient - bug fix in getDirectoryUserMetadata()

*Interfaces
FIX: Dirac - in replicateFile() in case of copying via the local cache check if 
     there is another copy for the same file name is happening at the same time

[v6r15p9]

*Configuration
FIX: fixed CS agents initialization bug

*DMS
FIX: fixed inconsistency between DataIntegrity and ConsistencyInspector modules

*Interfaces
FIX: Fix download of LFNs in InputSandbox when running job locally

[v6r15p8]

*Configuration
NEW: Added DryRun option for CS agents (false by default, True for new installations)

[v6r15p7]

*Core
CHANGE: Enabled attachments in the emails

*TS
*CHANGE: Added possibility for multiple operations in Data Operation Transformations

[v6r15p6]

*Resources
FIX: FCConditionParser: ProxyPlugin handles the case of having no proxy

*WMS
FIX: MJF messages correctly parsed from the pilot
NEW: Added integration test for TimeLeft utility and script calling it

[v6r15p5]

Included fixes from v6r14p36 patch release

*Framework
FIX: added GOCDB2CSAgent in template
FIX: Fixed permissions for HostLogging

*DMS
FIX: Introduced hopefully temporary fix to circumvent globus bug in gfal2

*WMS:
FIX: added test for MJF and made code more robust

*RSS
NEW: HTML notification Emails


[v6r15p4]

Included fixes from v6r14p35 patch release

*Core
NEW: Added a new way of doing pfnparse and pfnunparse using the standard python library. 
     The two methods now contains a flag to know which method to use. By default, the old 
     hand made one is used. The new one works perfectly for all standard protocols, except SRM

*RSS
FIX: dirac-rss-sync - command fixed to work with calling services rather than 
     databases directly
     
*Resources     
CHANGE: In multiple Storage classes use pfnparse and pfnunparse methods to manipulate
        url strings instead of using just string operations
NEW: A new attribute is added to the storage plugins: DYNAMIC_OPTIONS. This allows to construct 
     URLs with attributes going at the end of the URL, in the form ?key1=value1&key2=value2 
     This is useful for xroot and http.         

[v6r15p3]

Included changes from v6r14p34 patch release

*Accounting
FIX: DataStoreClient - catch all exceptions in sending failover accounting 
     requests as it could disrupt the logic of the caller 

*DMS
CHANGE: dirac-dms-show-se-status - added switches to show SEs only accessible by
        a given VO and SEs not assigned to any VO
FIX: dirac-dms-replicate-and-register-request - prints out the new request IDs
     to allow their monitoring by ID rather than possibly ambiguous request name      

[v6r15p2]

*WMS
FIX: pilotCommands - protect calls to external commands in case of empty
     or erroneous output
FIX: Matcher - fixed bug in the tag matching logic: if a site presented an empty
     Tag list instead of no Tag field at all, it was interpreted as site accepts
     all the tags
FIX: Matcher - matching parameters are printed out in the Matcher rather than
     in the TaskQueueDB, MaxRAM and Processors are not expanded into tags           

[v6r15p1]

Included patches for v6r14p32

*Configuration
CHANGE: Resources helper - remove "dips" protocol from the default list of third party
        protocols

*Resources
FIX: XROOTStorage - bug fixed in __createSingleDirectory() - proper interpretation
     of the xrootClient.mkdir return status
FIX: XROOTStorage unit test reenabled by mocking the xrootd import      

[v6r15]

Removed general "from DIRAC.Core.Utilities import *" in the top-level __init__.py

Made service handlers systematically working with unicode string arguments
Added requirements.txt and Makefile in the root of the project to support pip style installation

DIRAC documentation moved to the "docs" directory if the DIRAC project from the
DIRACDocs separate project.

*Accounting
CHANGE: INTEGER -> BIGINT for "id" in "in" accountingDB tables

*Core
NEW: The S_ERROR has an enhanced structure containing also the error code and the call
     stack from where the structure was created
NEW: DErrno module to contain definitions of the DIRAC error numbers and standard
     descriptions to be used from now on in any error code check      
CHANGE: gMonitor instantiation removed from DIRAC.__init__.py to avoid problems in
        documentation generation
CHANGE: removed Core.Utilities.List.sortList (sorted does the job)
CHANGE: removed unused module Core.Utilities.TimeSeries
NEW: dirac-install - makes us of the DIRAC tar files in CVMFS if available
NEW: dirac-install-client - a guiding script to install the DIRAC client from A to Z        
CHANGE: dirac-install - when generating bashrc and cshrc scripts prepend DIRAC paths
        to the ones existing in the environment already
NEW: MJFTimeLeft - using Machine JOb features in the TimeLeft utility
FIX: BaseClient - only give warning log message "URL banned" when one of the
     service URLs is really banned
CHANGE: DISET components - improved logic of service URL retries to speedup queries
        in case of problematic services     
NEW: dirac-rss-policy-manager - allows to interactively modify and test only the 
     policy section of Dirac.cfg     
FIX: XXXTimeLeft - do not mix CPU and WallTime values     
FIX: ComponentInstaller - longer timeout for checking components PID (after restart)
CHANGE: Proxy - in executeWithUserProxy() when multiple DNs are present, try all of them
CHANGE: List utility - change uniqueElements() to be much faster
NEW: Platform - added getPlatform() and getPlatformTuple() utilities to evaluate lazily the
     DIRAC platform only when it is needed, this accelerates DIRAC commands not needing
     the platform information. 

*Configuration
NEW: GOCDB2CSAgent agent to synchronize GOCDB and CS data about perfSONAR services
NEW: VOMS2CSAgent to synchronize VOMS user data with the DIRAC Registry
CHANGE: ConfigurationData - lazy config data compression in getCompressedData()

*Framework
CHANGE: SystemAdministratorIntegrator - make initial pinging of the hosts in parallel
        to speed up the operation
CHANGE: InstalledComponentsDB - table to cache host status information populated
        by a periodic task    
NEW: ComponentInstaller Client class to encapsulate all the installation utilities
     from InstallTools module    
NEW: SystemAdministratorClientCLI - added uninstall host command
NEW: SystemAdministratorClientCLI - added show ports command
NEW: SystemAdministratorHandler - added getUsedPorts() interface
NEW: SystemAdministratorHandler - show host command shows also versions of the Extensions
NEW: InstalledComponentsDB - added Extension field to the HostLogging table 
FIX: SystemLoggingDB - fixed double creation of db tables

*Accounting
FIX: DataStoreClient - Synchronizer based decorators have been replaced with a simple 
     lock as they were blocking addRegister() during every commit(); 

*RSS
NEW: CE Availability policy, closing #2373
CHANGE: Ported setStatus and setToken rpc calls to PublisherHandler from LHCb implementation
NEW: E-mails generated while RSS actions are now aggregated to avoid avalanches of mails
NEW: dirac-rss-sync is also synchronizing Sites now

*DMS
CHANGE: FileCatalogClient - make explicit methods for all service calls
CHANGE: DataManager, StorageElement - move physical accounting the StorageElement
CHANGE: FileCatalog - added recursive changePathXXX operations
CHANGE: FileCatalog contained objects have Master attribute defined in the CS. Extra check of eligibility of the catalogs specified explicitely. No-LFN write methods return just the Master result to be compatible with the current use in the clients.
CHANGE: Removed LcgFileCatalogXXX obsoleted classes
NEW: ConsistencyInspector class to perform data consistency checks between 
     different databases
CHANGE: FileCatalog(Client) - refactored to allow clients declare which interface
        they implement     
NEW: FileCatalog - conditional FileCatalog instantiation based on the configured
     Operations criteria        

*TS
CHANGE: TransformationDB table TaskInputs: InputVector column from BLOB to MEDIUMTEXT
FIX: TaskManager - fix bug in case there is no InputData for a task, the Request created 
     for the previous task was reassigned
NEW: TaskManager - possibility to submit one bulk job for a series of tasks     

*WMS
NEW: TaskQueueDB - possibility to present requirements in a form of tags from the 
     site( pilot ) to the jobs to select ones with required properties
FIX: JobWrapper - the InputData optimizer parameters are now DEncoded     
CHANGE: JobAgent - add Processors and WholeNode tags to the resources description
CHANGE: SiteDirector - flag to always download pilot output is set to False by default
FIX: SiteDirector - using PilotRunDirectory as WorkingDirectory, if available at the CE 
     level in the CS. Featire requested in issue #2746
NEW: MultiProcessorSiteDirector - new director to experiment with the multiprocessor/
     wholeNode queues
CHANGE: JobMemory utility renamed to JobParameters
CHANGE: CheckWNCapabilities pilot command changed to get WN parameters from the
        Machine Job Features (MJF) - NumberOfProcessors, MaxRAM    
NEW: JobManager, ParametricJob - utilities and support for parametric jobs with multiple
     parameter sequences      
NEW: SiteDirector - added logic to send pilots to sites with no waiting pilots even if
     the number of already sent pilots exceeds the number of waiting jobs. The functionality
     is switched on/off by the AddPilotsToEmptySites option.        

*RMS
FIX: Request - fix for the case when one of the request is malformed, the rest of 
     the requests could not be swiped
FIX: ReqProxyHandler - don't block the ReqProxy sweeping if one of the request is buggy     
CHANGE: ReqProxyHandler - added monitoring counters
NEW: ReqProxyHandler - added interface methods to list and show requests in a ReqProxy

*Resources
FIX: SRM2Storage - do not add accounting to the output structure as it is done in 
     the container StorageElement class
CHANGE: Add standard metadata in the output of all the Storage plugins     

*Interfaces
NEW: Job API - added setParameterSequence() to add an arbitrary number of parameter
     sequences for parametric jobs, generate the corresponding JDL

*tests
NEW: The contents of the TestDIRAC package is moved into the tests directory here

[v6r14p39]

Patch to include WebApp version v1r6p32

[v6r14p38]

*Core
CHANGE: Unhashable objects as DAG graph nodes

*RMS
CHANGE: Added possibility of constant delay for RMS operations

[v6r14p37]

*Core
NEW: Added soft implementation of a Direct Acyclic Graph

*Configuration
FIX: Bdii2CSAgent finds all CEs of a site (was finding only one)

*Resources
FIX: Make sure transferClient connects to the same ProxyStorage instance

[v6r14p36]

*Core
FIX: Sending mails to multiple recipients was not working

*WMS
FIX: Allow staging from SEs accessible by protocol


[v6r14p35]

*Core
FIX: SOAPFactory - fixes for import statements of suds module to work with the
     suds-jurko package that replaces the suds package

*Resources
FIX: BatchSystems.Torque - take into account that in some cases jobID includes
     a host name that should be stripped off
FIX: SSHComputingElement - in _getJobOutputFiles() fixed bug where the output
     of scpCall() call was wrongly interpreted    
FIX: ProxyStorage - evaluate the service url as simple /DataManagement/StorageElementProxy
     to solve the problem with redundant StorageElementProxy services with multiple
     possible urls       
     
*RSS
CHANGE: Configurations.py - Added DTScheduled3 policy (3 hours before downtime)     
     
*WMS
FIX: pilotCommands - take into account that in the case of Torque batch system
     jobID includes a host name that should be stripped off   
       
[v6r14p34]

*Configuration
FIX: Bdii2CSAgent - reinitilize the BDII info cache at each cycle in order not to 
     carry on obsoleted stuff. Fixes #2959

*Resources
FIX: Slurm.py - use --partition rather --cluster for passing the DIRAC queue name
FIX: DIPStorage - fixed bug in putFile preventing third party-like transfer from
     another DIPS Storage Element. Fixes #2413

*WMS
CHANGE: JobWrapper - added BOINC user ID to the job parameters
FIX: pilotCommands - interpret SLURM_JOBID environment if present
FIX: WMSClient - strip of comments in the job JDL before any processing.
     Passing jdl with comments to the WMS could provoke errors in the
     job checking.

[v6r14p33]

*WMS
FIX: JobAgent - included a mechanism to stop JobAgent if the host operator
     creates /var/lib/dirac_drain
FIX: CPUNormalization - fixed a typo in getPowerFromMJF() in the name of the
     exception log message           

[v6r14p32]

*Core
FIX: InstallTools - getStartupComponentStatus() uses "ps -p <pid>" variant of the
     system call to be independent of the OS differences

*DMS
FIX: RemoveReplica - bulkRemoval() was modifying its input dict argument and returning it,
     which was useless, only modify argument

*WMS
CHANGE: CPUNormalization - get HS'06 worker node value from JOBFEATURES if available

*RMS
FIX: ReqClient - bug fixed preventing the client to contact multiple instances of ReqManager
     service

[v6r14p31]

*DMS
FIX: FTSAgent - if a file was not Scheduled, the FTSAgent was setting it Done even if it had 
     not been replicated.

*Workflow
FIX: FailoverRequest - forcing setting the input file Unused if it was already set Processed

[v6r14p30]

*Framework
BUGFIX: MonitoringHandler - in deleteActivities() use retVal['Message'] if result is not OK

*Resources
FIX: XROOTStorage - in getFile() evaluate file URL without URL parameters
                    in __putSingleFile() use result['Message'] in case of error
                    
*RMS
FIX: dirac-rms-cancel-request - fixed crash because of gLogger object was not imported

*TS
FIX: TransformationCLI - in resetProcessedFile() added check that the Failed dictionary
     is present in the result of a call                    

[v6r14p29]

*Core
FIX: Time - skip the effect of timeThis decorator if not running interractively

*DMS
FIX: DataManager - in getFile(), select preferentially local disk replicas, if none disk replicas, 
     if none tape replicas
FIX: DataManager - avoid changing argument of public method checkActiveReplicas()
FIX: FTSAgent - wait 3 times longer for monitoring FTS jobs if Staging

*Accounting
CHANGE: Jobs per pilot plot is presented as Quality plot rather than a histogram

*WMS
CHANGE: dirac-wms-cpu-normalization - reduce memory usage by using xrange() instead of range()
        in the large test loop

[v6r14p28]

*TS
FIX: TaskManager - protection against am empty task dictionary in 
     prepareTransformationTasks()
FIX: Test_Client_TransformationSystem - fixes ti run in the Travis CI 
     environment
     
*WMS
FIX: JobMemory - use urllib instead of requests Python module as the latter
     can be unavailable in pilots.           

[v6r14p27]

*Core
FIX: PlainTransport,SocketInfoFactory - fix for the IPv6 "Address family not supported 
     by protocol" problems

*Interfaces
NEW: Dirac.py - in ping()/pingService() allow to ping a specific URL

*Resources
FIX: LcgFileCatalogClient - convert LFN into str in __fullLfn to allow LFNs
     in a unicode encoding

*WMS
FIX: JobWrapper - set the job minor status to 'Failover Request Failed' 
     if the failover request fails sending

*TS
FIX: TransformationDB - in getTransformationTasks(),getTaskInputVector 
     forward error result to the callers
FIX: TaskManager - in case there is no InputData for a task, the Request created 
     for the previous task was reassigned. This fixes this bug.      

*tests
FIX: several fixes to satisfy on-the-fly unit tests with teh Travis CI service 

[v6r14p26]

NEW: Enabled on-the-fly tests using the Travis-CI service

*Core
FIX: Subprocess - fix two potential infinite loops which can result in indefinite
     output buffer overflow

*WMS
FIX: JobScheduling executor - check properly if staging is allowed, it was always True before

[v6r14p25]

*Core
FIX: Subprocess - more detailed error log message in case ov output buffer
     overflow

*DMS
FIX: DataManager - fix for getActiveReplicas(): first check Active replicas before 
     selecting disk SEs

*Resources
FIX: StorageElementCache - fixes to make this class thread safe
FIX: StorageFactory - fix in getConfigStorageProtocols() to properly get options
     for inheriting SE definitions

[v6r14p24]

*Accounting
FIX: Plots, JobPlotter - fix sorting by plot labels in case the enddata != "now"

*DMS
FIX: dirac-dms-user-lfns - add error message when proxy is expired 

[v6r14p23]

*Interfaces
FIX: Job.py - setCPUTime() method sets both CPUTime and MaxCPUTime JDL parameters
     for backward compatibility. Otherwise this setting was ignored by scheduling

*TS
BUGFIX: TaskManager - bug fixed in submitTransformationTasks in getting the TransformationID 

[v6r14p22]

CHANGE: Multiple commands - permissions bits changed from 644 to 755  

*Framework
FIX: UserProfileDB - in case of desktop name belonging to two different users we have 
     to use both desktop name and user id to identify the desktop

*WMS
BUGFIX: JobWrapperTemplate - bug fixed in evaluation of the job arguments

*TMS
CHANGE: TaskManager - added TransformationID to the log messages

[v6r14p21]

*DMS
CHANGE: dirac-admin-allow(ban)-se - allow an SE group to be banned/allowed

*SMS
FIX: RequestPreparationAgent - fix crash in execute() in case no replica information
     available

*WMS
FIX: TaskQueueDB, PilotAgentsDB - escape DN strings to avoid potential SQL injection
FIX: JobWrapperTemplate - pass JobArguments through a json file to fix the case
     of having apostrophes in the values

*TMS
FIX: TransformationAgent - in processTransformation() fix reduction of number of files

[v6r14p20]

*WMS
FIX: SandboxMetadataDB - escape values in SandboxMetadataDB SQL queries to accommodate
     DNs containing apostrophe 

[v6r14p19]

*Core
NEW: CLI base class for all the DIRAC CLI consoles, common methods moved to the new class,
     XXXCLI classes updated to inherit the base class
FIX: Network - fix crash when path is empty string, fixes partly #2413     
     
*Configuration
FIX: Utilities.addToChangeSet() - fix the case when comma is in the BDII Site description 
     followed by a white space, the description string was constantly updated in the CS

*Interfaces
FIX: Dirac.py - in retrieveRepositorySandboxes/Data - "Retrieved" and "OutputData" key values
     are strings '0' in the jobDict when a repository file is read, need to cast it to int

*DMS
FIX: RegisterReplica - if operation fails on a file that no longer exists and has no 
     replica at that SE, consider the operation as Done.

*Resources
FIX: ARCComputingElement - bug fix in getJobOutput in using the S_ERROR()

[v6r14p18]

*Core
FIX: VOMSService - attGetUserNickname() can only return string type values
FIX: dirac-deploy-scripts - install DIRAC scripts first so that they can be 
     overwritten by versions from extensions

*Framework
FIX: dirac-populate-component-db - bug fixed to avoid duplicate entries in the
     database

*TS
FIX: TaskManager - do not use ReqProxy when submitting Request for Tasks, otherwise
     no RequestID can be obtained

*Interfaces
CHANGE: Dirac.py - increase verbosity of a error log message in selectJobs

*Resources
FIX: XROOTStorage - fixed KeyError exception while checking file existence
FIX: ARCComputingElement - in getJobOutput test for existence of an already 
     downloaded pilot log

[v6r14p17]

*Core
FIX: Service.py - use the service name as defined in the corresponding section in the CS
     and not the name defined in service Module option. This fixes the problem with the
     StorageElement service not interpreting properly the PFN name and using a wrong local
     data path. 

*Resources
CHANGE: ARCComputingElement - if the VO is not discoverable from the environment, use ARC API
        call in the getCEStatus, use ldapsearch otherwise

[v6r14p16]

*Resources
CHANGE: ARC Computing Element automatically renew proxies of jobs when needed

[v6r14p15]

*Core
FIX: VOMS.py - Fixed bug that generates proxies which are a mix between legacy and rfc proxies.

*DMS
CHANGE: Allow selecting disk replicas in getActiveReplicas() and getReplicas()

*WMS
CHANGE: Use the preferDisk option in the InputData optimizer, the TransformationAgent and in the Interface splitter


[v6r14p14]

*Core
FIX: VOMS.py - return RFC proxy if necessary after adding the VOMS extension

*Configuration
FIX: Validate maxCPUTime and Site description value

*Resources
FIX: XROOTStorage - changes to allow third party transfers between XROOT storages
CHANGE: HTCondorCEComputingElement - the Condor logging can now be obtained in the webinterface;
        SIGTERM (instead of SIGKILL) is send to the application in case jobs are killed by the host site;
        when pilots are put in held status we kill them in condor and mark them as aborted.

*WMS
FIX: pilotCommands - fixes for intrepreting tags in the pilot

[v6r14p13]

*WMS
FIX: pilot commands CheckCECapabilities and CheckWNCapabilities were not considering the case of missing proxy

[v6r14p12]

*Core
FIX: allow a renormalization of the estimated CPU power
FIX: dirac-install: Make hashlib optional again (for previous versions of python, since the pilot may end up on old machines)

*Framework
FIX: allow to install agents with non-standard names (different from the module name)

*DMS
CHANGE: Consider files to reschedule and submit when they are Failed in FTS

*WMS
CHANGE: Move getCEStatus function back to using the ARC API

[v6r14p11]

*Core
FIX: XXXTimeLeft - set limit to CPU lower than wall clock if unknown
FIX: Logger - fix exception printing in gLogger.exception()
CHANGE: InstallTools - added more info about the process in getStartupComponentStatus()
CHANGE: Time - better report from timeThis() decorator

*DMS
CHANGE: FTSAgent - wait some time between 2 monitorings of each job

*WMS
NEW: pilotCommands - added CheckCECapabilities, CheckWNCapabilities commands
NEW: Added dirac-wms-get-wn-parameters command

*TS
NEW: Added dirac-production-runjoblocal command
FIX: TransformationAgent(Plugin) - clean getNextSite() and normalizeShares()
FIX: TransformationPlugin - added setParameters() method

*RSS
FIX: dirac-rss-sync - move imports to after the Script.getPositionalArguments()

*Resources
NEW: Added dirac-resource-get-parameters command

[v6r14p10]
*Configuration
FIX: Resources - getQueue() is fixed to get properly Tag parameters

*Framework
FIX: SecurityFileLog - fix for zipping very large files

*Resources
NEW: added dirac-resource-get-parameters command

*WMS
NEW: JobMonitoringHandler - add getJobsParameters() method
NEW: pilotCommands - added CheckCECapabilities, CheckWNCapabilities
NEW: Added dirac-wms-get-wn-parameters command
NEW: Matcher - generate internal tags for MaxRAM and NumberOfProcessors parameters
CHANGE: SiteDirector does not pass Tags to the Pilot
FIX: Matcher(Handler) - do not send error log message if No match found,
     fixed Matcher return value not correctly interpreted

[v6r14p9]

*Core
FIX: BaseClient - enhance retry connection logic to minimize the overall delay
FIX: MessageBroker - fix of calling private __remove() method from outside
     of the class

*Framework
BUGFIX: dirac-(un)install-component - bug in importing InstallTools module

*WMS:
FIX: JobWrapper - fix in getting the OutputPath defined in the job

*Resources
FIX: ARCComputingElement - add queue to the XRSL string

[v6r14p8]

*Core
FIX: XXXTimeLeft - minor fixes plus added the corresponding Test case
FIX: ReturnValues - fixes in the doc strings to comply with the sphinx syntax
FIX: SocketInfoFactory - in __sockConnect() catch exception when creating a
     socket

*Interfaces
FIX: Job.py - fixes in the doc strings to comply with the sphinx syntax

*RSS
NEW: Configurations.py - new possible configuration options for Downtime Policies

*WMS
CHANGE: StatesAccountingAgent - retry once and empty the local messages cache
        in case of failure to avoid large backlog of messages
CHANGE: SiteDirector - do not send SharedArea and ClientPlatform as pilot
        invocation arguments  
CHANGE: Matcher - allow matching by hosts in multi-VO installations              

[v6r14p7]

*Core
CHANGE: XXXTimeLeft utilities revisited - all return real seconds,
        code refactoring - use consistently always the same CPU power 

*WMS
FIX: JobAgent - code refactoring for the timeLeft logic part

*Resources
BUGFIX: ComputingElement - get rid of legacy getResourcesDict() call

[v6r14p6]

*Configuration
FIX: Bdii2CSAgent - refresh configuration from Master before updating
FIX: Bdii2CSAgent - distinguish the CE and the Cluster in the Glue 1.0 schema

*DMS
CHANGE: FTSAgent - make the amount of scheduled requests fetched by the 
        FTSAgent a parameter in the CS 
CHANGE: RMS Operations - check whether the always banned policy is applied for SEs
        to a given access type

*RMS
FIX: RequestClient(DB,Manager) - fix bulk requests, lock the lines when selecting 
     the requests to be assigned, update the LastUpdate time, and expose the 
     assigned flag to the client

*WMS
FIX: JobAgent - when the application finishes with errors but the agent continues 
     to take jobs, the timeLeft was not evaluated
FIX: JobAgent - the initial timeLeft value was always set to 0.0     

[v6r14p5]

*Core
FIX: X509Certificate - protect from VOMS attributes that are not decodable


*Resources
FIX: GFAL2_StorageBase - fixed indentation and a debug log typo

*WMS
BUGFIX: Matcher - only the first job was associated with the given pilot
FIX: pilotTools - 0o22 is only a valid int for recent python interpreters, 
     replaced by 18

[v6r14p4]

*Core
FIX: DictCache - fix the exception in the destructor preventing the final
     cache cleaning

*Framework
FIX: SystemAdministratorClientCLI - corrected info line inviting to update
     the pilot version after the software update

*DMS
FIX: FTSAgent - Add recovery of FTS files that can be left in weird statuses 
     when the agent dies
CHANGE: DataManager - allow to not get URLs of the replicas
CHANGE: FTSJob - keep and reuse the FTS3 Context object

*Storage
CHANGE: StorageManagerClient - don't fail getting metadata for staging if at 
        least one staged replica found

*WMS
FIX: CPUNormalization - protect MJF from 0 logical cores
FIX: JobScheduling - fix printout that was saying "single site" and "multiple sites" 
     in two consecutive lines
NEW: pilotTools,Commands - added CEType argument, e.g. to specify Pool CE usage 
FIX: WatchDog - added checks of function return status, added hmsCPU initialization to 0,
     removed extra printout     
     
*Resources
FIX: GFAL2 plugins - multiple bug fixes     

[v6r14p3]

*Core
BUGFIX: small bug fixed in dirac-install-component, dirac-uninstall-component
BUGFIX: VOMS - remove the temporary file created when issuing getVOMSProxyInfo
FIX: FileHelper - support unicode file names
FIX: DictCache - purges all the entry of the DictCache when deleting the DictCache object 

*Framework
BUGFIX: dirac-populate-component-db - avoid return statement out of scope

*Interfaces
BUGFIX: Dirac - in submitJob() faulty use of os.open

*WMS
FIX: JobWrapper - avoid evaluation of OutputData to ['']
FIX: Matcher - the Matcher object uses a VO dependent Operations helper
CHANGE: JobAgent - stop agent if time left is too small (default 1000 HS06.s)
FIX: CPUNormalization - use correct denominator to get power in MJF

*Resources
FIX: ARCComputingElement - changed implementation of ldap query for getCEStatus

[v6r14p2]

*Core
FIX: Use GSI version 0.6.3 by default
CHANGE: Time - print out the caller information in the timed decorator
CHANGE: dirac-install - set up ARC_PLUGIN_PATH environment variable

*Framework
FIX: dirac-proxy-info - use actimeleft VOMS attribute

*Accounting
CHANGE: Removed SRMSpaceTokenDeployment Accounting type

*RSS
CHANGE: ResourceStatus - re-try few times to update the RSS SE cache before giving up
FIX: XXXCommand, XXXAction - use self.lof instead of gLogger
CHANGE: Added support for all protocols for SEs managed by RSS

*RMS
FIX: Request - produce enhanced digest string
FIX: RequestDB - fix in getDigest() in case of errors while getting request

*Resources
CHANGE: Propagate hideExceptions flag to the ObjectLoader when creating StorageElements
FIX: ARCComputingElement - multiple fixes after experience in production

*WMS
FIX: Pilot commands - fixed an important bug, when using the 
     dirac-wms-cpu-normalization script

[v6r14p1]

The version is buggy when used in pilots

*Core
NEW: dirac-install-component command replacing dirac-install-agent/service/executor
     commands
     
*Resources
NEW: FileStorage - plugin for "file" protocol
FIX: ARCComputingElement - evaluate as int the job exit code

*RSS
FIX: CSHelpers - several fixes and beautifications     

[v6r14]

*Core
NEW: CSGlobals - includes Extensions class to consistently check the returned
     list of extensions with proper names 
NEW: ProxyManagerXXX, ProxyGeneration, X509XXX - support for RFC proxies
NEW: ProxyInfo - VOMS proxy information without using voms commands
NEW: LocalConfiguration - option to print out license information    
FIX: SocketInfo.py - check the CRL lists while handshaking  

Configuration
NEW: ConfigurationClient - added getSectionTree() method

*Framework
NEW: InstalledComponentsDB will now store information about the user who did the 
     installation/uninstallation of components.

*Resources
NEW: ARCComputingElement based on the ARC python API

*RSS
FIX: Improved logging all over the place 

*DMS
NEW: New FileCatalog SecurityManager with access control based on policies,
     VOMSPolicy as one of the policy implementations.
NEW: lfc_dfc_db_copy - script used by LHCb to migrate from the LFC to the DFC with 
     Foreign Keys and Stored Procedures by accessing the databases directly     
NEW: FileManagerPs.py - added _getFileLFNs() to serve info for the Web Portal     
CHANGE: Moving several tests to TestDIRAC

*Interfaces
CHANGE: use jobDescription.xml as a StringIO object to avoid multiple disk
        write operations while massive job submission

*WMS
FIX: Watchdog - review for style and pylint
CHANGE: Review of the Matcher code, extracting Limiter and Matcher as standalone 
        utilities
        

*Transformation
NEW: New ported plugins from LHCb, added unit tests


[v6r13p21]

*TS
FIX: Registering TargetSE for Standard TransformationAgent plugin

[v6r13p20]

*DMS
FIX: DMSHelpers - allow for more than one Site defined to be local per SE

*Resources
FIX: XRootStorage - fix in getURLBase()

[v6r13p19]

FIX: changes incorporated from v6r12p53 patch

[v6r13p18]

*WMS
FIX: JobWrapper - ported back from v6r14p9 the fix for getting OutputPath

[v6r13p17]

FIX: changes incorporated from v6r12p52 patch

[v6r13p16]

FIX: changes incorporated from v6r12p51 patch

[v6r13p15]

Included patches from v6r12p50 release 

[v6r13p14]

*DMS
FIX: ReplicateAndRegister - fix a problem when a file is set Problematic 
     in the FC but indeed doesn't exist at all 

*Resources
CHANGE: StorageFactory - enhance the logic of BaseSE inheritance in the
        SE definition in the CS
        
*WMS
CHANGE: CPUNormalization, dirac-wms-cpu-normalization - reading CPU power 
        from MJF for comparison with the DIRAC evaluation
FIX: SiteDirector - create pilot working directory in the batch system working
     directory and not in "/tmp"                

[v6r13p13]

*DMS
BUGFIX: FileCatalogClient - bug fixed in getDirectoryMetadata()

[v6r13p12]

*Resources
FIX: StorageElement - bug fixed in inValid()
CHANGE: StorageFactory - do not interpret VO parameter as mandatory

[v6r13p11]

*DMS
BUGFIX: RemoveReplica - fix in singleRemoval()
FIX: dirac-dms-user-lfns - increased timeout

[v6r13p10]

CHANGE: Use sublogger to better identify log source in multiple places

*Core
CHANGE: Review / beautify code in TimeLeft and LSFTimeLeft
FIX: LSFTimeLeft - is setting shell variables, not environment variables, 
     therefore added an "export" command to get the relevant variable 
     and extract then the correct normalization

*Accounting
FIX: DataOperationPlotter - add better names to the data operations

*DMS:
FIX: DataManager - add mandatory vo parameter in __SEActive()
CHANGE: dirac-dms-replicate-and-register-request - submit multiple requests
        to avoid too many files in a single FTS request
FIX: FileCatalog - typo in getDirectoryMetadata()
FIX: FileCatalog - pass directory name to getDirectoryMetadata and not file name 
FIX: DataManager - in __SEActive() break LFN list in smaller chunks when
     getting replicas from a catalog        

*WMS
FIX: WMSAdministratorHandler - fix in reporting pilot statistics
FIX: JobScheduling - fix in __getSitesRequired() when calling self.jobLog.info 
CHANGE: pilotCommands - when exiting with error, print out current processes info

[v6r13p9]

*Framework
FIX: SystemLoggingDB - schema change for ClientIPs table to store IPv6 addresses

*DMS
BUGFIX: DMSRequestOperationsBase - bug fix in checkSEsRSS()
FIX: RemoveFile - in __call__(): bug fix; fix in the BannedSE treatment logic

*RMS
BUGFIX: Operation - in catalogList()
BUGFIX: ReqClient - in printOperation()

*Resources
FIX: GFAL2_StorageBase - added Lost, Cached, Unavailable in getSingleFileMetadata() output
BUGFIX: GFAL2_StorageBase - fixed URL construction in put(get)SingleFile() methods

*WMS
FIX: InputDataByProtocol - removed StorageElement object caching

[v6r13p8]

*Framework
FIX: MonitoringUtilities - minor bug fix

*DMS
FIX: DataManager - remove local file when doing two hops transfer

*WMS
FIX: SandboxStoreClient - get the VO info from the delegatedGroup argument to 
     use for the StorageElement instantiation

*TMS
CHANGE: Transformation(Client,DB,Manager) - multiple code clean-up without
        changing the logic

[v6r13p7]

*Core
NEW: X509CRL - class to handle certificate revocation lists

*DMS
FIX: RequestOperations/RemoveFile.py - check target SEs to be online before
     performing the removal operation. 
FIX: SecurityManager, VOMSPolicy - make the vomspolicy compatible with the old client 
     by calling in case of need the old SecurityManager     

*Resources
BUGFIX: Torque, GE - methods must return Message field in case of non-zero return status
FIX: SRM2Storage - when used internaly, listDirectory should return urls and not lfns

*WMS
FIX: ConfigureCPURequirements pilot command - add queue CPU length to the extra local
     configuration
FIX: JobWrapper - load extra local configuration of any     

*RMS
FIX: RequestDB - fix in getRequestSummaryWeb() to suit the Web Portal requirements

*Transformation
FIX: TransformationManagerHandler - fix in getTransformationSummaryWeb() to suit 
     the Web Portal requirements

[v6r13p6]

*Core
FIX: X509Chain - use SHA1 signature encryption in all tha cases

*Resources
FIX: ComputingElement - take CPUTime from its configuration defined in the 
     pilot parameters

*WMS
FIX: SiteDirector - correctly configure jobExecDir and httpProxy Queue parameters

[v6r13p5]

*Resources
BUGFIX: Torque - getCEStatus() must return integer job numbers
FIX: StorageBase - removed checking the VO name inside the LFN 

*WMS
FIX: InputData, JobScheduling - StorageElement needs to know its VO

*DMS
FIX: ReplicateAndRegister - Add checksumType to RMS files when adding 
     checksum value
FIX: DataManager - remove unnecessary access to RSS and use SE.getStatus()     
FIX: DMHelpers - take into account Alias and BaseSE in site-SE relation

*RMS
FIX: Request - bug fixed in optimize() in File reassignment from one
     Operation to another  

*Transformation
FIX: TransformationDB - set derived transformation to Automatic

[v6r13p4]

*Core
FIX: VOMSService - treat properly the case when the VOMS service returns no result
     in attGetUserNickname()

*DMS
FIX: FTSAgent, ReplicateAndRegister - make sure we use source replicas with correct 
     checksum 

*RMS
FIX: Request - minor fix in setting the Request properties, suppressing pylint
     warnings
CHANGE: File, Reques, Operation, RequestDB - remove the use of sqlalchemy on 
        the client side     
     
*Resources
FIX: StorageElement - import FileCatalog class rather than the corresponding module     
FIX: SLURM - proper formatting commands using %j, %T placeholders
FIX: SSHComputingElement - return full job references from getJobStatus() 

*RSS
FIX: DowntimeCommand - checking for downtimes including the time to start in hours

*Workflow
CHANGE: FailoverRequest - assign to properties rather than using setters

*Transformation
FIX: TransformationClient(DB,Utilities) - fixes to make derived transformations work

[v6r13p3]

*DMS
FIX: DataManager - in putAndRegister() specify explicitly registration protocol
     to ensure the file URL available right after the transfer
     
*Resources
FIX: SRM2Storage - use the proper se.getStatus() interface ( not the one of the RSS )     

[v6r13p2]

*Framework
FIX: SystemAdministratorHandler - install WebAppDIRAC extension only in case
     of Web Portal installation
CHANGE: dirac-populate-component-db - check the setup of the hosts to register 
        into the DB only installations from the same setup; check the MySQL installation
        before retrieving the database information      

*DMS
FIX: FTSAgent - fix in parsing the server result
FIX: FTSFile - added Waiting status
FIX: FTSJob - updated regexps for the "missing source" reports from the server;
     more logging message 

*Resources
FIX: SRM2Storage - fix in treating the checksum type 
FIX: StorageElement - removed getTransportURL from read methods

*RMS
FIX: Request - typo in the optimize() method

[v6r13p1]

*Framework
CHANGE: SystemAdminstratorIntegrator - can take a list of hosts to exclude from contacting

*DMS
FIX: DataManager - fix in __getFile() in resolving local SEs
FIX: dirac-dms-user-lfns - sort result, simplify logic

*RMS
FIX: Request - Use DMSHelper to resolve the Failovers SEs
FIX: Operation - treat the case where the SourceSE is None

*WMS
FIX: WMSAdministratorHandler - return per DN dictionary from getPilotStatistics 

[v6r13]

CHANGE: Separating fixed and variable parts of error log messages for multiple systems 
        to allow SystemLogging to work

*Core
FIX: MySQL.py - treat in detailed way datetime functions in __escapeString()
FIX: DictCache.get() returns now None instead of False if no or expired value
NEW: InstallTools - allow to define environment variables to be added to the component
     runit run script
NEW: Changes to make the DISET protocol IP V6 ready
CHANGE: BaseClient - retry service call on another instance in case of failure
CHANGE: InnerRPCClient - retry 3 times in case of exception in the transport layer
CHANGE: SocketInfo - retry 3 times in case of handshaking error
CHANGE: MySQL - possibility to specify charset in the table definition
FIX: dirac-install, dirac-distribution - removed obsoleted defaults     
NEW: Proxy utility module with executeWithUserProxy decorator function

*Configuration
NEW: CSAPI,dirac-admin-add-shifter - function, and script, for adding or modifying a 
     shifter in the CS

*Framework
FIX: NotificationDB - escape fields for sorting in getNotifications()
NEW: Database, Service, Client, commands for tracking the installed DIRAC components

*Interfaces
CHANGE: Dirac - changed method names, keeping backward compatibility
CHANGE: multiple commands updated to use the new Dirac API method names

*DMS
NEW: Native use of the FTS3 services
CHANGE: Removed the use of current DataLogging service
CHANGE: DataManager - changes to manage URLs inside StorageElement objects only
FIX: DataManager - define SEGroup as accessible at a site
CHANGE: DirectoryListing - extracted from FileCatalogClientCLI as an independent utility
CHANGE: MetaQuery - extracted from FileCatalogClientCLI as an independent utility
CHANGE: FileCatalogClientCLI uses external DirectoryListing, MetaQuery utilities
CHANGE: FileCatalog - replace getDirectoryMetadata by getDirectoryUserMetadata
NEW: FileCatalog - added new getDirectoryMetadata() interface to get standard directory metadata
NEW: FileCatalog - possibility to find files by standard metadata
NEW: FileCatalog - possibility to use wildcards in the metadata values for queries
NEW: DMSHelpers class
NEW: dirac-dms-find-lfns command

*WMS
NEW: SiteDirector - support for the MaxRAM queue description parameter
CHANGE: JobScheduling executor uses the job owner proxy to evaluate which files to stage
FIX: DownloadInputData - localFile was not defined properly
FIX: DownloadInputData - could not find cached files (missing [lfn])

*RMS
CHANGE: Removed files from the previous generation RMS
CHANGE: RMS refactored based on SQLAlchemy 
NEW: ReqClient - added options to putRequest(): useFailoverProxy and retryMainServer
CHANGE: DMSRequestOperationsBase - delay execution or cancel request based on SE statuses 
        from RSS/CS
FIX: Fixes to make use of RequestID as a unique identifier. RequestName can be used in
     commands in case of its uniqueness        

*Resources
NEW: Computing - BatchSystem classes introduced to be used both in Local and SSH Computing Elements
CHANGE: Storage - reworked Storage Element/Plugins to encapsulate physical URLs 
NEW: GFAL2_StorageBase.py, GFAL2_SRM2Storage.py, GFAL2_XROOTStorage.py 

*RSS:
NEW: dirac-admin-allow(ban)-se - added RemoveAccess status
CHANGE: TokenAgent - added more info to the mail

*TS
CHANGE: Task Manager plugins

[v6r12p53]

*DMS
CHANGE: FileCatalogClientCLI - ls order by size, human readable size value
FIX: DirectoryMetadata - enhanced error message in getDirectoryMetadata

*WMS
BUGFIX: JobAgent - bug when rescheduling job due to glexec failure

*TS
NEW: TransformationCLI - added getOutputFiles, getAllByUser commands
NEW: Transformation - added getAuthorDNfromProxy, getTransformationsByUser methods

*Resources
CHANGE: GlobusComputingElement - simplify creating of pilotStamp

[v6r12p52]

*DMS
NEW: dirac-dms-directory-sync - new command to synchronize the contents of a
     local and remote directories
FIX: DataManager - in removeFile() return successfully if empty input file list     

*TS
NEW: TransformationCLI - getInputDataQuery command returning inputDataQuery 
     of a given transformation

[v6r12p51]

*Core
FIX: dirac-install - fix to work with python version prior to 2.5

*DMS
CHANGE: FileCatalogClientCLI - possibility to set multiple metadata with one command

*Resources
FIX: HTCondorComputingElement - multiple improvements

[v6r12p50]

*Core
FIX: dirac-install - define TERMINFO variable to include local sources as well

*Framework
FIX: SystemAdministratorHandler - show also executors in the log overview

*DMS
FIX: FileCatalogClientCLI - use getPath utility systematically to normalize the
     paths passed by users

*WMS
FIX: PilotStatusAgent - split dynamic and static parts in the log error message

*Resources
NEW: HTCondorCEComputingElement class

[v6r12p49]

*Resources
FIX: GlobusComputingElement - in killJob added -f switch to globus-job-clean command
FIX: ARCComputingElement - create working directory if it does not exist

*DMS
CHANGE: DataManager - added XROOTD to registration protocols

*TMS
FIX: TransformationCLI - doc string

[v6r12p48]

*DMS
FIX: DirectoryTreeBase - fix in changeDirectoryXXX methods to properly interpret input

[v6r12p47]

*DMS
BUGFIX: FileCatalogClientCLI - wrong signature in the removeMetadata() service call

[v6r12p46]

*Core
FIX: GraphData - check for missing keys in parsed_data in initialize()

*WMS
CHANGE: PilotStatusAgent - kill pilots being deleted; do not delete pilots still
        running jobs
  
*RSS
CHANGE: Instantiate RequestManagementDB/Client taking into account possible extensions        

*Resources
FIX: GlobusComputingElement - evaluate WaitingJobs in getCEStatus()
FIX: SRM2Storage - error 16 of exists call is interpreted as existing file
FIX: XROOTStorage - added Lost, Cached, Unavailable in the output of getSingleMetadata()

*WMS
FIX: pilotCommands - removed unnecessary doOSG() function

[v6r12p45]

*Resources
FIX: SRM2Storage - error 22 of exists call is interpreted as existing file
     ( backport from v6r13 )

[v6r12p44]

*WMS
FIX: SiteDirector - consider also pilots in Waiting status when evaluating
     queue slots available

*Resources
NEW: SRM2Storage - makes use of /Resources/StorageElements/SRMBusyFilesExist option
     to set up the mode of interpreting the 22 error code as existing file

[v6r12p43]

*DMS:
FIX: DirectoryTreeBase - avoid double definition of FC_DirectoryUsage table
     in _rebuildDirectoryUsage()

[v6r12p42]

FIX: added fixes from v6r11p34 patch release

[v6r12p41]

*WMS
CHANGE: dirac-wms-job-submit - "-r" switch to enable job repo

[v6r12p40]

*DMS
FIX: DirectoryTreeBase.py - set database engine to InnoDB 

[v6r12p39]

FIX: imported fixes from rel-v6r11

[v6r12p38]

*DMS
CHANGE: DataManager - enhanced real SE name resolution

*RMS
FIX: Request - fixed bug in the optimization of requests with failover operations

*Resources
CHANGE: StorageFactory - allow for BaseSE option in the SE definition

[v6r12p37]

*Core
FIX: InstallTools - force $HOME/.my.cnf to be the only defaults file

[v6r12p36]

*Configuration
FIX: Utilities.py - bug fix getSiteUpdates()

[v6r12p35]

*Core
CHANGE: VOMSService - add URL for the method to get certificates

*DMS
FIX: DataManager - in __replicate() set do not pass file size to the SE if no
     third party transfer
FIX: RemoveFile, ReplicateAndRegister - regular expression for "no replicas"
     common for both DFC and LFC     
     
*WMS
FIX: WMSHistoryCorrector - make explicit error if no data returned from WMSHistory
     accounting query     

[v6r12p34]

*DMS
BUGFIX: FileCatalogWithFkAndPsDB - fix storage usage calculation

[v6r12p33]

*Core
NEW: VOMSService - added method admListCertificates()

*DMS
BUGFIX: dirac-dms-put-and-register-request - missing Operation in the request

*Resources
FIX: sshce - better interpretation of the "ps" command output

[v6r12p32]

*RMS
FIX: ReqManager - in getRequest() possibility to accept None type
     argument for any request 

[v6r12p31]

*WMS
FIX: pilotCommands - import json module only in case it is needed

[v6r12p30]

*Core
FIX: InstallTools - 't' file is deployed for agents installation only
FIX: GOCDBClient - creates unique DowntimeID using the ENDPOINT

*Framework
FIX: SystemAdministratorHandler - use WebAppDIRAC extension, not just WebApp

*DMS:
FIX: FileCatalogComponents.Utilities - do not allow empty LFN names in
     checkArgumentDict()

[v6r12p29]

*CS
CHANGE: CSCLI - use readline to store and resurrect command history

*WMS
FIX: JobWrapper - bug fixed in the failoverTransfer() call
CHANGE: dirac-wms-job-submit - added -f flag to store ids

*DMS
FIX: DataManager - make successful removeReplica if missing replica 
     in one catalog

*RMS
FIX: Operation, Request - limit the length of the error message

[v6r12p28]

*RMS
FIX: Request - do not optimize requests already in the DB 

[v6r12p27]

*Core
CHANGE: InstallTools - install "t" script to gracefully stop agents

*DMS
FIX: FileCatalog - return GUID in DirectoryParameters

*Resource
CHANGE: DFC/LFC clients - added setReplicaProblematic()

[v6r12p26]

*DMS
BUGFIX: FileCatalog - getDirectoryMetadata was wrongly in ro_meta_methods list 

*RMS
FIX: Operation - temporary fix in catalog names evaluation to smooth
     LFC->DFC migration - not to forget to remove afterwards !

*WMS
CHANGE: JobWrapper - added MasterCatalogOnlyFlag configuration option

[v6r12p25]

*DMS
BUGFIX: PutAndRegister, RegitserFile, RegisterReplica, ReplicateAndRegister - do not
        evaluate the catalog list if None

[v6r12p24]

*DMS:
FIX: DataManager - retry RSS call 5 times - to be reviewed

[v6r12p23]

*DMS
FIX: pass a catalog list to the DataManager methods
FIX: FileCatalog - bug fixed in the catalog list evaluation

[v6r12p22]

*DMS
FIX: RegisterFile, PutAndRegister - pass a list of catalogs to the DataManager instead of a comma separated string
FIX: FTSJob - log when a job is not found in FTS
CHANGE: dropped commands dirac-admin-allow(ban)-catalog

*Interfaces
CHANGE: Dirac, JobMonitoringHandler,dirac-wms-job-get-jdl - possibility to retrieve original JDL

*WMS
CHANGE: JobManifest - make MaxInputData a configurable option

[v6r12p21]

*RMS
BUGFIX: File,Operation,RequestDB - bug making that the request would always show 
        the current time for LastUpdate
  
*WMS
FIX: JobAgent - storing on disk retrieved job JDL as required by VMDIRAC
     ( to be reviewed )        

[v6r12p20]

*DMS
FIX: DataManager - more informative log messages, checking return structure
FIX: FileCatalog - make exists() behave like LFC file catalog client by checking
     the unicity of supplied GUID if any
FIX: StorageElementProxyHandler - do not remove the cache directory

*Framework
FIX: SystemAdministratorClient - increase the timeout to 300 for the software update     

*RMS
FIX: Operation.py - set Operation Scheduled if one file is Scheduled
CHANGE: Request - group ReplicateAndRegister operations together for failover 
        requests: it allows to launch all FTS jobs at once

*Resources
FIX: LcgFileCatalogClient - fix longstanding problem in LFC when several files 
     were not available (only one was returned) 

*TS
BUGFIX: TransformationCleaning,ValidateOutputDataAgent - interpret correctly
        the result of getTransformationParameters() call
FIX: TaskManager - fix exception in RequestTaskAgent        

[v6r12p19]

*Core
FIX: Core.py - check return value of getRecursive() call

*DMS
FIX: FileCatalog - directory removal is successful if does not exist
     special treatment of Delete operation

*WMS
FIX: InputDataByProtocol - fix interpretation of return values

[v6r12p18]

*DMS
FIX: FTSStrategy - config option name
FIX: DataManager - removing dirac_directory flag file only of it is there
     in __cleanDirectory()

*RMS
FIX: Operation - MAX_FILES limit set to 10000
FIX: ReqClient - enhanced log messages

*TMS
FIX: TaskManager - enhanced log messages

*RSS
FIX: DowntimeCommand - fixed mix of SRM.NEARLINE and SRM

*WMS
FIX: InputDataByProtocol - fixed return structure

[v6r12p16]

*DMS
FIX: IRODSStorageElement more complete implementation
FIX: FileCatalogHandler(DB) - make removeMetadata bulk method

*Resources
FIX: FileCatalog - make a special option CatalogList (Operations) to specify catalogs used by a given VO

[v6r12p15]

*Core
FIX: ProcessPool - kill the working process in case of the task timeout
FIX: FileHelper - count transfered bytes in DataSourceToNetwork()

*DMS
BUGFIX: FileCatalogCLI - changed interface in changePathXXX() methods
NEW: IRODSStorageElementHandler class
CHANGE: FileCatalog - separate metadata and file catalog methods, 
        apply metadata methods only to Metadata Catalogs 

*Resources
FIX: SSHTorqueComputingElement - check the status of the ssh call for qstat 

*WMS
FIX: WatchdogLinux - fixed typo

[v6r12p14]

*TS
FIX: TaskManagerAgentBase: avoid race conditions when submitting to WMS

*DMS
NEW: FileCatalog - added new components ( directory tree, file manager ) 
     making use of foreign keys and stored procedures
FIX: DataManager returns properly the FileCatalog errors     

[v6r12p13]

*TS
BUGFIX: TransformationAgent - data member not defined

*WMS
FIX: InputData(Resolution,ByProtocol) - possibility to define RemoteProtocol

[v6r12p12]

*WMS
BUGFIX: pilotTools - missing comma

[v6r12p11]

*WMS
FIX: CPUNormalization - dealing with the case when the maxCPUTime is not set in the queue
     definition
FIX: pilotTools - added option pilotCFGFile

[v6r12p10]

*DMS
FIX: StorageElementProxy - BASE_PATH should be a full path

*Resources
FIX: SRM2Storage - return specific error in putFile

*TS
FIX: TransformationAgent - fix to avoid an exception in finalize and double printing 
     when terminating the agent
BUGFIX: TransformationDB - fix return value in setTransformationParameter()

[v6r12p9]

*Core
CHANGE: SiteCEMapping - getSiteForCE can take site argu

ment to avoid confusion

*Interfaces
FIX: Job - provide optional site name in setDestinationCE()

*WMS
FIX: pilotCommands - check properly the presence of extra cfg files
     when starting job agent
FIX: JobAgent - can pick up local cfg file if extraOptions are specified     

[v6r12p8]

*Core
FIX: dirac-configure - correctly deleting useServerCertificate flag
BUGFIX: InstallTools - in fixMySQLScript()

*DMS
BUGFIX: DatasetManager - bug fixes
CHANGE: StorageElementProxy - internal SE object created with the VO of the requester

*TS
FIX: dirac-transformation-xxx commands - do not check the transformation status
CHANGE: Agents - do not use shifter proxy 
FIX: TransformationAgent - correct handling of replica cache for transformations 
     when there were more files in the transformation than accepted to be executed
FIX: TransformationAgent - do not get replicas for the Removal transformations     

*RMS
NEW: new SetFileStatus Operation

[v6r12p7]

*Core
FIX: dirac-configure - always removing the UseServerCertificate flag before leaving
FIX: ProcessPool - one more check for the executing task ending properly 

*Interfaces 
FIX: Dirac.py - use printTable in loggingInfo()

[v6r12p6]

FIX: fixes from v6r11p26 patch release

[v6r12p5]

*Core
FIX: VOMS.py - do not use obsoleted -dont-verify-ac flag with voms-proxy-info

*TS
FIX: TransformationManager - no status checked at level service

[v6r12p4]

FIX: fixes from v6r11p23 patch release

[v6r12p3]

*Configuration
CHANGE: dirac-admin-add-resources - define VOPath/ option when adding new SE 

*Resources
NEW: StorageFactory - modify protocol Path for VO specific value

*DMS
FIX: FileCatalog - check for empty input in checkArgumentFormat utility
FIX: DataManager - protect against FC queries with empty input

[v6r12p2]

*Core
FIX: dirac-install - svn.cern.ch rather than svnweb.cern.ch is now needed for direct 
     HTTP access to files in SVN

*WMS
FIX: dirac-wms-cpu-normalization - when re-configuring, do not try to dump in the 
     diracConfigFilePath

[v6r12p1]

*Configuration
FIX: Core.Utilities.Grid, dirac-admin-add-resources - fix to make a best effort to 
     guess the proper VO specific path of a new SE
*WMS
FIX: dirac-configure, pilotCommands, pilotTools - fixes to use server certificate

[v6r12]

*Core
CHANGE: ProcessPool - do not stop working processes by default
NEW: ReturnValue - added returnSingleResult() utility 
FIX: MySQL - correctly parse BooleanType
FIX: dirac-install - use python 2.7 by default
FIX: dirac-install-xxx commands - complement installation with the component setup
     in runit
NEW: dirac-configure - added --SkipVOMSDownload switch, added --Output switch
     to define output configuration file
CHANGE: ProcessPool - exit from the working process if a task execution timed out  
NEW: ProcessMonitor - added evaluation of the memory consumed by a process and its children   
NEW: InstallTools - added flag to require MySQL installation
FIX: InstallTools - correctly installing DBs extended (with sql to be sourced) 
FIX: InstallTools - run MySQL commands one by one when creating a new database
FIX: InstallTools - fixMySQLScripts() fixes the mysql start script to ognore /etc/my.cnf file
CHANGE: Os.py - the use of "which" is replaced by distutils.spawn.find_executable
NEW: Grid.py - ldapSA replaced by ldapSE, added getBdiiSE(CE)Info() methods
CHANGE: CFG.py - only lines starting with ^\s*# will be treated as comments
CHANGE: Shifter - Agents will now have longer proxies cached to prevent errors 
        for heavy duty agents, closes #2110
NEW: Bdii2CSAgent - reworked to apply also for SEs and use the same utilities for the
     corresponding command line tool
NEW: dirac-admin-add-resources - an interactive tool to add and update sites, CEs, SEs
     to the DIRAC CS   
CHANGE: dirac-proxy-init - added message in case of impossibility to add VOMS extension   
FIX: GOCDBClient - handle correctly the case of multiple elements in the same DT            


*Accounting
NEW: Allow to have more than one DB for accounting
CHANGE: Accounting - use TypeLoader to load plotters

*Framework
FIX: Logger - fix FileBackend implementation

*WMS
NEW: Refactored pilots ( dirac-pilot-2 ) to become modular following RFC #18, 
     added pilotCommands.py, SiteDirector modified accordingly 
CHANGE: InputData(Executor) - use VO specific catalogs      
NEW: JobWrapper, Watchdog - monitor memory consumption by the job ( in a Warning mode )
FIX: SandboxStoreHandler - treat the case of exception while cleaning sandboxes
CHANGE: JobCleaningAgent - the delays of job removals become CS parameters
BUGFIX: JobDB - %j placeholder not replaced after rescheduling
FIX: JobDB - in the SQL schema description reorder tables to allow foreign keys
BUGFIX: JobAgent, Matcher - logical bug in using PilotInfoReported flag
FIX: OptimizerExecutor - when a job fails the optimization chain set the minor status 
     to the optimiser name and the app status to the fail error

*Resources
NEW: StorageElement - added a cache of already created SE objects
CHANGE: SSHTorqueComputingElement - mv getCEStatus to remote script

*ResourceStatus
NEW: ResourceManagementClient/DB, DowntimeCommand - distinguish Disk and Tape storage 
FIX: GODDBClient  - downTimeXMLParsing() can now handle the "service type" parameter properly
CHANGE: dirac-rss-xxx commands use the printTable standard utility
FIX: dirac-dms-ftsdb-summary - bug fix for #2096

*DMS
NEW: DataManager - add masterCatalogOnly flag in the constructor
FIX: DataManager - fix to protect against non valid SE
CHANGE: FC.DirectoryLevelTree - use SELECT ... FOR UPDATE lock in makeDir()
FIX: FileCatalog - fixes in using file and replica status
CHANGE: DataManager - added a new argument to the constructor - vo
CHANGE: DataManager - removed removeCatalogFile() and dirac-dms-remove-catalog-file adjusted
CHANGE: Several components - field/parameter CheckSumType all changed to ChecksumType
CHANGE: PoolXMLCatalog - add the SE by default in the xml dump and use the XML library 
        for dumping the XML
FIX: XROOTStorageElement - fixes to comply with the interface formalism        

*SMS
FIX: StorageManagementDB - small bugfix to avoid SQL errors

*RMS
NEW: Added 'since' and 'until' parameters for getting requests
NEW: Request - added optimize() method to merge similar operations when
     first inserting the request
NEW: ReqClient, RequestDB - added getBulkRequest() interface. RequestExecutingAgent
     can use it controlled by a special flag     
FIX: Operation, Request - set LastUpdate time stamp when reaching final state
FIX: OperationHandlerBase - don't erase the original message when reaching the max attempts      
FIX: removed some deprecated codes
FIX: RequestTask - always set useServerCerificate flag to tru in case of executing inside
     an agent
CHANGE: gRequestValidator removed to avoid object instantiation at import   
NEW: dirac-rms-cancel-request command and related additions to the db and service classes  

*TMS
NEW: WorkflowTaskAgent is now multi-threaded
NEW: Better use of threads in Transformation Agents
CHANGE: TransformationDB - modified such that the body in a transformation can be updated
FIX: TransformationCleaningAgent - removed non-ASCII characters in a comment

[v6r11p34]

*Resources
NEW: GlobusComputingElement class

[v6r11p33]

*Configuration
FIX: Resources - avoid white spaces in OSCompatibility

[v6r11p32]

*Core
CHANGE: BaseClient, SSLSocketFactory, SocketInfo - enable TLSv1 for outgoing 
        connections via suds, possibility to configure SSL connection details
        per host/IP 

[v6r11p31]

*Core
FIX: CFG - bug fixed in loadFromBuffer() resulting in a loss of comments

*Resources
FIX: SSHTorqueComputingElement - check the status of ssh call for qstat

*DMS
FIX: FileCatalog - return LFN name instead of True from exists() call if LFN
     already in the catalog

[v6r11p30]

*DMS
CHANGE: FileCatalogCLI - add new -D flag for find to print only directories

[v6r11p29]

*DMS
FIX: FTS(Agent,Startegy,Gragh) - make use of MaxActiveJobs parameter, bug fixes

*TMS
FIX: Transformation(Agent,Client) - Operations CS parameters can be defined for each plugin: MaxFiles, SortedBy, NoUnusedDelay. Fixes to facilitate work with large numbers of files.

[v6r11p28]

*Core
FIX: InstallTools - check properly the module availability before installation

*WMS
FIX: JobScheduling - protection against missing dict field RescheduleCounter

*TMS
FIX: TransformationCleaningAgent - execute DM operations with the shifter proxy

[v6r11p27]

*Core
BUGFIX: InstallTools - bug fix in installNewPortal()

*WMS
FIX: Watchdog - disallow cputime and wallclock to be negative

*TS
FIX: TransformationAgent - correct handling of replica caches when more than 5000 files


BUGFIX: ModuleBase - bug fix in execute()
BUGFIX: Workflow - bug fix in createStepInstance()

*DMS
BUGFIX: DiractoryTreeBase - bug fix in getDirectoryPhysicalSizeFromUsage()

*Resources
FIX: XROOTStorage - back ported fixes from #2126: putFile would place file in 
     the wrong location on eos

[v6r11p26]

*Framework
FIX: UserProfileDB.py - add PublishAccess field to the UserProfileDB

*RSS
FIX: Synchronizer.py - fix deletion of old resources

*DMS
FIX: DataManager - allow that permissions are OK for part of a list of LFNs ( __verifyWritePermission() )
     (when testing write access to parent directory). Allows removal of replicas 
     even if one cannot be removed
FIX: DataManager - test SE validity before removing replica     
     
*RMS
FIX: RequestTask - fail requests for users who are no longer in the system
FIX: RequestExecutingAgent - fix request timeout computation

[v6r11p25]

*Interfaces
FIX: Job.py - bring back different logfile names if they have not been specified by the user

[v6r11p24]

*DMS
BUGFIX: SEManagerDB - bug fixed in getting connection in __add/__removeSE

[v6r11p23]

*DMS
CHANGE: FTSRequest is left only to support dirac-dms-fts-XXX commands

[v6r11p22]

*DMS
FIX: FTSJob - fixes in the glite-transfer-status command outpu parsing
FIX: TransformationClient - allow single lfn in setFileStatusForTransformation()

*WMS
FIX: StatesMonitoringAgent - install pika on the fly as a temporary solution

[v6r11p21]

*DMS
BUGFIX: dirac-dms-remove-replicas - continue in case of single replica failure
FIX: dirac-rms-xxx scripts - use Script.getPositionalArgs() instead of sys.argv

*Workflow
FIX: Test_Modules.py - fix in mocking functions, less verbose logging

[v6r11p20]

*DMS
BUGFIX: DataManager - in __SEActive() use resolved SE name to deal with aliases
BUGFIX: FileMetadata - multiple bugs in __buildUserMetaQuery()

[v6r11p19]

*DMS
FIX: FTSJob - fix FTS job monitoring a la FTS2

*RMS
CHANGE: ReqClient - added setServer() method
FIX: File,Operation,Request - call the getters to fetch the up-to-date information 
     from the parent

[v6r11p18]

*DMS
FIX: FTSAgent(Job) - fixes for transfers requiring staging (bringOnline) and adaptation 
     to the FTS3 interface

*WMS
FIX: StatesMonitoringAgent - resend the records in case of failure

[v6r11p17]

*DMS
FIX: FileCatalog - in multi-VO case get common catalogs if even VO is not specified

*Resources
FIX: ComputintgElement - bugfix in available() method

*WMS
FIX: SiteDirector - if not pilots registered in the DB, pass empty list to the ce.available()

[v6r11p16]

*RMS
BUGFIX: Request,Operation,File - do not cast to str None values

[v6r11p15]

*DMS
FIX: ReplicateAndRegister - do not create FTSClient if no FTSMode requested
CHANGE: FTSAgent(Job,File) - allow to define the FTS2 submission command;
        added --copy-pin-lifetime only for a tape backend
        parse output of both commands (FTS2, FTS3)
        consider additional state for FTS retry (Canceled)
        
*RMS
FIX: Operation, Request - treat updates specially for Error fields        

*TMS
FIX: TransformationAgent - fixes in preparing json serialization of requests

*WMS
NEW: StateMonitoringAgent - sends WMS history data through MQ messages 

[v6r11p14]

*WMS
CHANGE: JobDB - removed unused tables and methods
CHANGE: removed obsoleted tests

*DMS
FIX: FTSAgent - recover case when a target is not in FTSDB
CHANGE: FTSAgent(Job) - give possibility to specify a pin life time in CS 

*RMS
FIX: Make RMS objects comply with Python Data Model by adding __nonzero__ methods 

[v6r11p13]

*DMS
BUGFIX: SEManager - in SEManagerDB.__addSE() bad _getConnection call, closes #2062

[v6r11p12]

*Resources
CHANGE: ARCComputingElement - accomodate changes in the ARC job reported states

*Configuration
CHANGE: Resources - define a default FTS server in the CS (only for v6r11 and v6r12)

*DMS
FIX: FTSStrategy - allow to use a given channel more than once in a tree 
FIX: FTSAgent - remove request from cache if not found
FIX: FTSAgent - recover deadlock situations when FTS Files had not been correctly 
     updated or were not in the DB

*RMS
FIX: RequestExecutingAgent - fix a race condition (cache was cleared after the request was put)
FIX: RequestValidator - check that the Operation handlers are defined when inserting a request

[v6r11p11]

*Core
FIX: TransportPool - fixed exception due to uninitialized variable
FIX: HTTPDISETSocket - readline() takes optional argument size ( = 0 )

*DMS
FIX: FTSAgent - check the type of the Operation object ( can be None ) and
     some other protections
FIX: FTSClient - avoid duplicates in the file list

*RMS
FIX: ReqClient - modified log message
CHANGE: dirac-dms-fts-monitor - allow multiple comma separated LFNs in the arguments

[v6r11p10]

*RSS
FIX: DowntimeCommand, Test_RSS_Command_GOCDBStatusCommand - correctly interpreting list of downtimes

*RMS
FIX: ReplicateAndRegister - Create a RegisterReplica (not RegisterFile) if ReplicateAndRegister 
     fails to register
FIX: OperationHandlerBase - handle correctly Attempt counters when SEs are banned
FIX: ReplicateAndRegister - use FC checksum in case of mismatch request/PFN
FIX: FTSAgent - in case a file is Submitted but the FTSJob is unknown, resubmit
FIX: FTSAgent - log exceptions and put request to DB in case of exception
FIX: FTSAgent - handle FTS error "Unknown transfer state NOT_USED", due to same file 
     registered twice (to be fixed in RMS, not clear origin)

*WMS
FIX: JobStateUpdateHandler - status not updated while jobLogging is, due to time skew between 
     WN and DB service
FIX: JobStateUpdateHandler - stager callback not getting the correct status Staging 
     (retry for 10 seconds)     

[v6r11p9]

*Core
NEW: AgentModule - set AGENT_WORKDIRECTORY env variable with the workDirectory
NEW: InstallTools - added methods for the new web portal installation

*DMS
FIX: ReplicateAndRegister - apply same error logic for DM replication as for FTS

*Resources:
FIX: SRM2Storage - fix log message level
FIX: SRM2Storage - avoid useless existence checks 

*RMS
FIX: ForwardDISET - a temporary fix for a special LHCb case, to be removed asap
FIX: ReqClient - prettyPrint is even prettier
FIX: RequestTask - always use server certificates when executed within an agent

[v6r11p8]

*TMS
FIX: TransformationDB - fix default value within ON DUPLICATE KEY UPDATE mysql statement

[v6r11p7]

*Framework
BUGFIX: ProxyDB.py - bug in a MySQL table definition

*DMS
FIX: ReplicateAndRegister.py - FTS client is not instantiated in the c'tor as it 
     might not be used, 

*WMS
FIX: JobWrapper - don't delete the sandbox tar file if upload fails
FIX: JobWrapper - fix in setting the failover request

*RMS
FIX: RequestDB - add protections when trying to get a non existing request

[v6r11p6]

*WMS
FIX: InpudDataResolution - fix the case when some files only have a local replica
FIX: DownloadInputData, InputDataByProtocol - fix the return structure of the
     execute() method
     
*Resources
NEW: LocalComputingElement, CondorComputingElement      

[v6r11p5]

FIX: Incorporated changes from v6r10p25 patch

*Framework
NEW: Added getUserProfileNames() interface

*WMS
NEW: WMSAdministrator - added getPilotStatistics() interface
BUGFIX: JobWrapperTemplate - use sendJobAccounting() instead of sendWMSAccounting()
FIX: JobCleaningAgent - skip if no jobs to remove

*DMS
BUGFIX: FileCatalogClientCLI - bug fix in the metaquery construction

*Resources
CHANGE: StorageElement - enable Storage Element proxy configuration by protocol name

*TMS
NEW: TransformationManager - add Scheduled to task state for monitoring

[v6r11p4]

*Framework
NEW: ProxyDB - added primary key to ProxyDB_Log table
CHANGE: ProxyManagerHandler - purge logs once in 6 hours

*DMS
FIX: DataManager - fix in the accounting report for deletion operation
CHANGE: FTSRequest - print FTS GUID when submitting request
FIX: dirac-dms-fts-monitor - fix for using the new FTS structure
FIX: DataLoggingDB - fix type of the StatusTimeOrder field
FIX: DataLoggingDB - take into account empty date argument in addFileRecord()
FIX: ReplicateAndRegister - use active replicas
FIX: FTS related modules - multiple fixes

*WMS
NEW: SiteDirector - pass the list of already registered pilots to the CE.available() query
FIX: JobCleaningAgent - do not attempt job removal if no eligible jobs

*Resources
FIX: LcgFileCatalogClient - if replica already exists while registration, reregister
NEW: CREAM, SSH, ComputingElement - consider only registered pilots to evaluate queue occupancy

[v6r11p3]

FIX: import gMonitor from it is original location

*Core
FIX: FC.Utilities - treat properly the LFN names starting with /grid ( /gridpp case )

*Configuration
FIX: LocalConfiguration - added exitCode optional argument to showHelp(), closes #1821

*WMS
FIX: StalledJobAgent - extra checks when failing Completed jobs, closes #1944
FIX: JobState - added protection against absent job in getStatus(), closes #1853

[v6r11p2]

*Core
FIX: dirac-install - skip expectedBytes check if Content-Length not returned by server
FIX: AgentModule - demote message "Cycle had an error:" to warning

*Accounting
FIX: BaseReporter - protect against division by zero

*DMS
CHANGE: FileCatalogClientCLI - quite "-q" option in find command
FIX: DataManager - bug fix in __initializeReplication()
FIX: DataManager - less verbose log message 
FIX: DataManager - report the size of removed files only for successfully removed ones
FIX: File, FTSFile, FTSJob - SQL tables schema change: Size filed INTEGER -> BIGINT

*RMS
FIX: dirac-rms-reset-request, dirac-rms-show-request - fixes
FIX: ForwardDISET - execute with trusted host certificate

*Resources
FIX: SSHComputingElement - SSHOptions are parsed at the wrong place
NEW: ComputingElement - evaluate the number of available cores if relevant

*WMS
NEW: JobMonitoringHander - added export_getOwnerGroup() interface

*TMS
CHANGE: TransformationCleaningAgent - instantiation of clients moved in the initialize()

[v6r11p1]

*RMS
FIX: ReqClient - failures due to banned sites are considered to be recoverable

*DMS
BUGFIX: dirac-dms-replicate-and-register-request - minor bug fixes

*Resources
FIX: InProcessComputingElement - stop proxy renewal thread for a finished payload

[v6r11]

*Core
FIX: Client - fix in __getattr__() to provide dir() functionality
CHANGE: dirac-configure - use Registry helper to get VOMS servers information
BUGFIX: ObjectLoader - extensions must be looked up first for plug-ins
CHANGE: Misc.py - removed obsoleted
NEW: added returnSingleResult() generic utility by moving it from Resources/Utils module 

*Configuration
CHANGE: Resources.getDIRACPlatform() returns a list of compatible DIRAC platforms
NEW: Resources.getDIRACPlatforms() used to access platforms from /Resources/Computing/OSCompatibility
     section
NEW: Registry - added getVOs() and getVOMSServerInfo()     
NEW: CE2CSAgent - added VO management

*Accounting
FIX: AccountingDB, Job - extra checks for invalid values

*WMS
NEW: WMS tags to allow jobs require special site/CE/queue properties  
CHANGES: DownloadInputData, InputDataByProtocol, InputDataResolution - allows to get multiple 
         PFNs for the protocol resolution
NEW: JobDB, JobMonitoringHandler - added traceJobParameters(s)() methods     
CHANGE: TaskQueueDirector - use ObjectLoader to load directors    
CHANGE: dirac-pilot - use Python 2.7 by default, 2014-04-09 LCG bundles

*DMS
NEW: DataManager to replace ReplicaManager class ( simplification, streamlining )
FIX: InputDataByProtocol - fix the case where file is only on tape
FIX: FTSAgent - multiple fixes
BUGFIX: ReplicateAndRegister - do not ask SE with explicit SRM2 protocol

*Interfaces
CHANGE: Dirac - instantiate SandboxStoreClient and WMSClient when needed, not in the constructor
CHANGE: Job - removed setSystemConfig() method
NEW: Job.py - added setTag() interface

*Resources
CHANGE: StorageElement - changes to avoid usage PFNs
FIX: XROOTStorage, SRM2Storage - changes in PFN construction 
NEW: PoolComputingElement - a CE allowing to manage multi-core slots
FIX: SSHTorqueComputingElement - specify the SSHUser user for querying running/waiting jobs 

*RSS
NEW: added commands dirac-rss-query-db and dirac-rss-query-dtcache

*RMS
CHANGE: ReqDB - added Foreign Keys to ReqDB tables
NEW: dirac-rms-reset-request command
FIX: RequestTask - always execute operations with owner proxy

*SMS
FIX: few minor fixes to avoid pylint warnings

[v6r10p25]

*DMS
CHANGE: FileCatalog - optimized file selection by metadata

[v6r10p24]

*DMS
FIX: FC.FileMetadata - optimized queries for list interception evaluation

[v6r10p23]

*Resoures
CHANGE: SSHComputingElement - allow SSH options to be passed from CS setup of SSH Computing Element
FIX: SSHComputingElement - use SharedArea path as $HOME by default

[v6r10p22]

*CS
CHANGE: Operations helper - if not given, determine the VO from the current proxy 

*Resources
FIX: glexecComputingElement - allows Application Failed with Errors results to show through, 
     rather than be masked by false "glexec CE submission" errors
     
*DMS     
CHANGE: ReplicaManager - in getReplicas() rebuild PFN if 
        <Operations>/DataManagement/UseCatalogPFN option is set to False ( True by default )

[v6r10p21]

*Configuration
FIX: CSGlobals - allow to specify extensions in xxxDIRAC form in the CS

*Interfaces
FIX: Job - removed self.reqParams
FIX: Job - setSubmitPools renamed to setSubmitPool, fixed parameter definition string

*WMS
FIX: JobMonitorigHandler, JobPolicy - allow JobMonitor property to access job information

[v6r10p20]

*DMS
FIX: FTSAgent/Client, ReplicateAndRegister - fixes to properly process failed
     FTS request scheduling

[v6r10p19]

*DMS
FIX: FTSAgent - putRequest when leaving processRequest
FIX: ReplicaManager - bug in getReplicas() in dictionary creation

[v6r10p18]

*DMS
FIX: ReplicateAndRegister - dictionary items incorrectly called in ftsTransfer()

[v6r10p17]

*RMS
FIX: RequestDB.py - typo in a table name
NEW: ReqManagerHandler - added getDistinctValues() to allow selectors in the web page

*DMS
CHANGE: ReplicaManager - bulk PFN lookup in getReplicas()

[v6r10p16]

*Framework
NEW: PlottingClient - added curveGraph() function

*Transformation
FIX: TaskManagerAgentBase - add the missing Scheduled state

*WMS
FIX: TaskQueueDB - reduced number of lines in the matching parameters printout

*DMS
FIX: dirac-dms-show-se-status - exit on error in the service call, closes #1840

*Interface
FIX: API.Job - removed special interpretation of obsoleted JDLreqt type parameters

*Resources
FIX: SSHComputingElement - increased timeout in getJobStatusOnHost() ssh call, closes #1830

[v6r10p15]

*DMS
FIX: FTSAgent - added missing monitoring activity
FIX: FileCatalog - do not check directory permissions when creating / directory

*Resources
FIX: SSHTorqueComputingElement - removed obsoleted stuff

[v6r10p14]

*SMS
FIX: RequestPreparationAgent - typo fixed

[v6r10p13]

*SMS
FIX: RequestPreparationAgent - use ReplicaManager to get active replicas

*DMS
FIX: ReplicaManager - getReplicas returns all replicas ( in all statuses ) by default
CHANGE: FC/SecurityManager - give full ACL access to the catalog to groups with admin rights

*WMS
CHANGE: SiteDirector - changes to reduce the load on computing elements
FIX: JobWrapper - do not set Completed status for the case with failed application thread

[v6r10p12]

*WMS
CHANGE: Replace consistently everywhere SAM JobType by Test JobType
FIX: JobWrapper - the outputSandbox should be always uploaded (outsized, in failed job)

*DMS
FIX: RemoveFile - bugfix
FIX: ReplicateAndRegister - fixes in the checksum check, retry failed FTS transfer 
     with RM transfer
NEW: RegisterReplica request operation     

*RMS
FIX: ReqClient - fix in the request state machine
FIX: Request - enhance digest string
NEW: dirac-dms-reset-request command
CHANGE: dirac-rms-show-request - allow selection of a request by job ID

*TS
FIX: TransformationDB - in getTransformationParameters() dropped "Submitted" counter 
     in the output

[v6r10p11]

*Core
FIX: X509Chain - cast life time to int before creating cert

*Accounting
FIX: DataStoreClient - self.__maxRecordsInABundle = 5000 instead of 1000
FIX: JobPolicy - allow access for JOB_MONITOR property

*RMS
FIX: ReqClient - fix the case when a job is Completed but in an unknown minor status

*Resources
BUGFIX: ProxyStorage - use checkArgumentFormat() instead of self.__checkArgumentFormatDict()

[v6r10p10]

*DMS
FIX: Several fixes to make FTS accounting working (FTSAgent/Job, ReplicaManager, File )

[v6r10p9]

*Core
BUGFIX: LineGraph - Ymin was set to a minimal plot value rather than 0.

*DMS
CHANGE: FTSJob(Agent) - get correct information for FTS accounting (registration)

[v6r10p8]

*Core
FIX: InstallTools - admin e-mail default location changed

*Framework
FIX: SystemAdministratorClientCLI - allow "set host localhost"
FIX: BundleDelivery - protect against empty bundle

*WMS
FIX: SiteDirector - Pass siteNames and ceList as None if any is accepted
FIX: WorkloadManagement.ConfigTemplate.SiteDorectory - set Site to Any by default 

*DMS
FIX: FileCatalogCLI - ignore Datasets in ls command for backward compatibility

*Resources
FIX: SSH - some platforms use Password instead of password prompt

[v6r10p7]

*Core
FIX: dirac-install - execute dirac-fix-mysql-script and dirac-external-requirements after sourcing the environment
FIX: InstallTools - set basedir variable in fixMySQLScript()
FIX: InstallTools - define user root@host.domain in installMySQL()

*Framework
BUGFIX: SystemAdministratorCLI - bug fixed in default() call signature

*DMS
FIX: FTSRequest - handle properly FTS server in the old system 
FIX: ReplicaManager - check if file is in FC before removing 
FIX: Request/RemovalTask - handle properly proxies for removing files 
BUGFIX: DatasetManager - in the table description

[v6r10p6]

*Core
FIX: X509Certificate - reenabled fix in getDIRACGroup()

*Configuration
FIX: CSAPI - Group should be taken from the X509 chain and not the certificate

*RMS
CHANGE: ReqClient - if the job does not exist, do not try further finalization

[v6r10p5]

*Core
FIX: X509Certificate - reverted fix in getDIRACGroup()

[v6r10p4]

*Core
NEW: dirac-info - extra printout
CHANGE: PrettyPrint - extra options in printTable()
FIX: X509Certificate - bug fixed in getDIRACGroup()

*Framework
NEW: SystemAdministratorCLI - new showall command to show components across hosts
NEW: ProxyDB - allow to upload proxies without DIRAC group

*RMS
CHANGE: ReqClient - requests from failed jobs update job status to Failed
CHANGE: RequestTask - retry in the request finalize()

[v6r10p3]

*Configuration
CHANGE: Registry - allow to define a default group per user

*WMS
BUGFIX: JobReport - typo in generateForwardDISET()

[v6r10p2]

*TMS
CHANGE: Backward compatibility fixes when setting the Transformation files status

*DMS
BUGFIX: ReplicateAndRegister - bugfix when replicating to multiple destination by ReplicaManager

*WMS
BUGFIX: JobManager - bug fix when deleting no-existing jobs

[v6r10p1]

*RMS
FIX: ReqDB.Operations - Arguments field changed type from BLOB to MEDIUMBLOB

*DMS
FIX: FileCatalog - check for non-exiting directories in removeDirectory()

*TMS
FIX: TransformationDB - removed constraint that was making impossible to derive a production

[v6r10]

*Core
FIX: Several fixes on DB classes(AccountingDB, SystemLoggingDB, UserProfileDB, TransformationDB, 
     JobDB, PilotAgentsDB) after the new movement to the new MySQL implementation with a persistent 
     connection per running thread
NEW: SystemAdministratorCLI - better support for executing remote commands 
FIX: DIRAC.__init__.py - avoid re-definition of platform variable    
NEW: Graphs - added CurveGraph class to draw non-stacked lines with markers
NEW: Graphs - allow graphs with negative Y values
NEW: Graphs - allow to provide errors with the data and display them in the CurveGraph
FIX: InstallTools - fix for creation of the root@'host' user in MySQL 
FIX: dirac-install - create links to permanent directories before module installation
CHANGE: InstallTools - use printTable() utility for table printing
CHANGE: move printTable() utility to Core.Utilities.PrettyPrint
NEW: added installation configuration examples
FIX: dirac-install - fixBuildPath() operates only on files in the directory
FIX: VOMSService - added X-VOMS-CSRF-GUARD to the html header to be compliant with EMI-3 servers

*CS
CHANGE: getVOMSVOForGroup() uses the VOMSName option of the VO definition 
NEW: CE2CSAgent - added ARC CE information lookup

*Framework
FIX: SystemAdministratorIntegrator - use Host option to get the host address in addition to the section name, closes #1628
FIX: dirac-proxy-init - uses getVOMSVOForGroup() when adding VOMS extensions

*DMS
CHANGE: DFC - optimization and bug fixes of the bulk file addition
FIX: TransferAgent - protection against badly defined LFNs in collectFiles()
NEW: DFC - added getDirectoryReplicas() service method support similar to the LFC
CHANGE: DFC - added new option VisibleReplicaStatus which is used in replica getting commands
CHANGE: FileCatalogClientCLI client shows number of replicas in the 2nd column rather than 
        unimplemented number of links
CHANGE: DFC - optimizations for the bulk replica look-up
CHANGE: DFC updated scalability testing tool FC_Scaling_test.py        
NEW: DFC - methods returning replicas provide also SE definitions instead of PFNs to construct PFNs on the client side
NEW: DFC - added getReplicasByMetadata() interface
CHANGE: DFC - optimized getDirectoryReplicas()
CHANGE: FileCatalogClient - treat the reduced output from various service queries restoring LFNs and PFNs on the fly
NEW: DFC - LFNPFNConvention flag can be None, Weak or Strong to facilitate compatibility with LFC data 
CHANGE: FileCatalog - do not return PFNs, construct them on the client side
CHANGE: FileCatalog - simplified FC_Scaling_test.py script
NEW: FileCatalog/DatasetManager class to define and manipulate datasets corresponding to meta queries
NEW: FileCatalogHandler - new interface methods to expose DatasetManager functionality
NEW: FileCatalogClientCLI - new dataset family of commands
FIX: StorageFactory, ReplicaManager - resolve SE alias name recursively
FIX: FTSRequest, ReplicaManager, SRM2Storage - use current proxy owner as user name in accounting reports, closes #1602
BUGFIX: FileCatalogClientCLI - bug fix in do_ls, missing argument to addFile() call, closes #1658
NEW: FileCatalog - added new setMetadataBulk() interface, closes #1358
FIX: FileCatalog - initial argument check strips off leading lfn:, LFN:, /grid, closes #448
NEW: FileCatalog - added new setFileStatus() interface, closes #170, valid and visible file and replica statuses can be defined in respective options.
CHANGE: multiple new FTS system fixes
CHANGE: uniform argument checking with checkArgumentFormat() in multiple modules
CHANGE: FileCatalog - add Trash to the default replica valid statuses
CHANGE: ReplicaManager,FTSRequest,StorageElement - no use of PFN as returned by the FC except for file removal,
        rather constructing it always on the fly
        
*SMS
CHANGE: PinRequestAgent, SENamespaceCatalogCheckAgent - removed
CHANGE: Use StorageManagerClient instead of StorageDB directly        

*WMS
CHANGE: JobPolicy - optimization for bulk job verification
NEW: JobPolicy - added getControlledUsers() to get users which jobs can be accessed for 
     a given operation
CHANGE: JobMonitoringHandler - Avoid doing a selection of all Jobs, first count matching jobs 
        and then use "limit" to select only the required JobIDs.
NEW: JobMonitoringHandler - use JobPolicy to filter jobs in getJobSummaryWeb()
NEW: new Operations option /Services/JobMonitoring/GlobalJobsInfo ( True by default ) to 
     allow or not job info lookup by anybody, used in JobMonitoringHandler       
BUGFIX: SiteDirector - take into account the target queue Platform
BUGFIX: JobDB - bug in __insertNewJDL()    
CHANGE: dirac-admin-show-task-queues - enhanced output  
CHANGE: JobLoggingDB.sql - use trigger to manage the new LoggingInfo structure  
CHANGE: JobWrapper - trying several times to upload a request before declaring the job failed
FIX: JobScheduling executor - fix race condition that causes a job to remain in Staging
NEW: SiteDirector - do not touch sites for which there is no work available
NEW: SiteDirector - allow sites not in mask to take jobs with JobType Test
NEW: SiteDirector - allow 1 hour grace period for pilots in Unknown state before aborting them
CHANGE: Allow usage of non-plural form of the job requirement options ( PilotType, GridCE, BannedSite, 
        SubmitPool ), keep backward compatibility with a plural form
        
*RSS
FIX: DowntimeCommand - take the latest Downtime that fits    
NEW: porting new Policies from integration  
NEW: RSS SpaceToken command querying endpoints/tokens that exist  
        
*Resources
NEW: added SSHOARComputingElement class 
NEW: added XROOTStorage class       
FIX: CREAMComputingElement - extra checks for validity of returned pilot references
        
*TS
CHANGE: TransformationClient(DB,Manager) - set file status for transformation as bulk operation 
CHANGE: TransformationClient - applying state machine when changing transformation status
BUGFIX: TransformationClient(Handler) - few minor fixes
NEW: TransformationDB - backported __deleteTransformationFileTask(s) methods
CHANGE: TransformationDB(Client) - fixes to reestablish the FileCatalog interface
FIX: TransformationAgent - added MissingInFC to consider for Removal transformations
BUGFIX: TransformationAgent - in _getTransformationFiles() variable 'now' was not defined
FIX: TransformationDB.sql - DataFiles primary key is changed to (FileID) from (FileID,LFN) 
CHANGE: TransformationDB(.sql) - schema changes suitable for InnoDB
FIX: TaskManager(AgentBase) - consider only submitted tasks for updating status
CHANGE: TransformationDB(.sql) - added index on LFN in DataFiles table

*RMS
NEW: Migrate to use the new Request Management by all the clients
CHANGE: RequestContainer - Retry failed transfers 10 times and avoid sub-requests to be set Done 
        when the files are failed
CHANGE: Use a unique name for storing the proxy as processes may use the same "random" name and 
        give conflicts
NEW: RequestClient(Handler) - add new method readRequest( requestname)                 

*Workflow
NEW: Porting the LHCb Workflow package to DIRAC to make the use of general purpose modules and
     simplify construction of workflows        

[v6r9p33]

*Accounting
BUGFIX: AccountingDB - wrong indentation

[v6r9p32]

*Accounting
FIX: AccountingDB - use old style grouping if the default grouping is altered, e.g. by Country

[v6r9p31]

*Accounting
CHANGE: AccountingDB - changes to speed up queries: use "values" in GROUP By clause;
        drop duplicate indexes; reorder fields in the UniqueConstraint index of the
        "bucket" tables  

[v6r9p30]

*DMS
CHANGE: FileCatalogFactory - construct CatalogURL from CatalogType by default

*SMS
FIX: dirac-stager-stage-files - changed the order of the arguments

[v6r9p29]

*TS
FIX: TaskManager(AgentBase) - fix for considering only submitted tasks 

[v6r9p28]

*TS
FIX: TransformationDB(ManagerHandler) - several portings from v6r10

[v6r9p27]

*SMS
FIX: StorageManagementDB - in removeUnlinkedReplicas() second look for CacheReplicas 
     for which there is no entry in StageRequests

[v6r9p26]

*Resources
CHANGE: CREAMComputigElement - Make sure that pilots submitted to CREAM get a 
        fresh proxy during their complete lifetime
*Framework
FIX: ProxyDB - process properly any SQLi with DNs/groups with 's in the name

[v6r9p25]

*TS
CHANGE: TransformationClient - changed default timeout values for service calls
FIX: TransformationClient - fixes for processing of derived transformations 

[v6r9p24]

*TS
FIX: TransformationClient - in moveFilesToDerivedTransformation() set file status
     to Moved-<prod>

[v6r9p23]

*Core
BUGFIX: InstallTools - improper configuration prevents a fresh new installation

*WMS
BUGFIX: PilotDirector - Operations Helper non-instantiated

[v6r9p22]

*WMS
FIX: PilotDirector - allow to properly define extensions to be installed by the 
     Pilot differently to those installed at the server
FIX: Watchdog - convert pid to string in ProcessMonitor

*TS
FIX: TransformationDB - splitting files in chunks

*DMS
NEW: dirac-dms-create-removal-request command
CHANGE: update dirac-dms-xxx commands to use the new RMS client,
        strip lines when reading LFNs from a file

[v6r9p21]

*TS
FIX: Transformation(Client,DB,Manager) - restored FileCatalog compliant interface
FIX: TransformationDB - fix in __insertIntoExistingTransformationFiles()

[v6r9p20]

*Core
BUGFIX: ProxyUpload - an on the fly upload does not require a proxy to exist

*DMS
CHANGE: TransferAgent - use compareAdler() for checking checksum
FIX: FailoverTransfer - recording the sourceSE in case of failover transfer request 

*WMS
FIX: ProcessMonitor - some fixes added, printout when <1 s of consumed CPU is found

*Transformation
BUGFIX: TransformationClient - fixed return value in moveFilesToDerivedTransformation()

*RMS
BUGFIX: CleanReqDBAgent - now() -> utcnow() in initialize()

*Resources
FIX: ARCComputingElement - fix the parsing of CE status if no jobs are available

[v6r9p19]

*DMS
FIX: FileCatalog/DirectoryMetadata - inherited metadata is used while selecting directories
     in findDirIDsByMetadata()

[v6r9p18]

*DMS
FIX: FTSSubmitAgent, FTSRequest - fixes the staging mechanism in the FTS transfer submission
NEW: TransferDBMonitoringHandler - added getFilesForChannel(), resetFileChannelStatus()

[v6r9p17]

*Accounting
FIX: DataStoreClient - send accounting records in batches of 1000 records instead of 100

*DMS:
FIX: FailoverTransfer - catalog name from list to string
FIX: FTSSubmitAgent, FTSRequest - handle FTS3 as new protocol and fix bad submission time
FIX: FTSSubmitAgent, FTSRequest - do not submit FTS transfers for staging files

*WMS
FIX: TaskQueueDB - do not check enabled when TQs are requested from Directors
FIX: TaskQueueDB - check for Enabled in the TaskQueues when inserting jobs to print an alert
NEW: TaskQueueDB - each TQ can have at most 5k jobs, if beyond the limit create a new TQ 
     to prevent long matching times when there are way too many jobs in a single TQ

[v6r9p16]

*TS
BUGFIX: typos in TransformationCleaningAgent.py

*DMS
CHANGE: DownloadInputData - check the available disk space in the right input data directory
FIX: DownloadInputData - try to download only Cached replicas 

[v6r9p15]

*Core
FIX: MySQL - do not decrease the retry counter after ping failure

*DMS
CHANGE: FC/DirectoryMetadata - Speed up findFilesByMetadataWeb when many files match
FIX: RemovalTask - fix error string when removing a non existing file (was incompatible 
     with the LHCb BK client). 

*WMS
FIX: JobReport - minor fix ( removed unused imports )
FIX: JobMonitoring(JobStateUpdate)Handler - jobID argument can be either string, int or long

*TS
CHANGE: TransformationClient - change status of Moved files to a deterministic value
FIX: FileReport - minor fix ( inherits object ) 

[v6r9p14]

*DMS
CHANGE: FTSDB - changed schema: removing FTSSite table. From now on FTS sites 
        would be read from CS Resources

[v6r9p13]

FIX: included fixes from v6r8p26 patch release

[v6r9p12]

FIX: included fixes from v6r8p25 patch release

[v6r9p11]

*DMS
BUGFIX: FTSRequest - in __resolveFTSServer() type "=" -> "=="

[v6r9p10]

FIX: included fixes from v6r8p24 patch release

*Core
NEW: StateMachine utility

*DMS
BUGFIX: in RegisterFile operation handler

*Interfaces
FIX: Dirac.py - in splitInputData() consider only Active replicas

[v6r9p9]

*RMS
FIX: RequestDB - added getRequestFileStatus(), getRequestName() methods

[v6r9p8]

*DMS
FIX: RequestDB - get correct digest ( short request description ) of a request

[v6r9p7]

FIX: included fixes from v6r8p23 patch release

*RSS
FIX: SpaceTokenOccupancyPolicy - SpaceToken Policy decision was based on 
     percentage by mistake
     
*RMS
NEW: new scripts dirac-dms-ftsdb-summary, dirac-dms-show-ftsjobs    
FIX: FTSAgent - setting space tokens for newly created FTSJobs 

[v6r9p6]

*DMS
BUGFIX: dirac-admin-add-ftssite - missing import

*RMS
NEW: RequestDB, ReqManagerHandler - added getRequestStatus() method

*TS
FIX: fixes when using new RequestClient with the TransformationCleaningAgent

*WMS
BUGFIX: typo in SandboxStoreHandler transfer_fromClient() method

[v6r9p5]

*DMS
BUGFIX: missing proxy in service env in the FTSManager service. By default service 
        will use DataManager proxy refreshed every 6 hours.

*Resources
NEW: StorageElement - new checkAccess policy: split the self.checkMethods in 
     self.okMethods. okMethods are the methods that do not use the physical SE. 
     The isValid returns S_OK for all those immediately

*RSS
FIX: SpaceTokenOccupancyPolicy - Policy that now takes into account absolute values 
     for the space left
     
*TS
FIX: TransformationCleaningAgent - will look for both old and new RMS     

[v6r9p4]

*Stager
NEW: Stager API: dirac-stager-monitor-file, dirac-stager-monitor-jobs, 
     dirac-stager-monitor-requests, dirac-stager-show-stats

[v6r9p3]

*Transformation
FIX: TransformationCleaning Agent status was set to 'Deleted' instead of 'Cleaned'

[v6r9p2]

*RSS
NEW: Added Component family tables and statuses
FIX: removed old & unused code 
NEW: allow RSS policies match wild cards on CS

*WMS
BUGFIX: FailoverTransfer,JobWrapper - proper propagation of file metadata

[v6r9p1]

*RMS
NEW: FTSAgent - update rwAccessValidStamp,
     update ftsGraphValidStamp,
     new option for staging files before submission,
     better log handling here and there
CHANGE: FTSJob - add staging flag in in submitFTS2
CHANGE: Changes in WMS (FailoverTransfer, JobReport, JobWrapper, SandboxStoreHandler) 
        and TS (FileReport) to follow the new RMS.
NEW: Full CRUD support in RMS.

*RSS
NEW: ResourceManagementDB - new table ErrorReportBuffer
NEW: new ResourceManagementClient methods - insertErrorReportBuffer, selectErrorReportBuffer,
     deleteErrorReportBuffer

[v6r9]

NEW: Refactored Request Management System, related DMS agents and FTS management
     components

[v6r8p28]

*Core
BUGFIX: RequestHandler - the lock Name includes ActionType/Action

*DMS
FIX: dirac-dms-filecatalog-cli - prevent exception in case of missing proxy

[v6r8p27]

*DMS
BUGFIX: dirac-dms-add-file - fixed typo item -> items

[v6r8p26]

*Core
NEW: RequestHandler - added getServiceOption() to properly resolve inherited options 
     in the global service handler initialize method
NEW: FileCatalogHandler, StorageElementHandler - use getServiceOption()

[v6r8p25]

FIX: included fixes from v6r7p40 patch release

*Resources
FIX: SRM2Storage - do not account gfal_ls operations

[v6r8p24]

FIX: included fixes from v6r7p39 patch release

*Core
FIX: SiteSEMapping was returning wrong info

*DMS
FIX: FTSRequest - choose explicitly target FTS point for RAL and CERN
BUGFIX: StrategyHandler - wrong return value in __getRWAccessForSE()

*Resources
CHANGE: SRM2Storage - do not account gfal_ls operations any more

[v6r8p23]

FIX: included fixes from v6r7p37 patch release

*TS
FIX: TransformationDB - allow tasks made with ProbInFC files
FIX: TransformationCleaingAgent,Client - correct setting of transformation 
     status while cleaning

[v6r8p22]

FIX: included fixes from v6r7p36 patch release

[v6r8p21]

*DMS
FIX: FileCatalog/DirectoryMetadata - even if there is no meta Selection 
     the path should be considered when getting Compatible Metadata
FIX: FileCatalog/DirectoryNodeTree - findDir will return S_OK( '' ) if dir not 
     found, always return the same error from DirectoryMetadata in this case.     

*RSS
FIX: DowntimeCommand - use UTC time stamps

*TS
FIX: TransformationAgent - in _getTransformationFiles() get also ProbInFC files in 
     addition to Used 

[v6r8p20]

*Stager
NEW: Stager API: dirac-stager-monitor-file, dirac-stager-monitor-jobs, 
     dirac-stager-monitor-requests, dirac-stager-show-stats

[v6r8p19]

*Transformation
FIX: TransformationCleaning Agent status was set to 'Deleted' instead of 'Cleaned'

[v6r8p18]

*TS
BUGFIX: TransformationAgent - regression in __cleanCache()

[v6r8p17]

FIX: included fixes from v6r7p32 patch release

*WMS
FIX: StalledJobAgent - for accidentally stopped jobs ExecTime can be not set, 
     set it to CPUTime for the accounting purposes in this case

[v6r8p16]

FIX: included fixes from v6r7p31 patch release

*WMS
BUGFIX: TaskQueueDB - fixed a bug in the negative matching conditions SQL construction

*RSS
NEW: improved doc strings of PEP, PDP modules ( part of PolicySystem )
FIX: Minor changes to ensure consistency if ElementInspectorAgent and 
     users interact simultaneously with the same element
CHANGE: removed DatabaseCleanerAgent ( to be uninstalled if already installed )
FIX: SummarizeLogsAgent - the logic of the agent was wrong, the agent has been re-written.
     
[v6r8p15]

*Core
FIX: X509Chain - fix invalid information when doing dirac-proxy-info without CS
     ( in getCredentials() )

*RSS
NEW: PDP, PEP - added support for option "doNotCombineResult" on PDP

[v6r8p14]

*Core
FIX: dirac-deploy-scripts - can now work with the system python

*WMS
NEW: dirac-wms-cpu-normalization - added -R option to modify a given configuration file
FIX: Executor/InputData - Add extra check for LFns in InputData optimizer, closes #1472

*Transformation
CHANGE: TransformationAgent - add possibility to kick a transformation (not skip it if no 
        unused files), by touching a file in workDirectory
BUGFIX: TransformationAgent - bug in __cleanCache() dict modified in a loop        

[v6r8p13]

*Transformation
BUGFIX: TransformationDB - restored import of StringType

[v6r8p12]

NEW: Applied patches from v6r7p29

*WMS
FIX: JobDB - check if SystemConfig is present in the job definition and convert it 
     into Platform

*DMS
FIX: ReplicaManager - do not get metadata of files when getting files in a directory 
     if not strictly necessary

*RSS
NEW: ported from LHCb PublisherHandler for RSS web views

[v6r8p11]

NEW: Applied patches from v6r7p27

*RSS
NEW: SpaceTokenOccupancyPolicy - ported from LHCbDIRAC 
NEW: db._checkTable done on service initialization ( removed dirac-rss-setup script doing it )

*Transformation
FIX: TaskManager - reset oJob for each task in prepareTransformationTasks()
BUGFIX: ValidateOutputDataAgent - typo fixed in getTransformationDirectories()
FIX: TransformationManagerHandler - use CS to get files statuses not to include in 
     processed file fraction calculation for the web monitoring pages

[v6r8p10]

NEW: Applied patches from v6r7p27

[v6r8p9]

*DMS
FIX: TransferAgent,dirac-dms-show-se-status, ResourceStatus,TaskManager - fixes
     needed for DMS components to use RSS status information
NEW: ReplicaManager - allow to get metadata for an LFN+SE as well as PFN+SE     

[v6r8p8]

*RSS
BUGFIX: dirac-rss-setup - added missing return of S_OK() result

[v6r8p7]

NEW: Applied patches from v6r7p24

*DMS
BUGFIX: LcgFileCatalogClient - bug in addFile()

*RSS
BUGFIX: fixed script dirac-rss-set-token, broken in the current release.
NEW: Statistics module - will be used in the future to provide detailed information 
     from the History of the elements 

[v6r8p6]

NEW: Applied patches from v6r7p23

*Transformation
FIX: TaskManager - allow prepareTransformationTasks to proceed if no OutputDataModule is defined
FIX: TransformationDB - remove INDEX(TaskID) from TransformationTasks. It produces a single counter 
     for the whole table instead of one per TransformationID
     
*WMS     
FIX: WMSUtilities - to allow support for EMI UI's for pilot submission we drop support for glite 3.1

[v6r8p5]

NEW: Applied patches from v6r7p22

*RSS
CHANGE: removed old tests and commented out files

*WMS
FIX: PoolXMLCatalog - proper addFile usage

*Transformation
CHANGE: TransformationAgent - clear replica cache when flushing or setting a file in the workdirectory

[v6r8p4]

*Transformation
FIX: The connection to the jobManager is done only at submission time
FIX: Jenkins complaints fixes

*WMS
BUGFIX: JobDB - CPUtime -> CPUTime
FIX: Jenkins complaints fixes

[v6r8p3]

*DMS
BUGFIX: LcgFileCatalogClient

[v6r8p2]

*DMS:
FIX: LcgFileCatalogClient - remove check for opening a session in __init__ as credentials are not yet set 

*Transformation
CHANGE: reuse RPC clients in Transformation System 

[v6r8p1]

*Core
FIX: dirac-deploy-scripts - restored regression w.r.t. support of scripts starting with "d"

*DMS
BUGFIX: LcgFileCatalogClient - two typos fixed

[v6r8]

CHANGE: Several fixes backported from the v7r0 integration branch

*Core
CHANGE: DictCache - uses global LockRing to avoid locks in multiprocessing
FIX: X509Chain - proxy-info showing an error when there's no CS

*DMS
FIX: TransferAgent - inside loop filter out waiting files dictionary
BUGFIX: dirac-admin-allow-se - there was a continue that was skipping the complete loop for 
        ARCHIVE elements
NEW: LcgFileCatalogClient - test return code in startsess lfc calls       

*WMS:
FIX: OptimizerExecutor, InputData, JobScheduling - check that site candidates have all the 
     replicas

*RSS: 
BUGFIX: ResourceStatus, RSSCacheNoThread - ensure that locks are always released

*Transformation
FIX: TaskManager - site in the job definition is taken into account when submitting
NEW: Transformation - get the allowed plugins from the CS /Operations/Transformations/AllowedPlugins
FIX: ValidateOutputDataAgent - self not needed for static methods

[v6r7p40]

*Resources
FIX: StorageElement class was not properly passing the lifetime argument for prestageFile method

[v6r7p39]

*Core
CHANGE: Grid - in executeGridCommand() allow environment script with arguments needed for ARC client

*DMS
FIX: DFC SEManager - DIP Storage can have a list of ports now

*Resources
FIX: ARCComputingElement - few fixes after debugging

[v6r7p38]

*Core
NEW: DISET FileHelper, TransferClient - possibility to switch off check sum

*Resources
NEW: ARCComputingElement - first version
NEW: StorageFactory - possibility to pass extra protocol parameters to storage object
NEW: DIPStorage - added CheckSum configuration option
BUGFIX: SSHComputingElement - use CE name in the pilot reference construction

*WMS
FIX: StalledJobAgent - if ExecTime < CPUTime make it equal to CPUTime

[v6r7p37]

*Framework
BUGFIX: NotificationDB - typos in SQL statement in purgeExpiredNotifications() 

*WMS
NEW: JobCleaningAgent - added scheduling sandbox LFN removal request 
     when deleting jobs
CHANGE: JobWrapper - report only error code as ApplicationError parameter 
        when payload finishes with errors    
NEW: SiteDirector - possibility to specify extensions to be installed in 
     pilots in /Operations/Pilots/Extensions option in order not to install
     all the server side extensions        

*DMS
CHANGE: FileCatalogFactory - use service path as default URL
CHANGE: FileCatalogFactory - use ObjectLoader to import catalog clients

*SMS
BUGFIX: StorageManagementDB, dirac-stager-monitor-jobs - small bug fixes ( sic, Daniela )

*Resources
CHANGE: DIPStorage - added possibility to specify a list of ports for multiple
        service end-points
CHANGE: InProcessComputingElement - demote log message when payload failure 
        to warning, the job will fail anyway
FIX: StalledJobAgent - if pilot reference is not registered, this is not an 
     error of the StalledJobAgent, no log.error() in  this case                
        
*RMS
CHANGE: RequestTask - ensure that tasks are executed with user credentials 
        even with respect to queries to DIRAC services ( useServerCertificate 
        flag set to false )        

[v6r7p36]

*WMS
FIX: CREAMCE, SiteDirector - make sure that the tmp executable is removed
CHANGE: JobWrapper - remove sending mails via Notification Service in case
        of job rescheduling
        
*SMS
FIX: StorageManagementDB - fix a race condition when old tasks are set failed 
     between stage submission and update.        

[v6r7p35]

*Stager
NEW: Stager API: dirac-stager-monitor-file, dirac-stager-monitor-jobs, 
     dirac-stager-monitor-requests, dirac-stager-show-stats

[v6r7p34]

*Transformation
FIX: TransformationCleaning Agent status was set to 'Deleted' instead of 'Cleaned'

[v6r7p33]

*Interfaces
FIX: Job.py - in setExecutable() - prevent changing the log file name string type

*StorageManagement
NEW: StorageManagementDB(Handler) - kill staging requests at the same time as 
     killing related jobs, closes #1510
FIX: StorageManagementDB - demote the level of several log messages       

[v6r7p32]

*DMS
FIX: StorageElementHandler - do not use getDiskSpace utility, use os.statvfs instead
CHANGE: StorageManagementDB - in getStageRequests() make MySQL do an UNIQUE selection 
        and use implicit loop to speed up queries for large results

*Resources
FIX: lsfce remote script - use re.search instead of re.match in submitJob() to cope with
     multipline output

[v6r7p31]

*WMS
FIX: SiteDirector - make possible more than one SiteDirector (with different pilot identity) attached 
     to a CE, ie sgm and pilot roles. Otherwise one is declaring Aborted the pilots from the other.

[v6r7p30]

*Core
CHANGE: X509Chain - added groupProperties field to the getCredentials() report
BUGFIX: InstallTools - in getSetupComponents() typo fixed: agent -> executor

[v6r7p29]

*DMS
CHANGE: FileCatalog - selection metadata is also returned as compatible metadata in the result
        of getCompatibleMetadata() call
NEW: FileCatalog - added path argument to getCompatibleMetadata() call
NEW: FileCatalogClient - added getFileUserMetadata()
BUGFIX: dirac-dms-fts-monitor - exit with code -1 in case of error

*Resources
FIX: CREAMComputingElement - check globus-url-copy result for errors when retrieving job output

[v6r7p28]

*DMS
BUGFIX: FileCatalog/DirectoryMetadata - wrong MySQL syntax 

[v6r7p27]

*Core
FIX: Mail.py - fix of the problem of colons in the mail's body

*Interfaces
NEW: Job API - added setSubmitPools(), setPlatform() sets ... "Platform"

*WMS
FIX: TaskQueueDB - use SystemConfig as Platform for matching ( if Platform is not set explicitly

*Resources
FIX: SSHComputingElement - use ssh host ( and not CE name ) in the pilot reference
BUGFIX: SSHGEComputingElement - forgotten return statement in _getJobOutputFiles()

*Framework
NEW: dirac-sys-sendmail - email's body can be taken from pipe. Command's argument 
     in this case will be interpreted as a destination address     

[v6r7p26]

*DMS
FIX: ReplicaManager - status names Read/Write -> ReadAccess/WriteAccess

[v6r7p25]

*Core
CHANGE: X509Chain - in getCredentials() failure to contact CS is not fatal, 
        can happen when calling dirac-proxy-init -x, for example

[v6r7p24]

*DMS
NEW: FileCatalog - added getFilesByMetadataWeb() to allow pagination in the Web 
     catalog browser
     
*WMS
CHANGE: WMSAdministrator, DiracAdmin - get banned sites list by specifying the status
        to the respective jobDB call     

[v6r7p23]

*Transformation
BUGFIX: TransformationDB - badly formatted error log message

*RMS
CHANGE: RequestDBMySQL - speedup the lookup of requests

*WMS
BUGFIX: dirac-dms-job-delete - in job selection by group

*DMS
FIX: LcgFileCatalogClient - getDirectorySize made compatible with DFC
BUGFIX: LcgFileCatalogClient - proper call of __getClientCertInfo()

[v6r7p22]

*Transformation
CHANGE: InputDataAgent - treats only suitable transformations, e.g. not the extendable ones. 
CHANGE: TransformationAgent - make some methods more public for easy overload

[v6r7p21]

*Core
FIX: Shifter - pass filePath argument when downloading proxy

[v6r7p20]

*DMS
CHANGE: StrategyHandler - move out SourceSE checking to TransferAgent
CHANGE: ReplicaManager, InputDataAgent - get active replicas
FIX: StorageElement, SRM2Storage - support for 'xxxAccess' statuses, checking results
     of return structures
     
*RSS
NEW: set configurable email address on the CS to send the RSS emails
NEW: RSSCache without thread in background
FIX: Synchronizer - moved to ResourceManager handler     

[v6r7p19]

*DMS
BUGFIX: ReplicaManager - in putAndRegister() SE.putFile() singleFile argument not used explicitly

[v6r7p18]

*WMS
FIX: StalledJobAgent - do not exit the loop over Completed jobs if accounting sending fails
NEW: dirac-wms-job-delete - allow to specify jobs to delete by job group and/or in a file
FIX: JobManifest - If CPUTime is not set, set it to MaxCPUTime value

[v6r7p17]

*Resources
FIX: SRM2Storage - treat properly "22 SRM_REQUEST_QUEUED" result code

[v6r7p16]

*DMS
FIX: StrategyHandler - do not proceed when the source SE is not valid for read 
BUGFIX: StorageElement - putFile can take an optional sourceSize argument
BUGFIX: ReplicaManager - in removeFile() proper loop on failed replicas

*RSS
FIX: SpaceTokenOccupancyCommand, CacheFeederAgent - add timeout when calling lcg_util commands

*WMS
FIX: JobManifest - take all the SubmitPools defined in the TaskQueueAgent 
NEW: StalledJobAgent - declare jobs stuck in Completed status as Failed

[v6r7p15]

*Core
BUGFIX: SocketInfo - in host identity evaluation

*DMS
BUGFIX: FileCatalogHandler - missing import os

*Transformation
CHANGE: JobManifest - getting allowed job types from operations() section 

[v6r7p14]

*DMS
CHANGE: StorageElementProxy - removed getParameters(), closes #1280
FIX: StorageElementProxy - free the getFile space before the next file
FIX: StorageElement - added getPFNBase() to comply with the interface

*Interfaces
CHANGE: Dirac API - allow lists of LFNs in removeFile() and removeReplica()

*WMS
CHANGE: JobSchedulingAgent(Executor) - allow both BannedSite and BannedSites JDL option

*RSS
FIX: ElementInspectorAgent - should only pick elements with rss token ( rs_svc ).
FIX: TokenAgent - using 4th element instead of the 5th. Added option to set admin email on the CS.

[v6r7p13]

*Core
FIX: Resources - in getStorageElementSiteMapping() return only sites with non-empty list of SEs

*DMS
FIX: StorageElement - restored the dropped logic of using proxy SEs
FIX: FileCatalog - fix the UseProxy /LocalSite/Catalog option

*Transformation
FIX: TransformationDB - use lower() string comparison in extendTransformation()

[v6r7p12]

*WMS
BUGFIX: JobManifest - get AllowedSubmitPools from the /Systems section, not from /Operations

*Core
NEW: Resources helper - added getSites(), getStorageElementSiteMapping()

*DMS
CHANGE: StrategyHandler - use getStorageElementSiteMapping helper function
BUGFIX: ReplicaManager - do not modify the loop dictionary inside the loop

[v6r7p11]

*Core
CHANGE: Subprocess - put the use of watchdog in flagging

[v6r7p10]

*Core
NEW: Logger - added getLevel() method, closes #1292
FIX: Subprocess - returns correct structure in case of timeout, closes #1295, #1294
CHANGE: TimeOutExec - dropped unused utility
FIX: Logger - cleaned unused imports

*RSS
CHANGE: ElementInspectorAgent - do not use mangled name and removed shifterProxy agentOption

[v6r7p9]

*Core
BUGFIX: InstallTools - MySQL Port should be an integer

[v6r7p8]

*Core
FIX: Subprocess - consistent timeout error message

*DMS
NEW: RemovalTask - added bulk removal
FIX: StrategyHandler - check file source CEs
CHANGE: DataIntegrityClient - code beautification
CHANGE: ReplicaManager - do not check file existence if replica information is queried anyway,
        do not fail if file to be removed does not exist already. 

[v6r7p7]

FIX: Several fixes to allow automatic code documentation

*Core
NEW: InstallTools - added mysqlPort and mysqlRootUser

*DMS
CHANGE: ReplicaManager - set possibility to force the deletion of non existing files
CHANGE: StrategyHandler - better handling of checksum check during scheduling 

[v6r7p6]

*Core
FIX: dirac-install - restore signal alarm if downloadable file is not found
FIX: Subprocess - using Manager proxy object to pass results from the working process

*DMS:
CHANGE: StorageElement - removed overwride mode
CHANGE: removed obsoleted dirac-dms-remove-lfn-replica, dirac-dms-remove-lfn
NEW: FTSMonitorAgent - filter out sources with checksum mismatch
FIX: FTSMonitorAgent, TransferAgent - fix the names of the RSS states

*RSS
NEW: ElementInspectorAgent runs with a variable number of threads which are automatically adjusted
NEW: Added policies to force a particular state, can be very convenient to keep something Banned for example.
NEW: policy system upgrade, added finer granularity when setting policies and actions

*WMS
NEW: SiteDirector- allow to define pilot DN/Group in the agent options
CHANGE: JobDescription, JobManifest - take values for job parameter verification from Operations CS section

[v6r7p5]

*Interfaces
BUGFIX: dirac-wms-job-get-output - properly treat the case when output directory is not specified 

[v6r7p4]

*Core
FIX: Subprocess - avoid that watchdog kills the executor process before it returns itself

*Framework
BUGFIX: ProxuManagerClient - wrong time for caching proxies

*RSS
FIX: removed obsoleted methods

*DMS
NEW: FileCatalog - added findFilesByMetadataDetailed - provides detailed metadata for 
     selected files

[v6r7p3]

*DMS
FIX: FTSMonitorAgent - logging less verbose

*Transformation
FIX: TransformationAgent - use the new CS defaults locations
FIX: Proper agent initialization
NEW: TransformationPlaugin - in Broadcast plugin added file groupings by number of files, 
     make the TargetSE always defined, even if the SourceSE list contains it 

*ResourceStatus
FIX: Added the shifter's proxy to several agents

*RMS
FIX: RequestContainer - the execution order was not properly set for the single files 

*Framework:
BUGFIX: ProxyManagerClient - proxy time can not be shorter than what was requested

[v6r7p2]

*Core
FIX: dirac-configure - switch to use CS before checking proxy info

*Framework
NEW: dirac-sys-sendmail new command
NEW: SystemAdmininistratorCLI - added show host, uninstall, revert commands
NEW: SystemAdmininistratorHandler - added more info in getHostInfo()
NEW: SystemAdmininistratorHandler - added revertSoftware() interface

*Transformation
FIX: TransformationCleaningAgent - check the status of returned results

[v6r7p1]

*Core
FIX: Subprocess - finalize the Watchdog closing internal connections after a command execution
CHANGE: add timeout for py(shell,system)Call calls where appropriate
CHANGE: Shifter - use gProxyManager in a way that allows proxy caching

*Framework
NEW: ProxyManagerClient - allow to specify validity and caching time separately
FIX: ProxyDB - replace instead of delete+insert proxy in __storeVOMSProxy

*DMS
NEW: FTSMonitorAgent - made multithreaded for better efficiency
FIX: dirac-dms-add-file - allow LFN: prefix for lfn argument

*WMS
NEW: dirac-wms-job-get-output, dirac-wms-job-status - allow to retrieve output for a job group
FIX: TaskQueueDB - fixed selection SQL in __generateTQMatchSQL()
CHANGE: OptimizerExecutor - reduce diversity of MinorStatuses for failed executors

*Resources
FIX: CREAMComputingElement - remove temporary JDL right after the submission 

[v6r6p21]

*DMS
BUGFIX: TransformationCleaningAgent - use the right signature of cleanMetadataCatalogFiles() call

[v6r6p20]

*DMS
FIX: RegistrationTask - properly escaped error messages
BUGFIX: DirectoryMetadata - use getFileMetadataFields from FileMetadata in addMetadataField()
NEW: When there is a missing source error spotted during FTS transfer, file should be reset 
     and rescheduled again until maxAttempt (set to 100) is reached

*WMS
FIX: JobScheduling - fix the site group logic in case of Tier0

[v6r6p19]

*DMS
BUGFIX: All DMS agents  - set up agent name in the initialization

*Core
NEW: Subprocess - timeout wrapper for subprocess calls
BUGFIX: Time - proper interpreting of 0's instead of None
CHANGE: DISET - use cStringIO for ANY read that's longer than 16k (speed improvement) 
        + Less mem when writing data to the net
FIX: Os.py - protection against failed "df" command execution       
NEW: dirac-info prints lcg bindings versions
CHANGE: PlotBase - made a new style class 
NEW: Subprocess - added debug level log message

*Framework
NEW: SystemAdministratorIntegrator client for collecting info from several hosts
NEW: SystemAdministrator - added getHostInfo()
FIX: dirac-proxy-init - always check for errors in S_OK/ERROR returned structures
CHANGE: Do not accept VOMS proxies when uploading a proxy to the proxy manager

*Configuration
FIX: CE2CSAgent - get a fresh copy of the cs data before attempting to modify it, closes #1151
FIX: Do not create useless backups due to slaves connecting and disconnecting
FIX: Refresher - prevent retrying with 'Insane environment'

*Accounting
NEW: Accounting/Job - added validation of reported values to cope with the weird Yandex case
FIX: DBUtils - take into account invalid values, closes #949

*DMS
FIX: FTSSubmitAgent - file for some reason rejected from submission should stay in 'Waiting' in 
     TransferDB.Channel table
FIX: FTSRequest - fix in the log printout     
CHANGE: dirac-dms-add-file removed, dirac-dms-add-files renamed to dirac-dms-add-file
FIX: FileCatalogCLI - check the result of removeFile call
FIX: LcgFileCatalogClient - get rid of LHCb specific VO evaluation
NEW: New FileCatalogProxy service - a generalization of a deprecated LcgFileCatalog service
FIX: Restored StorageElementProxy functionality
CHANGE: dirac-dms-add-file - added printout
NEW: FileCatalog(Factory), StorageElement(Factory) - UseProxy flag moved to /Operations and /LocalSite sections

*RSS
NEW:  general reimplementation: 
      New DB schema using python definition of tables, having three big blocks: Site, Resource and Node.
      MySQLMonkey functionality almost fully covered by DB module, eventually will disappear.
      Services updated to use new database.
      Clients updated to use new database.
      Synchronizer updated to fill the new database. When helpers will be ready, it will need an update.
      One ElementInspectorAgent, configurable now is hardcoded.
      New Generic StateMachine using OOP.
      Commands and Policies simplified.
      ResourceStatus using internal cache, needs to be tested with real load.
      Fixes for the state machine
      Replaced Bad with Degraded status ( outside RSS ).
      Added "Access" to Read|Write|Check|Remove SE statuses wherever it applies.
      ResourceStatus returns by default "Active" instead of "Allowed" for CS calls.
      Caching parameters are defined in the CS
FIX: dirac-admin-allow/ban-se - allow a SE on Degraded ( Degraded->Active ) and ban a SE on Probing 
     ( Probing -> Banned ). In practice, Active and Degraded are "usable" states anyway.            
      
*WMS
FIX: OptimizerExecutor - failed optimizations will still update the job     
NEW: JobWrapper - added LFNUserPrefix VO specific Operations option used for building user LFNs
CHANGE: JobDB - do not interpret SystemConfig in the WMS/JobDB
CHANGE: JobDB - Use CPUTime JDL only, keep MaxCPUTime for backward compatibility
CHANGE: JobWrapper - use CPUTime job parameter instead of MaxCPUTime
CHANGE: JobAgent - use CEType option instead of CEUniqueID
FIX: JobWrapper - do not attempt to untar directories before having checked if they are tarfiles 
NEW: dirac-wms-job-status - get job statuses for jobs in a given job group
 
*SMS
FIX: StorageManagementDB - when removing unlinked replicas, take into account the case where a
     staging request had been submitted, but failed
      
*Resources    
NEW: glexecCE - add new possible locations of the glexec binary: OSG specific stuff and in last resort 
     looking in the PATH    
NEW: LcgFileCatalogClient - in removeReplica() get the needed PFN inside instead of providing it as an argument     
      
*TS      
CHANGE: Transformation types definition are moved to the Operations CS section

*Interfaces
FIX: Dirac.py - CS option Scratchdir was in LocalSite/LocalSite
FIX: Dirac.py - do not define default catalog, use FileCatalog utility instead

[v6r6p19]

*DMS
BUGFIX: All DMS agents  - set up agent name in the initialization

[v6r6p18]

*Transformation
CHANGE: /DIRAC/VOPolicy/OutputDataModule option moved to <Operations>/Transformations/OutputDataModule

*Resources
FIX: ComputingElement - properly check if the pilot proxy has VOMS before adding it to the payload 
     when updating it

*WMS
BUGFIX: JobSanity - fixed misspelled method call SetParam -> SetParameter

[v6r6p17]

*Transformation
BUGFIX: TransformationAgent - corrected  __getDataReplicasRM()

[v6r6p16]

*DMS
FIX: Agents - proper __init__ implementation with arguments passing to the super class
FIX: LcgFileCatalogClient - in removeReplica() reload PFN in case it has changed

[v6r6p15]

*Framework
BUGFIX: ErrorMessageMonitor - corrected updateFields call 

*DMS:
NEW: FTSMonitorAgent completely rewritten in a multithreaded way

*Transformation
FIX: InputDataAgent - proper instantiation of TransformationClient
CHANGE: Transformation - several log message promoted from info to notice level

[v6r6p14]

*Transformation
FIX: Correct instantiation of agents inside several scripts
CHANGE: TransformationCleaningAgent - added verbosity to logs
CHANGE: TransformationAgent - missingLFC to MissingInFC as it could be the DFC as well
FIX: TransformationAgent - return an entry for all LFNs in __getDataReplicasRM

*DMS
FIX: TransferAgent - fix exception reason in registerFiles()

[v6r6p13]

*DMS
CHANGE: TransferAgent - change RM call from getCatalogueReplicas to getActiveReplicas. 
        Lowering log printouts here and there

[v6r6p12]

*DMS
BUGFIX: RemovalTask - Replacing "'" by "" in error str set as attribute for a subRequest file. 
        Without that request cannot be updated when some nasty error occurs.

[v6r6p11]

*RMS:
BUGFIX: RequestClient - log string formatting

*DMS
BUGFIX: RemovalTask - handling for files not existing in the catalogue

*Transformation
FIX: TransformationManager - ignore files in NotProcessed status to get the % of processed files

*Interfaces
FIX: Fixes due to the recent changes in PromptUser utility

[v6r6p10]

*RMS
FIX: RequestDBMySQL - better escaping of queries 

*WMS
FIX: SiteDirector - get compatible platforms before checking Task Queues for a site

[v6r6p9]

*Core
FIX: Utilities/PromptUser.py - better user prompt

*Accounting
NEW: Add some validation to the job records because of weird data coming from YANDEX.ru

*DMS
BUGFIX: ReplicaManager - typo errStr -> infoStr in __replicate()
FIX: FTSRequest - fixed log message

*WMS
FIX: SiteDirector - use CSGlobals.getVO() call instead of explicit CS option

[v6r6p8]

*Transformation
BUGFIX: TransformationDB - typo in getTransformationFiles(): iterValues -> itervalues

[v6r6p7]

*Resources
FIX: StorageFactory - uncommented line that was preventing the status to be returned 
BUGFIX: CE remote scripts - should return status and not call exit()
BUGFIX: SSHComputingElement - wrong pilot ID reference

[v6r6p6]

*WMS
FIX: TaskQueueDB - in findOrphanJobs() retrieve orphaned jobs as list of ints instead of list of tuples
FIX: OptimizerExecutor - added import of datetime to cope with the old style optimizer parameters

*Transformation
FIX: TransformationAgent - fix finalization entering in an infinite loop
NEW: TransformationCLI - added resetProcessedFile command
FIX: TransformationCleaningAgent - treating the archiving delay 
FIX: TransformationDB - fix in getTransformationFiles() in case of empty file list

[v6r6p5]

*Transformation
FIX: TransformationAgent - type( transClient -> transfClient )
FIX: TransformationAgent - self._logInfo -> self.log.info
FIX: TransformationAgent - skip if no Unused files
FIX: TransformationAgent - Use CS option for replica cache lifetime
CHANGE: TransformationAgent - accept No new Unused files every [6] hours

[v6r6p4]

*DMS
FIX: TransferAgent - protection for files that can not be scheduled
BUGFIX: TransferDB - typo (instIDList - > idList ) fixed

*Transformation
BUGFIX: TransformationAgent - typo ( loginfo -> logInfo )

[v6r6p3]

FIX: merged in patch v6r5p14

*Core
BUGFIX: X509Chain - return the right structure in getCredentials() in case of failure
FIX: dirac-deploy-scripts.py - allow short scripts starting from "d"
FIX: dirac-deploy-scripts.py - added DCOMMANDS_PPID env variable in the script wrapper
FIX: ExecutorReactor - reduced error message dropping redundant Task ID 

*Interfaces
BUGFIX: Dirac.py - allow to pass LFN list to replicateFile()

*DMS
FIX: FileManager - extra check if all files are available in _findFiles()
BUGFIX: FileCatalogClientCLI - bug in DirectoryListing

[v6r6p2]

FIX: merged in patch v6r5p13

*WMS
FIX: SiteDirector - if no community set, look for DIRAC/VirtualOrganization setting

*Framework
FIX: SystemLoggingDB - LogLevel made VARCHAR in the MessageRepository table
FIX: Logging - several log messages are split in fixed and variable parts
FIX: SystemLoggingDB - in insertMessage() do not insert new records in auxiliary tables if they 
     are already there

[v6r6p1]

*Core:
CHANGE: PromptUser - changed log level of the printout to NOTICE
NEW: Base Client constructor arguments are passed to the RPCClient constructor

*DMS:
NEW: FTSRequest - added a prestage mechanism for source files
NEW: FileCatalogClientCLI - added -f switch to the size command to use raw faile tables 
     instead of storage usage tables
NEW: FileCatalog - added orphan directory repair tool
NEW: FIleCatalog - more counters to control the catalog sanity     

*WMS:
FIX: SandboxStoreClient - no more kwargs tricks
FIX: SandboxStoreClient returns sandbox file name in case of upload failure to allow failover
FIX: dirac-pilot - fixed VO_%s_SW_DIR env variable in case of OSG

*TS:
FIX: TransformationManagerHandler - avoid multiple Operations() instantiation in 
     getTransformationSummaryWeb()

[v6r6]

*Core
CHANGE: getDNForUsername helper migrated from Core.Security.CS to Registry helper
NEW: SiteSEMapping - new utilities getSitesGroupedByTierLevel(), getTier1WithAttachedTier2(),
     getTier1WithTier2
CHANGE: The DIRAC.Core.Security.CS is replaced by the Registry helper     
BUGFIX: dirac-install - properly parse += in .cfg files
FIX: Graphs.Utilities - allow two lines input in makeDataFromCVS()
FIX: Graphs - allow Graphs package usage if even matplotlib is not installed
NEW: dirac-compile-externals will retrieve the Externals compilation scripts from it's new location 
     in github (DIRACGrid/Externals)
NEW: Possibility to define a thread-global credentials for DISET connections (for web framework)
NEW: Logger - color output ( configurable )
NEW: dirac-admin-sort-cs-sites - to sort sites in the CS
CHANGE: MessageClient(Factor) - added msgClient attribute to messages
NEW: Core.Security.Properties - added JOB_MONITOR and USER_MANAGER properties

*Configuration
NEW: Registry - added getAllGroups() method

*Framework
NEW: SystemAdministratorClientCLI - possibility to define roothPath and lcgVersion when updating software

*Accounting
NEW: JobPlotter - added Normalized CPU plots to Job accounting
FIX: DBUtils - plots going to greater granularity

*DMS
NEW: FileCatalog - storage usage info stored in all the directories, not only those with files
NEW: FileCatalog - added utility to rebuild storage usage info from scratch
FIX: FileCatalog - addMetadataField() allow generic types, e.g. string
FIX: FileCatalog - path argument is normalized before usage in multiple methods
FIX: FileCatalog - new metadata for files(directories) should not be there before for directories(files)
NEW: FileCatalog - added method for rebuilding DirectoryUsage data from scratch 
NEW: FileCatalog - Use DirectoryUsage mechanism for both logical and physical storage
CHANGE: FileCatalog - forbid removing non-empty directories
BUGFIX: FileCatalogClientCLI - in do_ls() check properly the path existence
FIX: FileCatalogClientCLI - protection against non-existing getCatalogCounters method in the LFC client
FIX: DMS Agents - properly call superclass constructor with loadName argument
FIX: ReplicaManager - in removeFile() non-existent file is marked as failed
FIX: Make several classes pylint compliant: DataIntegrityHandler, DataLoggingHandler,
     FileCatalogHandler, StorageElementHandler, StorageElementProxyHandler, TransferDBMonitoringHandler
FIX: LogUploadAgent - remove the OSError exception in __replicate()
FIX: FileCatalogClientCLI - multiple check of proper command inputs,
     automatic completion of several commands with subcommands,
     automatic completion of file names
CHANGE: FileCatalogClientCLI - reformat the output of size command 
FIX: dirac-admin-ban-se - allow to go over all options read/write/check for each SE      
NEW: StrategyHandler - new implementation to speed up file scheduling + better error reporting
NEW: LcgFileCatalogProxy - moved from from LHCbDirac to DIRAC
FIX: ReplicaManager - removed usage of obsolete "/Resources/StorageElements/BannedTarget" 
CHANGE: removed StorageUsageClient.py
CHANGE: removed obsoleted ProcessingDBAgent.py

*WMS
CHANGE: RunNumber job parameter was removed from all the relevant places ( JDL, JobDB, etc )
NEW: dirac-pilot - add environment setting for SSH and BOINC CEs
NEW: WMSAdministrator - get output for non-grid CEs if not yet in the DB
NEW: JobAgent - job publishes BOINC parameters if any
CHANGE: Get rid of LHCbPlatform everywhere except TaskQueueDB
FIX: SiteDirector - provide list of sites to the Matcher in the initial query
FIX: SiteDirector - present a list of all groups of a community to match TQs
CHANGE: dirac-boinc-pilot dropped
CHANGE: TaskQueueDirector does not depend on /LocalSite section any more
CHANGE: reduced default delays for JobCleaningAgent
CHANGE: limit the number of jobs received by JobCleaningAgent
CHANGE: JobDB - use insertFields instead of _insert
CHANGE: Matcher, TaskQueueDB - switch to use Platform rather than LHCbPlatform retaining LHCbPlatform compatibility
BUGFIX: Matcher - proper reporting pilot site and CE
CHANGE: JobManager - improved job Killing/Deleting logic
CHANGE: dirac-pilot - treat the OSG case when jobs on the same WN all run in the same directory
NEW: JobWrapper - added more status reports on different failures
FIX: PilotStatusAgent - use getPilotProxyFromDIRACGroup() instead of getPilotProxyFromVOMSGroup()
CHANGE: JobMonitoringHandler - add cutDate and condDict parameters to getJobGroup()
NEW: JobMonitoringHandler - check access rights with JobPolicy when accessing job info from the web
NEW: JobManager,JobWrapper - report to accounting jobs in Rescheduled final state if rescheduling is successful
FIX: WMSAdministrator, SiteDirector - store only non-empty pilot output to the PilotDB
NEW: added killPilot() to the WMSAdministrator interface, DiracAdmin and dirac-admin-kill-pilot command
NEW: TimeLeft - renormalize time left using DIRAC Normalization if available
FIX: JobManager - reconnect to the OptimizationMind in background if not yet connected
CHANGE: JobManifest - use Operations helper
NEW: JobCleaningAgent - delete logging records from JobLoggingDB when deleting jobs

*RMS
FIX: RequestDBFile - better exception handling in case no JobID supplied
FIX: RequestManagerHandler - make it pylint compliant
NEW: RequestProxyHandler - is forwarding requests from voboxes to central RequestManager. 
     If central RequestManager is down, requests are dumped into file cache and a separate thread 
     running in background is trying to push them into the central. 
CHANGE: Major revision of the code      
CHANGE: RequestDB - added index on SubRequestID in the Files table
CHANGE: RequestClient - readRequestForJobs updated to the new RequetsClient structure

*RSS
NEW: CS.py - Space Tokens were hardcoded, now are obtained after scanning the StorageElements.

*Resources
FIX: SSHComputingElement - enabled multiple hosts in one queue, more debugging
CHANGE: SSHXXX Computing Elements - define SSH class once in the SSHComputingElement
NEW: SSHComputingElement - added option to define private key location
CHANGE: Get rid of legacy methods in ComputingElement
NEW: enable definition of ChecksumType per SE
NEW: SSHBatch, SSHCondor Computing Elements
NEW: SSHxxx Computing Elements - using remote control scripts to better capture remote command errors
CHANGE: put common functionality into SSHComputingElement base class for all SSHxxx CEs
NEW: added killJob() method tp all the CEs
NEW: FileCatalog - take the catalog information info from /Operations CS section, if defined there, 
     to allow specifications per VO 

*Interfaces
CHANGE: Removed Script.initialize() from the API initialization
CHANGE: Some general API polishing
FIX: Dirac.py - when running in mode="local" any directory in the ISB would not get untarred, 
     contrary to what is done in the JobWrapper

*TS
BUGFIX: TaskManager - bug fixed in treating tasks with input data
FIX: TransformationCleaningAgent - properly call superclass constructor with loadName argument
NEW: TransformationCleaningAgent - added _addExtraDirectories() method to extend the list of
     directories to clean in a subclass if needed
CHANGE: TransformationCleaningAgent - removed usage of StorageUsageClient     
NEW: TransformationAgent is multithreaded now ( implementation moved from LHCbDIRAC )
NEW: added unit tests
NEW: InputDataAgent - possibility to refresh only data registered in the last predefined period of time 
NEW: TransformationAgent(Client) - management of derived transformations and more ported from LHCbDIRAC
BUGFIX: TransformationDB - wrong SQL statement generation in setFileStatusForTransformation()

[v6r5p14]

*Core
NEW: Utilities - added Backports utility

*WMS
FIX: Use /Operations/JobScheduling section consistently, drop /Operations/Matching section
NEW: Allow VO specific share correction plugins from extensions
FIX: Executors - several fixes

[v6r5p13]

*WMS
FIX: Executors - VOPlugin will properly send and receive the params
NEW: Correctors can be defined in an extension
FIX: Correctors - Properly retrieve info from the CS using the ops helper

[v6r5p12]

FIX: merged in patch v6r4p34

[v6r5p11]

FIX: merged in patch v6r4p33

*Core
FIX: MySQL - added offset argument to buildConditions()

[v6r5p10]

FIX: merged in patch v6r4p32

[v6r5p9]

FIX: merged in patch v6r4p30

[v6r5p8]

FIX: merged in patch v6r4p29

[v6r5p7]

FIX: merged in patch v6r4p28

[v6r5p6]

FIX: merged in patch v6r4p27

*Transformation
BUGFIX: TransformationDB - StringType must be imported before it can be used

*RSS
NEW: CS.py - Space Tokens were hardcoded, now are obtained after scanning the StorageElements.

[v6r5p5]

FIX: merged in patch v6r4p26

[v6r5p4]

FIX: merged in patch v6r4p25

[v6r5p3]

*Transformation
FIX: merged in patch v6r4p24

[v6r5p2]

*Web
NEW: includes DIRACWeb tag web2012092101

[v6r5p1]

*Core
BUGFIX: ExecutorMindHandler - return S_OK() in the initializeHandler
FIX: OptimizationMindHandler - if the manifest is not dirty it will not be updated by the Mind

*Configuration
NEW: Resources helper - added getCompatiblePlatform(), getDIRACPlatform() methods

*Resources
FIX: SSHComputingElement - add -q option to ssh command to avoid banners in the output
FIX: BOINCComputingElement - removed debugging printout
FIX: ComputingElement - use Platform CS option which will be converted to LHCbPlatform for legacy compatibility

*DMS
FIX: RequestAgentBase - lowering loglevel from ALWAYS to INFO to avoid flooding SystemLogging

*WMS:
FIX: SiteDirector - provide CE platform parameter when interrogating the TQ
FIX: GridPilotDirector - publish pilot OwnerGroup rather than VOMS role
FIX: WMSUtilities - add new error string into the parsing of the job output retrieval

[v6r5]

NEW: Executor framework

*Core
NEW: MySQL.py - added Test case for Time.dateTime time stamps
NEW: MySQL.py - insertFields and updateFields can get values via Lists or Dicts
NEW: DataIntegrityDB - use the new methods from MySQL and add test cases
NEW: DataIntegrityHandler - check connection to DB and create tables (or update their schema)
NEW: DataLoggingDB - use the new methods from MySQL and add test cases
NEW: DataLoggingHandler - check connection to DB and create tables (or update their schema)
FIX: ProcessPool - killing stuck workers after timeout
CHANGE: DB will throw a RuntimeException instead of a sys.exit in case it can't contact the DB
CHANGE: Several improvements on DISET
CHANGE: Fixed all DOS endings to UNIX
CHANGE: Agents, Services and Executors know how to react to CSSection/Module and react accordingly
NEW: install tools are updated to deal with executors
FIX: dirac-install - add -T/--Timeout option to define timeout for distribution downloads
NEW: dirac-install - added possibility of defining dirac-install's global defaults by command line switch
BUGFIX: avoid PathFinder.getServiceURL and use Client class ( DataLoggingClient,LfcFileCatalogProxyClient ) 
FIX: MySQL - added TIMESTAMPADD and TIMESTAMPDIFF to special values not to be scaped by MySQL
NEW: ObjectLoader utility
CHANGE: dirac-distribution - added global defaults flag and changed the flag to -M or --defaultsURL
FIX: Convert to string before trying to escape value in MySQL
NEW: DISET Services - added PacketTimeout option
NEW: SystemLoggingDB - updated to use the renewed MySQL interface and SQL schema
NEW: Added support for multiple entries in /Registry/DefaultGroup, for multi-VO installations
CHANGE: Component installation procedure updated to cope with components inheriting Modules
CHANGE: InstallTools - use dirac- command in runit run scripts
FIX: X509Chain - avoid a return of error when the group is not valid
FIX: MySQL - reduce verbosity of log messages when high level methods are used
CHANGE: Several DB classes have been updated to use the MySQL buildCondition method
NEW: MySQL - provide support for greater and smaller arguments to all MySQL high level methods
FIX: Service.py - check all return values from all initializers

*Configuration
CHANGE: By default return option and section lists ordered as in the CS
NEW: ConfigurationClient - added function to refresh remote configuration

*Framework
FIX: Registry.findDefaultGroup will never return False
CHANGE: ProxyManager does not accept proxies without explicit group
CHANGE: SystemAdministratorHandler - force refreshing the configuration after new component setup

*RSS
CHANGE: removed code execution from __init__
CHANGE: removed unused methods
NEW: Log all policy results 

*Resources
NEW: updated SSHComputingElement which allows multiple job submission
FIX: SGETimeLeft - better parsing of the batch system commands output
FIX: InProcessComputingElement - when starting a new job discard renewal of the previous proxy
NEW: BOINCComputingElement - new CE client to work with the BOINC desktop grid infrastructure 

*WMS
CHANGE: WMS Optimizers are now executors
CHANGE: SandboxStoreClient can directly access the DB if available
CHANGE: Moved JobDescription and improved into JobManifest
FIX: typo in JobLoggingDB
NEW: JobState/CachedJobState allow access to the Job via DB/JobStateSync Service automatically
BUGFIX: DownloadInputData - when not enough disk space, message was using "buffer" while it should be using "data"
FIX: the sandboxmetadataDB explosion when using the sandboxclient without direct access to the DB
NEW: Added support for reset/reschedule in the OptimizationMind
CHANGE: Whenever a DB is not properly initialized it will raise a catchable RuntimeError exception 
        instead of silently returning
FIX: InputDataResolution - just quick mod for easier extensibility, plus removed some LHCb specific stuff
NEW: allow jobids in a file in dirac-wms-job-get-output
NEW: JobManager - zfill in %n parameter substitution to allow alphabetical sorting
NEW: Directors - added checking of the TaskQueue limits when getting eligible queues
CHANGE: Natcher - refactor to simpify the logic, introduced Limiter class
CHANGE: Treat MaxCPUTime and CPUTime the same way in the JDL to avoid confusion
NEW: SiteDirector - added options PilotScript, MaxPilotsToSubmit, MaxJobsInFillMode
BUGFIX: StalledJobAgent - use cpuNormalization as float, not string 
FIX: Don't kill an executor if a task has been taken out from it
NEW: dirac-boinc-pilot - pilot script to be used on the BOINC volunteer nodes
FIX: SiteDirector - better handling of tokens and filling mode 
NEW: Generic pilot identities are automatically selected by the TQD and the SiteDirector 
     if not explicitly defined in /Pilot/GenericDN and GenericGroup
NEW: Generic pilot groups can have a VO that will be taken into account when selecting generic 
     credentials to submit pilots
NEW: Generic pilots that belong to a VO can only match jobs from that VO
NEW: StalledJobAgent - added rescheduling of jobs stuck in Matched or Rescheduled status
BUGFIX: StalledJobAgent - default startTime and endTime to "now", avoid None value
NEW: JobAgent - stop after N failed matching attempts (nothing to do), use StopAfterFailedMatches option
CHANGE: JobAgent - provide resource description as a dictionary to avoid extra JDL parsing by the Matcher
CHANGE: Matcher - report pilot info once instead of sending it several times from the job
CHANGE: Matcher - set the job site instead of making a separate call to JobStateUpdate
NEW: Matcher - added Matches done and matches OK statistics
NEW: TaskQueue - don't delete fresh task queues. Wait 5 minutes to do so.
CHANGE: Disabled TQs can also be matched, if no jobs are there, a retry will be triggered

*Transformation
FIX: TransformationAgent - a small improvement: now can pick the prods status to handle from the CS, 
     plus few minor corrections (e.g. logger messages)
FIX: TransformationCLI - take into accout possible failures in resetFile command     

*Accounting
NEW: AccountingDB - added retrieving RAW records for internal stuff
FIX: AccountingDB - fixed some logic for readonly cases
CHANGE: Added new simpler and faster bucket insertion mechanism
NEW: Added more info when rebucketing
FIX: Calculate the rebucket ETA using remaining records to be processed instead of the total records to be processed
FIX: Plots with no data still carry the plot name

*DMS
NEW: SRM2Storage - added retry in the gfal calls
NEW: added new FTSCleaningAgent cleaning up TransferDB tables
FIX: DataLoggingClient and DataLoggingDB - tests moved to separate files
CHANGE: request agents cleanup

*RMS
CHANGE: Stop using RequestAgentMixIn in the request agents

[v6r4p34]

*DMS
BUGFIX: FileCatalogCLI - fixed wrong indentation
CHANGE: RegistrationTask - removed some LHCb specific defaults

[v6r4p33]

*DMS
CHANGE: FTSRequest - be more verbose if something is wrong with file

[v6r4p32]

*WMS
FIX: StalledJobAgent - avoid exceptions in the stalled job accounting reporting

*DMS
NEW: FTSMonitorAgent - handling of expired FTS jobs 

*Interfaces
CHANGE: Dirac.py - attempt to retrieve output sandbox also for Completed jobs in retrieveRepositorySandboxes()

[v6r4p30]

*Core
BUGFIX: dirac-admin-bdii-ce-voview - proper check of the result structure

*Interfaces
FIX: Dirac.py, Job.py - allow to pass environment variables with special characters

*DMS
NEW: FileCatalogCLI - possibility to sort output in the ls command

*WMS:
FIX: JobWrapper - interpret environment variables with special characters 

[v6r4p29]

*RMS
BUGFIX: RequestDBMySQL - wrong indentation in __updateSubRequestFiles()

[v6r4p28]

*Interfaces
CHANGE: Dirac.py, DiracAdmin.py - remove explicit timeout on RPC client instantiation

*RSS
FIX: CS.py - fix for updated CS location (backward compatible)

*DMS
BUGFIX: StrategyHandler - bug fixed determineReplicationTree()
FIX: FTSRequest - add checksum string to SURLs file before submitting an FTS job

*WMS
FIX: JobWrapper - protection for double quotes in JobName
CHANGE: SiteDirector - switched some logging messages from verbose to info level

*RMS
NEW: Request(Client,DBMySQL,Manager) - added readRequestsForJobs() method

[v6r4p27]

*DMS
FIX: SRM2Storage - removed hack for EOS (fixed server-side)

*Transformation
CHANGE: TransformationClient - limit to 100 the number of transformations in getTransformations()
NEW: TransformationAgent - define the transformations type to use in the configuration

*Interfaces
FIX: Job.py -  fix for empty environmentDict (setExecutionEnv)

[v6r4p26]

*Transformation
BUGFIX: TransformationClient - fixed calling sequence in rpcClient.getTransformationTasks()
NEW: TransformationClient - added log messages in verbose level.

[v6r4p25]

*DMS
BUGFIX: StrategyHandler - sanity check for wrong replication tree 

[v6r4p24]

*Core
NEW: MySQL - add 'offset' argument to the buildCondition()

*Transformation
FIX: TransformationAgent - randomize the LFNs for removal/replication case when large number of those
CHANGE: TransformationClient(DB,Manager) - get transformation files in smaller chunks to
        improve performance
FIX: TransformationAgent(DB) - do not return redundant LFNs in getTransformationFiles()    

[v6r4p23]

*Web
NEW: includes DIRACWeb tag web2012092101

[v6r4p22]

*DMS
FIX: SRM2Storage - fix the problem with the CERN-EOS storage 

[v6r4p21]

*Core
BUGFIX: SGETimeLeft - take into account dd:hh:mm:ss format of the cpu consumed

[v6r4p20]

*WMS
BUGFIX: PilotDirector, GridPilotDirector - make sure that at least 1 pilot is to be submitted
BUGFIX: GridPilotDirector - bug on how pilots are counted when there is an error in the submit loop.
BUGFIX: dirac-pilot - proper install script installation on OSG sites

[v6r4p19]

*RMS
FIX: RequestDBMySQL - optimized request selection query 

[v6r4p18]

*Configuration
BUGFIX: CE2CSAgent.py - the default value must be set outside the loop

*DMS
NEW: dirac-dms-create-replication-request
BUGFIX: dirac-dms-fts-submit, dirac-dms-fts-monitor - print out error messages

*Resources
BUGFIX: TorqueComputingElement.py, plus add UserName for shared Queues

*WMS
BUGFIX: JobManagerHandler - default value for pStart (to avoid Exception)

[v6r4p17]

*Core
FIX: dirac-configure - setup was not updated in dirac.cfg even with -F option
FIX: RequestHandler - added fix for Missing ConnectionError

*DMS
FIX: dirac-dms-clean-directory - command fails with `KeyError: 'Replicas'`.

*WMS
FIX: SiteDirector - adapt to the new method in the Matcher getMatchingTaskQueue 
FIX: SiteDirector - added all SubmitPools to TQ requests

[v6r4p16]

*Core:
FIX: dirac-install - bashrc/cshrc were wrongly created when using versionsDir

*Accounting
CHANGE: Added new simpler and faster bucket insertion mechanism
NEW: Added more info when rebucketing

*WMS
CHANGE: Matcher - refactored to take into account job limits when providing info to directors
NEW: JoAgent - reports SubmitPool parameter if applicable
FIX: Matcher - bad codition if invalid result

[v6r4p15]

*WMS
FIX: gLitePilotDirector - fix the name of the MyProxy server to avoid crasehs of the gLite WMS

*Transformation
FIX: TaskManager - when the file is on many SEs, wrong results were generated

[v6r4p13]

*DMS
FIX: dirac-admin-allow-se - added missing interpreter line

[v6r4p12]

*DMS
CHANGE: RemovalTask - for DataManager shifter change creds after failure of removal with her/his proxy.

*RSS
NEW: Added RssConfiguration class
FIX: ResourceManagementClient  - Fixed wrong method name

[v6r4p11]

*Core
FIX: GGUSTicketsClient - GGUS SOAP URL updated

*DMS
BUGFIX: ReplicaManager - wrong for loop

*RequestManagement
BUGFIX: RequestClient - bug fix in finalizeRequest()

*Transformation
FIX: TaskManager - fix for correctly setting the sites (as list)

[v6r4p10]

*RequestManagement
BUGFIX: RequestContainer - in addSubrequest() function

*Resources
BUGFIX: SRM2Storage - in checksum type evaluation

*ResourceStatusSystem
BUGFIX: InfoGetter - wrong import statement

*WMS
BUGFIX: SandboxMetadataDB - __init__() can not return a value

[v6r4p9]

*DMS
CHANGE: FailoverTransfer - ensure the correct execution order of the subrequests

[v6r4p8]

Bring in fixes from v6r3p17

*Core:
FIX: Don't have the __init__ return True for all DBs
NEW: Added more protection for exceptions thrown in callbacks for the ProcessPool
FIX: Operations will now look in 'Defaults' instead of 'Default'

*DataManagement:
FIX: Put more protection in StrategyHandler for neither channels  not throughput read out of TransferDB
FIX: No JobIDs supplied in getRequestForJobs function for RequestDBMySQL taken into account
FIX: Fix on getRequestStatus
CHANGE: RequestClient proper use of getRequestStatus in finalizeRequest
CHANGE: Refactored RequestDBFile

[v6r4p7]

*WorkloadManagement
FIX: SandboxMetadataDB won't explode DIRAC when there's no access to the DB 
CHANGE: Whenever a DB fails to initialize it raises a catchable exception instead of just returning silently

*DataManagement
CHANGE: Added Lost and Unavailable to the file metadata

[v6r4p6]

Bring fixes from v6r4p6

[v6r4p5]

*Configuration
NEW: Added function to generate Operations CS paths

*Core
FIX: Added proper ProcessPool checks and finalisation

*DataManagement
FIX: don't set Files.Status to Failed for non-existign files, failover transfers won't go
FIX: remove classmethods here and there to unblock requestHolder
CHANGE: RAB, TA: change task timeout: 180 and 600 (was 600 and 900 respectively)
FIX: sorting replication tree by Ancestor, not hopAncestorgit add DataManagementSystem/Agent/TransferAgent.py
NEW: TA: add finalize
CHANGE: TransferAgent: add AcceptableFailedFiles to StrategyHandler to ban FTS channel from scheduling
FIX: if there is no failed files, put an empty dict


*RSS
FIX: RSS is setting Allowed but the StorageElement checks for Active

*Workflows
FIX: Part of WorfklowTask rewritten to fix some issues and allow 'ANY' as site

*Transformation
FIX: Wrong calls to TCA::cleanMetadataCatalogFiles

[v6r4p4]

*Core
FIX: Platform.py - check if Popen.terminate is available (only from 2.6)

[v6r4p3]

*Core
FIX: ProcessPool with watchdog and timeouts - applied in v6r3 first

[v6r4p2]

*StorageManagement
BUGFIX: StorageElement - staging is a Read operation and should be allowed as such

*WMS
BUGFIX: InProcessComputingElement, JobAgent - proper return status code from the job wrapper

*Core
FIX: Platform - manage properly the case of exception in the ldconfig execution

[v6r4p1]

*DMS
FIX: TransferDB.getChannelObservedThroughput - the channelDict was created in a wrong way

*RSS
FIX: ResourceStatus was not returning Allowed by default

[v6r4]

*Core
FIX: dirac-install-db.py: addDatabaseOptionsToCS has added a new keyed argument
NEW: SGETimeLeft.py: Support for SGE backend
FIX: If several extensions are installed, merge ConfigTemplate.cfg
NEW: Service framework - added monitoring of file descriptors open
NEW: Service framework - Reduced handshake timeout to prevent stuck threads
NEW: MySQL class with new high level methods - buildCondition,insertFields,updateFields
     deleteEntries, getFields, getCounters, getDistinctAttributeValues
FIX: ProcessPool - fixes in the locking mechanism with LockRing, stopping workers when the
     parent process is finished     
FIX: Added more locks to the LockRing
NEW: The installation tools are updated to install components by name with the components module specified as an option

*DMS
FIX: TransferDB.py - speed up the Throughput determination
NEW: dirac-dms-add-files: script similar to dirac-dms-remove-files, 
     allows for 1 file specification on the command line, using the usual dirac-dms-add-file options, 
     but also can take a text file in input to upload a bunch of files. Exit code is 0 only if all 
     was fine and is different for every error found. 
NEW: StorageElementProxy- support for data downloading with http protocol from arbitrary storage, 
     needed for the web data download
BUGFIX: FileCatalogCLI - replicate operation does a proper replica registration ( closes #5 )     
FIX: ReplicaManager - __cleanDirectory now working and thus dirac-dms-clean-directory

*WMS
NEW: CPU normalization script to run a quick test in the pilot, used by the JobWrapper
     to report the CPU consumption to the accounting
FIX: StalledJobAgent - StalledTimeHours and FailedTimeHours are read each cycle, refer to the 
     Watchdog heartBeat period (should be renamed); add NormCPUTime to Accounting record
NEW: SiteDirector - support for the operation per VO in multi-VO installations
FIX: StalledJobAgent - get ProcessingType from JDL if defined
BUGFIX: dirac-wms-job-peek - missing printout in the command
NEW: SiteDirector - take into account the number of already waiting pilots when evaluating the number of pilots to submit
FIX: properly report CPU usage when the Watchdog kill the payload.

*RSS
BUGFIX: Result in ClientCache table is a varchar, but the method was getting a datetime
NEW: CacheFeederAgent - VOBOX and SpaceTokenOccupancy commands added (ported from LHCbDIRAC)
CHANGE: RSS components get operational parameters from the Operations handler

*DataManagement
FIX: if there is no failed files, put an empty dict

*Transformation
FIX: Wrong calls to TCA::cleanMetadataCatalogFiles

[v6r3p19]

*WMS
FIX: gLitePilotDirector - fix the name of the MyProxy server to avoid crashes of the gLite WMS

[v6r3p18]

*Resources
BUGFIX: SRM2Storage - in checksum type evaluation

[v6r3p17]

*DataManagement
FIX: Fixes issues #783 and #781. Bugs in ReplicaManager removePhisicalReplica and getFilesFromDirectory
FIX: Return S_ERROR if missing jobid arguments
NEW: Checksum can be verified during FTS and SRM2Storage 

[v6r3p16]

*DataManagement
FIX: better monitoring of FTS channels 
FIX: Handle properly None value for channels and bandwidths

*Core
FIX: Properly calculate the release notes if there are newer releases in the release.notes file

[v6r3p15]

*DataManagement
FIX: if there is no failed files, put an empty dict

*Transformation
FIX: Wrong calls to TCA::cleanMetadataCatalogFiles


[v6r3p14]

* Core

BUGFIX: ProcessPool.py: clean processing and finalisation
BUGFIX: Pfn.py: don't check for 'FileName' in pfnDict

* DMS

NEW: dirac-dms-show-fts-status.py: script showing last hour history for FTS channels
NEW: TransferDBMonitoringHandler.py: new function exporting FST channel queues
BUGFIX: TransferAgent.py,RemovalAgent.py,RegistrationAgent.py - unlinking of temp proxy files, corection of values sent to gMonitor
BUGFIX: StrategyHandler - new config option 'AcceptableFailedFiles' to unblock scheduling for channels if problematic transfers occured for few files
NEW: TransferAgent,RemovalAgent,RegistrationAgent - new confing options for setting timeouts for tasks and ProcessPool finalisation
BUGFIX: ReplicaManager.py - reverse sort of LFNs when deleting files and directories to avoid blocks
NEW: moved StrategyHandler class def to separate file under DMS/private

* TMS

FIX: TransformationCleaningAgent.py: some refactoring, new way of disabling/enabline execution by 'EnableFlag' config option

[v6r3p13]

*Core
FIX: Added proper ProcessPool checks and finalisation

*DataManagement
FIX: don't set Files.Status to Failed for non-existign files, failover transfers won't go
FIX: remove classmethods here and there to unblock requestHolder
CHANGE: RAB, TA: change task timeout: 180 and 600 (was 600 and 900 respectively)
FIX: sorting replication tree by Ancestor, not hopAncestorgit add DataManagementSystem/Agent/TransferAgent.py
NEW: TA: add finalize
CHANGE: TransferAgent: add AcceptableFailedFiles to StrategyHandler to ban FTS channel from scheduling

[v6r3p12]

*Core
FIX: Platform.py - check if Popen.terminate is available (only from 2.6)

[v6r3p11]

*Core
FIX: ProcessPool with watchdog and timeouts

[v6r3p10]

*StorageManagement
BUGFIX: StorageElement - staging is a Read operation and should be allowed as such

*WMS
BUGFIX: InProcessComputingElement, JobAgent - proper return status code from the job wrapper

*Core
FIX: Platform - manage properly the case of exception in the ldconfig execution

[v6r3p9]

*DMS
FIX: TransferDB.getChannelObservedThroughput - the channelDict was created in a wrong way

[v6r3p8]

*Web
CHANGE: return back to the release web2012041601

[v6r3p7]

*Transformation
FIX: TransformationCleaningAgent - protection from deleting requests with jobID 0 

[v6r3p6]

*Core
FIX: dirac-install-db - proper key argument (follow change in InstallTools)
FIX: ProcessPool - release all locks every time WorkignProcess.run is executed, more fixes to come
FIX: dirac-configure - for Multi-Community installations, all vomsdir/vomses files are now created

*WMS
NEW: SiteDirector - add pilot option with CE name to allow matching of SAM jobs.
BUGFIX: dirac-pilot - SGE batch ID was overwriting the CREAM ID
FIX: PilotDirector - protect the CS master if there are at least 3 slaves
NEW: Watchdog - set LocalJobID in the SGE case

[v6r3p5]

*Core:
BUGFIX: ProcessPool - bug making TaskAgents hang after max cycles
BUGFIX: Graphs - proper handling plots with data containing empty string labels
FIX: GateWay - transfers were using an old API
FIX: GateWay - properly calculate the gateway URL
BUGFIX: Utilities/Pfn.py - bug in pfnunparse() when concatenating Path and FileName

*Accounting
NEW: ReportGenerator - make AccountingDB readonly
FIX: DataCache - set daemon the datacache thread
BUGFIX: BasePlotter - proper handling of the Petabyte scale data

*DMS:
BUGFIX: TransferAgent, RegistrationTask - typos 

[v6r3p4]

*DMS:
BUGFIX: TransferAgent - wrong value for failback in TA:execute

[v6r3p3]

*Configuration
BUGFIX: Operations helper - typo

*DMS:
FIX: TransferAgent - change the way of redirecting request to task

[v6r3p2]

*DMS
FIX: FTSRequest - updating metadata for accouting when finalizing FTS requests

*Core
FIX: DIRAC/__init__.py - default version is set to v6r3

[v6r3p1]

*WMS
CHANGE: Use ResourcesStatus and Resources helpers in the InputDataAgent logic

*Configuration
NEW: added getStorageElementOptions in Resources helper

*DMS
FIX: resourceStatus object created in TransferAgent instead of StrategyHandler

[v6r3]

*Core
NEW: Added protections due to the process pool usage in the locking logic

*Resources
FIX: LcgFileCatalogClient - reduce the number of retries: LFC_CONRETRY = 5 to 
     avoid combined catalog to be stuck on a faulty LFC server
     
*RSS
BUGFIX: ResourceStatus - reworked helper to keep DB connections     

*DMS
BUGFIX: ReplicaManager::CatalogBase::_callFileCatalogFcnSingleFile() - wrong argument

*RequestManagement
FIX: TaskAgents - set timeOut for task to 10 min (15 min)
NEW: TaskAgents - fill in Error fields in case of failing operations

*Interfaces
BUGFIX: dirac-wms-select-jobs - wrong use of the Dirac API

[v6r2p9]

*Core
FIX: dirac-configure - make use of getSEsForSite() method to determine LocalSEs

*WMS
NEW: DownloadInputData,InputDataByProtocol - check Files on Tape SEs are on Disk cache 
     before Download or getturl calls from Wrapper
CHANGE: Matcher - add Stalled to "Running" Jobs when JobLimits are applied   
CHANGE: JobDB - allow to specify required platform as Platform JDL parameter,
        the specified platform is taken into account even without /Resources/Computing/OSCompatibility section

*DMS
CHANGE: dirac-admin-allow(ban)-se - removed lhcb-grid email account by default, 
        and added switch to avoid sending email
FIX: TaskAgents - fix for non-existing files
FIX: change verbosity in failoverReplication 
FIX: FileCatalog - remove properly metadata indices 
BUGFIX: FileManagerBase - bugfix in the descendants evaluation logic  
FIX: TransferAgent and TransferTask - update Files.Status to Failed when ReplicaManager.replicateAndRegister 
     will fail completely; when no replica is available at all.

*Core
FIX: dirac-pilot - default lcg bindings version set to 2012-02-20

[v6r2p8]

*DMS:
CHANGE: TransferAgent - fallback to task execution if replication tree is not found

[v6r2p7]

*WMS
BUGFIX: SiteDirector - wrong CS option use: BundleProxy -> HttpProxy
FIX: SiteDirector - use short lines in compressed/encoded files in the executable
     python script

[v6r2p6]

*DataManagement
FIX: Bad logic in StrategyHandler:MinimiseTotalWait

*Core
CHANGE: updated GGUS web portal URL

*RSS
BUGFIX: meta key cannot be reused, it is popped from dictionary

*Framework
FIX: The Gateway service does not have a handler
NEW: ConfingTemplate entry for Gateway
FIX: distribution notes allow for word wrap

*WorkloadManagement
FIX: avoid unnecessary call if no LFN is left in one of the SEs
FIX: When Uploading job outputs, try first Local SEs, if any


[v6r2p5]

*RSS
BUGFIX: several minor bug fixes

*RequestManagement
BUGFIX: RequestDBMySQL - removed unnecessary request type check

*DMS
BUGFIX: FileCatalogClienctCLI - wrong evaluation of the operation in the find command
NEW: FileCatalog - added possibility to remove specified metadata for a given path 
BUGFIX: ReplicaManager - wrong operation order causing failure of UploadLogFile module

*Core
NEW: dirac-install - generate cshrc DIRAC environment setting file for the (t)csh 

*Interfaces
CHANGE: Job - added InputData to each element in the ParametricInputData

*WMS
CHANGE: dirac-jobexec - pass ParametericInputData to the workflow as a semicolon separated string

[v6r2p4]

*WMS
BUGFIX: StalledJobAgent - protection against jobs with no PilotReference in their parameters
BUGFIX: WMSAdministratorHandler - wrong argument type specification for getPilotInfo method

*StorageManagement
BUGFIX: RequestFinalizationAgent - no method existence check when calling RPC method

[v6r2p3]

*WMS
CHANGE: Matcher - fixed the credentials check in requestJob() to simplify it

*ConfigurationSystem
CHANGE: Operations helper - fix that allow no VO to be defined for components that do not need it

*Core
BUGFIX: InstallTools - when applying runsvctrl to a list of components make sure that the config server is treated first and the sysadmin service - last
        
[v6r2p2]

*WMS
BUGFIX: Matcher - restored logic for checking private pilot asking for a given DN for belonging to the same group with JOB_SHARING property.

[v6r2p1]

*RequestManagementSystem
BUGFIX: RequestCleaningAgent - missing import of the "second" interval definition 

[v6r2]

*General
FIX: replaced use of exec() python statement in favor of object method execution

*Accounting
CHANGE: Accounting 'byte' units are in powers of 1000 instead of powers of 1024 (closes #457)

*Core
CHANGE: Pfn.py - pfnparse function rewritten for speed up and mem usage, unit test case added
FIX: DISET Clients are now thread-safe. Same clients used twice in different threads was not 
closing the previous connection
NEW: reduce wait times in DISET protocol machinery to improve performance    
NEW: dirac-fix-mysql-script command to fix the mysql start-up script for the given installation
FIX: TransferClient closes connections properly
FIX: DISET Clients are now thread-safe. Same client used twice in different threads will not close the previous connection
CHANGE: Beautification and reduce wait times to improve performance
NEW: ProcessPool - added functionality to kill all children processes properly when destroying ProcessPool objects
NEW: CS Helper for LocalSite section, with gridEnv method
NEW: Grid module will use Local.gridEnv if nothing passed in the arguments
CHANGE: Add deprecated sections in the CS Operations helper to ease the transition
FIX: dirac-install - execute dirac-fix-mysql-script, if available, to fix the mysql.server startup script
FIX: dirac-distribution - Changed obsoleted tar.list file URL
FIX: typo in dirac-admin-add-host in case of error
CHANGE: dirac-admin-allow(ban)-se - use diracAdmin.sendMail() instead of NotificationClient.sendMail()

*Framework
BUGFIX: UserProfileDB - no more use of "type" variable as it is a reserved keyword 

*RequestManagement:
FIX: RequestDBFile - more consistent treatment of requestDB Path
FIX: RequestMySQL - Execution order is evaluated based on not Done state of subrequests
NEW: RequestCleaningAgent - resetting Assigned requests to Waiting after a configurable period of time

*RSS
CHANGE: RSS Action now inherits from a base class, and Actions are more homogeneous, they all take a uniform set of arguments. The name of modules has been changed from PolType to Action as well.
FIX: CacheFeederAgent - too verbose messages moved to debug instead of info level
BUGFIX: fixed a bug preventing RSS clients to connect to the services     
FIX: Proper services synchronization
FIX: Better handling of exceptions due to timeouts in GOCDBClient   
FIX: RSS.Notification emails are sent again
FIX: Commands have been modified to return S_OK, S_ERROR inside the Result dict. This way, policies get a S_ERROR / S_OK object. CacheFeederAgent has been updated accordingly.
FIX: allow clients, if db connection fails, to reconnect ( or at least try ) to the servers.
CHANGE: access control using CS Authentication options. Default is SiteManager, and get methods are all.
BUGFIX: MySQLMonkey - properly escaped all parameters of the SQL queries, other fixes.
NEW: CleanerAgent renamed to CacheCleanerAgent
NEW: Updated RSS scripts, to set element statuses and / or tokens.
NEW: Added a new script, dirac-rss-synch
BUGFIX: Minor bugfixes spotted on the Web development
FIX: Removed useless decorator from RSS handlers
CHANGE: ResourceStatus helper tool moved to RSS/Client directory, no RSS objects created if the system is InActive
CHANGE: Removed ClientFastDec decorator, using a more verbose alternative.
CHANGE: Removed useless usage of kwargs on helper functions.  
NEW: added getSESitesList method to RSSClient      
FIX: _checkFloat() checks INTEGERS, not datetimes

*DataManagement
CHANGE: refactoring of DMS agents executing requests, allow requests from arbitrary users
NEW: DFC - allow to specify multiple replicas, owner, mode when adding files
CHANGE: DFC - optimization of the directory size evaluation
NEW: Added CREATE TEMPORARY TABLES privilege to FileCatalogDB
CHANGE: DFC - getCatalogCounters() update to show numbers of directories
NEW: lfc_dfc_copy script to migrate data from LFC to DFC
FIX: dirac-dms-user-lfns - fixed the case when the baseDir is specified
FIX: FTS testing scripts were using sys.argv and getting confused if options are passed
NEW: DFC - use DirectoryUsage tables for the storage usage evaluations
NEW: DFC - search by metadata can be limited to a given directory subtree
NEW: DFC - search by both directory and file indexed metadata
BUGFIX: DFC - avoid crash if no directories or files found in metadata query
NEW: DFC FileCatalogHandler - define database location in the configuration
NEW: DFC - new FileCatalogFactory class, possibility to use named DFC services
FIX: FTSMonitor, FTSRequest - fixes in handling replica registration, setting registration requests in FileToCat table for later retry
FIX: Failover registration request in the FTS agents.      
FIX: FTSMonitor - enabled to register new replicas if even the corresponding request were removed from the RequestManagement 
FIX: StorageElement - check if SE has been properly initialized before executing any method     
CHANGE: LFC client getReplica() - make use of the new bulk method lfc.lfc_getreplicasl()
FIX: LFC client - protect against getting None in lfc.lfc_readdirxr( oDirectory, "" )  
FIX: add extra protection in dump method of StorageElement base class
CHANGE: FailoverTransfer - create subrequest per catalog if more than one catalog

*Interface
NEW: Job.py - added method to handle the parametric parameters in the workflow. They are made available to the workflow_commons via the key 'GenericParameters'.
FIX: Dirac.py - fix some type checking things
FIX: Dirac.py - the addFile() method can now register to more than 1 catalog.

*WMS
FIX: removed dependency of the JobSchedulingAgent on RSS. Move the getSiteTier functionality to a new CS Helper.
FIX: WMSAdministratorHandler - Replace StringType by StringTypes in the export methods argument type
FIX: JobAgent - Set explicitly UseServerCertificate to "no" for the job executable
NEW: dirac-pilot - change directory to $OSG_WN_TMP on OSG sites
FIX: SiteDirector passes jobExecDir to pilot, this defaults to "." for CREAM CEs. It can be set in the CS. It will not make use of $TMPDIR in this case.
FIX: Set proper project and release version to the SiteDirector     
NEW: Added "JobDelay" option for the matching, refactored and added CS options to the matcher
FIX: Added installation as an option to the pilots and random MyProxyServer
NEW: Support for parametric jobs with parameters that can be of List type

*Resources
NEW: Added SSH Grid Engine Computing Element
NEW: Added SSH Computing Element
FIX: make sure lfc client will not try to connect for several days

*Transformation
FIX: TransformationDB - in setFileStatusForTransformation() reset ErrorCount to zero if "force" flag and    the new status is "unused"
NEW: TransformationDB - added support for dictionary in metadata for the InputDataQuery mechanism     

[v6r1p13]

*WMS
FIX: JobSchedulingAgent - backported from v6r2 use of Resources helper

[v6r1p12]

*Accounting
FIX: Properly delete cached plots

*Core
FIX: dirac-install - run externals post install after generating the versions dir

[v6r1p11]

*Core
NEW: dirac-install - caches locally the externals and the grid bundle
FIX: dirac-distribution - properly generate releasehistory and releasenotes

[v6r1p10]

*WorloadManagement
FIX: JobAgent - set UseServerCertificate option "no" for the job executable

[v6r1p9]

*Core
FIX: dirac-configure - set the proper /DIRAC/Hostname when defining /LocalInstallation/Host

*DataManagement
FIX: dirac-dms-user-lfns - fixed the case when the baseDir is specified
BUGFIX: dirac-dms-remove-files - fixed crash in case of returned error report in a form of dictionary 

[v6r1p8]

*Web
FIX: restored Run panel in the production monitor

*Resources
FIX: FileCatalog - do not check existence of the catalog client module file

[v6r1p7]

*Web
BUGFIX: fixed scroll bar in the Monitoring plots view

[v6r1p6]

*Core
FIX: TransferClient closes connections properly

[v6r1p5]

*Core
FIX: DISET Clients are now thread-safe. Same clients used twice in different threads was not 
     closing the previous connection
NEW: reduce wait times in DISET protocol machinery to improve performance   

[v6r1p4]

*RequestManagement
BUGFIX: RequestContainer - in isSubRequestDone() treat special case for subrequests with files

*Transformation
BUGFIX: TransformationCleaningAgent - do not clear requests for tasks with no associated jobs

[v6r1p3]

*Framework
NEW: Pass the monitor down to the request RequestHandler
FIX: Define the service location for the monitor
FIX: Close some connections that DISET was leaving open

[v6r1p2]

*WorkloadManagement
BUGFIX: JobSchedulingAgent - use getSiteTiers() with returned direct value and not S_OK

*Transformation
BUGFIX: Uniform use of the TaskManager in the RequestTaskAgent and WorkflowTaskAgent

[v6r1p1]

*RSS
BUGFIX: Alarm_PolType now really send mails instead of crashing silently.

[v6r1]

*RSS
CHANGE: Major refactoring of the RSS system
CHANGE: DB.ResourceStatusDB has been refactored, making it a simple wrapper round ResourceStatusDB.sql with only four methods by table ( insert, update, get & delete )
CHANGE: DB.ResourceStatusDB.sql has been modified to support different statuses per granularity.
CHANGE: DB.ResourceManagementDB has been refactored, making it a simple wrapper round ResourceStatusDB.sql with only four methods by table ( insert, update, get & delete )
CHANGE: Service.ResourceStatusHandler has been refactored, removing all data processing, making it an intermediary between client and DB.
CHANGE: Service.ResourceManagementHandler has been refactored, removing all data processing, making it an intermediary between client and DB.
NEW: Utilities.ResourceStatusBooster makes use of the 'DB primitives' exposed on the client and does some useful data processing, exposing the new functions on the client.
NEW: Utilities.ResourceManagementBooster makes use of the 'DB primitives' exposed on the client and does some useful data processing, exposing the new functions on the client.
CHANGE: Client.ResourceStatusClient has been refactorerd. It connects automatically to DB or to the Service. Exposes DB and booster functions.
CHANGE: Client.ResourceManagementClient has been refactorerd. It connects automatically to DB or to the Service. Exposes DB and booster functions.
CHANGE: Agent.ClientsCacheFeederAgent renamed to CacheFeederAgent. The name was not accurate, as it also feeds Accouting Cache tables.
CHANGE: Agent.InspectorAgent, makes use of automatic API initialization.
CHANGE: Command. refactor and usage of automatic API initialization.
CHANGE: PolicySystem.PEP has reusable client connections, which increase significantly performance.
CHANGE: PolicySystem.PDP has reusable client connections, which increase significantly performance.
NEW: Utilities.Decorators are syntactic sugar for DB, Handler and Clients.
NEW: Utilities.MySQLMonkey is a mixture of laziness and refactoring, in order to generate the SQL statements automatically. Not anymore sqlStatemens hardcoded on the RSS.
NEW: Utilities.Validator are common checks done through RSS modules
CHANGE: Utilities.Synchronizer syncs users and DIRAC sites
CHANGE: cosmetic changes everywhere, added HeadURL and RCSID
CHANGE: Removed all the VOExtension logic on RSS
BUGFIX: ResourceStatusHandler - getStorageElementStatusWeb(), access mode by default is Read
FIX: RSS __init__.py will not crash anymore if no CS info provided
BUGFIX: CS.getSiteTier now behaves correctly when a site is passed as a string

*dirac-setup-site
BUGFIX: fixed typos in the Script class name

*Transformation
FIX: Missing logger in the TaskManager Client (was using agent's one)
NEW: Added UnitTest class for TaskManager Client

*DIRAC API
BUGFIX: Dirac.py. If /LocalSite/FileCatalog is not define the default Catalog was not properly set.
FIX: Dirac.py - fixed __printOutput to properly interpret the first argument: 0:stdout, 1:stderr
NEW: Dirac.py - added getConfigurationValue() method

*Framework
NEW: UsersAndGroups agent to synchronize users from VOMRS server.

*dirac-install
FIX: make Platform.py able to run with python2.3 to be used inside dirac-install
FIX: protection against the old or pro links pointing to non-existent directories
NEW: make use of the HTTP proxies if available
FIX: fixed the logic of creating links to /opt/dirac directories to take into account webRoot subdirs

*WorkloadManagement
FIX: SiteDirector - change getVO() function call to getVOForGroup()

*Core:
FIX: Pfn.py - check the sanity of the pfn and catch the erroneous case

*RequestManagement:
BUGFIX: RequestContainer.isSubrequestDone() - return 0 if Done check fails

*DataManagement
NEW: FileCatalog - possibility to configure multiple FileCatalog services of the same type

[v6r0p4]

*Framework
NEW: Pass the monitor down to the request RequestHandler
FIX: Define the service location for the monitor
FIX: Close some connections that DISET was leaving open

[v6r0p3]

*Framework
FIX: ProxyManager - Registry.groupHasProperties() wasn't returning a result 
CHANGE: Groups without AutoUploadProxy won't receive expiration notifications 
FIX: typo dirac-proxy-info -> dirac-proxy-init in the expiration mail contents
CHANGE: DISET - directly close the connection after a failed handshake

[v6r0p2]

*Framework
FIX: in services logs change ALWAYS log level for query messages to NOTICE

[v6r0p1]

*Core
BUGFIX: List.uniqueElements() preserves the other of the remaining elements

*Framework
CHANGE: By default set authorization rules to authenticated instead of all
FIX: Use all required arguments in read access data for UserProfileDB
FIX: NotificationClient - dropped LHCb-Production setup by default in the __getRPSClient()

[v6r0]

*Framework
NEW: DISET Framework modified client/server protocol, messaging mechanism to be used for optimizers
NEW: move functions in DIRAC.Core.Security.Misc to DIRAC.Core.Security.ProxyInfo
CHANGE: By default log level for agents and services is INFO
CHANGE: Disable the log headers by default before initializing
NEW: dirac-proxy-init modification according to issue #29: 
     -U flag will upload a long lived proxy to the ProxyManager
     If /Registry/DefaultGroup is defined, try to generate a proxy that has that group
     Replaced params.debugMessage by gLogger.verbose. Closes #65
     If AutoUploadProxy = true in the CS, the proxy will automatically be uploaded
CHANGE: Proxy upload by default is one month with dirac-proxy-upload
NEW: Added upload of pilot proxies automatically
NEW: Print info after creating a proxy
NEW: Added setting VOMS extensions automatically
NEW: dirac-proxy-info can also print the information of the uploaded proxies
NEW: dirac-proxy-init will check that the lifetime of the certificate is less than one month and advise to renew it
NEW: dirac-proxy-init will check that the certificate has at least one month of validity
FIX: Never use the host certificate if there is one for dirac-proxy-init
NEW: Proxy manager will send notifications when the uploaded proxies are about to expire (configurable via CS)
NEW: Now the proxyDB also has a knowledge of user names. Queries can use the user name as a query key
FIX: ProxyManager - calculate properly the dates for credentials about to expire
CHANGE: ProxyManager will autoexpire old proxies, also auto purge logs
CHANGE: Rename dirac-proxy-upload to dirac-admin-proxy-upload
NEW: dirac-proxy-init will complain if the user certificate has less than 30 days
CHANGE: SecurityLogging - security log level to verbose
NEW: OracleDB - added Array type 
NEW: MySQL - allow definition of the port number in the configuration
FIX: Utilities/Security - hash VOMS Attributes as string
FIX: Utilities/Security - Generate a chain hash to discover if two chains are equal
NEW: Use chain has to discover if it has already been dumped
FIX: SystemAdministrator - Do not set  a default lcg version
NEW: SystemAdministrator - added Project support for the sysadmin
CHANGE: SysAdmin CLI - will try to connect to the service when setting the host
NEW: SysAdmin CLI - colorization of errors in the cli
NEW: Logger - added showing the thread id in the logger if enabled
     
*Configuration
NEW: added getVOfromProxyGroup() utility
NEW: added getVoForGroup() utility, use it in the code as appropriate
NEW: added Registry and Operations Configuration helpers
NEW: dirac-configuration-shell - a configuration script for CS that behaves like an UNIX shellCHANGE: CSAPI - added more functionality required by updated configuration console
NEW: Added possibility to define LocalSE to any Site using the SiteLocalSEMapping 
     section on the Operations Section     
NEW: introduce Registry/VO section, associate groups to VOs, define SubmitPools per VO
FIX: CE2CSAgent - update the CEType only if there is a relevant info in the BDII  

*ReleaseManagement
NEW: release preparations and installation tools based on installation packages
NEW: dirac-compile-externals will try go get a DIRAC-free environment before compiling
NEW: dirac-disctribution - upload command can be defined via defaults file
NEW: dirac-disctribution - try to find if the version name is a branch or a tag in git and act accordingly
NEW: dirac-disctribution - added keyword substitution when creating a a distribution from git
FIX: Install tools won't write HostDN to the configuration if the Admin username is not set 
FIX: Properly set /DIRAC/Configuration/Servers when installing a CS Master
FIX: install_site.sh - missing option in wget for https download: --no-check-certificate
FIX: dirac-install-agent(service) - If the component being installed already has corresponding 
     CS section, it is not overwritten unless explicitly asked for
NEW: dirac-install functionality enhancement: start using the switches as defined in issue #26;
CHANGE: dirac-install - write the defaults if any under defaults-.cfg so dirac-configure can 
        pick it up
FIX: dirac-install - define DYLD_LIBRARY_PATH ( for Mac installations )     
NEW: dirac-install - put all the goodness under a function so scripts like lhcb-proxy-init can use it easily
FIX: dirac-install - Properly search for the LcgVer
NEW: dirac-install will write down the releases files in -d mode   
CHANGE: use new dirac_install from gothub/integration branch in install_site.sh
NEW: Extensions can request custom external dependencies to be installed via pip when 
     installing DIRAC.
NEW: LCG bundle version can be defined on a per release basis in the releases.cfg 
NEW: dirac-deploy-scripts - when setting the lib path in the deploy scripts. 
     Also search for subpaths of the libdir and include them
NEW: Install tools - plainly separate projects from installations

*Accounting
CHANGE: For the WMSHistory type, send as JobSplitType the JobType
CHANGE: Reduced the size of the max key length to workaround mysql max bytes for index problem
FIX: Modified buckets width of 1week to 1 week + 1 day to fix summer time end week (1 hour more )

*WorkloadManagement
CHANGE: SiteDirector - simplified executable generation
NEW: SiteDirector - few more checks of error conditions   
NEW: SiteDirector - limit the queue max length to the value of MaxQueueLengthOption 
     ( 3 days be default )
BUGFIX: SiteDirector - do not download pilot output if the flag getPilotOutput is not set     
NEW: JobDB will extract the VO when applying DIRAC/VOPolicy from the proper VO
FIX: SSHTorque - retrieve job status by chunks of 100 jobs to avoid too long
NEW: glexecComputingElement - allow glexecComputingElement to "Reschedule" jobs if the Test of
     the glexec fails, instead of defaulting to InProcess. Controlled by
     RescheduleOnError Option of the glexecComputingElement
NEW: SandboxStore - create a different SBPath with the group included     
FIX: JobDB - properly treat Site parameter in the job JDL while rescheduling jobs
NEW: JobSchedulingAgent - set the job Site attribute to the name of a group of sites corresponding 
     to a SE chosen by the data staging procedure 
CHANGE: TimeLeft - call batch system commands with the ( default ) timeout 120 sec
CHANGE: PBSTimeLeft - uses default CPU/WallClock if not present in the output  
FIX: PBSTimeLeft - proper handling of (p)cput parameter in the batch system output, recovery of the
     incomplete batch system output      
NEW: automatically add SubmitPools JDL option of the job owner's VO defines it     
NEW: JobManager - add MaxParametericJobs option to the service configuration
NEW: PilotDirector - each SubmitPool or Middleware can define TargetGrids
NEW: JobAgent - new StopOnApplicationFailure option to make the agent exiting the loop on application failure
NEW: PilotAgentsDB - on demand retrieval of the CREAM pilot output
NEW: Pilot - proper job ID evaluation for the OSG sites
FIX: ComputingElement - fixed proxy renewal logic for generic and private pilots
NEW: JDL - added %j placeholder in the JDL to be replaced by the JobID
BUGFIX: DownloadInputData - bug fixed in the naming of downloaded files
FIX: Matcher - set the group and DN when a request gets to the matcher if the request is not 
     coming from a pilot
FIX: Matcher = take into account JobSharing when checking the owner for the request
CHANGE: PilotDirector, dirac-pilot - interpret -V flag of the pilot as Installation name

*DataManagement
FIX: FileCatalog/DiractoryLevelTree - consistent application of the max directory level using global 
     MAX_LEVELS variable
FIX: FileCatalog - Directory metadata is deleted together with the directory deletion, issue #40    
CHANGE: FileCatalog - the logic of the files query by metadata revisited to increase efficiency 
FIX: LcgFileCatalog - use lfcthr and call lfcthr.init() to allow multithread
     try the import only once and just when LcgFileCatalogClient class is intantiated
NEW: LcgFileCatalogClient - new version of getPathPermissions relying on the lfc_access method to solve the problem
     of multiple user DNs in LFC.     
FIX: StorageElement - get service CS options with getCSOption() method ( closes #97 )
FIX: retrieve FileCatalogs as ordered list, to have a proper default.
CHANGE: FileCatalog - allow up to 15 levels of directories
BUGFIX: FileCatalog - bug fixes in the directory removal methods (closes #98)
BUGFIX: RemovalAgent - TypeError when getting JobID in RemovalAgent
BUGFIX: RemovalAgent - put a limit to be sure the execute method will end after a certain number of iterations
FIX: DownloadInputData - when files have been uploaded with lcg_util, the PFN filename
     might not match the LFN file name
FIX: putting FTSMonitor web page back
NEW: The default file catalog is now determined using /LocalSite/FileCatalog. The old behavior 
     is provided as a fallback solution
NEW: ReplicaManager - can now deal with multiple catalogs. Makes sure the surl used for removal is 
the same as the one used for registration.   
NEW: PoolXMLCatalog - added getTypeByPfn() function to get the type of the given PFN  
NEW: dirac-dms-ban(allow)-se - added possibility to use CheckAccess property of the SE

*StorageManagement
FIX: Stager - updateJobFromStager(): only return S_ERROR if the Status sent is not
recognized or if a state update fails. If the jobs has been removed or
has moved forward to another status, the Stager will get an S_OK and
should forget about the job.
NEW: new option in the StorageElement configuration "CheckAccess"
FIX: Requests older than 1 day, which haven't been staged are retried. Tasks older than "daysOld" 
     number of days are set to Failed. These tasks have already been retried "daysOld" times for staging.
FIX: CacheReplicas and StageRequests records are kept until the pin has expired. This way the 
     StageRequest agent will have proper accounting of the amount of staged data in cache.
NEW: FTSCleaningAgent will allow to fix transient errors in RequestDB. At the moment it's 
     only fixing Requests for which SourceTURL is equal to TargetSURL.
NEW: Stager - added new command dirac-stager-stage-files          
FIX: Update Stager code in v6 to the same point as v5r13p37
FIX: StorageManager - avoid race condition by ensuring that Links=0 in the query while removing replicas

*RequestManagement
FIX: RequestDBFile - get request in chronological order (closes issue #84)
BUGFIX: RequestDBFile - make getRequest return value for getRequest the same as for

*ResourceStatusSystem
NEW: Major code refacoring. First refactoring of RSS's PEP. Actions are now function 
     defined in modules residing in directory "Actions".
NEW: methods to store cached environment on a DB and ge them.
CHANGE: command caller looks on the extension for commands.
CHANGE: RSS use now the CS instead of getting info from Python modules.
BUGFIX: Cleaned RSS scripts, they are still prototypes
CHANGE: PEP actions now reside in separate modules outside PEP module.
NEW: RSS CS module add facilities to extract info from CS.
CHANGE: Updating various RSS tests to make them compatible with
changes in the system.
NEW: CS is used instead of ad-hoc configuration module in most places.
NEW: Adding various helper functions in RSS Utils module. These are
functions used by RSS developers, including mainly myself, and are
totally independant from the rest of DIRAC.
CHANGE: Mostly trivial changes, typos, etc in various files in RSS     
CHANGE: TokenAgent sends e-mails with current status   

*Transformation
CHANGE: allow Target SE specification for jobs, Site parameter is not set in this case
CHANGE: TransformationAgent  - add new file statuses in production monitoring display
CHANGE: TransformationAgent - limit the number of files to be treated in TransformationAgent 
        for replication and removal (default 5000)
BUGFIX: TransformationDB - not removing task when site is not set
BUGFIX: TransformationCleaningAgent - archiving instead of cleaning Removal and Replication 
        transformations 
FIX: TransformationCleaningAgent - kill jobs before deleting them        

*Workflow
NEW: allow modules to define Input and Output parameters that can be
     used instead of the step_commons/workflow_commons (Workflow.py, Step.py, Module.py)

*Various fixes
BUGFIX: Mail.py uses SMTP class rather than inheriting it
FIX: Platform utility will properly discover libc version even for the new Ubuntu
FIX: Removed old sandbox and other obsoleted components<|MERGE_RESOLUTION|>--- conflicted
+++ resolved
@@ -1,4 +1,3 @@
-<<<<<<< HEAD
 [v7r0-pre20]
 
 FIX: (#3962) use print function instead of print statement
@@ -65,7 +64,7 @@
      files into the main dirac.cfg file
 CHANGE: (#4110) updated basic tutorial for CC7 instead of SLC6.     
 NEW: (#4170) added Production system documentation
-=======
+
 [v6r22p3]
 
 *WMS
@@ -75,7 +74,6 @@
 *docs
 CHANGE: (#4174) update WebApp administrator docs
 CHANGE: (#4175) removed mentions of MPIService
->>>>>>> 4f804aef
 
 [v6r22p2]
 
