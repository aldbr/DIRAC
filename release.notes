--- conflicted
+++ resolved
@@ -1,4 +1,3 @@
-<<<<<<< HEAD
 [v7r3-pre15]
 
 FIX: (#5028) Replaced all the cases of BaseException use by Exception
@@ -55,12 +54,11 @@
 *tests
 CHANGE: (#5046) don't use mail in the self generated certificates
 NEW: (#5062) add Test_LocalConfiguration
-=======
+
 [v7r2p15]
 
 *WorkloadManagement
 FIX: (#5270) SandboxStoreClient tarfile mode
->>>>>>> 976b11aa
 
 [v7r2p14]
 
