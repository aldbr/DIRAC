--- conflicted
+++ resolved
@@ -1,4 +1,3 @@
-<<<<<<< HEAD
 [v6r8p22]
 
 FIX: included fixes from v6r7p36 patch release
@@ -223,7 +222,7 @@
 FIX: TaskManager - site in the job definition is taken into account when submitting
 NEW: Transformation - get the allowed plugins from the CS /Operations/Transformations/AllowedPlugins
 FIX: ValidateOutputDataAgent - self not needed for static methods
-=======
+
 [v6r7p37]
 
 *Framework
@@ -257,7 +256,6 @@
 CHANGE: RequestTask - ensure that tasks are executed with user credentials 
         even with respect to queries to DIRAC services ( useServerCertificate 
         flag set to false )        
->>>>>>> 997a13ee
 
 [v6r7p36]
 
