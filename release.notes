<<<<<<< HEAD
[v6r8-pre7]

FIX: removed __init__ files from test directories to avoid importing

NEW: Change the schema of the Resources description in CS, use new Resources helper to 
     interpret this information
NEW: Base RSS resources representation on the new CS Resources schema     

*Core
FIX: multiple fixes to remove pylint complaints
CHANGE: Moved log coloring to utilities so it can be used consistently across DIRAC
FIX: Workflow package - fix wild wild card imports

*Accounting
FIX: AccountingDB - align properly days with MySQL bucketing. Closes #1219

*Framework
FIX: ProxyDB - prevent duplicate key errors on writing VOMSProxies to DB. Closes #1228

*Configuration
NEW: Resources helper class to work with the new /Resources structure according to RFC #5
NEW: dirac-configuration-convert-resources-schema - command to convert old /Resources schema
     to the new one

*Interfaces
CHANGE: Job.py - setPlatform renamed to setSubmitPools

*DMS
CHANGE: MigrationMonitoringAgent - removed obsoleted

*WMS
CHANGE: JobScheduling - is now extensible. Added unit test
NEW: SiteDirector - define which extensions pilot should install in the options, do not take from globals

*Transformation
NEW: TaskManager - if a site is specified in the job definition, it is now taken into account 
     when submitting the task
NEW: Speeding up the getTransformationSummary call, using an UpdateTransformationCounters agent     
FIX: Multiple fixes to please pylint

*Resources
FIX: ComputingElement - properly check if the pilot proxy has VOMS before adding it to the 
     payload when updating it
=======
[v6r7p16]

*DMS
FIX: StrategyHandler - do not proceed when the source SE is not valid for read 
BUGFIX: StorageElement - putFile can take an optional sourceSize argument

*RSS
FIX: SpaceTokenOccupancyCommand, CacheFeederAgent - add timeout when calling lcg_util commands

*WMS
FIX: JobManifest - take all the SubmitPools defined in the TaskQueueAgent 
NEW: StalledJobAgent - declare jobs stuck in Completed status as Failed
>>>>>>> c5105dc2

[v6r7p15]

*Core
BUGFIX: SocketInfo - in host identity evaluation

*DMS
BUGFIX: FileCatalogHandler - missing import os

*Transformation
CHANGE: JobManifest - getting allowed job types from operations() section 

[v6r7p14]

*DMS
CHANGE: StorageElementProxy - removed getParameters(), closes #1280
FIX: StorageElementProxy - free the getFile space before the next file
FIX: StorageElement - added getPFNBase() to comply with the interface

*Interfaces
CHANGE: Dirac API - allow lists of LFNs in removeFile() and removeReplica()

*WMS
CHANGE: JobSchedulingAgent(Executor) - allow both BannedSite and BannedSites JDL option

*RSS
FIX: ElementInspectorAgent - should only pick elements with rss token ( rs_svc ).
FIX: TokenAgent - using 4th element instead of the 5th. Added option to set admin email on the CS.

[v6r7p13]

*Core
FIX: Resources - in getStorageElementSiteMapping() return only sites with non-empty list of SEs

*DMS
FIX: StorageElement - restored the dropped logic of using proxy SEs
FIX: FileCatalog - fix the UseProxy /LocalSite/Catalog option

*Transformation
FIX: TransformationDB - use lower() string comparison in extendTransformation()

[v6r7p12]

*WMS
BUGFIX: JobManifest - get AllowedSubmitPools from the /Systems section, not from /Operations

*Core
NEW: Resources helper - added getSites(), getStorageElementSiteMapping()

*DMS
CHANGE: StrategyHandler - use getStorageElementSiteMapping helper function
BUGFIX: ReplicaManager - do not modify the loop dictionary inside the loop

[v6r7p11]

*Core
CHANGE: Subprocess - put the use of watchdog in flagging

[v6r7p10]

*Core
NEW: Logger - added getLevel() method, closes #1292
FIX: Subprocess - returns correct structure in case of timeout, closes #1295, #1294
CHANGE: TimeOutExec - dropped unused utility
FIX: Logger - cleaned unused imports

*RSS
CHANGE: ElementInspectorAgent - do not use mangled name and removed shifterProxy agentOption

[v6r7p9]

*Core
BUGFIX: InstallTools - MySQL Port should be an integer

[v6r7p8]

*Core
FIX: Subprocess - consistent timeout error message

*DMS
NEW: RemovalTask - added bulk removal
FIX: StrategyHandler - check file source CEs
CHANGE: DataIntegrityClient - code beautification
CHANGE: ReplicaManager - do not check file existence if replica information is queried anyway,
        do not fail if file to be removed does not exist already. 

[v6r7p7]

FIX: Several fixes to allow automatic code documentation

*Core
NEW: InstallTools - added mysqlPort and mysqlRootUser

*DMS
CHANGE: ReplicaManager - set possibility to force the deletion of non existing files
CHANGE: StrategyHandler - better handling of checksum check during scheduling 

[v6r7p6]

*Core
FIX: dirac-install - restore signal alarm if downloadable file is not found
FIX: Subprocess - using Manager proxy object to pass results from the working process

*DMS:
CHANGE: StorageElement - removed overwride mode
CHANGE: removed obsoleted dirac-dms-remove-lfn-replica, dirac-dms-remove-lfn
NEW: FTSMonitorAgent - filter out sources with checksum mismatch
FIX: FTSMonitorAgent, TransferAgent - fix the names of the RSS states

*RSS
NEW: ElementInspectorAgent runs with a variable number of threads which are automatically adjusted
NEW: Added policies to force a particular state, can be very convenient to keep something Banned for example.
NEW: policy system upgrade, added finer granularity when setting policies and actions

*WMS
NEW: SiteDirector- allow to define pilot DN/Group in the agent options
CHANGE: JobDescription, JobManifest - take values for job parameter verification from Operations CS section

[v6r7p5]

*Interfaces
BUGFIX: dirac-wms-job-get-output - properly treat the case when output directory is not specified 

[v6r7p4]

*Core
FIX: Subprocess - avoid that watchdog kills the executor process before it returns itself

*Framework
BUGFIX: ProxuManagerClient - wrong time for caching proxies

*RSS
FIX: removed obsoleted methods

*DMS
NEW: FileCatalog - added findFilesByMetadataDetailed - provides detailed metadata for 
     selected files

[v6r7p3]

*DMS
FIX: FTSMonitorAgent - logging less verbose

*Transformation
FIX: TransformationAgent - use the new CS defaults locations
FIX: Proper agent initialization
NEW: TransformationPlaugin - in Broadcast plugin added file groupings by number of files, 
     make the TargetSE always defined, even if the SourceSE list contains it 

*ResourceStatus
FIX: Added the shifter's proxy to several agents

*RMS
FIX: RequestContainer - the execution order was not properly set for the single files 

*Framework:
BUGFIX: ProxyManagerClient - proxy time can not be shorter than what was requested

[v6r7p2]

*Core
FIX: dirac-configure - switch to use CS before checking proxy info

*Framework
NEW: dirac-sys-sendmail new command
NEW: SystemAdmininistratorCLI - added show host, uninstall, revert commands
NEW: SystemAdmininistratorHandler - added more info in getHostInfo()
NEW: SystemAdmininistratorHandler - added revertSoftware() interface

*Transformation
FIX: TransformationCleaningAgent - check the status of returned results

[v6r7p1]

*Core
FIX: Subprocess - finalize the Watchdog closing internal connections after a command execution
CHANGE: add timeout for py(shell,system)Call calls where appropriate
CHANGE: Shifter - use gProxyManager in a way that allows proxy caching

*Framework
NEW: ProxyManagerClient - allow to specify validity and caching time separately
FIX: ProxyDB - replace instead of delete+insert proxy in __storeVOMSProxy

*DMS
NEW: FTSMonitorAgent - made multithreaded for better efficiency
FIX: dirac-dms-add-file - allow LFN: prefix for lfn argument

*WMS
NEW: dirac-wms-job-get-output, dirac-wms-job-status - allow to retrieve output for a job group
FIX: TaskQueueDB - fixed selection SQL in __generateTQMatchSQL()
CHANGE: OptimizerExecutor - reduce diversity of MinorStatuses for failed executors

*Resources
FIX: CREAMComputingElement - remove temporary JDL right after the submission 

[v6r6p21]

*DMS
BUGFIX: TransformationCleaningAgent - use the right signature of cleanMetadataCatalogFiles() call

[v6r6p20]

*DMS
FIX: RegistrationTask - properly escaped error messages
BUGFIX: DirectoryMetadata - use getFileMetadataFields from FileMetadata in addMetadataField()
NEW: When there is a missing source error spotted during FTS transfer, file should be reset 
     and rescheduled again until maxAttempt (set to 100) is reached

*WMS
FIX: JobScheduling - fix the site group logic in case of Tier0

[v6r6p19]

*DMS
BUGFIX: All DMS agents  - set up agent name in the initialization

*Core
NEW: Subprocess - timeout wrapper for subprocess calls
BUGFIX: Time - proper interpreting of 0's instead of None
CHANGE: DISET - use cStringIO for ANY read that's longer than 16k (speed improvement) 
        + Less mem when writing data to the net
FIX: Os.py - protection against failed "df" command execution       
NEW: dirac-info prints lcg bindings versions
CHANGE: PlotBase - made a new style class 
NEW: Subprocess - added debug level log message

*Framework
NEW: SystemAdministratorIntegrator client for collecting info from several hosts
NEW: SystemAdministrator - added getHostInfo()
FIX: dirac-proxy-init - always check for errors in S_OK/ERROR returned structures
CHANGE: Do not accept VOMS proxies when uploading a proxy to the proxy manager

*Configuration
FIX: CE2CSAgent - get a fresh copy of the cs data before attempting to modify it, closes #1151
FIX: Do not create useless backups due to slaves connecting and disconnecting
FIX: Refresher - prevent retrying with 'Insane environment'

*Accounting
NEW: Accounting/Job - added validation of reported values to cope with the weird Yandex case
FIX: DBUtils - take into account invalid values, closes #949

*DMS
FIX: FTSSubmitAgent - file for some reason rejected from submission should stay in 'Waiting' in 
     TransferDB.Channel table
FIX: FTSRequest - fix in the log printout     
CHANGE: dirac-dms-add-file removed, dirac-dms-add-files renamed to dirac-dms-add-file
FIX: FileCatalogCLI - check the result of removeFile call
FIX: LcgFileCatalogClient - get rid of LHCb specific VO evaluation
NEW: New FileCatalogProxy service - a generalization of a deprecated LcgFileCatalog service
FIX: Restored StorageElementProxy functionality
CHANGE: dirac-dms-add-file - added printout
NEW: FileCatalog(Factory), StorageElement(Factory) - UseProxy flag moved to /Operations and /LocalSite sections

*RSS
NEW:  general reimplementation: 
      New DB schema using python definition of tables, having three big blocks: Site, Resource and Node.
      MySQLMonkey functionality almost fully covered by DB module, eventually will disappear.
      Services updated to use new database.
      Clients updated to use new database.
      Synchronizer updated to fill the new database. When helpers will be ready, it will need an update.
      One ElementInspectorAgent, configurable now is hardcoded.
      New Generic StateMachine using OOP.
      Commands and Policies simplified.
      ResourceStatus using internal cache, needs to be tested with real load.
      Fixes for the state machine
      Replaced Bad with Degraded status ( outside RSS ).
      Added "Access" to Read|Write|Check|Remove SE statuses wherever it applies.
      ResourceStatus returns by default "Active" instead of "Allowed" for CS calls.
      Caching parameters are defined in the CS
FIX: dirac-admin-allow/ban-se - allow a SE on Degraded ( Degraded->Active ) and ban a SE on Probing 
     ( Probing -> Banned ). In practice, Active and Degraded are "usable" states anyway.            
      
*WMS
FIX: OptimizerExecutor - failed optimizations will still update the job     
NEW: JobWrapper - added LFNUserPrefix VO specific Operations option used for building user LFNs
CHANGE: JobDB - do not interpret SystemConfig in the WMS/JobDB
CHANGE: JobDB - Use CPUTime JDL only, keep MaxCPUTime for backward compatibility
CHANGE: JobWrapper - use CPUTime job parameter instead of MaxCPUTime
CHANGE: JobAgent - use CEType option instead of CEUniqueID
FIX: JobWrapper - do not attempt to untar directories before having checked if they are tarfiles 
NEW: dirac-wms-job-status - get job statuses for jobs in a given job group
 
*SMS
FIX: StorageManagementDB - when removing unlinked replicas, take into account the case where a
     staging request had been submitted, but failed
      
*Resources    
NEW: glexecCE - add new possible locations of the glexec binary: OSG specific stuff and in last resort 
     looking in the PATH    
NEW: LcgFileCatalogClient - in removeReplica() get the needed PFN inside instead of providing it as an argument     
      
*TS      
CHANGE: Transformation types definition are moved to the Operations CS section

*Interfaces
FIX: Dirac.py - CS option Scratchdir was in LocalSite/LocalSite
FIX: Dirac.py - do not define default catalog, use FileCatalog utility instead

[v6r6p19]

*DMS
BUGFIX: All DMS agents  - set up agent name in the initialization

[v6r6p18]

*Transformation
CHANGE: /DIRAC/VOPolicy/OutputDataModule option moved to <Operations>/Transformations/OutputDataModule

*Resources
FIX: ComputingElement - properly check if the pilot proxy has VOMS before adding it to the payload 
     when updating it

*WMS
BUGFIX: JobSanity - fixed misspelled method call SetParam -> SetParameter

[v6r6p17]

*Transformation
BUGFIX: TransformationAgent - corrected  __getDataReplicasRM()

[v6r6p16]

*DMS
FIX: Agents - proper __init__ implementation with arguments passing to the super class
FIX: LcgFileCatalogClient - in removeReplica() reload PFN in case it has changed

[v6r6p15]

*Framework
BUGFIX: ErrorMessageMonitor - corrected updateFields call 

*DMS:
NEW: FTSMonitorAgent completely rewritten in a multithreaded way

*Transformation
FIX: InputDataAgent - proper instantiation of TransformationClient
CHANGE: Transformation - several log message promoted from info to notice level

[v6r6p14]

*Transformation
FIX: Correct instantiation of agents inside several scripts
CHANGE: TransformationCleaningAgent - added verbosity to logs
CHANGE: TransformationAgent - missingLFC to MissingInFC as it could be the DFC as well
FIX: TransformationAgent - return an entry for all LFNs in __getDataReplicasRM

*DMS
FIX: TransferAgent - fix exception reason in registerFiles()

[v6r6p13]

*DMS
CHANGE: TransferAgent - change RM call from getCatalogueReplicas to getActiveReplicas. 
        Lowering log printouts here and there

[v6r6p12]

*DMS
BUGFIX: RemovalTask - Replacing "'" by "" in error str set as attribute for a subRequest file. 
        Without that request cannot be updated when some nasty error occurs.

[v6r6p11]

*RMS:
BUGFIX: RequestClient - log string formatting

*DMS
BUGFIX: RemovalTask - handling for files not existing in the catalogue

*Transformation
FIX: TransformationManager - ignore files in NotProcessed status to get the % of processed files

*Interfaces
FIX: Fixes due to the recent changes in PromptUser utility

[v6r6p10]

*RMS
FIX: RequestDBMySQL - better escaping of queries 

*WMS
FIX: SiteDirector - get compatible platforms before checking Task Queues for a site

[v6r6p9]

*Core
FIX: Utilities/PromptUser.py - better user prompt

*Accounting
NEW: Add some validation to the job records because of weird data coming from YANDEX.ru

*DMS
BUGFIX: ReplicaManager - typo errStr -> infoStr in __replicate()
FIX: FTSRequest - fixed log message

*WMS
FIX: SiteDirector - use CSGlobals.getVO() call instead of explicit CS option

[v6r6p8]

*Transformation
BUGFIX: TransformationDB - typo in getTransformationFiles(): iterValues -> itervalues

[v6r6p7]

*Resources
FIX: StorageFactory - uncommented line that was preventing the status to be returned 
BUGFIX: CE remote scripts - should return status and not call exit()
BUGFIX: SSHComputingElement - wrong pilot ID reference

[v6r6p6]

*WMS
FIX: TaskQueueDB - in findOrphanJobs() retrieve orphaned jobs as list of ints instead of list of tuples
FIX: OptimizerExecutor - added import of datetime to cope with the old style optimizer parameters

*Transformation
FIX: TransformationAgent - fix finalization entering in an infinite loop
NEW: TransformationCLI - added resetProcessedFile command
FIX: TransformationCleaningAgent - treating the archiving delay 
FIX: TransformationDB - fix in getTransformationFiles() in case of empty file list

[v6r6p5]

*Transformation
FIX: TransformationAgent - type( transClient -> transfClient )
FIX: TransformationAgent - self._logInfo -> self.log.info
FIX: TransformationAgent - skip if no Unused files
FIX: TransformationAgent - Use CS option for replica cache lifetime
CHANGE: TransformationAgent - accept No new Unused files every [6] hours

[v6r6p4]

*DMS
FIX: TransferAgent - protection for files that can not be scheduled
BUGFIX: TransferDB - typo (instIDList - > idList ) fixed

*Transformation
BUGFIX: TransformationAgent - typo ( loginfo -> logInfo )

[v6r6p3]

FIX: merged in patch v6r5p14

*Core
BUGFIX: X509Chain - return the right structure in getCredentials() in case of failure
FIX: dirac-deploy-scripts.py - allow short scripts starting from "d"
FIX: dirac-deploy-scripts.py - added DCOMMANDS_PPID env variable in the script wrapper
FIX: ExecutorReactor - reduced error message dropping redundant Task ID 

*Interfaces
BUGFIX: Dirac.py - allow to pass LFN list to replicateFile()

*DMS
FIX: FileManager - extra check if all files are available in _findFiles()
BUGFIX: FileCatalogClientCLI - bug in DirectoryListing

[v6r6p2]

FIX: merged in patch v6r5p13

*WMS
FIX: SiteDirector - if no community set, look for DIRAC/VirtualOrganization setting

*Framework
FIX: SystemLoggingDB - LogLevel made VARCHAR in the MessageRepository table
FIX: Logging - several log messages are split in fixed and variable parts
FIX: SystemLoggingDB - in insertMessage() do not insert new records in auxiliary tables if they 
     are already there

[v6r6p1]

*Core:
CHANGE: PromptUser - changed log level of the printout to NOTICE
NEW: Base Client constructor arguments are passed to the RPCClient constructor

*DMS:
NEW: FTSRequest - added a prestage mechanism for source files
NEW: FileCatalogClientCLI - added -f switch to the size command to use raw faile tables 
     instead of storage usage tables
NEW: FileCatalog - added orphan directory repair tool
NEW: FIleCatalog - more counters to control the catalog sanity     

*WMS:
FIX: SandboxStoreClient - no more kwargs tricks
FIX: SandboxStoreClient returns sandbox file name in case of upload failure to allow failover
FIX: dirac-pilot - fixed VO_%s_SW_DIR env variable in case of OSG

*TS:
FIX: TransformationManagerHandler - avoid multiple Operations() instantiation in 
     getTransformationSummaryWeb()

[v6r6]

*Core
CHANGE: getDNForUsername helper migrated from Core.Security.CS to Registry helper
NEW: SiteSEMapping - new utilities getSitesGroupedByTierLevel(), getTier1WithAttachedTier2(),
     getTier1WithTier2
CHANGE: The DIRAC.Core.Security.CS is replaced by the Registry helper     
BUGFIX: dirac-install - properly parse += in .cfg files
FIX: Graphs.Utilities - allow two lines input in makeDataFromCVS()
FIX: Graphs - allow Graphs package usage if even matplotlib is not installed
NEW: dirac-compile-externals will retrieve the Externals compilation scripts from it's new location 
     in github (DIRACGrid/Externals)
NEW: Possibility to define a thread-global credentials for DISET connections (for web framework)
NEW: Logger - color output ( configurable )
NEW: dirac-admin-sort-cs-sites - to sort sites in the CS
CHANGE: MessageClient(Factor) - added msgClient attribute to messages
NEW: Core.Security.Properties - added JOB_MONITOR and USER_MANAGER properties

*Configuration
NEW: Registry - added getAllGroups() method

*Framework
NEW: SystemAdministratorClientCLI - possibility to define roothPath and lcgVersion when updating software

*Accounting
NEW: JobPlotter - added Normalized CPU plots to Job accounting
FIX: DBUtils - plots going to greater granularity

*DMS
NEW: FileCatalog - storage usage info stored in all the directories, not only those with files
NEW: FileCatalog - added utility to rebuild storage usage info from scratch
FIX: FileCatalog - addMetadataField() allow generic types, e.g. string
FIX: FileCatalog - path argument is normalized before usage in multiple methods
FIX: FileCatalog - new metadata for files(directories) should not be there before for directories(files)
NEW: FileCatalog - added method for rebuilding DirectoryUsage data from scratch 
NEW: FileCatalog - Use DirectoryUsage mechanism for both logical and physical storage
CHANGE: FileCatalog - forbid removing non-empty directories
BUGFIX: FileCatalogClientCLI - in do_ls() check properly the path existence
FIX: FileCatalogClientCLI - protection against non-existing getCatalogCounters method in the LFC client
FIX: DMS Agents - properly call superclass constructor with loadName argument
FIX: ReplicaManager - in removeFile() non-existent file is marked as failed
FIX: Make several classes pylint compliant: DataIntegrityHandler, DataLoggingHandler,
     FileCatalogHandler, StorageElementHandler, StorageElementProxyHandler, TransferDBMonitoringHandler
FIX: LogUploadAgent - remove the OSError exception in __replicate()
FIX: FileCatalogClientCLI - multiple check of proper command inputs,
     automatic completion of several commands with subcommands,
     automatic completion of file names
CHANGE: FileCatalogClientCLI - reformat the output of size command 
FIX: dirac-admin-ban-se - allow to go over all options read/write/check for each SE      
NEW: StrategyHandler - new implementation to speed up file scheduling + better error reporting
NEW: LcgFileCatalogProxy - moved from from LHCbDirac to DIRAC
FIX: ReplicaManager - removed usage of obsolete "/Resources/StorageElements/BannedTarget" 
CHANGE: removed StorageUsageClient.py
CHANGE: removed obsoleted ProcessingDBAgent.py

*WMS
CHANGE: RunNumber job parameter was removed from all the relevant places ( JDL, JobDB, etc )
NEW: dirac-pilot - add environment setting for SSH and BOINC CEs
NEW: WMSAdministrator - get output for non-grid CEs if not yet in the DB
NEW: JobAgent - job publishes BOINC parameters if any
CHANGE: Get rid of LHCbPlatform everywhere except TaskQueueDB
FIX: SiteDirector - provide list of sites to the Matcher in the initial query
FIX: SiteDirector - present a list of all groups of a community to match TQs
CHANGE: dirac-boinc-pilot dropped
CHANGE: TaskQueueDirector does not depend on /LocalSite section any more
CHANGE: reduced default delays for JobCleaningAgent
CHANGE: limit the number of jobs received by JobCleaningAgent
CHANGE: JobDB - use insertFields instead of _insert
CHANGE: Matcher, TaskQueueDB - switch to use Platform rather than LHCbPlatform retaining LHCbPlatform compatibility
BUGFIX: Matcher - proper reporting pilot site and CE
CHANGE: JobManager - improved job Killing/Deleting logic
CHANGE: dirac-pilot - treat the OSG case when jobs on the same WN all run in the same directory
NEW: JobWrapper - added more status reports on different failures
FIX: PilotStatusAgent - use getPilotProxyFromDIRACGroup() instead of getPilotProxyFromVOMSGroup()
CHANGE: JobMonitoringHandler - add cutDate and condDict parameters to getJobGroup()
NEW: JobMonitoringHandler - check access rights with JobPolicy when accessing job info from the web
NEW: JobManager,JobWrapper - report to accounting jobs in Rescheduled final state if rescheduling is successful
FIX: WMSAdministrator, SiteDirector - store only non-empty pilot output to the PilotDB
NEW: added killPilot() to the WMSAdministrator interface, DiracAdmin and dirac-admin-kill-pilot command
NEW: TimeLeft - renormalize time left using DIRAC Normalization if available
FIX: JobManager - reconnect to the OptimizationMind in background if not yet connected
CHANGE: JobManifest - use Operations helper
NEW: JobCleaningAgent - delete logging records from JobLoggingDB when deleting jobs

*RMS
FIX: RequestDBFile - better exception handling in case no JobID supplied
FIX: RequestManagerHandler - make it pylint compliant
NEW: RequestProxyHandler - is forwarding requests from voboxes to central RequestManager. 
     If central RequestManager is down, requests are dumped into file cache and a separate thread 
     running in background is trying to push them into the central. 
CHANGE: Major revision of the code      
CHANGE: RequestDB - added index on SubRequestID in the Files table
CHANGE: RequestClient - readRequestForJobs updated to the new RequetsClient structure

*RSS
NEW: CS.py - Space Tokens were hardcoded, now are obtained after scanning the StorageElements.

*Resources
FIX: SSHComputingElement - enabled multiple hosts in one queue, more debugging
CHANGE: SSHXXX Computing Elements - define SSH class once in the SSHComputingElement
NEW: SSHComputingElement - added option to define private key location
CHANGE: Get rid of legacy methods in ComputingElement
NEW: enable definition of ChecksumType per SE
NEW: SSHBatch, SSHCondor Computing Elements
NEW: SSHxxx Computing Elements - using remote control scripts to better capture remote command errors
CHANGE: put common functionality into SSHComputingElement base class for all SSHxxx CEs
NEW: added killJob() method tp all the CEs
NEW: FileCatalog - take the catalog information info from /Operations CS section, if defined there, 
     to allow specifications per VO 

*Interfaces
CHANGE: Removed Script.initialize() from the API initialization
CHANGE: Some general API polishing
FIX: Dirac.py - when running in mode="local" any directory in the ISB would not get untarred, 
     contrary to what is done in the JobWrapper

*TS
BUGFIX: TaskManager - bug fixed in treating tasks with input data
FIX: TransformationCleaningAgent - properly call superclass constructor with loadName argument
NEW: TransformationCleaningAgent - added _addExtraDirectories() method to extend the list of
     directories to clean in a subclass if needed
CHANGE: TransformationCleaningAgent - removed usage of StorageUsageClient     
NEW: TransformationAgent is multithreaded now ( implementation moved from LHCbDIRAC )
NEW: added unit tests
NEW: InputDataAgent - possibility to refresh only data registered in the last predefined period of time 
NEW: TransformationAgent(Client) - management of derived transformations and more ported from LHCbDIRAC
BUGFIX: TransformationDB - wrong SQL statement generation in setFileStatusForTransformation()

[v6r5p14]

*Core
NEW: Utilities - added Backports utility

*WMS
FIX: Use /Operations/JobScheduling section consistently, drop /Operations/Matching section
NEW: Allow VO specific share correction plugins from extensions
FIX: Executors - several fixes

[v6r5p13]

*WMS
FIX: Executors - VOPlugin will properly send and receive the params
NEW: Correctors can be defined in an extension
FIX: Correctors - Properly retrieve info from the CS using the ops helper

[v6r5p12]

FIX: merged in patch v6r4p34

[v6r5p11]

FIX: merged in patch v6r4p33

*Core
FIX: MySQL - added offset argument to buildConditions()

[v6r5p10]

FIX: merged in patch v6r4p32

[v6r5p9]

FIX: merged in patch v6r4p30

[v6r5p8]

FIX: merged in patch v6r4p29

[v6r5p7]

FIX: merged in patch v6r4p28

[v6r5p6]

FIX: merged in patch v6r4p27

*Transformation
BUGFIX: TransformationDB - StringType must be imported before it can be used

*RSS
NEW: CS.py - Space Tokens were hardcoded, now are obtained after scanning the StorageElements.

[v6r5p5]

FIX: merged in patch v6r4p26

[v6r5p4]

FIX: merged in patch v6r4p25

[v6r5p3]

*Transformation
FIX: merged in patch v6r4p24

[v6r5p2]

*Web
NEW: includes DIRACWeb tag web2012092101

[v6r5p1]

*Core
BUGFIX: ExecutorMindHandler - return S_OK() in the initializeHandler
FIX: OptimizationMindHandler - if the manifest is not dirty it will not be updated by the Mind

*Configuration
NEW: Resources helper - added getCompatiblePlatform(), getDIRACPlatform() methods

*Resources
FIX: SSHComputingElement - add -q option to ssh command to avoid banners in the output
FIX: BOINCComputingElement - removed debugging printout
FIX: ComputingElement - use Platform CS option which will be converted to LHCbPlatform for legacy compatibility

*DMS
FIX: RequestAgentBase - lowering loglevel from ALWAYS to INFO to avoid flooding SystemLogging

*WMS:
FIX: SiteDirector - provide CE platform parameter when interrogating the TQ
FIX: GridPilotDirector - publish pilot OwnerGroup rather than VOMS role
FIX: WMSUtilities - add new error string into the parsing of the job output retrieval

[v6r5]

NEW: Executor framework

*Core
NEW: MySQL.py - added Test case for Time.dateTime time stamps
NEW: MySQL.py - insertFields and updateFields can get values via Lists or Dicts
NEW: DataIntegrityDB - use the new methods from MySQL and add test cases
NEW: DataIntegrityHandler - check connection to DB and create tables (or update their schema)
NEW: DataLoggingDB - use the new methods from MySQL and add test cases
NEW: DataLoggingHandler - check connection to DB and create tables (or update their schema)
FIX: ProcessPool - killing stuck workers after timeout
CHANGE: DB will throw a RuntimeException instead of a sys.exit in case it can't contact the DB
CHANGE: Several improvements on DISET
CHANGE: Fixed all DOS endings to UNIX
CHANGE: Agents, Services and Executors know how to react to CSSection/Module and react accordingly
NEW: install tools are updated to deal with executors
FIX: dirac-install - add -T/--Timeout option to define timeout for distribution downloads
NEW: dirac-install - added possibility of defining dirac-install's global defaults by command line switch
BUGFIX: avoid PathFinder.getServiceURL and use Client class ( DataLoggingClient,LfcFileCatalogProxyClient ) 
FIX: MySQL - added TIMESTAMPADD and TIMESTAMPDIFF to special values not to be scaped by MySQL
NEW: ObjectLoader utility
CHANGE: dirac-distribution - added global defaults flag and changed the flag to -M or --defaultsURL
FIX: Convert to string before trying to escape value in MySQL
NEW: DISET Services - added PacketTimeout option
NEW: SystemLoggingDB - updated to use the renewed MySQL interface and SQL schema
NEW: Added support for multiple entries in /Registry/DefaultGroup, for multi-VO installations
CHANGE: Component installation procedure updated to cope with components inheriting Modules
CHANGE: InstallTools - use dirac- command in runit run scripts
FIX: X509Chain - avoid a return of error when the group is not valid
FIX: MySQL - reduce verbosity of log messages when high level methods are used
CHANGE: Several DB classes have been updated to use the MySQL buildCondition method
NEW: MySQL - provide support for greater and smaller arguments to all MySQL high level methods
FIX: Service.py - check all return values from all initializers

*Configuration
CHANGE: By default return option and section lists ordered as in the CS
NEW: ConfigurationClient - added function to refresh remote configuration

*Framework
FIX: Registry.findDefaultGroup will never return False
CHANGE: ProxyManager does not accept proxies without explicit group
CHANGE: SystemAdministratorHandler - force refreshing the configuration after new component setup

*RSS
CHANGE: removed code execution from __init__
CHANGE: removed unused methods
NEW: Log all policy results 

*Resources
NEW: updated SSHComputingElement which allows multiple job submission
FIX: SGETimeLeft - better parsing of the batch system commands output
FIX: InProcessComputingElement - when starting a new job discard renewal of the previous proxy
NEW: BOINCComputingElement - new CE client to work with the BOINC desktop grid infrastructure 

*WMS
CHANGE: WMS Optimizers are now executors
CHANGE: SandboxStoreClient can directly access the DB if available
CHANGE: Moved JobDescription and improved into JobManifest
FIX: typo in JobLoggingDB
NEW: JobState/CachedJobState allow access to the Job via DB/JobStateSync Service automatically
BUGFIX: DownloadInputData - when not enough disk space, message was using "buffer" while it should be using "data"
FIX: the sandboxmetadataDB explosion when using the sandboxclient without direct access to the DB
NEW: Added support for reset/reschedule in the OptimizationMind
CHANGE: Whenever a DB is not properly initialized it will raise a catchable RuntimeError exception 
        instead of silently returning
FIX: InputDataResolution - just quick mod for easier extensibility, plus removed some LHCb specific stuff
NEW: allow jobids in a file in dirac-wms-job-get-output
NEW: JobManager - zfill in %n parameter substitution to allow alphabetical sorting
NEW: Directors - added checking of the TaskQueue limits when getting eligible queues
CHANGE: Natcher - refactor to simpify the logic, introduced Limiter class
CHANGE: Treat MaxCPUTime and CPUTime the same way in the JDL to avoid confusion
NEW: SiteDirector - added options PilotScript, MaxPilotsToSubmit, MaxJobsInFillMode
BUGFIX: StalledJobAgent - use cpuNormalization as float, not string 
FIX: Don't kill an executor if a task has been taken out from it
NEW: dirac-boinc-pilot - pilot script to be used on the BOINC volunteer nodes
FIX: SiteDirector - better handling of tokens and filling mode 
NEW: Generic pilot identities are automatically selected by the TQD and the SiteDirector 
     if not explicitly defined in /Pilot/GenericDN and GenericGroup
NEW: Generic pilot groups can have a VO that will be taken into account when selecting generic 
     credentials to submit pilots
NEW: Generic pilots that belong to a VO can only match jobs from that VO
NEW: StalledJobAgent - added rescheduling of jobs stuck in Matched or Rescheduled status
BUGFIX: StalledJobAgent - default startTime and endTime to "now", avoid None value
NEW: JobAgent - stop after N failed matching attempts (nothing to do), use StopAfterFailedMatches option
CHANGE: JobAgent - provide resource description as a dictionary to avoid extra JDL parsing by the Matcher
CHANGE: Matcher - report pilot info once instead of sending it several times from the job
CHANGE: Matcher - set the job site instead of making a separate call to JobStateUpdate
NEW: Matcher - added Matches done and matches OK statistics
NEW: TaskQueue - don't delete fresh task queues. Wait 5 minutes to do so.
CHANGE: Disabled TQs can also be matched, if no jobs are there, a retry will be triggered

*Transformation
FIX: TransformationAgent - a small improvement: now can pick the prods status to handle from the CS, 
     plus few minor corrections (e.g. logger messages)
FIX: TransformationCLI - take into accout possible failures in resetFile command     

*Accounting
NEW: AccountingDB - added retrieving RAW records for internal stuff
FIX: AccountingDB - fixed some logic for readonly cases
CHANGE: Added new simpler and faster bucket insertion mechanism
NEW: Added more info when rebucketing
FIX: Calculate the rebucket ETA using remaining records to be processed instead of the total records to be processed
FIX: Plots with no data still carry the plot name

*DMS
NEW: SRM2Storage - added retry in the gfal calls
NEW: added new FTSCleaningAgent cleaning up TransferDB tables
FIX: DataLoggingClient and DataLoggingDB - tests moved to separate files
CHANGE: request agents cleanup

*RMS
CHANGE: Stop using RequestAgentMixIn in the request agents

[v6r4p34]

*DMS
BUGFIX: FileCatalogCLI - fixed wrong indentation
CHANGE: RegistrationTask - removed some LHCb specific defaults

[v6r4p33]

*DMS
CHANGE: FTSRequest - be more verbose if something is wrong with file

[v6r4p32]

*WMS
FIX: StalledJobAgent - avoid exceptions in the stalled job accounting reporting

*DMS
NEW: FTSMonitorAgent - handling of expired FTS jobs 

*Interfaces
CHANGE: Dirac.py - attempt to retrieve output sandbox also for Completed jobs in retrieveRepositorySandboxes()

[v6r4p30]

*Core
BUGFIX: dirac-admin-bdii-ce-voview - proper check of the result structure

*Interfaces
FIX: Dirac.py, Job.py - allow to pass environment variables with special characters

*DMS
NEW: FileCatalogCLI - possibility to sort output in the ls command

*WMS:
FIX: JobWrapper - interpret environment variables with special characters 

[v6r4p29]

*RMS
BUGFIX: RequestDBMySQL - wrong indentation in __updateSubRequestFiles()

[v6r4p28]

*Interfaces
CHANGE: Dirac.py, DiracAdmin.py - remove explicit timeout on RPC client instantiation

*RSS
FIX: CS.py - fix for updated CS location (backward compatible)

*DMS
BUGFIX: StrategyHandler - bug fixed determineReplicationTree()
FIX: FTSRequest - add checksum string to SURLs file before submitting an FTS job

*WMS
FIX: JobWrapper - protection for double quotes in JobName
CHANGE: SiteDirector - switched some logging messages from verbose to info level

*RMS
NEW: Request(Client,DBMySQL,Manager) - added readRequestsForJobs() method

[v6r4p27]

*DMS
FIX: SRM2Storage - removed hack for EOS (fixed server-side)

*Transformation
CHANGE: TransformationClient - limit to 100 the number of transformations in getTransformations()
NEW: TransformationAgent - define the transformations type to use in the configuration

*Interfaces
FIX: Job.py -  fix for empty environmentDict (setExecutionEnv)

[v6r4p26]

*Transformation
BUGFIX: TransformationClient - fixed calling sequence in rpcClient.getTransformationTasks()
NEW: TransformationClient - added log messages in verbose level.

[v6r4p25]

*DMS
BUGFIX: StrategyHandler - sanity check for wrong replication tree 

[v6r4p24]

*Core
NEW: MySQL - add 'offset' argument to the buildCondition()

*Transformation
FIX: TransformationAgent - randomize the LFNs for removal/replication case when large number of those
CHANGE: TransformationClient(DB,Manager) - get transformation files in smaller chunks to
        improve performance
FIX: TransformationAgent(DB) - do not return redundant LFNs in getTransformationFiles()    

[v6r4p23]

*Web
NEW: includes DIRACWeb tag web2012092101

[v6r4p22]

*DMS
FIX: SRM2Storage - fix the problem with the CERN-EOS storage 

[v6r4p21]

*Core
BUGFIX: SGETimeLeft - take into account dd:hh:mm:ss format of the cpu consumed

[v6r4p20]

*WMS
BUGFIX: PilotDirector, GridPilotDirector - make sure that at least 1 pilot is to be submitted
BUGFIX: GridPilotDirector - bug on how pilots are counted when there is an error in the submit loop.
BUGFIX: dirac-pilot - proper install script installation on OSG sites

[v6r4p19]

*RMS
FIX: RequestDBMySQL - optimized request selection query 

[v6r4p18]

*Configuration
BUGFIX: CE2CSAgent.py - the default value must be set outside the loop

*DMS
NEW: dirac-dms-create-replication-request
BUGFIX: dirac-dms-fts-submit, dirac-dms-fts-monitor - print out error messages

*Resources
BUGFIX: TorqueComputingElement.py, plus add UserName for shared Queues

*WMS
BUGFIX: JobManagerHandler - default value for pStart (to avoid Exception)

[v6r4p17]

*Core
FIX: dirac-configure - setup was not updated in dirac.cfg even with -F option
FIX: RequestHandler - added fix for Missing ConnectionError

*DMS
FIX: dirac-dms-clean-directory - command fails with `KeyError: 'Replicas'`.

*WMS
FIX: SiteDirector - adapt to the new method in the Matcher getMatchingTaskQueue 
FIX: SiteDirector - added all SubmitPools to TQ requests

[v6r4p16]

*Core:
FIX: dirac-install - bashrc/cshrc were wrongly created when using versionsDir

*Accounting
CHANGE: Added new simpler and faster bucket insertion mechanism
NEW: Added more info when rebucketing

*WMS
CHANGE: Matcher - refactored to take into account job limits when providing info to directors
NEW: JoAgent - reports SubmitPool parameter if applicable
FIX: Matcher - bad codition if invalid result

[v6r4p15]

*WMS
FIX: gLitePilotDirector - fix the name of the MyProxy server to avoid crasehs of the gLite WMS

*Transformation
FIX: TaskManager - when the file is on many SEs, wrong results were generated

[v6r4p13]

*DMS
FIX: dirac-admin-allow-se - added missing interpreter line

[v6r4p12]

*DMS
CHANGE: RemovalTask - for DataManager shifter change creds after failure of removal with her/his proxy.

*RSS
NEW: Added RssConfiguration class
FIX: ResourceManagementClient  - Fixed wrong method name

[v6r4p11]

*Core
FIX: GGUSTicketsClient - GGUS SOAP URL updated

*DMS
BUGFIX: ReplicaManager - wrong for loop

*RequestManagement
BUGFIX: RequestClient - bug fix in finalizeRequest()

*Transformation
FIX: TaskManager - fix for correctly setting the sites (as list)

[v6r4p10]

*RequestManagement
BUGFIX: RequestContainer - in addSubrequest() function

*Resources
BUGFIX: SRM2Storage - in checksum type evaluation

*ResourceStatusSystem
BUGFIX: InfoGetter - wrong import statement

*WMS
BUGFIX: SandboxMetadataDB - __init__() can not return a value

[v6r4p9]

*DMS
CHANGE: FailoverTransfer - ensure the correct execution order of the subrequests

[v6r4p8]

Bring in fixes from v6r3p17

*Core:
FIX: Don't have the __init__ return True for all DBs
NEW: Added more protection for exceptions thrown in callbacks for the ProcessPool
FIX: Operations will now look in 'Defaults' instead of 'Default'

*DataManagement:
FIX: Put more protection in StrategyHandler for neither channels  not throughput read out of TransferDB
FIX: No JobIDs supplied in getRequestForJobs function for RequestDBMySQL taken into account
FIX: Fix on getRequestStatus
CHANGE: RequestClient proper use of getRequestStatus in finalizeRequest
CHANGE: Refactored RequestDBFile

[v6r4p7]

*WorkloadManagement
FIX: SandboxMetadataDB won't explode DIRAC when there's no access to the DB 
CHANGE: Whenever a DB fails to initialize it raises a catchable exception instead of just returning silently

*DataManagement
CHANGE: Added Lost and Unavailable to the file metadata

[v6r4p6]

Bring fixes from v6r4p6

[v6r4p5]

*Configuration
NEW: Added function to generate Operations CS paths

*Core
FIX: Added proper ProcessPool checks and finalisation

*DataManagement
FIX: don't set Files.Status to Failed for non-existign files, failover transfers won't go
FIX: remove classmethods here and there to unblock requestHolder
CHANGE: RAB, TA: change task timeout: 180 and 600 (was 600 and 900 respectively)
FIX: sorting replication tree by Ancestor, not hopAncestorgit add DataManagementSystem/Agent/TransferAgent.py
NEW: TA: add finalize
CHANGE: TransferAgent: add AcceptableFailedFiles to StrategyHandler to ban FTS channel from scheduling
FIX: if there is no failed files, put an empty dict


*RSS
FIX: RSS is setting Allowed but the StorageElement checks for Active

*Workflows
FIX: Part of WorfklowTask rewritten to fix some issues and allow 'ANY' as site

*Transformation
FIX: Wrong calls to TCA::cleanMetadataCatalogFiles

[v6r4p4]

*Core
FIX: Platform.py - check if Popen.terminate is available (only from 2.6)

[v6r4p3]

*Core
FIX: ProcessPool with watchdog and timeouts - applied in v6r3 first

[v6r4p2]

*StorageManagement
BUGFIX: StorageElement - staging is a Read operation and should be allowed as such

*WMS
BUGFIX: InProcessComputingElement, JobAgent - proper return status code from the job wrapper

*Core
FIX: Platform - manage properly the case of exception in the ldconfig execution

[v6r4p1]

*DMS
FIX: TransferDB.getChannelObservedThroughput - the channelDict was created in a wrong way

*RSS
FIX: ResourceStatus was not returning Allowed by default

[v6r4]

*Core
FIX: dirac-install-db.py: addDatabaseOptionsToCS has added a new keyed argument
NEW: SGETimeLeft.py: Support for SGE backend
FIX: If several extensions are installed, merge ConfigTemplate.cfg
NEW: Service framework - added monitoring of file descriptors open
NEW: Service framework - Reduced handshake timeout to prevent stuck threads
NEW: MySQL class with new high level methods - buildCondition,insertFields,updateFields
     deleteEntries, getFields, getCounters, getDistinctAttributeValues
FIX: ProcessPool - fixes in the locking mechanism with LockRing, stopping workers when the
     parent process is finished     
FIX: Added more locks to the LockRing
NEW: The installation tools are updated to install components by name with the components module specified as an option

*DMS
FIX: TransferDB.py - speed up the Throughput determination
NEW: dirac-dms-add-files: script similar to dirac-dms-remove-files, 
     allows for 1 file specification on the command line, using the usual dirac-dms-add-file options, 
     but also can take a text file in input to upload a bunch of files. Exit code is 0 only if all 
     was fine and is different for every error found. 
NEW: StorageElementProxy- support for data downloading with http protocol from arbitrary storage, 
     needed for the web data download
BUGFIX: FileCatalogCLI - replicate operation does a proper replica registration ( closes #5 )     
FIX: ReplicaManager - __cleanDirectory now working and thus dirac-dms-clean-directory

*WMS
NEW: CPU normalization script to run a quick test in the pilot, used by the JobWrapper
     to report the CPU consumption to the accounting
FIX: StalledJobAgent - StalledTimeHours and FailedTimeHours are read each cycle, refer to the 
     Watchdog heartBeat period (should be renamed); add NormCPUTime to Accounting record
NEW: SiteDirector - support for the operation per VO in multi-VO installations
FIX: StalledJobAgent - get ProcessingType from JDL if defined
BUGFIX: dirac-wms-job-peek - missing printout in the command
NEW: SiteDirector - take into account the number of already waiting pilots when evaluating the number of pilots to submit
FIX: properly report CPU usage when the Watchdog kill the payload.

*RSS
BUGFIX: Result in ClientCache table is a varchar, but the method was getting a datetime
NEW: CacheFeederAgent - VOBOX and SpaceTokenOccupancy commands added (ported from LHCbDIRAC)
CHANGE: RSS components get operational parameters from the Operations handler

*DataManagement
FIX: if there is no failed files, put an empty dict

*Transformation
FIX: Wrong calls to TCA::cleanMetadataCatalogFiles

[v6r3p19]

*WMS
FIX: gLitePilotDirector - fix the name of the MyProxy server to avoid crashes of the gLite WMS

[v6r3p18]

*Resources
BUGFIX: SRM2Storage - in checksum type evaluation

[v6r3p17]

*DataManagement
FIX: Fixes issues #783 and #781. Bugs in ReplicaManager removePhisicalReplica and getFilesFromDirectory
FIX: Return S_ERROR if missing jobid arguments
NEW: Checksum can be verified during FTS and SRM2Storage 

[v6r3p16]

*DataManagement
FIX: better monitoring of FTS channels 
FIX: Handle properly None value for channels and bandwidths

*Core
FIX: Properly calculate the release notes if there are newer releases in the release.notes file

[v6r3p15]

*DataManagement
FIX: if there is no failed files, put an empty dict

*Transformation
FIX: Wrong calls to TCA::cleanMetadataCatalogFiles


[v6r3p14]

* Core

BUGFIX: ProcessPool.py: clean processing and finalisation
BUGFIX: Pfn.py: don't check for 'FileName' in pfnDict

* DMS

NEW: dirac-dms-show-fts-status.py: script showing last hour history for FTS channels
NEW: TransferDBMonitoringHandler.py: new function exporting FST channel queues
BUGFIX: TransferAgent.py,RemovalAgent.py,RegistrationAgent.py - unlinking of temp proxy files, corection of values sent to gMonitor
BUGFIX: StrategyHandler - new config option 'AcceptableFailedFiles' to unblock scheduling for channels if problematic transfers occured for few files
NEW: TransferAgent,RemovalAgent,RegistrationAgent - new confing options for setting timeouts for tasks and ProcessPool finalisation
BUGFIX: ReplicaManager.py - reverse sort of LFNs when deleting files and directories to avoid blocks
NEW: moved StrategyHandler class def to separate file under DMS/private

* TMS

FIX: TransformationCleaningAgent.py: some refactoring, new way of disabling/enabline execution by 'EnableFlag' config option

[v6r3p13]

*Core
FIX: Added proper ProcessPool checks and finalisation

*DataManagement
FIX: don't set Files.Status to Failed for non-existign files, failover transfers won't go
FIX: remove classmethods here and there to unblock requestHolder
CHANGE: RAB, TA: change task timeout: 180 and 600 (was 600 and 900 respectively)
FIX: sorting replication tree by Ancestor, not hopAncestorgit add DataManagementSystem/Agent/TransferAgent.py
NEW: TA: add finalize
CHANGE: TransferAgent: add AcceptableFailedFiles to StrategyHandler to ban FTS channel from scheduling

[v6r3p12]

*Core
FIX: Platform.py - check if Popen.terminate is available (only from 2.6)

[v6r3p11]

*Core
FIX: ProcessPool with watchdog and timeouts

[v6r3p10]

*StorageManagement
BUGFIX: StorageElement - staging is a Read operation and should be allowed as such

*WMS
BUGFIX: InProcessComputingElement, JobAgent - proper return status code from the job wrapper

*Core
FIX: Platform - manage properly the case of exception in the ldconfig execution

[v6r3p9]

*DMS
FIX: TransferDB.getChannelObservedThroughput - the channelDict was created in a wrong way

[v6r3p8]

*Web
CHANGE: return back to the release web2012041601

[v6r3p7]

*Transformation
FIX: TransformationCleaningAgent - protection from deleting requests with jobID 0 

[v6r3p6]

*Core
FIX: dirac-install-db - proper key argument (follow change in InstallTools)
FIX: ProcessPool - release all locks every time WorkignProcess.run is executed, more fixes to come
FIX: dirac-configure - for Multi-Community installations, all vomsdir/vomses files are now created

*WMS
NEW: SiteDirector - add pilot option with CE name to allow matching of SAM jobs.
BUGFIX: dirac-pilot - SGE batch ID was overwriting the CREAM ID
FIX: PilotDirector - protect the CS master if there are at least 3 slaves
NEW: Watchdog - set LocalJobID in the SGE case

[v6r3p5]

*Core:
BUGFIX: ProcessPool - bug making TaskAgents hang after max cycles
BUGFIX: Graphs - proper handling plots with data containing empty string labels
FIX: GateWay - transfers were using an old API
FIX: GateWay - properly calculate the gateway URL
BUGFIX: Utilities/Pfn.py - bug in pfnunparse() when concatenating Path and FileName

*Accounting
NEW: ReportGenerator - make AccountingDB readonly
FIX: DataCache - set daemon the datacache thread
BUGFIX: BasePlotter - proper handling of the Petabyte scale data

*DMS:
BUGFIX: TransferAgent, RegistrationTask - typos 

[v6r3p4]

*DMS:
BUGFIX: TransferAgent - wrong value for failback in TA:execute

[v6r3p3]

*Configuration
BUGFIX: Operations helper - typo

*DMS:
FIX: TransferAgent - change the way of redirecting request to task

[v6r3p2]

*DMS
FIX: FTSRequest - updating metadata for accouting when finalizing FTS requests

*Core
FIX: DIRAC/__init__.py - default version is set to v6r3

[v6r3p1]

*WMS
CHANGE: Use ResourcesStatus and Resources helpers in the InputDataAgent logic

*Configuration
NEW: added getStorageElementOptions in Resources helper

*DMS
FIX: resourceStatus object created in TransferAgent instead of StrategyHandler

[v6r3]

*Core
NEW: Added protections due to the process pool usage in the locking logic

*Resources
FIX: LcgFileCatalogClient - reduce the number of retries: LFC_CONRETRY = 5 to 
     avoid combined catalog to be stuck on a faulty LFC server
     
*RSS
BUGFIX: ResourceStatus - reworked helper to keep DB connections     

*DMS
BUGFIX: ReplicaManager::CatalogBase::_callFileCatalogFcnSingleFile() - wrong argument

*RequestManagement
FIX: TaskAgents - set timeOut for task to 10 min (15 min)
NEW: TaskAgents - fill in Error fields in case of failing operations

*Interfaces
BUGFIX: dirac-wms-select-jobs - wrong use of the Dirac API

[v6r2p9]

*Core
FIX: dirac-configure - make use of getSEsForSite() method to determine LocalSEs

*WMS
NEW: DownloadInputData,InputDataByProtocol - check Files on Tape SEs are on Disk cache 
     before Download or getturl calls from Wrapper
CHANGE: Matcher - add Stalled to "Running" Jobs when JobLimits are applied   
CHANGE: JobDB - allow to specify required platform as Platform JDL parameter,
        the specified platform is taken into account even without /Resources/Computing/OSCompatibility section

*DMS
CHANGE: dirac-admin-allow(ban)-se - removed lhcb-grid email account by default, 
        and added switch to avoid sending email
FIX: TaskAgents - fix for non-existing files
FIX: change verbosity in failoverReplication 
FIX: FileCatalog - remove properly metadata indices 
BUGFIX: FileManagerBase - bugfix in the descendants evaluation logic  
FIX: TransferAgent and TransferTask - update Files.Status to Failed when ReplicaManager.replicateAndRegister 
     will fail completely; when no replica is available at all.

*Core
FIX: dirac-pilot - default lcg bindings version set to 2012-02-20

[v6r2p8]

*DMS:
CHANGE: TransferAgent - fallback to task execution if replication tree is not found

[v6r2p7]

*WMS
BUGFIX: SiteDirector - wrong CS option use: BundleProxy -> HttpProxy
FIX: SiteDirector - use short lines in compressed/encoded files in the executable
     python script

[v6r2p6]

*DataManagement
FIX: Bad logic in StrategyHandler:MinimiseTotalWait

*Core
CHANGE: updated GGUS web portal URL

*RSS
BUGFIX: meta key cannot be reused, it is popped from dictionary

*Framework
FIX: The Gateway service does not have a handler
NEW: ConfingTemplate entry for Gateway
FIX: distribution notes allow for word wrap

*WorkloadManagement
FIX: avoid unnecessary call if no LFN is left in one of the SEs
FIX: When Uploading job outputs, try first Local SEs, if any


[v6r2p5]

*RSS
BUGFIX: several minor bug fixes

*RequestManagement
BUGFIX: RequestDBMySQL - removed unnecessary request type check

*DMS
BUGFIX: FileCatalogClienctCLI - wrong evaluation of the operation in the find command
NEW: FileCatalog - added possibility to remove specified metadata for a given path 
BUGFIX: ReplicaManager - wrong operation order causing failure of UploadLogFile module

*Core
NEW: dirac-install - generate cshrc DIRAC environment setting file for the (t)csh 

*Interfaces
CHANGE: Job - added InputData to each element in the ParametricInputData

*WMS
CHANGE: dirac-jobexec - pass ParametericInputData to the workflow as a semicolon separated string

[v6r2p4]

*WMS
BUGFIX: StalledJobAgent - protection against jobs with no PilotReference in their parameters
BUGFIX: WMSAdministratorHandler - wrong argument type specification for getPilotInfo method

*StorageManagement
BUGFIX: RequestFinalizationAgent - no method existence check when calling RPC method

[v6r2p3]

*WMS
CHANGE: Matcher - fixed the credentials check in requestJob() to simplify it

*ConfigurationSystem
CHANGE: Operations helper - fix that allow no VO to be defined for components that do not need it

*Core
BUGFIX: InstallTools - when applying runsvctrl to a list of components make sure that the config server is treated first and the sysadmin service - last
        
[v6r2p2]

*WMS
BUGFIX: Matcher - restored logic for checking private pilot asking for a given DN for belonging to the same group with JOB_SHARING property.

[v6r2p1]

*RequestManagementSystem
BUGFIX: RequestCleaningAgent - missing import of the "second" interval definition 

[v6r2]

*General
FIX: replaced use of exec() python statement in favor of object method execution

*Accounting
CHANGE: Accounting 'byte' units are in powers of 1000 instead of powers of 1024 (closes #457)

*Core
CHANGE: Pfn.py - pfnparse function rewritten for speed up and mem usage, unit test case added
FIX: DISET Clients are now thread-safe. Same clients used twice in different threads was not 
closing the previous connection
NEW: reduce wait times in DISET protocol machinery to improve performance    
NEW: dirac-fix-mysql-script command to fix the mysql start-up script for the given installation
FIX: TransferClient closes connections properly
FIX: DISET Clients are now thread-safe. Same client used twice in different threads will not close the previous connection
CHANGE: Beautification and reduce wait times to improve performance
NEW: ProcessPool - added functionality to kill all children processes properly when destroying ProcessPool objects
NEW: CS Helper for LocalSite section, with gridEnv method
NEW: Grid module will use Local.gridEnv if nothing passed in the arguments
CHANGE: Add deprecated sections in the CS Operations helper to ease the transition
FIX: dirac-install - execute dirac-fix-mysql-script, if available, to fix the mysql.server startup script
FIX: dirac-distribution - Changed obsoleted tar.list file URL
FIX: typo in dirac-admin-add-host in case of error
CHANGE: dirac-admin-allow(ban)-se - use diracAdmin.sendMail() instead of NotificationClient.sendMail()

*Framework
BUGFIX: UserProfileDB - no more use of "type" variable as it is a reserved keyword 

*RequestManagement:
FIX: RequestDBFile - more consistent treatment of requestDB Path
FIX: RequestMySQL - Execution order is evaluated based on not Done state of subrequests
NEW: RequestCleaningAgent - resetting Assigned requests to Waiting after a configurable period of time

*RSS
CHANGE: RSS Action now inherits from a base class, and Actions are more homogeneous, they all take a uniform set of arguments. The name of modules has been changed from PolType to Action as well.
FIX: CacheFeederAgent - too verbose messages moved to debug instead of info level
BUGFIX: fixed a bug preventing RSS clients to connect to the services     
FIX: Proper services synchronization
FIX: Better handling of exceptions due to timeouts in GOCDBClient   
FIX: RSS.Notification emails are sent again
FIX: Commands have been modified to return S_OK, S_ERROR inside the Result dict. This way, policies get a S_ERROR / S_OK object. CacheFeederAgent has been updated accordingly.
FIX: allow clients, if db connection fails, to reconnect ( or at least try ) to the servers.
CHANGE: access control using CS Authentication options. Default is SiteManager, and get methods are all.
BUGFIX: MySQLMonkey - properly escaped all parameters of the SQL queries, other fixes.
NEW: CleanerAgent renamed to CacheCleanerAgent
NEW: Updated RSS scripts, to set element statuses and / or tokens.
NEW: Added a new script, dirac-rss-synch
BUGFIX: Minor bugfixes spotted on the Web development
FIX: Removed useless decorator from RSS handlers
CHANGE: ResourceStatus helper tool moved to RSS/Client directory, no RSS objects created if the system is InActive
CHANGE: Removed ClientFastDec decorator, using a more verbose alternative.
CHANGE: Removed useless usage of kwargs on helper functions.  
NEW: added getSESitesList method to RSSClient      
FIX: _checkFloat() checks INTEGERS, not datetimes

*DataManagement
CHANGE: refactoring of DMS agents executing requests, allow requests from arbitrary users
NEW: DFC - allow to specify multiple replicas, owner, mode when adding files
CHANGE: DFC - optimization of the directory size evaluation
NEW: Added CREATE TEMPORARY TABLES privilege to FileCatalogDB
CHANGE: DFC - getCatalogCounters() update to show numbers of directories
NEW: lfc_dfc_copy script to migrate data from LFC to DFC
FIX: dirac-dms-user-lfns - fixed the case when the baseDir is specified
FIX: FTS testing scripts were using sys.argv and getting confused if options are passed
NEW: DFC - use DirectoryUsage tables for the storage usage evaluations
NEW: DFC - search by metadata can be limited to a given directory subtree
NEW: DFC - search by both directory and file indexed metadata
BUGFIX: DFC - avoid crash if no directories or files found in metadata query
NEW: DFC FileCatalogHandler - define database location in the configuration
NEW: DFC - new FileCatalogFactory class, possibility to use named DFC services
FIX: FTSMonitor, FTSRequest - fixes in handling replica registration, setting registration requests in FileToCat table for later retry
FIX: Failover registration request in the FTS agents.      
FIX: FTSMonitor - enabled to register new replicas if even the corresponding request were removed from the RequestManagement 
FIX: StorageElement - check if SE has been properly initialized before executing any method     
CHANGE: LFC client getReplica() - make use of the new bulk method lfc.lfc_getreplicasl()
FIX: LFC client - protect against getting None in lfc.lfc_readdirxr( oDirectory, "" )  
FIX: add extra protection in dump method of StorageElement base class
CHANGE: FailoverTransfer - create subrequest per catalog if more than one catalog

*Interface
NEW: Job.py - added method to handle the parametric parameters in the workflow. They are made available to the workflow_commons via the key 'GenericParameters'.
FIX: Dirac.py - fix some type checking things
FIX: Dirac.py - the addFile() method can now register to more than 1 catalog.

*WMS
FIX: removed dependency of the JobSchedulingAgent on RSS. Move the getSiteTier functionality to a new CS Helper.
FIX: WMSAdministratorHandler - Replace StringType by StringTypes in the export methods argument type
FIX: JobAgent - Set explicitly UseServerCertificate to "no" for the job executable
NEW: dirac-pilot - change directory to $OSG_WN_TMP on OSG sites
FIX: SiteDirector passes jobExecDir to pilot, this defaults to "." for CREAM CEs. It can be set in the CS. It will not make use of $TMPDIR in this case.
FIX: Set proper project and release version to the SiteDirector     
NEW: Added "JobDelay" option for the matching, refactored and added CS options to the matcher
FIX: Added installation as an option to the pilots and random MyProxyServer
NEW: Support for parametric jobs with parameters that can be of List type

*Resources
NEW: Added SSH Grid Engine Computing Element
NEW: Added SSH Computing Element
FIX: make sure lfc client will not try to connect for several days

*Transformation
FIX: TransformationDB - in setFileStatusForTransformation() reset ErrorCount to zero if "force" flag and    the new status is "unused"
NEW: TransformationDB - added support for dictionary in metadata for the InputDataQuery mechanism     

[v6r1p13]

*WMS
FIX: JobSchedulingAgent - backported from v6r2 use of Resources helper

[v6r1p12]

*Accounting
FIX: Properly delete cached plots

*Core
FIX: dirac-install - run externals post install after generating the versions dir

[v6r1p11]

*Core
NEW: dirac-install - caches locally the externals and the grid bundle
FIX: dirac-distribution - properly generate releasehistory and releasenotes

[v6r1p10]

*WorloadManagement
FIX: JobAgent - set UseServerCertificate option "no" for the job executable

[v6r1p9]

*Core
FIX: dirac-configure - set the proper /DIRAC/Hostname when defining /LocalInstallation/Host

*DataManagement
FIX: dirac-dms-user-lfns - fixed the case when the baseDir is specified
BUGFIX: dirac-dms-remove-files - fixed crash in case of returned error report in a form of dictionary 

[v6r1p8]

*Web
FIX: restored Run panel in the production monitor

*Resources
FIX: FileCatalog - do not check existence of the catalog client module file

[v6r1p7]

*Web
BUGFIX: fixed scroll bar in the Monitoring plots view

[v6r1p6]

*Core
FIX: TransferClient closes connections properly

[v6r1p5]

*Core
FIX: DISET Clients are now thread-safe. Same clients used twice in different threads was not 
     closing the previous connection
NEW: reduce wait times in DISET protocol machinery to improve performance   

[v6r1p4]

*RequestManagement
BUGFIX: RequestContainer - in isSubRequestDone() treat special case for subrequests with files

*Transformation
BUGFIX: TransformationCleaningAgent - do not clear requests for tasks with no associated jobs

[v6r1p3]

*Framework
NEW: Pass the monitor down to the request RequestHandler
FIX: Define the service location for the monitor
FIX: Close some connections that DISET was leaving open

[v6r1p2]

*WorkloadManagement
BUGFIX: JobSchedulingAgent - use getSiteTiers() with returned direct value and not S_OK

*Transformation
BUGFIX: Uniform use of the TaskManager in the RequestTaskAgent and WorkflowTaskAgent

[v6r1p1]

*RSS
BUGFIX: Alarm_PolType now really send mails instead of crashing silently.

[v6r1]

*RSS
CHANGE: Major refactoring of the RSS system
CHANGE: DB.ResourceStatusDB has been refactored, making it a simple wrapper round ResourceStatusDB.sql with only four methods by table ( insert, update, get & delete )
CHANGE: DB.ResourceStatusDB.sql has been modified to support different statuses per granularity.
CHANGE: DB.ResourceManagementDB has been refactored, making it a simple wrapper round ResourceStatusDB.sql with only four methods by table ( insert, update, get & delete )
CHANGE: Service.ResourceStatusHandler has been refactored, removing all data processing, making it an intermediary between client and DB.
CHANGE: Service.ResourceManagementHandler has been refactored, removing all data processing, making it an intermediary between client and DB.
NEW: Utilities.ResourceStatusBooster makes use of the 'DB primitives' exposed on the client and does some useful data processing, exposing the new functions on the client.
NEW: Utilities.ResourceManagementBooster makes use of the 'DB primitives' exposed on the client and does some useful data processing, exposing the new functions on the client.
CHANGE: Client.ResourceStatusClient has been refactorerd. It connects automatically to DB or to the Service. Exposes DB and booster functions.
CHANGE: Client.ResourceManagementClient has been refactorerd. It connects automatically to DB or to the Service. Exposes DB and booster functions.
CHANGE: Agent.ClientsCacheFeederAgent renamed to CacheFeederAgent. The name was not accurate, as it also feeds Accouting Cache tables.
CHANGE: Agent.InspectorAgent, makes use of automatic API initialization.
CHANGE: Command. refactor and usage of automatic API initialization.
CHANGE: PolicySystem.PEP has reusable client connections, which increase significantly performance.
CHANGE: PolicySystem.PDP has reusable client connections, which increase significantly performance.
NEW: Utilities.Decorators are syntactic sugar for DB, Handler and Clients.
NEW: Utilities.MySQLMonkey is a mixture of laziness and refactoring, in order to generate the SQL statements automatically. Not anymore sqlStatemens hardcoded on the RSS.
NEW: Utilities.Validator are common checks done through RSS modules
CHANGE: Utilities.Synchronizer syncs users and DIRAC sites
CHANGE: cosmetic changes everywhere, added HeadURL and RCSID
CHANGE: Removed all the VOExtension logic on RSS
BUGFIX: ResourceStatusHandler - getStorageElementStatusWeb(), access mode by default is Read
FIX: RSS __init__.py will not crash anymore if no CS info provided
BUGFIX: CS.getSiteTier now behaves correctly when a site is passed as a string

*dirac-setup-site
BUGFIX: fixed typos in the Script class name

*Transformation
FIX: Missing logger in the TaskManager Client (was using agent's one)
NEW: Added UnitTest class for TaskManager Client

*DIRAC API
BUGFIX: Dirac.py. If /LocalSite/FileCatalog is not define the default Catalog was not properly set.
FIX: Dirac.py - fixed __printOutput to properly interpret the first argument: 0:stdout, 1:stderr
NEW: Dirac.py - added getConfigurationValue() method

*Framework
NEW: UsersAndGroups agent to synchronize users from VOMRS server.

*dirac-install
FIX: make Platform.py able to run with python2.3 to be used inside dirac-install
FIX: protection against the old or pro links pointing to non-existent directories
NEW: make use of the HTTP proxies if available
FIX: fixed the logic of creating links to /opt/dirac directories to take into account webRoot subdirs

*WorkloadManagement
FIX: SiteDirector - change getVO() function call to getVOForGroup()

*Core:
FIX: Pfn.py - check the sanity of the pfn and catch the erroneous case

*RequestManagement:
BUGFIX: RequestContainer.isSubrequestDone() - return 0 if Done check fails

*DataManagement
NEW: FileCatalog - possibility to configure multiple FileCatalog services of the same type

[v6r0p4]

*Framework
NEW: Pass the monitor down to the request RequestHandler
FIX: Define the service location for the monitor
FIX: Close some connections that DISET was leaving open

[v6r0p3]

*Framework
FIX: ProxyManager - Registry.groupHasProperties() wasn't returning a result 
CHANGE: Groups without AutoUploadProxy won't receive expiration notifications 
FIX: typo dirac-proxy-info -> dirac-proxy-init in the expiration mail contents
CHANGE: DISET - directly close the connection after a failed handshake

[v6r0p2]

*Framework
FIX: in services logs change ALWAYS log level for query messages to NOTICE

[v6r0p1]

*Core
BUGFIX: List.uniqueElements() preserves the other of the remaining elements

*Framework
CHANGE: By default set authorization rules to authenticated instead of all
FIX: Use all required arguments in read access data for UserProfileDB
FIX: NotificationClient - dropped LHCb-Production setup by default in the __getRPSClient()

[v6r0]

*Framework
NEW: DISET Framework modified client/server protocol, messaging mechanism to be used for optimizers
NEW: move functions in DIRAC.Core.Security.Misc to DIRAC.Core.Security.ProxyInfo
CHANGE: By default log level for agents and services is INFO
CHANGE: Disable the log headers by default before initializing
NEW: dirac-proxy-init modification according to issue #29: 
     -U flag will upload a long lived proxy to the ProxyManager
     If /Registry/DefaultGroup is defined, try to generate a proxy that has that group
     Replaced params.debugMessage by gLogger.verbose. Closes #65
     If AutoUploadProxy = true in the CS, the proxy will automatically be uploaded
CHANGE: Proxy upload by default is one month with dirac-proxy-upload
NEW: Added upload of pilot proxies automatically
NEW: Print info after creating a proxy
NEW: Added setting VOMS extensions automatically
NEW: dirac-proxy-info can also print the information of the uploaded proxies
NEW: dirac-proxy-init will check that the lifetime of the certificate is less than one month and advise to renew it
NEW: dirac-proxy-init will check that the certificate has at least one month of validity
FIX: Never use the host certificate if there is one for dirac-proxy-init
NEW: Proxy manager will send notifications when the uploaded proxies are about to expire (configurable via CS)
NEW: Now the proxyDB also has a knowledge of user names. Queries can use the user name as a query key
FIX: ProxyManager - calculate properly the dates for credentials about to expire
CHANGE: ProxyManager will autoexpire old proxies, also auto purge logs
CHANGE: Rename dirac-proxy-upload to dirac-admin-proxy-upload
NEW: dirac-proxy-init will complain if the user certificate has less than 30 days
CHANGE: SecurityLogging - security log level to verbose
NEW: OracleDB - added Array type 
NEW: MySQL - allow definition of the port number in the configuration
FIX: Utilities/Security - hash VOMS Attributes as string
FIX: Utilities/Security - Generate a chain hash to discover if two chains are equal
NEW: Use chain has to discover if it has already been dumped
FIX: SystemAdministrator - Do not set  a default lcg version
NEW: SystemAdministrator - added Project support for the sysadmin
CHANGE: SysAdmin CLI - will try to connect to the service when setting the host
NEW: SysAdmin CLI - colorization of errors in the cli
NEW: Logger - added showing the thread id in the logger if enabled
     
*Configuration
NEW: added getVOfromProxyGroup() utility
NEW: added getVoForGroup() utility, use it in the code as appropriate
NEW: added Registry and Operations Configuration helpers
NEW: dirac-configuration-shell - a configuration script for CS that behaves like an UNIX shellCHANGE: CSAPI - added more functionality required by updated configuration console
NEW: Added possibility to define LocalSE to any Site using the SiteLocalSEMapping 
     section on the Operations Section     
NEW: introduce Registry/VO section, associate groups to VOs, define SubmitPools per VO
FIX: CE2CSAgent - update the CEType only if there is a relevant info in the BDII  

*ReleaseManagement
NEW: release preparations and installation tools based on installation packages
NEW: dirac-compile-externals will try go get a DIRAC-free environment before compiling
NEW: dirac-disctribution - upload command can be defined via defaults file
NEW: dirac-disctribution - try to find if the version name is a branch or a tag in git and act accordingly
NEW: dirac-disctribution - added keyword substitution when creating a a distribution from git
FIX: Install tools won't write HostDN to the configuration if the Admin username is not set 
FIX: Properly set /DIRAC/Configuration/Servers when installing a CS Master
FIX: install_site.sh - missing option in wget for https download: --no-check-certificate
FIX: dirac-install-agent(service) - If the component being installed already has corresponding 
     CS section, it is not overwritten unless explicitly asked for
NEW: dirac-install functionality enhancement: start using the switches as defined in issue #26;
CHANGE: dirac-install - write the defaults if any under defaults-.cfg so dirac-configure can 
        pick it up
FIX: dirac-install - define DYLD_LIBRARY_PATH ( for Mac installations )     
NEW: dirac-install - put all the goodness under a function so scripts like lhcb-proxy-init can use it easily
FIX: dirac-install - Properly search for the LcgVer
NEW: dirac-install will write down the releases files in -d mode   
CHANGE: use new dirac_install from gothub/integration branch in install_site.sh
NEW: Extensions can request custom external dependencies to be installed via pip when 
     installing DIRAC.
NEW: LCG bundle version can be defined on a per release basis in the releases.cfg 
NEW: dirac-deploy-scripts - when setting the lib path in the deploy scripts. 
     Also search for subpaths of the libdir and include them
NEW: Install tools - plainly separate projects from installations

*Accounting
CHANGE: For the WMSHistory type, send as JobSplitType the JobType
CHANGE: Reduced the size of the max key length to workaround mysql max bytes for index problem
FIX: Modified buckets width of 1week to 1 week + 1 day to fix summer time end week (1 hour more )

*WorkloadManagement
CHANGE: SiteDirector - simplified executable generation
NEW: SiteDirector - few more checks of error conditions   
NEW: SiteDirector - limit the queue max length to the value of MaxQueueLengthOption 
     ( 3 days be default )
BUGFIX: SiteDirector - do not download pilot output if the flag getPilotOutput is not set     
NEW: JobDB will extract the VO when applying DIRAC/VOPolicy from the proper VO
FIX: SSHTorque - retrieve job status by chunks of 100 jobs to avoid too long
NEW: glexecComputingElement - allow glexecComputingElement to "Reschedule" jobs if the Test of
     the glexec fails, instead of defaulting to InProcess. Controlled by
     RescheduleOnError Option of the glexecComputingElement
NEW: SandboxStore - create a different SBPath with the group included     
FIX: JobDB - properly treat Site parameter in the job JDL while rescheduling jobs
NEW: JobSchedulingAgent - set the job Site attribute to the name of a group of sites corresponding 
     to a SE chosen by the data staging procedure 
CHANGE: TimeLeft - call batch system commands with the ( default ) timeout 120 sec
CHANGE: PBSTimeLeft - uses default CPU/WallClock if not present in the output  
FIX: PBSTimeLeft - proper handling of (p)cput parameter in the batch system output, recovery of the
     incomplete batch system output      
NEW: automatically add SubmitPools JDL option of the job owner's VO defines it     
NEW: JobManager - add MaxParametericJobs option to the service configuration
NEW: PilotDirector - each SubmitPool or Middleware can define TargetGrids
NEW: JobAgent - new StopOnApplicationFailure option to make the agent exiting the loop on application failure
NEW: PilotAgentsDB - on demand retrieval of the CREAM pilot output
NEW: Pilot - proper job ID evaluation for the OSG sites
FIX: ComputingElement - fixed proxy renewal logic for generic and private pilots
NEW: JDL - added %j placeholder in the JDL to be replaced by the JobID
BUGFIX: DownloadInputData - bug fixed in the naming of downloaded files
FIX: Matcher - set the group and DN when a request gets to the matcher if the request is not 
     coming from a pilot
FIX: Matcher = take into account JobSharing when checking the owner for the request
CHANGE: PilotDirector, dirac-pilot - interpret -V flag of the pilot as Installation name

*DataManagement
FIX: FileCatalog/DiractoryLevelTree - consistent application of the max directory level using global 
     MAX_LEVELS variable
FIX: FileCatalog - Directory metadata is deleted together with the directory deletion, issue #40    
CHANGE: FileCatalog - the logic of the files query by metadata revisited to increase efficiency 
FIX: LcgFileCatalog - use lfcthr and call lfcthr.init() to allow multithread
     try the import only once and just when LcgFileCatalogClient class is intantiated
NEW: LcgFileCatalogClient - new version of getPathPermissions relying on the lfc_access method to solve the problem
     of multiple user DNs in LFC.     
FIX: StorageElement - get service CS options with getCSOption() method ( closes #97 )
FIX: retrieve FileCatalogs as ordered list, to have a proper default.
CHANGE: FileCatalog - allow up to 15 levels of directories
BUGFIX: FileCatalog - bug fixes in the directory removal methods (closes #98)
BUGFIX: RemovalAgent - TypeError when getting JobID in RemovalAgent
BUGFIX: RemovalAgent - put a limit to be sure the execute method will end after a certain number of iterations
FIX: DownloadInputData - when files have been uploaded with lcg_util, the PFN filename
     might not match the LFN file name
FIX: putting FTSMonitor web page back
NEW: The default file catalog is now determined using /LocalSite/FileCatalog. The old behavior 
     is provided as a fallback solution
NEW: ReplicaManager - can now deal with multiple catalogs. Makes sure the surl used for removal is 
the same as the one used for registration.   
NEW: PoolXMLCatalog - added getTypeByPfn() function to get the type of the given PFN  
NEW: dirac-dms-ban(allow)-se - added possibility to use CheckAccess property of the SE

*StorageManagement
FIX: Stager - updateJobFromStager(): only return S_ERROR if the Status sent is not
recognized or if a state update fails. If the jobs has been removed or
has moved forward to another status, the Stager will get an S_OK and
should forget about the job.
NEW: new option in the StorageElement configuration "CheckAccess"
FIX: Requests older than 1 day, which haven't been staged are retried. Tasks older than "daysOld" 
     number of days are set to Failed. These tasks have already been retried "daysOld" times for staging.
FIX: CacheReplicas and StageRequests records are kept until the pin has expired. This way the 
     StageRequest agent will have proper accounting of the amount of staged data in cache.
NEW: FTSCleaningAgent will allow to fix transient errors in RequestDB. At the moment it's 
     only fixing Requests for which SourceTURL is equal to TargetSURL.
NEW: Stager - added new command dirac-stager-stage-files          
FIX: Update Stager code in v6 to the same point as v5r13p37
FIX: StorageManager - avoid race condition by ensuring that Links=0 in the query while removing replicas

*RequestManagement
FIX: RequestDBFile - get request in chronological order (closes issue #84)
BUGFIX: RequestDBFile - make getRequest return value for getRequest the same as for

*ResourceStatusSystem
NEW: Major code refacoring. First refactoring of RSS's PEP. Actions are now function 
     defined in modules residing in directory "Actions".
NEW: methods to store cached environment on a DB and ge them.
CHANGE: command caller looks on the extension for commands.
CHANGE: RSS use now the CS instead of getting info from Python modules.
BUGFIX: Cleaned RSS scripts, they are still prototypes
CHANGE: PEP actions now reside in separate modules outside PEP module.
NEW: RSS CS module add facilities to extract info from CS.
CHANGE: Updating various RSS tests to make them compatible with
changes in the system.
NEW: CS is used instead of ad-hoc configuration module in most places.
NEW: Adding various helper functions in RSS Utils module. These are
functions used by RSS developers, including mainly myself, and are
totally independant from the rest of DIRAC.
CHANGE: Mostly trivial changes, typos, etc in various files in RSS     
CHANGE: TokenAgent sends e-mails with current status   

*Transformation
CHANGE: allow Target SE specification for jobs, Site parameter is not set in this case
CHANGE: TransformationAgent  - add new file statuses in production monitoring display
CHANGE: TransformationAgent - limit the number of files to be treated in TransformationAgent 
        for replication and removal (default 5000)
BUGFIX: TransformationDB - not removing task when site is not set
BUGFIX: TransformationCleaningAgent - archiving instead of cleaning Removal and Replication 
        transformations 
FIX: TransformationCleaningAgent - kill jobs before deleting them        

*Workflow
NEW: allow modules to define Input and Output parameters that can be
     used instead of the step_commons/workflow_commons (Workflow.py, Step.py, Module.py)

*Various fixes
BUGFIX: Mail.py uses SMTP class rather than inheriting it
FIX: Platform utility will properly discover libc version even for the new Ubuntu
FIX: Removed old sandbox and other obsoleted components<|MERGE_RESOLUTION|>--- conflicted
+++ resolved
@@ -1,4 +1,3 @@
-<<<<<<< HEAD
 [v6r8-pre7]
 
 FIX: removed __init__ files from test directories to avoid importing
@@ -42,7 +41,7 @@
 *Resources
 FIX: ComputingElement - properly check if the pilot proxy has VOMS before adding it to the 
      payload when updating it
-=======
+
 [v6r7p16]
 
 *DMS
@@ -55,7 +54,6 @@
 *WMS
 FIX: JobManifest - take all the SubmitPools defined in the TaskQueueAgent 
 NEW: StalledJobAgent - declare jobs stuck in Completed status as Failed
->>>>>>> c5105dc2
 
 [v6r7p15]
 
