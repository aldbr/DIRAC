<<<<<<< HEAD
[v7r2p8]

*Core
FIX: (#5158) Workaround for OSError when copying vomses directory with too many extended attributes

*Framework
NEW: (#5155) ComponentSupervisionAgent to Monitor running components. See Agent Documentation for details.

*WorkloadManagement
NEW: (#5122) multi-node allocation support via the ParallelLibraries and srun

[v7r2p7]

*Core
CHANGE: (#5142) Move MySQL.ConnectionPool class to the module level
CHANGE: (#5142) Move RequestHandler.ConnectionError to the module level
FIX: (#5133) The RPC Client class should now be threadsafe
FIX: (#5133) Correctly add RPC attributes to client objects in Python 3
FIX: (#5130) Avoid race when importing modules which can cause classes to be redefined

*Transformation
FIX: (#5135) TransformationBody update is too long for parameters

[v7r2p6]

*Core
FIX: (#5000) Display thousands separators in PrettyScalarFormatter again

[v7r2p5]

FIX: fixes from v7r0p56, v7r1p39

*WMS
CHANGE: (#5102) JobCleaningAgent will first DELETE and only then REMOVE jobs

[v7r2p4]

*Core
NEW: (#5094) DIRAC.Core.Utilities.Extensions module for interacting with extensions in a Python 3 compatible way

*tests
NEW: (#5094) ./integration_tests.py helper script for running the integration tests locally

[v7r2p3]

FIX: Fixes from v7r054 and v7r1p37
FIX: (#5088) Fix various Python 3.9 deprecations

*Core
FIX: (#5095) Avoid KeyError when calling parseCommandLine

*Framework
CHANGE: (#5092) Use String(64) for DIRACVersion column in InstalledComponentsDB.HostLogging
CHANGE: (#5098) in the run files created by ComponentInstaller, execute directly the deployed scripts

*WMS
NEW: (#5073) JobManager service now exposes a "RemoveJob" RPC call
NEW: (#5073) implementing bulk indexing for jobs parameters
CHANGE: (#5073) JobCleaningAgent will not remove those jobs that, while marked "DELETED", have still Operations to do in RMS

*RequestManagement
FIX: (#5091) Ensure BLOB columns are always passed bytes data

*Resources
CHANGE: (#5050) StompMQConnector uses a single connection

*tests
NEW: (#5086) Integration tests can be re-ran locally without re-installing the entire setup

[v7r2p2]

FIX: Fixes from v7r053 and v7r1p36

[v7r2p1]

NEW: (#5041) Add Python 3 install docs to README
FIX: (#5065) Explicitly convert variables assigned to range() into lists

*Core
CHANGE: (#5052) Added IS NULL mySql condition

*WMS
FIX: (#5039) dirac_wms_cpu_normalization: fix for python3 client, and stop looking for MJF
CHANGE: (#5070) Using ThreadPool in StalledJobAgent

*DMS
NEW: (#5057) Allows to retrieve the non recursive size of a directory from the DFC
CHANGE: (#5057) Factorize TornadoFileCatalogHandler and FileCatalogHander

[v7r2]

FIX: python 2-3 compatibility fixes
NEW: (#4209) Extends the MonitoringSystem to support RMS and DMS/Agents/RequestOperations.
CHANGE: (#4586) Use __future__ imports to get Python 3 like behaviour for imports, division and printing
CHANGE: (#4796, #4797) removed obsoleted codes
CHANGE: (#4823) Service handlers use class variables instead of global
NEW: Moved to a src/ repository layout
NEW: (#4906) Deploy releases to PyPI
FIX: (#4921) use six.moves for urllib
CHANGE: (#4958) use __doc__ for script help message, remove filecfg as argument from usage description
FIX: (#5015) Add prompt-toolkit to setuptools metadata

*Core
FIX: (#4283) Added protection against empty certificates directory in dirac-install
CHANGE: (#4582) Use concurrent.future.ThreadPoolExecutor by default.
FIX: (#4606) Handle expected HTTP status codes in dirac-install (#4562)
CHANGE: (#4630) Create symlinks to bashrc when using versions directory structure
        with dirac-install.py. Fixes #4565
NEW: (#4497) add histogram support to the Graph package.
NEW: (#4497) adapt Graph package to python3
CHANGE: (#4581) Replace DIRAC.Core.Utilities.CFG with independent diraccfg module
CHANGE: (#4671) Add an example for DIRAC_NO_CFG to bashrc.
FIX: (#4736) dirac-install: use system tar command for extracting tarballs, fixes #4246
NEW: (#4677) X509Chain returns DN entry
NEW: (#4677) introduction of Tornado based services
NEW: (#4732) Support installing Python 3 clients using by passing --pythonVersion=3 to ./dirac-install.py
CHANGE: (#4791) dirac-install with diracos: remove TERMINFO, RRD_DEFAULT_FONT, GFAL and ARC paths from bashrc
FIX: (#4791) Late import of MonitoringReport
NEW: (#4823) flipped default value of DIRAC_USE_JSON_DECODE env variable
FIX: (#4843) X509Chain: fix downloading X509 certificates
FIX: (#4870) ElasticSearchDB: fix exception handling when checking existance of indices
FIX: (#4887) fix exception in Services when trying to use uninitialized gMonitor client while
             targeting ES monitoring
NEW: (#4898) added a base DB class for all DB types
NEW: (#4865) Fully support installation with setuptools
CHANGE: (#4932) Rename DIRAC_VOMSES to X509_VOMSES in dirac-install.py
CHANGE: (#4958) when import Script, a help message is formed from __doc__, not need to use Script.setUsageMessage(__doc__)
FIX: (#4956) use logging.warning in favor of deprecated logging.warn
CHANGE: (#4997) Use prompt-toolkit for password input when generating proxies
CHANGE: (#4994) dirac-install.py should now be taken from management
CHANGE: (#5010) Use ConfigurationClient in CSCLI and CSShellCLI
CHANGE: (#5026) Remove DIRAC.Core.Utilities.ExitCallback

*Configuration
CHANGE: (#4866) split standard and tornado refresher in two files to avoid tornado dependency on the client
CHANGE: (#4958) setUsageMessage in LocalConfiguration will parse received str value for building help message
FIX: (#5008) HTTPS: allow to run master CS in parallel of other tornado services
FIX: (#5016) harmonize https and dips version of ServiceHandler, and make doc consistent with reality

*Framework
CHANGE: (#4787) expose deleteProxyBundle call to ProxyManagerClient
FIX: (#4850) MQ logging sends also the message,asctime and levelname field
FIX: fix link to DIRAC install instruction and comments for WebApp
FIX: (#4977) SystemAdministratorClientCLI - fix log message about responding hosts in sysadmin cli
CHANGE: (#4956) renames of column names to avoid reserved keywords

*Interfaces
CHANGE: (#4799) remove runLocalAgent method from DIRAC API

*Accounting
NEW: (#4537) Add histogram of CPU usage to Job accounting
NEW: (#4537) Implement the method used to retrieve data for creating histograms

*WMS
NEW: (#4367) Added option "CompressJDLs" to JobDB, which compresses JDLs before they are
     added to the JobJDLs table
CHANGE: (#4428) removed the watchdog for mac, simplified linux
CHANGE: (#4577) Removed the Pilot2
NEW: (#4799) JobWrapperTemplate kills the JobWrapper in case of Exception during Execution phase
CHANGE: (#4799) Remove MultiProcessorSiteDirector (use standard SiteDirector)
CHANGE: (#4799) stop setting JDL requirements MaxCPUTime, SubmitPools, GridRequiredCEs, Origin, JobMode
CHANGE: (#4823) using JobReport and delayed send for JobStateUpdate
FIX: (#4829) PilotCStoJSONSynchronizer - upload method uses WebDav
NEW: (#4874) new agent PilotsSyncAgent for syncing pilot files.
NEW: (#4874) new script dirac-admin-sync-pilots for syncing pilot files.
CHANGE: (#4874) largely simplified PilotCStoJSONSynchronizer
CHANGE: (#4874) don't call PilotCStoJSONSynchronizer from the CS
NEW: (#4905) moving towards a single agent for WMS history
CHANGE: (#4925) SiteDirector - removed using of SubmitPools requirement by default
CHANGE: (#4925) SiteDirector, JobAgent - no more using ProxyManager tokens while user proxy retrieval
NEW: (#4950) JobAgent adds GridCE and queue to Job Parameters
CHANGE: (#4966) added flag to exclude the master CS from the list of servers synchronized by PilotCS2JSON
FIX: (#5017) Fix uploading jobDescription.xml in upload sandboxes with Python 3

*DataManagement
CHANGE: (#5019) Remove IRODSStorageElementHandler

*Monitoring
FIX: (#4768) Adapting RMSMonitoring type to ES7
FIX: (#4844) Correct the rounding of integers when computing buckets in MonitoringDB
NEW: (#4898) added possibility to configure the period and so the indexing strategy
CHANGE: (#4976) removed DynamicMonitoring (replaced by ActivityMonitoring)

*ResourceStatusSystem
CHANGE: (#4235) Removes locals() way of passing parameters
NEW: (#4900) Remove old entries from history
CHANGE: (#5002) RSS handlers: removed global objects

*RMS
CHANGE: (#4887) use dedicated ES monitoring flag RMSMonitoring

*docs
FIX: (#4740) make dirac-docs-get-release-notes.py python3 compatible
CHANGE: (#4823) added some clarifications on starting the pilots
CHANGE: (#4829) updated configuration in terms of security, added description of webdav
FIX: (#4905) added config and instructions for Monitoring DBs (ES) configuration
FIX: (#4973) fix link to DIRAC install instruction and comments for WebApp

*tests
NEW: (#4179) Set up Gitlab CI pipeline using Docker containers
FIX: (#4677) Ignore tornado services and test DBs
NEW: (#4677) new integration tests for Tornado based services
NEW: (#4910) --runslow option on unit tests to allow faster local tests
NEW: (#4938) added a helloworld test for the (yet to be implemented) cloud testing in certification
CHANGE: (#4968) Change the defaults for tests (to MySQL 8 and ES 7)
=======
[v7r1p41]

*Accounting
FIX: (#5152) Bug in PilotSubmission efficiency plot

*Framework
NEW: (#5159) Add UserProfileClient.listStatesForWeb endpoint to make the Public State Manager faster
CHANGE: (#5153) change SQLITE connection option for speed improvement

*DataManagement
FIX: (#5163) DatasetManager - Fix the syntax of the query to get dataset files
FIX: (#5162) Improve listing error if file info is missing from DB

*WorkloadManagement
CHANGE: (#5161) SiteDirector - Combine CE and Queue name in PilotSubmissionAccounting
        to avoid duplicated queue name
>>>>>>> 6e884fc6

[v7r1p40]

*Core
CHANGE: (#5123) Read X509_CERT_DIR from central place

*WorkloadManagement
CHANGE: (#5143) Clarify that "tarfile failed with message" can be normal
FIX: (#5146) SiteDirector._getPilotsWeMayWantToSubmit: fix return type in case of error

*DataManagement
CHANGE: (#5144) FileManagerPS has bulk method for getReplicas

*Resources
CHANGE: (#5137) HTCondorCE submits jobs with -spool option when a local schedd is used to
        spool the pilot wrappers that can be deleted afterwards

[v7r1p39]

*WMS
CHANGE: (#5121) for HTCondor, the SiteDirectory write the executable in the globally defined working directory

[v7r1p38]

FIX: fixes from v7r0p55

*WMS
FIX: (#5108) delete the local output sandbox tarfile in case it's still there
FIX: (#5106) SiteDirector - use | operand for the union of tests
CHANGE: (#5104) JobDB.setJobAttributes: use _update instead of _transaction (as not needed)

[v7r1p37]

*DataManagement
NEW: (#5096) FTS3 plugins to alter TPC and source SE preferences

[v7r1p36]

*DMS
FIX: (#5080) SQLAlchemy 1.4 support for FTS3DB
FIX: (#5054) Submit FTS3 jobs with lowercase checksum

*RMS
FIX: (#5080) SQLAlchemy 1.4 support for ReqDB

*Resources
FIX: (#5077) Host.py - Fix for the case where no subprocess32 module found

[v7r1p35]

FIX: Fixes from v7r0p52

*Core
NEW: (#5047) DIRAC_M2CRYPTO_DEBUG env variable for SSL debugging

*WorkloadManagement
FIX: (#5062) Move the CPU work left computation at the beginning of the JobAgent execution
CHANGE: (#5053) Remove margins from the TimeLeft utility
CHANGE: (#5051) if the HeartBeatTime of a job is not set, it cannot be seen as Stalled.
        Hence set the HeartBeatTime (if not set) when setting the StartExecTime
CHANGE (#5051) (StalledJobAgent): don't try and get pilot status if "Unknown"

*Interfaces
CHANGE: (#5051) print the jobID in dirac-wms-job-logging-info

*DMS
CHANGE: (#5051) lower logging level for individual LFNs (from INFO to VERBOSE) to decrease
        amount of logged information. Replace with a summary

[v7r1p34]

FIX: Fixes from v7r0p51 patch release

[v7r1p33]

*DMS
FIX: (#4960) FTS3 explicitly use verify_checksum
NEW: (#4960) add --FTSOnly and --ExcludeSE options to dirac-dms-protocol-matrix

*RMS
CHANGE: (#4960) ReqClient prints the FTS3 job url directly

[v7r1p32]

*Core
FIX: (#5021) Glue2: fix error when too many execution environments were looked for
FIX: (#5021) Subprocess: when the systemCall failed, S_ERROR now contains a string
             in 'Message' instead of an exception object

[v7r1p31]

*Resources
FIX: (#4996) Getting access to $_CONDOR_JOB_AD in HTCondorResourceUsage

*WMS
CHANGE: (#5001) JobAgent: if we don't match a job, independently from the reason, we wait a
        bit longer before trying again
CHANGE: (#5001) JobAgent: moved check of availability of CE before doing anything else
NEW: (#4998) JobWrapper - find executables from PATH if not using an absolute filename
FIX: (#5009) As the job status is set AFTER the request is uploaded, it may happen that the request
     is executed BEFORE the status is set... Add thus a delay of 2 minutes for execution

[v7r1p30]

*Configuration
FIX: (#4879) The loop in the siteCE mapping was exiting as soon as a mis-configured site was found.
     Fixed to continue the loop, while adding an error message.
FIX: (#4970) Utilities - fixed bug in addToChangeSet(): use tuple instead 4 arguments
FIX: (#4974) Utilities - fix setting of LocalCEType

*WorkloadManagementSystem
FIX: (#4972) fix the cpu work left computation in JobAgent when batch system information cannot be processed
CHANGE: (#4978) Improved logging of the Matcher: adding pilotReference

*Resources
FIX: (#4955) SingularityComputingElement - better error message when the Singularity CE not found
CHANGE: (#4972) add a condition in TimeLeft module to know whether the batch system relies on wallclock and/or cpu time
NEW: (#4972) HTCondorResourceUsage module to get the time left in CERN-specific HTCondor resources.
CHANGE: (#4935) HTCondorCE: add a periodic remove in case we are not using the local schedd

[v7r1p29]

FIX: Fixes from v7r0p49 patch release

*Core
CHANGE: (#4954) using argparse for a few scripts instead of getopt
NEW: (#4957) ObjectLoader: do not fail if one module fails importing in recursive loading

*Framework
CHANGE: (#4964) dirac-proxy-init always uploads the proxy unless --no-upload is specified
FIX: (#4964) ProxyManagerClient checks for group and groupless proxies in its cache

*WMS
FIX: (#4954) PilotCStoJSONSynchronizer - bug fixed in getting CE information
CHANGE: (#4956) JobAgent - resorting to calculate time left with info in possession

*Workflow
FIX: (#4953) ModuleBase - remove deprecated function that does not do anything

[v7r1p28]

CHANGE: Revert #4919 - absolute imports in several modules

*Configuration
FIX: (#4945) CS.Client.Utilities: change exception caught to IndexError

*WMS
FIX: (#4947) SiteDirector: fix for case of empty tag

*DMS
CHANGE: (#4891) split staging and access protocols
NEW: (#4891) FTS3 can submit transfers with staging protocols different from transfer protocols

[v7r1p27]

FIX: Fixes from v7r0p47
FIX: (#4919) Added from future import absolute_import when having conflicts when importing standard modules.
     Fixes issue #2207

*Core
FIX: (#4918) Glue2: fix problem for CEs with multiple Queues, only one queue was discovered
FIX: (#4926) ElasticSearchDB: fix exception handling when checking existence of indices

*Configuration
CHANGE: (#4926) Adding Pool as LocalCEType for MultiProcessor queues (invoked by BDII2CSAgent)

*Framework
CHANGE: (#4928) initialized, processMessage and flushAllMessages functions of Logging are deprecated

*WMS
FIX: (#4923) The StalledJobAgent's behaviour changed (for bad) as only jobs stalled for more than 24.5 hours were
     checked before being set Failed... Restore v7r0 behaviour with immediate check
CHANGE: (#4926) JobAgent: getting CEType only from LocalSite/LocalCE config
CHANGE: (#4926) JobAgent: flipped the default for fillingMode
CHANGE: (#4926) SiteDirector: The max number of jobs in filling mode is not set anymore by the SD. The option
        MaxJobsInFillMode was removed

*Resources
FIX: (#4931) InProcess/SingularityComputingElement - Fix calling _monitorProxy as a periodic task

*Monitoring
NEW: (#4924) added possibility to login to ES via certificates.

*docs
NEW: (#4853) user management, ProxyManager
CHANGE: (#4853) move Registry from ConfReference to dirac.cfg
CHANGE: (#4853) move CommandReference content to scripts docs

[v7r1p26]

FIX: Fixes from v7r0p46

*Resources
FIX: (#4909) use grid CA to download the srr file
FIX: (#4904) ARCComputingElement: fixed a few places where unicode literals have leaked: wrapped in str

*WMS
FIX: (#4904) JobAgent: using internal function for rescheduling jobs

[v7r1p25]

FIX: Fixes from v7r0p45

*Core
CHANGE: (#4890) logging failing MySQL commands

*WMS
FIX: (#4889) fix for retrieving the pilot reference when it's an ES JobParameter
FIX: (#4889) fix for using the ES JobParameters for static data of heartbeats (app std out)
FIX: (#4897) added timestamp to pilot.json

[v7r1p24]

FIX: fixes from v7r0p44

*TransformationSystem
FIX: (#4883) fix to allow to pass a list of sourceSE to dirac-transformation-replication

[v7r1p23]

FIX: Fixes from v7r0p43

*Configuration
FIX: (#4869) Bdii2CSAgent: remove constant update of NumberOfProcessors parameter.
     Comparison between int and str lead to "new" value every run.

*WMS
FIX: (#4868) JobLoggingDB: fix for backward compatibility

*Monitoring
CHANGE: (#4872) better, faster aggregations. Always using term queries for keyword fields,
         and other less important changes
CHANGE: (#4872) do not return error if trying to delete non-existing index

*tests
NEW: (#4872) added integration test for MonitoringDB

[v7r1p22]

*WMS
NEW: (#4852) new module JobMinorStatus.py to put some standard minor statuses
CHANGE: (#4852) JobStateUpdateHandler - set startTime of job (in attributes) as from when the
        (#4852) job is Running (was when the application started). As agreed in a mail discussion...
CHANGE: (#4852) JobWrapper - send failover requests and accounting information after setting the final status

[v7r1p21]

*ConfigurationSystem
FIX: (#4854) Fix typo in CERNLDAPSyncPlugin

*Resources
FIX: (#4848) Fix SingularityComputingElement for non-server-style installations

[v7r1p20]

*Core
CHANGE: (#4842) TLS: read proxy flag from M2Crypto.X509

*Framework
CHANGE: (#4832) NotificationHandler: sendMail: the avoidSpam parameter is deprecated.
        All emails (same subject, address, body) are now only sent once per 24h

*WorkloadManagementSystem
FIX: (#4839) There was a bug handling the bulk status updates that was not updating
             correctly the job status although the job logging information was correct).
             This PR fixes this bug. It was tested in certification as a hotfix
CHANGE: (#4839) internally always call the setJobStatusBulk() method in order to be consistent
CHANGE: (#4839) in JobReport, only send statuses that are not empty, and remove handling of
                ApplicationCounter that is never sent nor used anywhere
CHANGE: (#4834) JobStateUpdateHandler: use class variables instead of global

*Resources
FIX: (#4841) Fix using SingularityComputingElement with the host's DIRAC installation

*Interfaces
FIX: (#4834) Job.py: use --cfg option for JobConfigArgs

*RSS
FIX: (#4834) Added one field for retrieving the corrected order of columns

[v7r1p19]

FIX: Fixes from v7r0p40

*Configuration
FIX: (#4821) Bdii2CSAgent: Updating CE information wasn't working because the list of
     CEs wasn't picked up from the right place (Site/CE option, instead of Site/CES/<CE_Sections>)
FIX: (#4821) Glue2: fix association of CEs to sites if the CE associated sitename in the BDII differs
     from the Name given in the CS
FIX: (#4821) dirac-admin-add-resources: Fix bug preventing the use of GLUE2 mode
CHANGE: (#4636) BDII2CSAgent: stop looking for SEs in BDII

*Resources
FIX: (#4827) SingularityCE: Create pilot.cfg as part of the inner DIRAC install.

*RSS
FIX: (#4830) added vo field to ResourceStatusClient calls

[v7r1p18]

*RSS
FIX: (#4815) Fix a problem with vo being returned in a middle to a list in toList

[v7r1p17]

*Configuration
NEW: (#4784) VOMS2CSAgent introduce SyncPlugins to add extra or validate user information information
NEW: (#4809) Add CERNLDAPSyncPlugin for VOMS2CSAgent

*Accounting
CHANGE: (#4798) multiply wallclock per the number of processors used

*WMS
FIX: (#4816) JobStateUpdateHandler - Fix bug when using elasticJobParametersDB

*Resources
FIX: (#4792) Initialisation of arc.Endpoint in ARCComputingElement

*RSS
FIX: (#4790) use createClient decorator for RSS clients

[v7r1p16]

*Resources
FIX: (#4786) FileCatalogClient: correctly returning error in getReplicas() call

[v7r1p15]

*Configuration
FIX: (#4766) Bdii2CSAgent: Fix exception if selectedSites was set, but some unknown Sites were found by the agent
CHANGE: Bdii2CSAgent: if selectedSites is configured, also remove all CEs from unknown sites from the results

*Framework
CHANGE: (#4766) NotificationHandler: sendMail: the avoidSpam parameter is deprecated. All emails (same subject, address,
        body) are now only sent once per 24h

*Resources
FIX: (#4777) Mount the host's DIRAC installation in the container when using SingularityCE without
     InstallDIRACInContainer

*RSS
CHANGE: (#4767) SummarizeLogAgent uses list instead of tuples

*WorkloadManagement
CHANGE: (#4767) JobMonitoring uses cls/self attributes instead of global variable
CHANGE: (#4772) JobMonitoring.getJobPageSummaryWeb can provide jobIDs according to the pilotJobReferences

[v7r1p14]

*Core
CHANGE: (#4752) Glue2: the number of ldap searches has been reduced to three making lookups much faster
CHANGE: (#4752) Glue2: return also unknown sites not found in the information provider for given VO
CHANGE: (#4752) Glue2: fill value for SI00 for queues as well. Value is fixed at 2500 and will overwrite any existing value.
CHANGE: (#4752) Glue2: architecture will now always be lowercase.
CHANGE: (#4752) Glue2: Read the GLUE2ComputingShareMaxSlotsPerJob value and fill the NumberOfProcessors entry for
                the respective queue. Ignores CREAM CEs. A Ceiling for this number can be set by
                /Resources/Computing/CEDefaults/MaxNumberOfProcessors, defaults to 8. Solves #3926
CHANGE: (#4747) Added support for ElasticSearch 7.
CHANGE: (#4747)  Find cas.pem and crls.pem if they are local, before generating them.

*Configuration:
CHANGE: (#4752) Bdii2CSAgent: change email subject to agent name
CHANGE: (#4752) Bdii2CSAgent: Make GLUE2Only=True the default
CHANGE: (#4752) Bdii2CSAgent: Email also information about CEs not found in the specified information, CEs can be ignored with BannedCEs option, solves #1034
CHANGE: (#4752) dirac-admin-add-resources: printout CEs that are not known at the given information provider
CHANGE: (#4752) dirac-admin-add-resources: default to Glue2, deprecate -G flag. Add -g flag to use glue1
FIX: (#4752) dirac-admin-add-resources: Do not exit if no new CEs are found, still look for changes of existing CEs

*Monitoring
CHANGE: (#4747) Eliminate types from MonitoringDB for support for ElasticSearch 7

*WMS
CHANGE: (#4747) renamed ElasticJobDB.py in ElasticJobParametersDB.py
CHANGE: (#4747) Eliminate types from ElasticJobParametersDB.py for support for ElasticSearch 7
CHANGE: (#4747) Use ES query DSL for searches in ElasticJobParametersDB.py, also for deleting entries

*Resources

CHANGE: (#4755) remove backward compatibility for BaseSE defined in StorageElements section (issue #3516)
CHANGE: (#4755) Clearer error message related to LFN convention (issue #2790)

[v7r1p13]

*WMS
CHANGE: (#4750) JobMonitoring casts for JSON

*Framework
CHANGE: (#4750) ignore serialization error for JSON in the Monitoring

*RMS
CHANGE: (#4750) ignore serialization error in ForwardDISET

tests
FIX: (#4745, #4746) transformation_replication - fix integration test

[v7r1p12]

*Core:
FIX: (#4724) correctly pass the argument to the new ThreadPool in MessageBroker
FIX: (#4737) modify logging when CAs & CRLs sync

*Framework
FIX: (#4728) Fix hashing of local CA and CRL bundles
FIX: (#4737) add check of availability of directories for sync CAs in BundleDeliveryClient

*Production
FIX: (#4739) Fixes for JSON serialization

*WMS
FIX: (#4739) Fixes for JSON serialization

*Transformation
FIX: (#4739) TransformationManagerHandler: fixes for JSON serialization


*ResourceStatusSystem
CHANGE: (#4720) add a VO column to all tables as apart of the primary key and a default value='all'

*Resources
NEW: (#4721) SingularityCE: singularityCE: added possibility to run without re-installing DIRAC inside the container
CHANGE: (#4733) SingularityComputingElement: Enable userns option in singularity if possible.
CHANGE: (#4733) SingularityComputingElement: Use CVMFS as singularity fallback location if userns is enabled.

*docs:
CHANGE: (#4721) improved doc for SingularityCE options

*tests
FIX: (#4724) fix rss-scripts syntax

[v7r1p11]

*WMS
FIX: (#4712) PilotStatusAgent was crashing due to a bug

*Test
FIX: (#4712) fix for main RSS system test

[v7r1p10]

Fixes from v7r0p32

CHANGE: (#4690) ComponentInstaller uses --cfg option

[v7r1p9]

Fixes from v7r0p31

*Resources
FIX: (#4704) ARCComputingElement: fix use of gLogger, which was replaced by self.log

[v7r1p8]

*WMS
NEW: (#4699) add a retryUpload option in the JobWrapper

*DMS
NEW: (#4699) add a retryUpload option to FailoverTransfer
CHANGE: (#4693) Retry file upload for any error condition, not just file catalogue failure.

*Resources
FIX: (#4669) multiple minor style fixes

*tests
FIX: (#4695) Tests are modified so the MultiVO File catalog is not a master catalog anymore.
     Addresses #4682 .

[v7r1p7]

*Core
FIX: (#4679) dirac-install is getting the globalDefaults.cfg from CVMFS if available
FIX: (#4679) dirac-install - loads the installation configuration from etc/dirac.cfg if it is present
NEW: (#4679) dirac-install-extension - new command to add an extension to an existing installation
CHANGE: (#4679) dirac-deploy-scripts - added --module option to inspect only specified modules

*WMS
CHANGE: (#4674) DownloadInputData no longer fails if getFileMetadata fails for the first SE, tries others if available

*DMS
FIX: (#4678) Fix problem where a FileCatalog instance was not aware of SEs added by a different instance.
     SEManager.getSEName now refreshes if an seID is not known. Fixes #4653

*docs
FIX: (#4667) some more info on duplications

*tests
FIX: (#4681) Test_UserMetadata makes dynamic lfns using VO

[v7r1p6]

*Framework
CHANGE: (#4643) BundleDeliveryClient: inheriting from Client

*SMS
FIX: (#4645) StorageManagementDB - drop the tables in the correct order to avoid foreign key errors

*TS
NEW: (#4641) TransformationCleaningAgent will (re)clean very old transformations that are still in the system

*tests
FIX: (#4645) dropDBs uses real array;
FIX: (#4645) remove readonly variables

[v7r1p5]

*Framework
FIX: (#4640) Install of ES DBs: only search in *DB.py files

[v7r1p4]

Includes fixes from v6r22p30, v7r0p26

*Framework
CHANGE: (#4632) dirac-sysadmin - handle installation possible also for ES DBs

*tests
NEW: (#4633) added xmltodict module - makes working with XML feel like working with JSON.

[v7r1p3]

Includes fixes from v6r22p29, v7r0p25

*Framework
FIX: (#4611) ProxyManager, dirac-admin-get-proxy - allow bool type for vomsAttribute parameter
     on service side. Fixes #4608

[v7r1p2]

Changes from v7r0p24 patch

[v7r1p1]

Changes from v6r22p28 patch

*Framework
CHANGE: (#4572) removed group from proxy expiration notification

[v7r1]

NEW: Add environment.yml file for preparing an environment with conda
CHANGE: (#4507) autopep8 for the entire code stack

*Core
NEW: initial support for mysql8
NEW: (#4236) DISET - pass the client DIRAC version as part of the request description structure
NEW: (#4274) Allow installation from a local directory
FIX: (#4289) Use subprocess32 if possible for significantly better performance
FIX: (#4289) TypeLoader should not be a singleton as it has a cache
CHANGE: (#4362) RPC parameters are cast to list/tuples when needed
FIX: (#4410) M2Crypto transport cast socket.error to strings
CHANGE: (#4410) (JSON) rpcStub uses list instead of tuples
NEW: (#4410) add utilities for JSON Serialization (strToIntDict and ignoreEncodeWarning)
CHANGE: (#4354) ThreadPool - replaced by ThreadPoolExecutor(native python)
FIX: (#4439) MySQLDB _connect method
NEW: (#4510) Removed dirac-distribution (use docker image)
CHANGE: (#4491) Streamline of CS helpers for sites and computing elements
NEW: (#4538) MixedEncode - allows for json serialization transition
CHANGE: (#4461) use M2Crypto by default
CHANGE: (#4565) Source bashrc in wrapper script

*Configuration
CHANGE: (#4157) add new helper methods for IdP/Proxy Providers, OAuthManager. Add methods that 
        read DN options in dirac user section
NEW: (#4241) Slave configuration servers are automatically updated as part of the new configuration 
     changes commit
NEW: (#4241) Configuration Server - added forceGlobalConfigurationUpdate() interface to force all 
     registered service to update their configuration
NEW: (#4257) Add search emails for group method in Registry
NEW: (#4397) ConfigurationClient - added getOptionsDictRecursively method, add docs
CHANGE: (#4551) Registry - change search DN properties logic

*Framework
CHANGE: (#4157) add possibility to work with Proxy Providers and "clean" proxy without 
        voms/dirac extensions
NEW: (#4257) Filter of duplicate mails in Notification
FIX: (#4257) Optimize test in NotificationHandler
FIX: (#4289) Avoid leaking std(in|out|err) file handles when running runsvdir
CHANGE: (#4362) BundleDeliveryFramework uses list instead of tuple
CHANGE: (#4410) (JSON) use of list instead of tuples for SecurityLog

*WMS
CHANGE: (#4362) SandboxStoreClient uses list instead of tuple
CHANGE: (#4396) Removed outdated PilotMonitorAgent
CHANGE: (#4410) (JSON) use of list instead of tuples for JobReport and Watchdog
CHANGE: (#4416) As explained in #4412, Completed jobs is used as major status for jobs during
        completion while it is also used for jobs that have a pending request and require a further
        action before being Done or Failed.
CHANGE: (#4416) Completing jobs are treated exactly like Running jobs, i.e. set Stalled if they
        didn't give sign of life, and are not set Failed directly as before. Jobs to be checked
        are those that had not sent a heartbeat within the stalledTime period, in order to reduce
        the number of jobs to check.
NEW: (#4416) Created a file JobStatus.py for replacing the literal job statuses, and updated many
        modules using these new variables. Note that there are still many others to change, but
        could be done gradually...
FIX: (#4451) StalledJobAgent - use int factor to the seconds time delta
FIX: (#4451) ProxyDB - set UserName in setPersistencyFlag() if it is a first record in ProxyDB_Proxies
FIX: (#4514) JobWrapper: try to send the failover requests BEFORE declaring the job status
FIX: (#4514) JobAgent: do not override the job status after the job has finished

*DMS
CHANGE: (#4243) FileCatalog - standard components are loaded using ObjectLoader mechanism
NEW: (#4279) FileCatalog - added VOMSSecurityManager class
CHANGE: (#4279) FileCatalog - dropped PolicyBasedSecurityManager and VOMSPolicy classes
CHANGE: (#4410) (JSON) correct casts for serialization for FTS
CHANGE: (#4364) remove all the SE mangling in the DFC (SEPrefix, resolvePFN, SEDefinition)
CHANGE: (#4423) FileMetadata - split getFileMetadataFields into getFileMetadataFields and _getFileMetadataFields
CHANGE: (#4423) DirectoryMetadata - split getMetadataFields into getMetadataFields and _getMetadataFields
NEW: (#4465) FileCatalog - a FileMetadata and DirectoryMetadata multi VO targeted plug-in wrappers for
     user metadata operations.
FIX: (#4535) StorageElement - do not return negative values in getFreeDiskSpace()

*RMS
CHANGE: (#4410) (JSON) correct casts for serialization
FIX: (#4517) When finalising the request, one should take into account the fact that if the job is
     Stalled one must find its previous status. This is fixed in ReqClient

*Resources
NEW: (#4157) ProxyProvider resources with implementation for DIRAC CA and PUSP proxy providers
NEW: (#4276) IdProvider resources to represent external user identity providers
FIX: (#4455) discrepancy in CE._reset() methods return value in different CE implementations
NEW: (#4546) add Test_ProxyProviderFactory, docs


*RSS
CHANGE: (#4362) SQL query orders using list instead of tuples
CHANGE: (#4410) (JSON) db ordering uses list instead of tuples
FIX: (#4462) convert the dictionary keys to number, when it is required.
CHANGE: (#4463) Dynamically load database handlers for ResourceStatus and ResourceManagement modules in
         preparation for a schema changes needed by multi-VO versions of these.


*StorageManagement
CHANGE: (#4410) (JSON) use lists instead of tuples

*tests
CHANGE: (#4279) use VOMSSecurityManager for integration instead of PolicyBasedSecurityManager/VOMSPolicy
FIX: (#4284) DMS client tests to use DIRAC user name, rather than the local system user name
NEW: (#4289) CI for unit/lint/integration testing with GitHub actions
NEW: (#4289) Start using shell linting of the test scripts
FIX: (#4289) Exit quickly if the installation fails to make it easier to find issues
CHANGE: (#4410) call pytest directly instead of as a module
FIX: (#4426) restored system test, moved Jenkins test to appropriate location
CHANGE: (#4439) integrate test_MySQLDB to all_integration_server_tests

*tests
FIX: (#4469) ProxyDB integration tests fixed for the M2Crypto case
FIX: (#4551) align ProxyDB test to current changes

*docs
NEW: (#4289) Document how to run integration tests in docker
NEW: (#4551) add DNProperties description to Registry/Users subsection

[v7r0p56]

*Resources
FIX: (#5119) HTCondorCE: Limit calls to actual cleanup (find and delete files on disk) to
     once per minute per SiteDirector, fixes #5118
CHANGE: (#5119) HTCondorCE cleanup: Run the DIRAC_ executable purge with -O3 and -maxdepth
        1 to speed up the find

[v7r0p55]

*TS
FIX: (#5109) DataRecoveryAgent: immediately skip transformations without jobs, prevents
     exception later on

[v7r0p54]

*Core
FIX: (#5087) Undefined variable error when RabbitMQAdmin fails to connect

*CS
FIX: (#5090) VOMS2CSSynchronizer: add email information about a user joining groups for an additional VO, fix for #5037
FIX: (#5090) VOMS2CSSynchronizer: When a user leaves a second VO, only the membership in these groups is removed
CHANGE: (#5090) VOMS2CSSynchronizer: If email of user is known, do not replace it with None

[v7r0p53]

*Interface
FIX: (#5069) parseArguments strip arguments correctly

[v7r0p52]

*Core
FIX: (#5058) (M2Crypto) fixes in proxy serial parsing

[v7r0p51]

*Configuration
FIX: (#5037) VOMS2CSAgent: fix an issue in the agent that prevented users being added to
     a second VO if they were already existing in another VO

[v7r0p50]

*Core
CHANGE: (#4927) Added MySQL LIKE query feature.

[v7r0p49]

*Core
NEW: (#4967) introduce DIRAC_M2CRYPTO_SSL_METHODS to configure accepted protocols
NEW: (#4967) introduce DIRAC_M2CRYPTO_SSL_CIPHERS to configure accepted ciphers

[v7r0p48]

CHANGE: (#4949) change default top-level bdii to cclcgtopbdii01.in2p3.fr (was lcg-bdii.cern.ch)

*CS
FIX: (#4943) Fix exception in VOMS2CSAgent for missing 'suspended' and other entries occurring if the credentials
     used to query the VOMS server have insufficient privileges to obtain this information

[v7r0p47]

*Core
CHANGE: (#4930) Resolve location of etc/grid-security/vomses via env variable X509_VOMSES

[v7r0p46]

*DMS
FIX: (#4908) FTS3Job: fix the check of isTapeSE for multiVO instances, fixes #4878
FIX: (#4908) FTS3Job: pass VO for fetchSpaceToken function to StorageElement

[v7r0p45]

*WMS
FIX: (#4899) JobAgent: adding ExtraOptions as argument iff the executable is a DIRAC script

*Resources
CHANGE: (#4896) ARC CE: request all processors on the same node.

[v7r0p44]

*Core
CHANGE: (#4873) default generated bashrc does not overwrite X509* variables if already set
NEW: (#4873) Add DIRAC_X509_HOST_CERT and DIRAC_X509_HOST_KEY environment variables

*WMS
CHANGE: (#4836) JobWrapper: Add extraOptions only when the executable is a DIRAC script

[v7r0p43]

*RSS
FIX: (#4871) SiteInspectorAgent: prevent the agent from getting locked if an exception occurs during enforcement
FIX: (#4871) ElementInspectorAgent: prevent the agent from getting locked if an exception occurs during enforcement

[v7r0p42]

*Configuration
CHANGE: (#4587) Added possibility to load more then one cfg file from DIRACSYSCONFIGFILE env variable

[v7r0p41]

*Core
FIX: (#4845) Fix hashing SubjectName in X509Chain

*FrameworkSystem
FIX: (#4833) pilot update script, update global CS not the local one
NEW: (#4840) Add option to retry to update hosts in dirac-admin-update-instance

*WorkloadManagementSystem
FIX: (#4838) SiteDirector - Flatten platform list avoid crash if CheckPlatform=True

[v7r0p40]

*docs
FIX: (#4826) correct link to LHCb documentation

[v7r0p39]

NEW: (#4814) FileManager, FileCatalogDB - added repairFilesTable function to fix differencies between FC_Files
     and FC_FileInfo tables
NEW: (#4814) FileCatalog CLI - rmdir command can perform recursive directory removal
NEW: (#4814) FileCatalog CLI - repair command adapted to multiple repair operations

[v7r0p38]

*Configuration
FIX: (#4807) --cfg option supports tilde
FIX: (#4813) Show username when deleting users

*FrameworkSystem
NEW: (#4800) new tool dirac-admin-update-instance to update all servers of a dirac instance from command line
NEW: (#4800) new tool dirac-admin-update-pilot to update version of pilot in CS from command line

*DMS
CHANGE: (#4807) FTS3 gives priority to disk replicas

*Resources
NEW: (#4807) CTA compatible Storage plugin
FIX: (#4812) get SSH hostname from the CE config instead of the job ID to get the job output

*tests
FIX: (#4803) Use GitHub Container registry due to pull limit on dockerhub
CHANGE: (#4806) Remove obsolete gitlab integration

[v7r0p37]

*TS
CHANGE: (#4769) consider all sites when getting sites with storage (not only LCG sites with Tier0, 1 or 2

*WMS
FIX: (#4769) dirac-wms-job-parameters: output was printed twice

*docs
NEW: (#4771) admin tutorial on how to install the WorkloadManagementSystem
CHANGE: (#4780) mock the MySQLDB python module as we cannot install it in RTD any longer

[v7r0p36]

FIX: fixes from v6r22p35 patch release

[v7r0p35]

*Core
FIX: (#4751) Do not read suspensionReason from VOMS as it's not used anywhere and
     needs special permissions to give this information
FIX: (#4756) Fix for silly-formed XMLs from GOCDB

*Framework
CHANGE: (#4753) NotificationService: if avoidSpam=True the email is now sent immediately
        and cached for up to one hour, instead of being cached and then sent after up to an hour.

*Resources
FIX: (#4743) remove dots in xroot virtual username

[v7r0p34]

*Core
NEW: (#4391) Make M2Crypto TLS implementation compatible with openssl 1.1 series

*DataManagement
FIX: (#4729) Allow no LFNs to be passed to getReplicas

*RSS
FIX: (#4722) GOCDBClient: fix for different forms of XML answer from GOC

*Resources
FIX: (#4725) create "task kwargs" with the required arguments in PoolCE before passing them to the ProcessPool
FIX: (#4738) create chunks before using the Arc.JobSupervisor

[v7r0p33]

*Interfaces
FIX: (#4713) Pass useCertificates to WMSClient in Dirac API

*Resources
NEW: (#4716) better way to discover the innerCESubmissionType (Pool CE)
CHANGE: (#4716) SingularityCE: get info from Pilot3 pilot.json, if present

*tests
NEW: (#4716) added integration test for SingularityCE

[v7r0p32]

*Core
FIX: (#4688) M2Crypto based protocol - better handling of timeout
NEW: (#4710) add loadCRLFromFile to pyGSI implementation of X509CRL

*WorkloadManagement
NEW: (#4708) JobAgent - define DIRAC_JOB_PROCESSORS environment to number of
     processors allocated for the user job

[v7r0p31]

*WorkloadManagement
FIX: (#4706) Crash getting available memory limits when MJF is not available

[v7r0p30]

*Core
FIX: (#4698) Glue2: Fix crash in bdii2CSAgent, when ARC CEs do not have an ExecutionEnvironment

*WorkloadManagementSystem
FIX: (#4701) Ensure JobParameters.getNumberOfProcessors always returns an integer

*RSS
NEW: (#4691) GOCDB - interpret also downtimes with URLs different from the hostname

*Resources
CHANGE: (#4666) ARCComputingElement - enable GLUE2 queries on ARC CEs, which is now strongly recommended
        as GLUE1 publishing is stopped in ARC6.

*docs
NEW: (#4684) Added documentation for HTCondor/use full proxy length setting.

[v7r0p29]

*Core
FIX: (#4683) M2Crypto - force bio free and shutdown when closing

*Configuration
CHANGE: (#4651) Add --cfg option for config files, deprecating old non-option version.

*TransformationSystem
FIX: (#4680) Bug fixed in updateFilterQueries. The bug was affecting only TS catalog interface.

*Production
FIX: (#4672) minor fix in ProdValidator
FIX: (#4672) more detailed output added in dirac-prod-get-trans

*Resources
FIX: (#4673) hack in Slurm ResourceUsage to stop jobs running out of time on multi-processors resources

[v7r0p28]

*Core
FIX: (#4642) M2Crypto closes the socket after dereferencing the Connection instance

*DMS
FIX: (#4644) Cancel FTS3 Operation if the RMS request does not exist

*RMS
NEW: (#4644) getRequestStatus returns ENOENT if the request does not exist

*TS
FIX: (#4647) TaskManager - hospital sites were not looked for correctly, which
      generated an exception
FIX: (#4656) fix parsing of command line flags (e.g., -ddd) for dirac-transformation-archive/clean/remove-output/verify-outputdata

*Interfaces
CHANGE: (#4652) dirac-admin-add-host now inserts hosts into the ComponentMonitoring if the host
        is not yet known

[v7r0p27]

*Framework
FIX: (#4639) MySQL - commit transaction when creating tables

[v7r0p26]

*Resources
CHANGE: (#4626) Test_PoolComputingElement - increase delays for job submission
CHANGE: (#4626) PoolComputingElement - fix the logic of number of processors evaluation
FIX: (#4634) Add pilot.cfg symlink in SingularityCE for Pilot3 compatibility.
FIX: (#4620) in getPilotOutput, returns errors when the HTCondor working directory is
     not available and condor_transfer_data fails

*WMS
NEW: (#4614) uploadToWebApp flag to disable the json upload for the CSToJson
FIX: (#4614) Fix an absolute path in the CSToJSON
NEW: (#4620) pop the pilot reference from the failedPilotOutput dictionary when
     maxRetryGetPilotOutput is reached
NEW: (#4619) Watchdog - added DISABLE_WATCHDOG_CPU_WALLCLOCK_CHECK env variable
FIX: (#4619) Watchdog - Split check methods for better control

*Docs:
CHANGE: (#4614) allow to generate only header/footer in the release notes if no PR were merged
FIX: (#4635) add missing packages for the UBUNTU Linux Distribution that need to be installed
     before installing DIRAC
NEW: (#4635) add useful commands for working with conda environments
CHANGE: (#4622) diracdoctools - No longer mock numpy and matplotlib
FIX: (#4619) added doc about DIRACSYSCONFIG environment variable

[v7r0p25]

Fixes from v6r22p29 patch

*Core
FIX: (#4615) M2SSLTransport does not catch all the exceptions
FIX: (#4615) M2SSLTransport calls parent class when renewing context
CHANGE: (#4615) default to split handshake
NEW: (#4617) Added test for profiler.py

*WMS
FIX: (#4617) Watchdog - use 2 flags for profiler: withChildren and withTerminatedChildren

[v7r0p24]

*Core
FIX: (#4584) M2SSLTransport catch exceptions and convert them into S_ERROR
CHANGE: (#4584) M2SSLTransport: allow to do the SSL handshake in threads
CHANGE: (#4584) Do not query the Registry when doing the handshake

*WMS
CHANGE: (#4587) Check LFN InputSandbox separately from InputData
NEW: (#4593) option to only retry to get pilot outputs a limited number of times
CHANGE: (#4594) SandboxStoreClient - remove direct access to SandboxMetadataDB by default
CHANGE: (#4594) JobSanity - instantiate SandboxStoreClient with direct access to SandboxMetadataDB
FIX: (#4601) JobAgent: check if there are arguments

*Resources
CHANGE: (#4593) retrieve pilot output paths in getJobOutput using the pilot IDs instead of calling condor

*Interfaces
Change: (#4594) Dirac - instantiate SandboxStoreClient without smdb=False which is now a default

*docs
FIX: (#4598) Use also time in addition to date to get list of PRs since last tag

[v7r0p23]

*Core
FIX: (#4580) The CPU for the jobWrapper process group was incorrectly calculated as
     it was not including former children of the JobWrapper.

*Framework
FIX: (#4570) MonitoringCatalog only prints an error when there is really one

*WMS
NEW: (#4576) add a workDir to PilotCStoJSONSynchronizer
FIX: (#4591) Fix exception when calling HTCondorCE killJob, used when killing pilots
     with dirac-admin-kill-pilot for example. Fixes #4590

*DMS
FIX: (#4591) allow dirac-dms-protocol-matrix be run for non LHCb VOs

*RMS
CHANGE: (#4573) Add include from ConfigTemplate to CleanReqDBAgent, RequestExecutingAgent, ReqManager
CHANGE: (#4573) align defaults in ConfigTemplate with those in the Code

*Resources
FIX: (#4588) HTCondorCE cleanup only the pilots files related to the CE

*Docs:
NEW: (#4571) the DiracDocTools are now also compatible with python3
NEW: (#4571) added ".readthedocs.yml" config

[v7r0p22]

*Core:
CHANGE: (#4554) dirac-install: remove empty lines between options in dirac-install --help

*Configuration
CHANGE: (#4563) move documentation to ConfigTemplate, Module docstrings

*Accounting
CHANGE: (#4564) Move documentation about agent and services configuration to module docstrings, ConfigTemplate

*Docs
CHANGE: (#4554) Small restructuring in the DeveloperGuide: merge sections on testing, add note about generating command references
NEW: (#4554) DeveloperGuide: add section about DIRACOS and link to diracos.readthedocs.io
CHANGE: (#4560) allow release notes to be empty in dirac-docs-get-release-notes

*Tests
FIX: (#4560) DataManager tests check VO dynamically

[v7r0p21]

*Core
CHANGE: (#4506) remove rst2pdf from dirac-create-distribution-tarball

*Framework
CHANGE: (#4536) Don't loop forever if a query does not work in the MonitoringCatalog

[v7r0p20]

*Core
FIX: (#4531) Mail.py - add SMTP parameters

*DMS
CHANGE: (#4528) FTS3 - failoverTransfer sleep & retries in case of FC unavailability

*Resources
NEW: (#4529) WLCGAccountingHTTPJson occupancy plugin

*TS
CHANGE: (#4525) clean the DataFiles table when cleaning a Transformation

[v7r0p19]

*DMS
CHANGE: (#4505) explicitly delegate the proxy to FTS3 with a configurable lifetime
NEW: (#4519) S3 storage support

*RSS
FIX: (#4520) correct verbosity (avoid non-necessary warnings)

*docs
NEW: (#4520) Minimal documentation on Bdii2CSAgent and GOCDB2CSAgent

[v7r0p18]

*Interfaces
CHANGE: (#4502) run jobs locally: use $DIRAC for $DIRACROOT

*Docs
NEW: (#4513) add recommonmark extension to allow use of markdown files in the documenation

[v7r0p17]

*WMS
FIX: (#4496) PilotCS2Json: fix writing of local pilot.json file, which is used to calculate the hash
FIX: (#4496) PilotCS2Json: write checksum file in text mode

*DMS
FIX: (#4476) StorageElementHandler: removed ignoreMaxStorageSize flag from getTotalDiskSpace and getFreeDiskSpace

*Resources
FIX: (#4499) Slurm Resource Usage

[v7r0p16]

*Core
CHANGE: (#4482) TimeLeft modules become ResourceUsage and inherit from an abstract module called ResourceUsage
NEW: (#4482) TimeLeft/SLURMResourceUsage module to get resource usage from a SLURM installation
CHANGE: (#4482) Move TimeLeft from Core/Utilities to Resources/Computing/BatchSystems

*WMS
NEW: (#4493) Add checksum calculation for PilotCSToJsonSynchroniser
NEW: (#4493) Add checksum checks to PilotWrapper
FIX: (#4493) Fix download checks in PilotWrapper in case the webserver does not return 404 but not the expected file content either.

*Resources
FIX: (#4482) LocalCE: proxy submission and getJobStatus
FIX: (#4482) Slurm getJobStatus() making use of sacct
FIX: (#4466) Stomp reconnection only reconnect the connection that dropped

[v7r0p15]

*Accounting
NEW: (#4464) StorageOccupancy accounting

*RSS
NEW: (#4464) FreeDiskSpaceCommand used to fill the StorageOccupancy accounting
CHANGE: (#4464) FreeDiskSpaceCommand can clean the from not-anymore-existing SEs

*WMS
CHANGE: (#4471) Optimizer: treat input sandboxes uploaded as LFNs ad Input Data

[v7r0p14]

*Framework
CHANGE: (#4458) Remove LHCb specific code used to install cx_Oracle

*Core
CHANGE: (#4460) agents exit with sys.exit(2) in case of errors

*Resources
CHANGE: (#4460) InProcess CE correctly reports number of processors available

*WMS
FIX: (#4454) PilotWrapper: try to untar also with system tar

[v7r0p13]

*Core
FIX: (#4448) SubProcess: rewritten function for getting child PIDs

*ResourceStatusSystem
NEW: (#4419) Backported GGUSTicketsPolicy from LHCb
CHANGE: (#4419) removed dangerous script dirac-rss-policy-manager

*tests
NEW: (#4429) Allow extensions to extend the continuous integration tests

*docs
NEW: (#4431) dirac-doc-get-release-notes can take a sinceLatestTag option, header and footer messages,
     and can create github/gitlab release

[v7r0p12]

*WMS
FIX: (#4432) Better logging for WMS Optimizers
NEW: (#4435) PilotCS2JSONSynchronizer: added options pilotRepoBranch and pilotVORepoBranch

*DMS
FIX: (#4436) dirac-dms-clean-directory: also works on single empty directory, fixes #4420

*Framework
FIX: (#4436) dirac-install-component: fix bug prohibiting use of the -m/--module parameter

*tests
NEW: (#4429) Allow extensions to extend the continuous integration tests
NEW: (#4433) added README.rst for every subdirectory

*docs
FIX: (#4438) update notes for dirac-distribution (add extensions)

[v7r0p11]

*Core
FIX: (#4411) Make dirac-install tool python 3 compatible
NEW: (#4409) Allow --dirac-os-version argument to dirac-install.py to be a path or URL to a tarball

[v7r0p10]

*Core
FIX: (#4394) RequestHandler - fix log output for the case where the ActionTuple is actually a string
FIX: (#4394) AuthManager - manage the case where ExtraCredentials are in a form of a list
NEW: (#4379) dirac-install accepts userEnvVariables switch, adds user-requested env variables
     to *rc* files

*WMS
FIX: (#4404) Fix the matching delay functionality, fixes #2983
NEW: (#4403) JobCleaningAgent: Add possibility to remove HeartBeatLoggingInfo before jobs are
     completely removed.
FIX: (#4394) SiteDirector - do not add downloading files ti the pilot if Pilot3 flag is False
FIX: (#4390) Watchdog: get the CPU consumed by children processes too
FIX: (#4370) SiteDirector: Pilot3 option easier to interpret
CHANGE: (#4338) getStatus method in ARC CE now uses a JobSupervisor to get status of multiple pilots at once.
CHANGE: (#4338) SiteDirector.updatePilotStatus has been parallelized using threads.
NEW: (#4338) AvailableSlotsUpdateCycleFactor is a parameter part of the configuration allowing to control
     the rate of the update of the available slots in the queues.
FIX: (#4338) Revert to queueCECache being an object attribute to fix the CEs instantiation.

*RMS
CHANGE: (#4400) ReqDB: Add pool_recycle=3600 parameter for sql engine setup, might prevent
        occasional "Mysql Server has gone away" errors

*Resources
FIX: (#4380) ComputingElement classes: use GridEnv if present
CHANGE: (#4360) in HTCondor CEs, the pilot stamps are now used to retrieve outputs and logging info

*DMS
CHANGE: (#4400) FTS3DB: Add pool_recycle=3600 parameter for sql engine setup, might prevent
        occasional "Mysql Server has gone away" errors

*Docs
CHANGE: (#4402) dirac-docs-get-release-notes.py does not require a GITLABTOKEN

[v7r0p9]

*Core
CHANGE: (#4302) Simplify and convert command wrapper scripts to bash. Also removed some obsolete MacOS code.
FIX: (#4361) restore the possibility to set a global timeout for a Client

*DMS
CHANGE: (#4353) FTS3 persistOperation method checks that the caller is allowed to do so
CHANGE: (#4353) FTS3Manager: do not expose updateJobStatus and updateFileStatus on the service
CHANGE: (#4353) FTS3 operation is canceled if the matching request is canceled
CHANGE: (#4353) when a source file does not exist, defunct the FTS3File associated
CHANGE: (#4353) use the JEncode serializer instead of the custom FTS3Serializer
CHANGE: (#4353) cancel an FTS3Job together with its associated FTS3Files if the job is not found on the server

*RSS
CHANGE: (#4336) remove a call to shifterProxy configuration which would not work for multi VO Dirac

*docs
CHANGE: (#4378) using docker images from docker hub

[v7r0p8]

*Configuration
CHANGE: Let update the config, even if the Pilot info is not in the CS

[v7r0p7]

*Core
CHANGE: {bash,tchs,diracos}rc set the PYTHONPATH to only dirac (ignore existing PYTHONPATH)
CHANGE: dirac-configure might work without the need of a proxy
CHANGE: the timeout of an RPC call is always updated

[v7r0p8]

*Configuration
CHANGE: Let update the config, even if the Pilot info is not in the CS

[v7r0p7]

*Core
CHANGE: {bash,tchs,diracos}rc set the PYTHONPATH to only dirac (ignore existing PYTHONPATH)
CHANGE: dirac-configure might work without the need of a proxy
CHANGE: the timeout of an RPC call is always updated

[v7r0p6]

*Core
NEW: Add environment.yml file for preparing an environment with conda
CHANGE: Use subprocess32 if possible for significantly better performance
FIX: TypeLoader should not be a singleton as it has a cache

*FrameworkSystem
FIX: Avoid leaking std(in|out|err) file handles when running runsvdir

*WorkloadManagementSystem
NEW: To activate the pilot logging mechanism the following option must be present in CS: Pilot/PilotLogging with a value set to "true", "yes" or "y".

*Tests
NEW: CI for unit/lint/integration testing with GitHub actions
NEW: Start using shell linting of the test scripts
FIX: Exit quickly if the installation fails to make it easier to find issues

*Docs
NEW: Document how to run integration tests in docker
CHANGE: The options in the command reference sections: 'ignore' and 'scripts', are replaced by 'exclude' and 'manual' respectively. The entries in 'exclude' will now reject scripts that are otherwise picked up by the 'patterns'. Entries in 'manual' will be added to the indexFile, but their rst file has to be provided by hand. Fixes #4345

[v7r0p5]

FIX: changes from v6r22p15 included

[v7r0p4]

*Core
FIX: (#4337) remove unexisting import from dirac-info

*WMS
CHANGE: (#4317) dealing with min and max number of processors from the job

*docs
CHANGE: (#4317) added WMS admin doc (job state machine)

[v7r0p3]

*Core
FIX: (#4298) install_site.sh : set UpdatePilotCStoJSONFile=False for initial installations

*WMS
FIX: (#4294) JobState - restored logic of having database clients at the class level

*TS
CHANGE: (#4308) Rename Operations option Productions/ProductionFilesMaxResetCounter to Transformations/FilesMaxResetCounter

*Resources, WMS, tests
CHANGE: (#4295) save the number of processors as jobLimits in pilot cfg

*tests
CHANGE: (#4291) removed pilot2 tests

*docs
NEW: (#4309) Added how to create a dedicated dirac file catalog

[v7r0p2]

*Accounting
FIX: (#4290) Allow longer user and site names.

*WMS
NEW: (#4287) dirac-wms-get-wn and dirac-wms-pilot-job-info scripts (ported from LHCbDIRAC)

*docs
CHANGE: (#4266) the AdministratorGuide has been restructured

[v7r0p1]

FIX: Removing some deprecated codes

[v7r0]

FIX: (#3962) use print function instead of print statement
FIX: (#3962) remove the usage of the long suffix to distinguish between long and int
FIX: (#3962) convert octal literals to new syntax
NEW: (#3962) Add pylint test to check python 3 compatibility

*Configuration
CHANGE: (#4249) The flag UpdatePilotCStoJSONFile has been moved to Operations/[]/Pilot section
NEW: (#4255) Resources - added getStorageElements() method

*Framework
CHANGE: (#4180) Removed local MySQL handling (DIRACOS won't have install it)
CHANGE: (#4180) Removed setup of old portal

*Accounting
CHANGE: (Multi)AccountingDB - Grouping Type and Object loader together with the MonitoringSystem ones.

*WorkloadManagementSystem
NEW: Add JobElasticDB.py with getJobParameters and setJobParameter methods to work with ElasticSearch (ES) backend.
NEW: Add gJobElasticDB variable and indicates the activation of ES backend.
CHANGE: Modify export_getJobParameter(s) to report values from ES if available.
CHANGE: (#3748) Reduced (removed, in fact) interactions of Optimizers with JobParameters, using only OptimizerParameters
NEW: (#3760) Add Client/JobStateUpdateClient.py
NEW: (#3760) Add Client/JobManagerClient.py
CHANGE: (#3760) Use the above Client classes instead of invoking RPCClient()
NEW: Added ES backend to WMSAdministratorHandler to get JobParameters.
NEW: Added separate MySQL table for JobsStatus in JobDB, and modified code accordingly.
CHANGE: ElasticJobDB.py: Modify setJobParameter method to register JobAttributes like Owner, Proxy, JobGroup etc.
CHANGE: ElasticJobDB.py: added getJobParametersAndAttributes method to retrieve both parameters and attributes for a given JobID.
CHANGE: Pilot Watchdog - using python UNIX services for some watchdog calls
CHANGE: (#3890) JobState always connects to DBs directly
CHANGE: (#3890) remove JobStateSync service
CHANGE: (#3873) Watchdog: use Profiler instead of ProcessMonitor
NEW: (#4163) SiteDirectors send by default Pilot3 (flag for pilot2 is still kept)
FIX: (#4163) removed unicode_literals (messes up things with DEncode)
NEW: (#4224) PilotWrapper can get the Pilot files from a list of locations
CHANGE: (#4224) PilotWrapper is compatible with several python versions
NEW: (#4260) New dirac-wms-match command to test a given job for matching computing resources
NEW: (#4260) QueueUtilities - utilities relevant to queues manipulation
FIX: (#4265) urllib.urlopen() call with and without the 'context' parameter in Utilities/PilotWrapper.py 
     according to the version of urllib instead of the python version
CHANGE: (#4244) Modified flag for using the JobParameters on ElasticSearch database

*Core
NEW: (#3744) Add update method to the ElasticSearchDB.py to update or if not available create the values 
     sent from the setJobParameter function. Uses update_by_query and index ES APIs.
CHANGE: (#3744) generateFullIndexName() method made static under the ElasticSearchDB class.
CHANGE: (#3744) removed unused/outdated stuff from Distribution module
FIX: check for empty /etc/grid-security/certificates dir
NEW: (#3842) Add createClient decorator to add wrapper for all export_ functions automatically
NEW: (#3678) dirac-install can install a non released code directly from the git repository
FIX: (#3931) AuthManager - modified to work with the case of unregistered DN in credDict
FIX: (#4182) Add CountryName OID and be more permissive in the String type for decoding VOMSExtensions
FIX: (#4211) change orders of @deprecated and @classmethod decorators in X509Chain
NEW: (#4229) dirac-install defines XRD_RUNFORKHANDLER environment variable

*TransformationSystem
NEW: (#4124) InputDataQuery and OutputDataQuery parameters can be set for Transformations before 
     they are added to the transformation system. Solves #4071
CHANGE: (#4238) TransformationDB.getTransformationMetaQuery returns ENOENT if no meta query exists
FIX: (#4238) InputDataAgent: silence warnings about transformations not having a input data query

*ProductionManagement
NEW: (#3703) ProductionManagement system is introduced

*Interfaces
CHANGE: (#4163) removed deprecated methods from Dirac.py

*Resources
FIX: (#4229) add proxy location as a virtual user for xroot urls
FIX: (#4234) future import in executeBatch script that prevented the pilot deployment on SSH CE, fixes #4233
FIX: (#4231) SE __executeMethod: only pass protocols parameter to getTransportURL
NEW: (#4255) New dirac-resource-info command to display computing and storage resources available
     to a given VO     

*ResourceStatusSystem
CHANGE: (#4177) use the ObjectLoader for Clients, in PEP

*Monitoring
FIX: MonitoringReporter - make processRecords() method thread safe, fixes #4193

*tests
NEW: Add ChangeESFlag.py script to modify useES flag in dirac.cfg. To be integrated with Jenkins code.
CHANGE: (#3760) Use the above Client classes instead of invoking RPCClient()
NEW: (#3744) Added performance tests for ES and MySQL for WMS DB backends
NEW: (#3744) Added miniInstallDIRAC function for Jenkins jobs
FIX: (#4177) restored test of JobsMonitor().JobParameters
NEW: (#4224) added a test for PilotWrapper
NEW: (#4244) integration test for JobParameters on ElasticSearch database

*Docs
FIX: Better dirac.cfg example configuration for web
NEW: (#3744) Add WMS documentation in DeveloperGuide/Systems
NEW: Added script (docs/Tools/UpdateDiracCFG.py) to collate the ConfigTemplate.cfg 
     files into the main dirac.cfg file
CHANGE: (#4110) updated basic tutorial for CC7 instead of SLC6.     
NEW: (#4170) added Production system documentation
CHANGE: (#4224) Pilot 3 is the default
NEW: (#4244) Added a few notes on using the JobParameters on ElasticSearch database

[v6r22p35]

*WMS
FIX: (#4759) exclude fuse from df (watchdog checks)

[v6r22p34]

*DMS
FIX: (#4748) FTS3Agent - Rotate FTS3Operations list to fetch all. Fixes #4727

[v6r22p33]

*Core
NEW: (#4710) add loadCRLFromFile to pyGSI implementation of X509CRL

[v6r22p32]

*Core
Change: (#4665) ElasticSearchDB - existing index function is modified to add argument option of document id
NEW: (#4665) ElasticSearchDB - update() function is added.

*Resources
CHANGE: (#4676) ARCComputingElement - reserve the number of cores as defined in the NumberOfProcessors
        configuration parameter
FIX: (#4676) ARCComputingElement - use CEQueueName configuration parameter if defined

[v6r22p31]

*DMS
FIX: (#4646) Print error from dirac-dms-add-file if input LFN list file is missing.

*RMS
FIX: (#4657) RequestDB - fix getRequestCountersWeb error in DIRACOS

[v6r22p30]

*DataManagementSystem
FIX: (#4627) Throw an error if LFN contains '//'

[v6r22p29]

*WorkloadManagementSystem
CHANGE: (#4603) Updated to customize the JobType of user jobs in JobDescription and JobManifest

*DataManagementSystem
CHANGE: (#4618) dirac-dms-remove-catalog-files and dirac-dms-remove-catalog-files use
        Operations/.../DataManagement/AllowUserReplicaManagement to allow users perform
        direct File Catalog operations

[v6r22p28]

*TS
FIX: (#4569) TransformationClient - allow "LFN" condition as a string to be compatible with the service

[v6r22p27]

*Monitoring
CHANGE: (#4543) Allow to retrieve multiple variables from Monitoring DB.
        Add functions to calculate efficiency.

*TS
FIX: (#4550) infinite loop when a file was requested an it was not in the TS
CHANGE: (#4550) show headers in Utilities sub logger (but this is not effective yet)

[v6r22p26]

*Resources
FIX: (#4518) HTCondorCE - added missing multicore option

*Transformation
FIX: (#4523) when getTransformationFiles was called with a large list
     of LFNs, the DB couldn't cope. This fix truncates the list of
     LFNs in chunks such that each call to the DB is fast enough.

[v6r22p25]

*Framework
FIX: (#4503) SystemLoggingDB: reduce too long messages to 255 characters (see also #1780 ?)

*WMS
FIX: (#4503) JobLoggingDB: Limit StatusSource to 32 characters

*TS
CHANGE: (#4503) TransformationDB.Transformations TransformationGroup column increased to 255 characters
        (ALTER TABLE Transformations MODIFY TransformationGroup VARCHAR(255) NOT NULL default 'General';)

*Resources
FIX: (#4511) Moved _prepareRemoteHost in SSHComputingElement

[v6r22p24]

*Core
FIX: (#4477) Try to untar using system tar in case tarfile module is failing

[v6r22p23]

*DMS
CHANGE: (#4472) DM.getFile only checks metadata of files with replicas

[v6r22p22]

*Framework
CHANGE: (#4457) Web portal compilation is done during the DIRAC distribution, it is not
        required to compile during the installation

*RSS
FIX: (#4452) PublisherHandler - fix UnboundLocalError

[v6r22p21]

*Core
FIX: (#4442) If no port is set in the CS for ES assume that the URL points to right location

*RSS
FIX: (#4441) DowntimeCommand - fix typo that was preventing to update expired or deleted
     downtimes from RSS downtime cache.

*ConfigurationSystem
FIX: (#4447) remove logging from inside getConfigurationTree

*MonitoringSystem
FIX: (#4447) add check if MQ is setup for Monitoring
CHANGE: (#4443) Read the IndexPrefix for the CS and use this index prefix when creating ES indices,
        if not given use the name of the setup

[v6r22p20]

*Core
CHANGE: (#4424) SocketInfo.py - DEFAULT_SSL_CIPHERS updated following the issue #4393

*WorkloadManagement
FIX: (#4440) ServerUtils.py - server name in ServerUtils.getPilotAgentsDB()

*Transformation
FIX: (#4434) TaskManager.py - fix bug in finding the settings for Clinics in the hospital

[v6r22p19]

*Framework
CHANGE: (#4415) ComponentInstaller - do not start runsvdir if not needed

*Resources
FIX: (#4414) Enable setting of WaitingToRunningRatio from Global CE Defaults, fixes #4368

*DMS
CHANGE: (#4413) FTS3Agent - change proxy lifetime of FTS3Agent from 2 to 12 hours

[v6r22p18]

*TS
CHANGE: (#4331) TaskManager - give possibility to run jobs for different problematic productions at
        different Hospital sites

[v6r22p17]

CHANGE: Just update the Web version

[v6r22p16]

*Core
CHANGE: remove many calls to gLogger.debug() of low level DB modules (in particular MySQL.py) that may slowdown services

*FrameworkSystem
FIX: PRIVATE_LIMITED_DELEGATION role can download its own proxies

*ResourceStatusSystem
FIX: PublisherHandler: Convert set to list, because set can not be serialized using DEncode.

[v6r22p15]

*Resources
NEW: GFAL2_StorageBase: Disable GRIDFTP SESSION_REUSE by default. It can be enabled via 
     an environment variable export DIRAC_GFAL_GRIDFTP_SESSION_REUSE=True. This export 
     should be added in server bashrc files.

[v6r22p14]

*Framework
FIX: (#4318) NotificationHandler: fix name of initializeHandler function so the 
     handler is properly initialized and the periodicTasks are created
CHANGE: (#4325) InstalledComponentsDB.addInstalledComponents: Instead of creating a new 
        Host entry if only the CPU model changed, update the CPU field in the DBCHANGE: 
        InstalledComponentsDB.addInstalledComponents: Instead of creating a new Host entry 
        if only the CPU model changed, update the CPU field in the DB

*WMS
FIX: (#4329) Fix exception for PilotManager or PilotStatusAgent: itertems -> iteritems

*DMS
FIX: (#4327) avoid introducing inconsistencies in the DB due to the FTS inconsistencies

*Resources
CHANGE: (#4313) increase the SE logging level for plugin errors

*TS
CHANGE: (#4315) DataRecoveryAgent: Tweak information printout for email formatting; 
        clarify use of default values; reduce logging verbosity

[v6r22p13]

*Resources
FIX: (#4299) CREAMComputingElement - possibility to defined CEQueueName to be used in the pilot submission command
CHANGE: (#4297) SingularityCE: Delete workDir at end of job by default.
FIX: (#4297) SingularityCE: Always stop proxy renewal thread at end of job.

*TS
NEW: (#4301) DataRecoveryAgent to perform and apply consistency checks for transformations
NEW: (#4301) dirac-transformation-recover-data : script to manually run consistency checks on 
     individual transformations, for debugging and testing of the DataRecoveryAgent

[v6r22p12]

FIX: fixes from v6r21p16

[v6r22p11]

*Interfaces
FIX: (#4277) Dirac.py - fix error handling in getJobParameters()

[v6r22p10]

*Resources
FIX: (#4271) StorageElement - loadObject of occupancyPlugin is called with the path to OccupancyPlugins

[v6r22p9]

*Core
FIX: (#4269) Workflow - revert changes introduced in #4253

[v6r22p8]

*WMS
FIX: (#4256) handle empty results of getJobParameter in StalledJobAgent

*Resources
NEW: (#4223) Storage - occupancy plugin for WLCG standard accounting JSON
FIX: (#4259) SingularityComputingElement - ensure lcgBundle is installed in container if LCGBundleVersion is set.

[v6r22p7]

*Core
FIX: (#4253) Workflow - accept unicode file path to workflow XML

*WMS
NEW: (#4205) Statistics of Pilot submission is sent to Accounting System by SiteDirector.
FIX: (#4250) use host credentials to query the SandboxMetadataDB for async removal

*Resources
CHANGE: (#4242) DFC SEManagerDB: only acquire the lock if the cache needs to be modified
FIX: (#4251) preamble attribute was missing in SSHBatchComputingElement causing an error 
     in _submitJobHost()

*DMS
FIX: (#4248) SEManager correct order of calls at init

[v6r22p6]

*Core
CHANGE: (#4203) A VO with diracos extension, must be able to install the main diracos from DIRAC repository.

*TS
CHANGE: (#4218) do not set Job type 'hospital'

[v6r22p5]

*WMS
CHANGE: (#4217) Sandbox: Adding OwnerDN and OwnerGroup for DelayedExternalDeletion

*DMS
CHANGE: (#4202) relax permissions on getLFNForGUID

*Resources
FIX: (#4200) re-allow the use of the gsiftp cache in the SE
CHANGE: (#4206) Storage - improved treatment for the case without SpaceToken in SpaceOccupancy

[v6r22p4]

*Core
NEW: (#4181) Allow to install an extension of DIRACOS

*Docs
FIX: (#4187) Create a TransformationAgent Plugin -- more concrete 
     descriptions for adding a plugin to AllowedPlugins

[v6r22p3]

*WMS
CHANGE: (#4175) added function to get the number of Processors, using it in dirac-wms-get-wn-parameters (invoked by the pilots)
CHANGE: (#4175) changed port of PilotManager from 9129 to 9171

*docs
CHANGE: (#4174) update WebApp administrator docs
CHANGE: (#4175) removed mentions of MPIService

[v6r22p2]

*Core
FIX: (#4165) $Id$ keyword must be replaced only at the beginning of the file

*RSS
FIX: (#4169) PublisherHandler fix (UnboundLocalError)

*Docs
NEW: (#4167) /Operations/DataManagement - Added a link to the documentation on "Multi Protocol"

[v6r22p1]

*WMS
NEW: (#4147) added option for specifying a LocalCEType (which by default is "InProcess")

*Interfaces
NEW: (#4146) added setNumberOfProcessors method to Job() API

*Resources
NEW: (#4159) add dav(s) in the protocol lists of GFAL2_HTTPS

*tests
NEW: (#4154) Using variable for location of INSTALL_CFG_FILE (useful for extensions)

[v6r22]

*WorkloadManagementSystem
NEW: (#4045) PilotsHandler service (to interact with PilotAgentsDB)
CHANGE: (#4049) Pilot wrapper for pilot3: download files at runtime
CHANGE: (#4119) removed last bit looking into /Registry/VOMS/ section
CHANGE: (#4119) VOMS2CSAgent: mailFrom option is invalid, use MailFrom instead
FIX: (#4074) fixed PilotManager service name in ConfigTemplate.cfg
FIX: (#4100) use CAs to upload the pilot files to a dedicated web server using requests
FIX: (#4106) fixes for logging messages for Matcher
FIX: (#4106) fixes for logging messages for Optimizers
NEW: (#4136) added DIRACOS option (for SiteDirectors)

*ConfigurationSystem
NEW: (#4053) VOMS2CSSynchronizer/VOMS2CSAgent - enable automatic synchronization of the 
     Suspended user status with the VOMS database
CHANGE: (#4113) VOMS2CSSynchronizer: considering the case when no email is provided by VOMS

*Core
NEW: (#4053) AuthManager - interpret the Suspended user status considering suspended 
     users as anonymous visitors
CHANGE: (#4053) The use of CS.py module is replaced by the use of Registry.py and CSGlobals.py

*Interfaces
CHANGE: (#4098) removed dirac-admin-get-site-protocols.py as it could give potentially wrong results (use dirac-dms-protocol-matrix instead)

*Resources
NEW: (#4142) enable to get SE occupancy from plugin
NEW: (#4142) add occupancy plugin to retrieve the info from BDII
CHANGE: (#4142) GFAL2_SRM2Storage.getOccupancy() calls parent if SpaceToken is not given

*ResourceStatusSystem
CHANGE: clients: using DIRAC.Core.Base.Client as base
CHANGE: (#4098) SiteInspectorAgent runs only on sites with tokenOwner="rs_svc"
CHANGE: (#4098) remove SRM dependencies
CHANGE: (#4136) downtimeCommand will use the GOCServiceType only for SRM SEs
FIX: (#4139) only take the first endpoint for the SpaceOccupancy

*DataManagementSystem
CHANGE: (#4136) Moved methods from ResourceStatusSystem/CSHelpers to DMSHelpers
CHANGE: (#4138) FTS3 is now the default

*docs
NEW: (#4099) Instructions about setting up the DIRAC web server for pilot3
CHANGE: (#4119) added note on MultiProcessor jobs preparation

*test
FIX: (#4119) Not lhcb but dteam (for DIRAC certification)
FIX: (#4139) client_dms.sh not lhcb specific
CHANGE:(#4140) adapt transformation certification tests to dteam VO

[v6r21p16]

*Resources
FIX: (#4292) SSHComputingElement - define X509_USER_PROXY in case of gsissh access

*WMS
FIX: (#4292) SiteDirector - do not use keyword arguments when making setPilotStatus call

[v6r21p15]

*WMS
CHANGE: (#4214) Add an argument to the constructor of SandboxStoreClient for using in scripts 
        that cannot use the DB directly

*DMS
NEW: (#4171) ArchiveFiles Request Operation: to create a tarball out of a list of LFNs
NEW: (#4171) CheckMigration Request Operation to hold the request progress until the attached 
             LFNs are migrated to tape
NEW: (#4171) FCOnlyStorage StorageElement plugin to register LFNs without physical replica to 
             conserve LFN metadata when they are archived, for example
NEW: (#4171) dirac-dms-create-archive-request command to create a request to archive a list of 
             LFNs and remove their physical copies
NEW: (#4171) dirac-dms-create-moving-request command to move LFNs from a to b with optional 
             "CheckMigration" step. as it uses the ReplicateAndRegister operation, transfer via 
             FTS is also possible
FIX: (#4171) FileCatalogClient: add "addFileAncestors" to list of "write functions"

[v6r21p14]

*DMS
FIX: (#4192) dirac-dms-clean-directory correct usage message for list of arguments
FIX: (#4192) dirac-dms-clean-directory now properly prints error messages
FIX: (#4192) dirac-dms-clean-directory will now also clean empty directories
FIX: (#4192) FileCatalog.DirectoryMetadata: prevent error when removeMetadataDirectory is 
     called on empty list of directories, triggered when calling removeDirectory 
     on non-existing directory
FIX: (#4192) FileCatalog.DirectoryTreeBase: prevent maximum recursion depth exception 
     when calling remove directory with illegal path

*Resources
CHANGE: (#4191) Storages: catch specific DPM/Globus error code when creating existing directory

[v6r21p13]

*RSS
FIX: (#4173) only use the hostname of FTS servers in the RSS commands

[v6r21p12]

*WMS
FIX: (#4155) JobDB.getAttributesForJobList: Return S_ERROR if unknown attributes are requested. 
     Instead of potentially returning garbage a clear error message is returned.

[v6r21p11]

*Transformation
FIX: (#4144) fixed a logic bug in counting numberOfTasks in MCExtension which is expected
     to limit the total number of tasks for MC transformations

*Accounting
FIX: (#4151) In AccountingDB.insertRecordThroughQueue fix bad dictionary key "0K"

[v6r21p10]

*Core
FIX: (#4133) dirac-install: correct location for ARC plugins with DIRACOS

*WMS
CHANGE: (#4136) JobStateUpdateHandler - restoring the job status to Running after hearbeat

*Docs
NEW: (#4134) Added /Operations/DataManagement parameters for protocols

[v6r21p9]

*Core
FIX: (#4130) correct symlinks in dirac-deploy

[v6r21p8]

*WMS
CHANGE: (#4111) Better logging in JobWrapper
CHANGE: (#4114) JobScheduling - allow both Tag and Tags option in the job JDL

*DMS
FIX: (#4101) FileManagerBase - use returned ID:LFN dict instead of the LFN list. Fixes the bug in 
             getReplicasByMetadata reported in #4058

*TransformationSystem
FIX: (#4112) TaskManager.py - testing if the request ID is correct was not done properly, test the numerical value

[v6r21p7]

*Core
FIX: (#4076) A certain module like WebAppDIRAC must be checked out from the code repository once.

*Resources
FIX: (#4078) Fix the exception when StorageElement objects are created with a list of plugins

*SMS
NEW: (#4086) StageMonitorAgent: new option StoragePlugins to limit the protocols used to contact storagelements for staged files.

*WMS
FIX: (#4093) better logging from services

*TS
CHANGE: (#4095) ConfigTemplate for RequestTaskAgent now contains all options
CHANGE: (#4096) the Broadcast TransformationPlugin no longer requires a SourceSE to be set. If it is set, the behaviour is unchanged
CHANGE: (#4096) dirac-transformation-replication: change default pluging back to Broadcast (reverts #4066)

*Docs:
CHANGE: (#4095) AdministratorGuide install TS tutorial: added options MonitorFiles and MonitorTasks for TaskAgents

[v6r21p6]

*CS
FIX: (#4064) Fix exception when calling dirac-admin-add-shifter with already existing values

*Core
NEW: (#4065) getIndexInList utility in List.py

*Resources
NEW: (#4065) add a SpaceReservation concept to storages
NEW: (#4065) add a getEndpoint method to StorageBase

*RSS
CHANGE: (#4065) CSHelpers.getStorageElementEndpoint returns the endpoint or non srm protocol
CHANGE: (#4065) add the SpaceReservation to the FreeDiskSpaceCommand result

*TS
FIX: (#4066) The dirac-transformation-replication script will now create valid transformations 
     given only the required arguments. Instead of the 'Broadcast' plugin, the 'Standard' plugin 
     is created if not SourceSE is given. If a value for the plugin argument is given, that will 
     be used.

*docs
CHANGE: (#4069) DIRAC installation procedure is updated taking account DIRACOS
CHANGE: (#4094) Pilots3 options: moved to /Operation/Pilot section

[v6r21p5]

*Core
NEW: (#4046) allow install_site to install DIRACOS
FIX: (#4047) dirac-deploy-scripts uses correct regex to find scripts
NEW: (#4047) dirac-deploy-scripts can use symplink instead of wrapper
CHANGE: (#4051) use debug level for logs in the ProcessPool

*RequestManagementSystem
CHANGE: (#4051) split log messages

*ResourceStatusSystem
FIX: (#4050) fix reporting from EmailAgent
CHANGE: (#4051) split log messages in static and dynamic parts

*Docs
CHANGE: (#4034) Add magic runs to setup DIRAC in example scripts, so they work out of the box.
NEW: (#4046) add a tuto for setting up a basic installation
NEW: (#4046) add a tuto for setting up two Dirac SEs
NEW: (#4046) add a tuto for setting up the DFC
NEW: (#4046) add a tuto for managing identities
NEW: (#4046) add a tuto for setting up the RMS
NEW: (#4046) add a tuto for doing DMS with TS

*ConfigurationSystem
CHANGE: (#4044) dirac-configure: forcing update (override, in fact) of CS list

*WorkloadManagementSystem
FIX: (#4052) SiteDirector - restore the logic of limiting the number of pilots to submit due to the  
             WaitingToRunningRatio option
FIX: (#4052) Matcher - if a pilot presents OwnerGroup parameter in its description, this is interpreted 
             as a pilot requirement to jobs and should not be overriden.
CHANGE: (#4027) Improve scalability of HTCondorCE jobs

*Accounting
CHANGE: (#4033) accounting clients use DIRAC.Core.Base.Client as base

*DataManagementSystem
FIX: (#4042) add exit handler for stored procedure
FIX: (#4048) correct the header of the CSV file generated by dirac-dms-protocol-matrix

*TransformationSystem
FIX: (#4038) TransformationCleaningAgent cancels the Request instead of removing them

*Resources
CHANGE: (#4048) SE: give preference to native plugins when generating third party URLS

[v6r21p4]

WorkloadManagementSystem
CHANGE: (#4008) Modification of utility function PilotCStoJSONSynchronizer. The modification 
        allows to add information to created json file about the DNs fields of users belonging 
        to 'lhcb_pilot' group. This information is needed for the second level authorization 
        used in the Pilot Logger architecture. Also, some basic unit tests are added.

*Docs
CHANGE: (#4028) update instructions to install and setup runit

*TransformationSystem
FIX: (#4022) when a site was requested inside the job workflow description, and BulkSubmission was used, such site was not considered.

*Resources
FIX: (#4006) Resources/MessageQueue: add a dedicated listener ReconnectListener

[v6r21p3]

*Core
FIX: (#4005) getDiracModules is removed, class member is used instead.
FIX: (#4013) Use getCAsLocation in order to avoid non-exist os.environ['X509_CERT_DIR']

*ConfigurationSystem
FIX: (#4004) BDII2CSAgent: fix for CEs with incomplete BDII info

*WorkloadManagementSystem
NEW: (#4016) JobAgent - added possibility to try out several CE descriptions when 
             getting jobs in one cycle
NEW: (#4016) Matcher - MultiProcessor tag is added to the resource description if appropriate
NEW: (#4016) JobScheduling - MultiProcessor tag is added to the job description if it 
             specifies multiple processor requirements
FIX: (#4018) JobMonitoring.getJobParameter cast to int
NEW: (#4019) added WMSAdministratorClient module, and using it throughout the code

*Resources/MessageQueue
CHANGE: (#4007) change the way of defining identifier  format for MQ resources: 
        accepted values are  'Topics' or 'Queues'.

*DataManagementSystem
CHANGE: (#4017) DIP handler internally uses bytes instead of MB
NEW: (#4010) add dirac-dms-protocol-matrix script
CHANGE: (#4010) remove dirac-dms-add-files script

*Resources
NEW: (#4016) PoolComputingElement - getDescription returns a list of descriptions 
             with different requirements to jobs to be matched
CHANGE: (#4017) Standardize sizes returned by StoragePlugins in Bytes
CHANGE: (#4011) MQ: randomzied the broker list when putting message

[v6r21p2]

*Core
CHANGE: (#3992) dirac-install does not define REQUESTS_CA_BUNDLE in the bashrc anymore
NEW: (#3998) dirac-install if DIRACOS already installed and DIRACOS is not requested, 
             it will force to install it
CHANGE: (#3992) specify the ca location when calling requests
CHANGE: (#3991) MySQL class prints only debug logs
FIX: (#4003) dirac-install - if the DIRACOS version is not given then use the proper 
             release version

*WorkloadManagementSystem
CHANGE: (#3992) specify the ca location when calling requests
FIX: (#4002) Local protocols are retrieved as a list in InputDataResolution

*Interfaces
FIX: (#4000) Dirac.py - bug fixed: return value of getJobParameters changed that
     should be taken into account by the clients

[v6r21p1]

*WorkloadManagementSystem
CHANGE: (#3989) JobDB.py - do not add default SubmitPool parameter to a job description
FIX: (#3989) dirac-admin-get-site-mask - show only sites in Active state

*DataManagementSystem
CHANGE: (#3985) FTS3DB: getActiveJobs, those jobs are now selected that have been monitored the longest time ago. Ensure better cycling through FTS Jobs
FIX: (#3987) check missing file with another string

[v6r21]

*Core
NEW: (#3921) DictCache - allow threadLocal cache
FIX: (#3936) DictCache - Fix exception upon delete
FIX: (#3922) allow Script.py to accommodate specific test calls with pytest
CHANGE: (#3940) dirac-install - instrument to support DiracOS
FIX: (#3945) set DIRACOS environment variable before souring diracosrc
CHANGE: (#3949) Removed unattended dirac-install-client.py
CHANGE: (#3950) File.py - do not follow links when getting files list or size 
        in directory via getGlobbedFiles and getGlobbedTotalSize
CHANGE: (#3969) Use EOS for installing DIRAC software        

*FrameworkSystem
FIX: (#3968) removed the old logging

*ResourceStatusSystem
FIX: (#3921) fix logic of the RSSCache leading in expired keys

*Accounting
CHANGE: (#3933) Change the columns size of the FinalMinorStatus

*WorkloadManagementSystem
CHANGE: (#3923) Clean PYTHONPATH from *rc when installing DIRAC from the pilot
NEW: (#3941) JobDB: getJobParameters work also with list on job IDs
CHANGE: (#3941) JobCleaningAgent queries for job parameters in bulk
CHANGE: (#3941) Optimizers only set optimizers parameters (backported from v7r0)
CHANGE: (#3970) streamlining code in OptimizerModule. Also pep8 formatting (ignore white spaces for reviewing)
FIX: (#3976) fixed Banned Sites matching in TaskQueueDB
FIX: (#3970) when an optimizer agent was instantiating JobDB (via the base class) and the machine 
     was overloaded, the connection to the DB failed but this was not noticed and the agent was 
     not working until restarted after max cycles. Now testing JobDB  is valid in OptimizerModule 
     base class and exit if not valid.

*TransformationSystem
CHANGE: (#3946) Remove directory listing from ValidateOutputDataAgent
CHANGE: (#3946) Remove directory listing from TransformationCleaningAgent
FIX: (#3967) TransformationCleaningAgent: don't return error if log directory does not exist

*Interfaces
CHANGE: (#3947) removed old methods going through old RMS
CHANGE: (#3960) Dirac.py - getLFNMetadata returns result for both file and directory LFNs
FIX: (#3966) Dirac: replace the use of deprecated function status by getJobStatus

*DataManagementSystem
FIX: (#3922) Fixes FTS3 duplicate transfers
FIX: (#3982) respect the source limitation when picking source for an FTS transfer

*MonitoringSystem
CHANGE: (#3956) Change the bucket size from week to day.

*Resources
CHANGE: (#3933) When crating a consumer or producer then the error message must be 
        handled by the caller.
CHANGE: (#3937) MessageQueue log backends is now set to VERBOSE instead of DEBUG        
NEW: (#3943) SSHComputingElement - added Preamble option to define a command to be 
     executed right before the batch system job submission command
NEW: (#3953) Added the possibility to add filters to log backends to refine the 
     output shown/stored
NEW: (#3953) Resources.LogFilters.ModuleFilter: Filter that allows one to set the 
     LogLevel for individual modules
NEW: (#3953) Resources.LogFilter.PatternFilter: Filter to select or reject log 
     output based on words
FIX: (#3959) PoolComputingElement - bug fix: initialize process pool if not yet 
     done in getCEStatus()     

*test
CHANGE: (#3948) integration tests run with unittest now exit with exit code != 0 if failed

*docs
NEW: (#3974) Added HowTo section to the User Guide

[v6r20p28]

*WorkloadManagementSystem
FIX: (#4092) pilotTools - Ensure maxNumberOfProcessors is an int

[v6r20p27]

*WMS
FIX: (#4020) SiteDirector - do not use keywords in addPilotTQReference/setPilotStatus calls

[v6r20p26]

*WorkloadManagementSystem
FIX: (#3932) MutiProcessorSiteDirector: get platform is checkPLatform flag is true

*DataManagementSystem
FIX: (#3928) `FileCatalogClient` now properly forwards function docstrings through 
     `checkCatalogArguments` decorator, fixes #3927
CHANGE: (#3928) `Resources.Catalog.Utilities`: use functool_wraps in `checkCatalogArguments`

*TransformationSystem
CHANGE: (#3934) make the recursive removal of the log directory explicit in the TransformationCleaningAgent

[v6r20p25]

*Core
FIX: (#3909) DISET - always close the socket even in case of exception

*FrameworkSystem
FIX: (#3913) NotificationHandler - bugfixed: changed SMTPServer to SMTP
FIX: (#3914) add extjs6 support to the web compiler

*docs
NEW: (#3910) Added documentation on MultiProcessor jobs

*WorkloadManagementSystem
FIX: (#3910) TaskQueueDB - fixed strict matching with tags, plus extended the integration test

*DataManagementSystem
CHANGE: (#3917) FTS3: speedup by using subqueries for the Jobs table

*TransformationSystem
CHANGE: (#3916) use SE.isSameSE() method

*Resources
NEW: (#3916) Add isSameSE method to StorageElement which works for all protocols

[v6r20p24]

*WorkloadManagementSystem
FIX: (#3904) SiteDirector fixed case with TQs for 'ANY' site

[v6r20p23]

*TransformationSystem
NEW: (#3903)  do not remove archive SEs when looking at closerSE

*CORE
NEW: (#3902) When the environment variable DIRAC_DEPRECATED_FAIL is set to a non-empty value, 
     the use of deprecated functions will raise a NotImplementError exception

*ConfigurationSystem
FIX: (#3903) ServiceInterface - fix exception when removing dead slave

*FrameworkSystem
FIX: (#3901) NotificationClient - bug fix

[v6r20p22]

*Core
FIX: (#3897) ObjectLoader returns DErrno code
FIX: (#3895) more debug messages in BaseClient

*ResourceStatusSystem
FIX: (#3895) fixed bug in dirac-rss-set-token script

*WorkloadManagementSystem
FIX: (#3897) SiteDirector: using checkPlatform flag everwhere needed
CHANGE: (#3894) Using JobStateUpdateClient instead of RPCClient to it
CHANGE: (#3894) Using JobManagerClient instead of RPCClient to it

[v6r20p20]

*Core
CHANGE: (#3885) Script.parseCommandLine: the called script is not necessarily the first in sys.argv

*ConfigurationSystem
CHANGE: (#3887) /Client/Helpers/Registry.py: Added search dirac user for ID and CA

*MonitoringSystem
FIX: (#3888) mqProducer field in MonitoringReporter can be set to None, and the comparison was broken. 
     It is fixed. Also some additional checks are added.

*WorkloadManagementSystem
CHANGE: (#3889) removed confusing Job parameter LocalBatchID
CHANGE: (#3854) TQ matching (TaskQueueDB.py): when "ANY" is specified, don't exclude task queues 
        (fix with "Platforms" matching in mind)
CHANGE: (#3854) SiteDirector: split method getPlatforms, for extension purposes

*DataManagementSystem
FIX: (#3884) restore correct default value for the SEPrefix in the FileCatalogClient
FIX: (#3886) FTS3: remove the hardcoded srm protocol for registration
FIX: (#3886) FTS3: return an empty spacetoken if SRM is not available

*TransformationSystem
CHANGE: (#3891) ReplicationTransformation.createDataTransformation: returns S_OK with the 
        transformation object when it was successfully added, instead of S_OK(None)

*Resources
NEW: (#3886) SE - return a standard error in case the requested protocol is not available

[v6r20p18]

*DataManagementSystem
CHANGE: (#3882) script for allow/ban SEs now accepting -a/--All switch, for allo status types

*Core
FIX: (#3882) ClassAdLight - fix to avoid returning a list with empty string

*Resources
FIX: (#3882) Add site name configuration for the dirac installation inside singularity CE

*test
FIX: (#3882) fully activating RSS in Jenkins tests

[v6r20p17]

*Core
CHANGE: (#3874) dirac-create-distribution-tarball - add tests directory to the tar file and fix pylint warnings.
FIX: (#3876) Add function "discoverInterfaces" again which is still needed for VMDIRAC

*ConfigurationSystem
CHANGE: (#3875) Resources - allow to pass a list of platforms to getDIRACPlatform()

*WorkloadManagement
CHANGE: (#3867) SandboxStoreClient - Returning file location in output of getOutputSandbox
CHANGE: (#3875) JobDB - allow to define a list of Platforms in a job description JDL

*ResourceStatusSystem
CHANGE: (#3863) deprecated CSHelpers.getSites() function

*Interfaces
NEW: (#3872) Add protocol option to dirac-dms-lfn-accessURL
CHANGE: (#3864) marked deprecated some API functions (perfect replace exists already, as specified)

*Resources
FIX: (#3868) GFAL2_SRM2Storage: only set SPACETOKENDESC when SpaceToken is not an empty string

*Test
CHANGE: (#3863) Enable RSS in Jenkins

*DataManagementSystem
FIX: (#3859) FTS3: resubmit files in status Canceled on the FTS server
NEW: (#3871) FTS submissions can use any third party protocol
NEW: (#3871) Storage plugin for Echo (gsiftp+root)
FIX: (#3871) replace deprecated calls to the gfal2 API
NEW: (#3871) Generic implementation for retrieving space occupancy on storage

*TransformationSystem
FIX: (#3865) fixed submission of parametric jobs with InputData from WorkflowTask
FIX: (#3865) better logging for parametric jobs submission

*StorageManagamentSystem
FIX: (#3868) Fix StageRequestAgent failures for SEs without a SpaceToken

*RequestManagementSystem
FIX: (#3861) tests do not re-use File objects

[v6r20p16]

*WorkloadManagementSystem
CHANGE: (#3850) the platform discovery can be VO-specific.

*Interfaces
CHANGE: (#3856) setParameterSequence always return S_OK/S_ERROR

*TransformationSystem
FIX: (#3856) check for return value on Job interface and handle it

*ResourceStatusSystem
FIX: (#3852) site may not have any SE

[v6r20p15]

*Interface
FIX: (#3843) Fix the sandbox download, returning the inMemory default.

*WorkloadManagementSystem
FIX: (#3845) late creation on RPC in JobMonitoringClient and PilotsLoggingClient

*DataManagementSystem
FIX: (#3839) Update obsolete dirac-rms-show-request command in user message displayed when running dirac-dms-replicate-and-register-request

*FrameworkSystem
FIX: (#3845) added setServer for NotificationClient

*Docs
NEW: (#3847) Added some info on parametric jobs

[v6r20p14]

CHANGE: (#3826) emacs backup file pattern added to .gitignore

*MonitoringSystem
CHANGE: (#3827) The default name of the Message Queue can be changed

*Core
FIX: (#3832) VOMSService.py: better logging and error prevention

*ConfigurationSystem
FIX: (#3837) Corrected configuration location for Pilot 3 files synchronization

*FrameworkSystem
FIX: (#3830) InstalledComponentDB.__filterFields: fix error in "Component History Web App" when filter values are unicode

*Interface
CHANGE: (#3836) Dirac.py API - make the unpacking of downloaded sandboxes optional

*Accounting
CHANGE: (#3831) ReportGenerator: Authenticated users without JOB_SHARING will now only get plots showing their own jobs, solves #3776

*ResourceStatusSystem
FIX: (#3833) Documentation update
CHANGE: (#3838) For some info, use DMSHelper instead of CSHelper for better precision

*RequestManagementSystem
FIX: (#3829) catch more exception in the ReqClient when trying to display the associated FTS jobs

[v6r20p13]

*FrameworkSystem

FIX: (#3822) obsolete parameter maxQueueSize in UserProfileDB initialization removed

*WorkloadManagementSystem

FIX: (#3824) Added Parameter "Queue" to methods invoked on batch systems by LocalComputingElement
FIX: (#3818) Testing parametric jobs locally now should also work for parametric input data
NEW: (#3818) Parameters from Parametric jobs are also replaced for ModuleParameters, 
             and not only for common workflow parameters

*DataManagementSystem

FIX: (#3825) FileCatalogCLI: print error message when removeReplica encounters weird return value
FIX: (#3819) ReplicateAndRegister: fix a problem when transferring files to multiple storage 
             elements, if more than one attempt was needed the transfer to all SEs was not always 
             happening.
CHANGE: (#3821) FTS3Agent: set pool_size of the FTS3DB

*TransformationSystem

FIX: (#3820) Fix exception in TransformationCleaningAgent: "'str' object not callable"

*ConfigurationSystem

FIX: (#3816) The VOMS2CSAgent was not sending notification emails when the DetailedReport 
             option was set to False, it will now send emails again when things change for a VO.
CHANGE: (#3816) VOMS2CSAgent: Users to be checked for deletion are now printed sorted and line 
                by line
NEW: (#3817) dirac-admin-check-config-options script to compare options and values between 
             the current Configuration and the ConfigTemplates. Allows one to find wrong or 
             missing option names or just see the difference between the current settings and 
             the default values.

[v6r20p12]

*Core
FIX: (#3807) Glue2 will return a constant 2500 for the SI00 queue parameter, 
     any value is needed so that the SiteDirector does not ignore the queue, fixes #3790

*ConfigurationSystem
FIX: (#3797) VOMS2CSAgent: return error when VO is not set (instead of exception)
FIX: (#3797) BDII2CSAgent: Fix for GLUE2URLs option in ConfigTemplate (Lower case S at the end)

*DataManagementSystem
FIX: (#3814) SEManager - adapt to the new meaning of the SE plugin section name
FIX: (#3814) SEManager - return also VO specific prefixes for the getReplicas() and similar calls
FIX: (#3814) FileCatalogClient - take into account VO specific prefixes when constructing PFNs on the fly

*TransformationSystem
FIX: (#3812) checking return value of jobManagerClient.getMaxParametricJobs() call

[v6r20p11]

*Core
FIX: (#3805) ElasticSearchDB - fix a typo (itertems -> iteritems())

[v6r20p10]

*Core
NEW: (#3801) ElasticSearchDB - add method which allows for deletion by query
NEW: (#3792) added breakDictionaryIntoChunks utility

*WorkloadManagementSystem
FIX: (#3796) Removed legacy "SystemConfig" and "LHCbPlatform" checks
FIX: (#3803) bug fix: missing loop on pRef in SiteDirector
NEW: (#3792) JobManager exposes a call to get the maxParametricJobs

*TransformationSystem
NEW: (#3804) new option for dirac-transformation-replication scrip `--GroupName/-R`
FIX: (#3804) The TransformationGroup is now properly set for transformation created with dirac-transformation-replication, previously a transformation parameter Group was created instead.
FIX: (#3792) Adding JobType as parameter to parametric jobs
FIX: (#3792) WorkflowTaskAgent is submitting a chunk of tasks not exceeding the MaxParametricJobs accepted by JobManager

[v6r20p9]

*Core
FIX: (#3794) Fix executeWithUserProxy when called with proxyUserDN, 
     fixes exception in WMSAdministrator getPilotLoggingInfo and TransformationCleaningAgent

*DataManagementSystem
CHANGE: (#3793) reuse of the ThreadPool in the FTS3Agent in order to optimize the Context use

*WorkloadManagementSystem
FIX: (#3787) Better and simpler code and test for SiteDirector 
FIX: (#3791) Fix exception in TaskQueueDB.getActiveTaskQueues, triggered 
             by dirac-admin-show-task-queues

[v6r20p8]

*ResourceStatusSystem
FIX: (#3782) try/except for OperationalError for sqlite (EmailAction)

*Core
FIX: (#3785) Adjust voms-proxy-init timeouts
NEW: (#3773) New Core.Utilities.Proxy.UserProxy class to be used as a contextManager
FIX: (#3773) Fix race condition in Core.Utilities.Proxy.executeWithUserProxy, 
     the $X509_USER_PROXY environment variable from one thread could leak to another, fixes #3764


*ConfigurationSystem
NEW: (#3784) Bdii2CSAgent: New option **SelectedSites**, if any sites are set, only those will 
     be updated
NEW: (#3788) for CS/Registry section: added possibility to define a QuarantineGroup per VO

*WorkloadManagementSystem

FIX: (#3786) StalledJobAgent: fix "Proxy not found" error when sending kill command to stalled job, 
     fixes #3783
FIX: (#3773) The solution for bug #3764 fixes a problem with the JobScheduling executor, where 
     files could end up in the checking state with the error "Couldn't get storage metadata 
     of some files"
FIX: (#3779) Add setting of X509_USER_PROXY in pilot wrapper script, 
which is needed to establish pilot env in work nodes of Cluster sites.

*DataManagementSystem
FIX: (#3778) Added template for RegisterReplica
FIX: (#3772) add a protection against race condition between RMS and FTS3
FIX: (#3774) Fix FTS3 multi-VO support by setting VO name in SE constructor.

*TransformationSystem
FIX: (#3789) better tests for TS agents

*StorageManagamentSystem
FIX: (#3773) Fix setting of the user proxy for StorageElement.getFileMetadata calls, fixes #3764

[v6r20p7]

*Core
FIX: (#3768) The Glue2 parsing handles some common issues more gracefully:
     handle cases where the execution environment just does not exist, use sensible;
     dummy values in this case (many sites);
     handle multiple execution environments at a single computing share (i.e., CERN);
     handle multiple execution environments with the same ID (e.g., SARA)
     
CHANGE: (#3768) some print outs are prefixed with "SCHEMA PROBLEM", which seem to point to problems in the published information, i.e. keys pointing to non-existent entries, or non-unique IDs

*Tests
NEW: (#3769) allow to install DIRACOS if DIRACOSVER env variable is specified

*ResourceStatusSystem
CHANGE: (#3767) Added a post-processing function in InfoGetter, for handling special case of FreeDisk policies

*WorkloadManagementSystem
FIX: (#3767) corrected inconsistent option name for pilotFileServer CS option

*TransformationSystem
CHANGE: (#3766) TransformationCleaningAgent can now run without a shifterProxy, it uses 
        the author of the transformation for the cleanup actions instead.
CHANGE: (#3766) TransformationCleaningAgent: the default value for shifterProxy was removed
FIX: (#3766) TaskManagerAgent: RequestTasks/WorkflowTasks: value for useCertficates to `False` 
     instead of `None`. Fixes the broken submission when using a shifterProxy for the TaskManagerAgents

[v6r20p6]

*Tests
CHANGE: (#3757) generate self signed certificate TLS compliant

*Interfaces
FIX: (#3754) classmethods should not have self! (Dirac.py)

*WorkloadManagementSystem
FIX: (#3755) JobManager - bug fix in __deleteJob resulting in exceptions

*DataManagementSystem
NEW: (#3736) FTS3 add kicking of stuck jobs
FIX: (#3736) FTS3 update files in sequence to avoid mysql deadlock
CHANGE: (#3736) Canceled is not a final state for FTS3 Files
CHANGE: (#3736) FTS3Operations are finalized if the Request is in a final state (instead of Scheduled)
FIX: (#3724) change the ps_delete_files and ps_delete_replicas_from_file_ids to not lock on MySQL 5.7

*TransformationSystem
CHANGE: (#3758) re-written a large test as pytest (much less verbosity, plan to extend it)
FIX: (#3758) added BulkSubmission option in documentation for WorkflowTaskAgent

*RequestManagementSystem
FIX: (#3759) dirac-rms-request: silence a warning, when not using the old FTS Services

*ResourceStatusSystem
FIX: (#3753) - style changes

[v6r20p5]

*Docs

FIX: (#3747) fix many warnings
FIX: (#3735) GetReleaseNotes.py no longer depends on curl, but the python requests packe
FIX: (#3740) Fix fake environments for sqlalchemy.ext import, some code documentation pages were not build, e.g. FTS3Agent
NEW: (#3762) Add --repo option, e.g. --repo DiracGrid/DiracOS, or just --repo DiracOS, fixes DIRACGrid/DIRACOS#30

*TransformationSystem

FIX: (#3726) If the result can not be evaluated, it can be converted to list
FIX: (#3723) TaskManagerAgentBase - add option ShifterCredentials to set the credentials to 
     use for all submissions, this is single VO only
FIX: (#3723) WorkflowTasks/RequestTasks: pass ownerDN and ownerGroup parameter to all the submission 
     clients if using shifterProxy ownerDN and ownerGroup are None thus reproducing the original behaviour
FIX: (#3723) TaskManagerAgentBase - refactor adding operations for transformation to separate function to 
     ensure presence of Owner/DN/Group in dict entries RequestTaskAgent no longer sets shifterProxy by default.

*Resources

CHANGE: (#3745) Add the deprecated decorator to native XROOT plugin

[v6r20p4]

*DMS
FIX: (#3727) use proxy location in the SECache

*RMS
FIX: (#3727) use downloadVOMSProxyToFile in RequestTask

*TS
FIX: (#3720) TaskManager - pass output data arguments as lists rather 
     than strings to the parametric job description

Docs:
FIX: (#3725) AdministratorGuide TransformationSystem spell check and added a few 
     phrases, notably for bulk submission working in v6r20p3

[v6r20p3]

*Framework
FIX: SystemAdministrator - Get the correct cpu usage data for each component

*TS
NEW: new command dirac-transformation-replication to create replication transformation to copy files from some SEs to other SEs, resolves #3700

*RMS
FIX: fix integration tests to work with privileged and non privileged proxies

*RSS
FIX: Fix for downtime publisher: wrong column names. Avoiding dates (not reflected in web app)

[v6r20p2]

*Core

CHANGE: (#3713) Fixes the infamous "invalid action proposal" by speeding up the handshake and not looking up the user/group in the baseStub

*RequestManagementSystem
CHANGE: (#3713) FowardDISET uses the owner/group of Request to execute the stub
CHANGE: (#3713) owner/group of the Requests are evaluated/authorized on the server side
CHANGE: (#3713) LimitedDelegation or FullDelegation are required to set requests on behalf of others -> pilot user and hosts should must them (which should already be the case)

*docs

NEW: (#3699) documentation on Workflow
CHANGE: (#3699) update on documentation for integration tests

*ConfigurationSystem

CHANGE: (#3699) for pilotCS2JSONSynchronizer: if pilotFileServer is not set, still print out the content

*WorkloadManagementSystem

CHANGE: (#3693) introduce options for sites to choose usage of Singularity

*TransformationSystem

FIX: (#3706) TaskManger with bulksubmission might have occasional exception, depending on order of entries in a dictionary
FIX: (#3709) TaskManager - fix the generated JobName to be of the form ProdID_TaskID
FIX: (#3709) TaskManager - check the JOB_ID and PRODUCTION_ID parameters are defined in the workflow

*Interfaces

FIX: (#3709) Job API - do not merge workflow non-JDL parameters with the sequence parameters of the same name

[v6r20p1]

*WorkloadManagementSystem

FIX: (#3697) Ensure retrieveTaskQueues doesn't return anything when given an empty list of TQ IDs.
FIX: (#3698) Call optimizer fast-path for non-bulk jobs

[v6r20]

*Core
NEW: MJF utility added, providing a general interface to Machine/Job Features values.
NEW: DEncode - added unit tests
NEW: JEncode for json based serialization
NEW: Add conditional printout of the traceback when serializing/deserializing non json compatible
     object in DEncode (enabled with DIRAC_DEBUG_DENCODE_CALLSTACK environment variable)
NEW: File.py - utility to convert file sizes between different unit
NEW: new flag in dirac-install script to install DIRAC-OS on demand
CHANGE: Removed deprecated option "ExtraModules" (dirac-configure, dirac-install scripts)
CHANGE: dirac-deploy-scripts, dirac-install - allow command modules with underscores in 
        their names in order for better support for the code checking tools
CHANGE: dirac-distribution and related scripts - compile web code while release
        generation
CHANGE: dirac-external-requirements - reimplemented to use preinstalled pip command rather than
the pip python API
FIX: dirac-distribution - fixed wrong indentation  
NEW: new command name for voms proxy
FIX: dirac-install default behaviour preserved even with diracos options
New: Add additional check in MJF utility to look for a shutdown file located at '/var/run/shutdown_time'
FIX: The hardcoded rule was not taken into account when the query was coming from the web server
CHANGE: VOMSService - reimplemented using VOMS REST interface
FIX: MJF utility won't throw exceptions when MJF is not fully deployed at a site

*Framework
NEW: WebAppCompiler methods is implemented, which is used to compile the web framework
NEW: add JsonFormatter for logs
NEW: add default configuration to CS: only TrustedHost can upload file
CHANGE: ComponentInstaller - remove the old web portal configuration data used during the installation
CHANGE: MessageQueue log handler uses JsonFormatter

*Monitoring
CHANGE: fixes for testing in Jenkins with locally-deployed ElasticSearch
FIX: fixes in the query results interpretation

*Configuration
FIX: ConfigurationHandler, PilotCStoJSONSynchronizer - fixes for enabling pilotCStoJSONSynchronizer, and doc
NEW: dirac-admin-voms-sync - command line for VOMS to CS synchronization
NEW: VOMS2CSSynchronizer - new class encapsulating VOMS to CS synchronization
CHANGE: VOMS2CSAgent - reimplemented to use VOMS2CSSynchronizer

*WorkloadManagementSystem
NEW: StopSigRegex, StopSigStartSeconds, StopSigFinishSeconds, StopSigNumber added to JDL, which cause Watchdog to send a signal StopSigNumber to payload processes matching StopSigRegex when there are less than StopSigFinishSeconds of wall clock remaining according to MJF.
NEW: PilotLoggingDB, Service and Client for handling extended pilot logging
NEW: added a new synchronizer for Pilot3: sync of subset of CS info to JSON file, 
     and sync of pilot3 files
NEW: dirac-admin-get-pilotslogging script for viewing PilotsLogging
NEW: Bulk job submission with protection of the operation transaction
NEW: WMSHistoryCorrector and MonitoringHistoryCorrector classes inheriting from a common BaseHistoryCorrector class
CHANGE: SiteDirector - refactored Site Director for better extensibility
CHANGE: dirac-wms-cpu-normalization uses the abstracted DB12 benchmark script used by the HEPiX Benchmarking Working Group, and the new MJF utility to obtain values from the system and to save them into the DIRAC LocalSite configuration.
CHANGE: Removed TaskQueueDirector and the other old style (WMS) *PilotDirector
CHANGE: TaskQueueDB - removed PilotsRequirements table
CHANGE: TaskQueueDB - added FOREIGN KEYS 
CHANGE: Removed gLite pilot related WMS code
FIX: always initialize gPilotAgentsDB object
FIX: JobManager - Added some debug message when deleting jobs
FIX: Job.py - fixing finding XML file
NEW: SiteDirector - added flag for sending pilot3 files
CHANGE: SiteDirector - changed the way we create the pilotWrapper (better extensibility)
NEW: SiteDirector - added possibility for deploying environment variables in the pilot wrapper

*Workflow
CHANGE: Script.py: created _exitWithError method for extension possibilities

*TS
FIX: TranformationCleaningAgent - just few simplifications 

*DMS
NEW: FTS3Agent working only with the FTS3 service to replace the existing one
NEW: FTS3Utilities - use correct FTS Server Selection Policy
NEW: StorageElement service - getFreeDiskSpace() and getTotalDiskSpace() take into account 
     MAX_STORAGE_SIZE parameter value
CHANGE: Adding vo name argument for StorageElement   
CHANGE: Fixing rss to fetch fts3 server status
NEW: Add a feature to the DFC LHCbManager to dump the content of an SE as a CSV file
FIX: FTS3DB: sqlalchemy filter statements with "is None" do not work and result in no lines being selected
NEW: FTS3Agent and FTS3DB: add functionality to kick stuck requests and delete old requests
NEW: FTS3Agent - add accounting report

*RMS
FIX: Really exit the RequestExecutingAgent when the result queue is buggy

*RSS
CHANGE: Using StorageElement.getOccupancy()
FIX: Initialize RPC to WMSAdministrator only once
FIX: Using MB as default for the size
FIX: flagged some commands that for the moment are unusable
FIX: fixed documentation of how to develop commands

*Resources
NEW: New SingularityComputingElement to submit jobs to a Singularity container
NEW: Added StorageElement.getOccupancy() method for DIP and GFAL2_SMR2 SE types
CHANGE: enable Stomp logging only if DIRAC_DEBUG_STOMP environment variable is set to any value

*Interfaces
CHANGE: Dirac.py - saving output of jobs run with 'runLocal' when they fail (for DEBUG purposes)

*Docs
CHANGE: WebApp release procedure
FIX: Update of the FTS3 docs

*Tests
FIX: add MonitoringDB to the configuration
FIX: Installing elasticSeach locally in Jenkins, with ComponentInstaller support.

[v6r19p25]

*TransformationSystem
FIX: (#3742) TransformationDB - when adding files to transformations with a multi-threaded agent, 
     it might happen that 2 threads are adding the same file at the same time. The LFN was not 
     unique in the DataFiles table, which was a mistake... This fix assumes the LFN is unique, 
     i.e. if not the table had been cleaned and the table updated to be unique.

[v6r19p24]

*WMS
FIX: (#3739) pilotTools - added --tag and --requiredTag options
FIX: (#3739) pilotCommands - make NumberOfProcessors = 1 if nowhere defined (default)

*Resources
FIX: (#3739) CREAMComputingElement - possibility to defined CEQueueName to be used in the pilot submission command

[v6r19p23]

*TS
FIX: (#3734) catch correct exception for ast.literal_eval

[v6r19p22]

*Core
CHANGE: Backport from v6r20 - fixes the infamous "invalid action proposal" by speeding up 
        the handshake and not looking up the user/group in the baseStub

RMS:
CHANGE: Backport from v6r20 - FowardDISET uses the owner/group of Request to execute the stub
CHANGE: Backport from v6r20 - owner/group of the Requests are evaluated/authorized on the server side
CHANGE: Backport from v6r20 - LimitedDelegation or FullDelegation are required to set requests on behalf 
        of others -> pilot user and hosts should must them (which should already be the case)

*API
NEW: Dirac.py - running jobs locally now also works for parametric jobs. Only the first sequence will be run
FIX: Dirac.py - running jobs locally will now properly work with LFNs in the inputSanbdox

*DMS
FIX: DMSHelpers - in getLocalSiteForSE() return None as LocalSite if an SE is at no site

[v6r19p21]

*Configuration
FIX: Bdii2CSAgent - make the GLUE2 information gathering less verbose; Silently ignore StorageShares

*Test
CHANGE: backported some of the CI tools from the integration branch 

[v6r19p20]

*StorageManagement
FIX: StorageManagementDB - fixed buggy group by with MySQL 5.7

[v6r19p19]

*Configuration

NEW: BDII2CSAgent - new options: GLUE2URLs, if set this is queried in addition to the other BDII;
    GLUE2Only to turn off looking on the old schema, if true only the main BDII URL is queried;
    Host to set the BDII host to search

NEW: dirac-admin-add-resources new option G/glue2 , enable looking at GLUE2 Schema, 
     H/host to set the host URL to something else

[v6r19p18]

*Configuration
CHANGE: Better logging of the Configuration file write exception

*RSS
FIX: SummarizeLogsAgent - fix the case when no previous history

[v6r19p17]

*Framework
FIX: ProxyManager - if an extension has a ProxyDB, use it

*RSS
FIX: CSHelpers.py minor fixes

[v6r19p16]

*WMS
FIX: pilotCommands - cast maxNumOfProcs to an int.
CHANGE: pilotTools - change maxNumOfProcs short option from -P to -m.

[v6r19p15]

*Framework
NEW: ProxyDB - allow FROM address to be set for proxy expiry e-mails

*DMS
CHANGE: FTSJob - FailedSize is now BIGINT in FTSJob
CHANGE: FTSJob - increase the bringonline time

*WMS
FIX: SiteDirector won't set CPUTime of the pilot
FIX: convert MaxRAM inside the pilots to int

*RSS
FIX: SummarizeLogsAgent: comparison bug fix
FIX: Fixed sites synchronizer

[v6r19p14]

*WMS
NEW: pilotCommands/Tools - added possibility to specify a maxNumberOfProcessors parameter for pilots
CHANGE: MultiProcessorSiteDirector - allow kwargs to SiteDirector getExecutable & _getPilotOptions functions

*RMS
FIX: Fix a bug in ReplicateAndRegister Operation preventing files having failed once to be retried

*DMS
FIX: FileCatalogWithFkAndPsDB.sql - Fixes for the DFC to be compatible with strict group by mode 
     (https://dev.mysql.com/doc/refman/5.7/en/sql-mode.html#sqlmode_only_full_group_by)

*docs
CHANGE: added little documentation for lcgBundles

[v6r19p13]

*WMS
FIX: JobWrapper - added a debug message
FIX: Allow non-processor related tags to match TQ in MultiProcessorSiteDirector.

*Test
CHANGE: improve Gfal2 integration tests by checking the metadata

[v6r19p12]

*Core
CHANGE: QualityMapGraph - change the color map of the Quality plots

*Framework
FIX: Logging - remove the space after log messages if no variable message is printed, fixes #3587

*MonitoringSystem
CHANGE: ElasticSearch 6 does not support multiple types, only one type is created instead.

*RSS
FIX: GOCDBClient - encode in utf-8, update goc db web api URL
FIX: fixed bug in creation of history of status (avoid repetition of entries)

*DMS
FIX: fixed bug in FTSAgent initialization

*WMS
FIX: fix bug in dirac-wms-job-select: treating the case of jobGroup(s) not requested

[v6r19p11]

*Framework:
CHANGE: moved column "Instance" of InstalledComponentsDB.InstalledComponent 
        table from 64 to 32 characters

*WMS
FIX: JobWrapperTemplate - fix exception handling
CHANGE: dirac-wms-select-jobs - new option to limit the number of selected jobs
CHANGE: returning an error when sandboxes can't be unassigned from jobs (JobCleaningAgent)

*RMS
FIX: RequestDB - add missing JOIN in the web summary query
NEW: dirac-rms-request - add option to allow resetting the NotBefore member even 
     for non-failed requests

*DMS
FIX: FTSAgent - change data member names from uppercase to lower case

*Interfaces
CHANGE: autopep8 on the API/Dirac module

*docs:
NEW: added some doc about shifterProxy

[v6r19p10]

*Core
FIX: MySQL - catch exception when closing closed connection

*TS
CHANGE: add possibility to get extension-specific tasks and files statuses in TransformationMonitor web application

*RMS
NEW: dirac-rms-request - add option --ListJobs to list the jobs for a set of requests

*Resources
FIX: Use parameters given at construction for SRM2 protocols List

*StorageManagement
FIX: use StorageElement object to get disk cache size

*DMS
FIX: DMSHelpers - fix case when no site is found for an SE
FIX: ReplicateAndRegister - don't try and get SE metadata is replica is inactive

[v6r19p9]

*WMS
CHANGE: DownloadInputData was instantiating all local SEs which is not necessary... Only instantiate those that are needed
CHANGE: JobWrapper - use resolveSEGroup in order to allow defining SE groups including other SE groups
FIX: JobDB - fixed typo in getSiteMaskStatus() method
FIX: Fix getSiteMaskStatus in SiteDirector and MultiProcessSiteDirector
CHANGE: WatchdogLinux - using python modules in  instead of shell calls

*DMS
FIX: in DMSHelpers don't complain if an SE is at 0 sites

*Interfaces
CHANGE: Job.py - using the deprecated decorator for 2 deprecated methods

*RSS
FIX: EmailAction considers also CEs, not only SEs

*Resources
FIX: removed a useless/broken method in Resources helper
FIX: marked as obsoleted two methods in Resources helper (FTS2 related)

[v6r19p8]

*Configuration
FIX; Resources - don't overwrite queue tags if requiredtags are set.

*Framework
CHANGE: dirac-proxy-init - increase dirac-proxy-init CRL update frequency

*Accounting
CHANGE: AccountingDB - if the bucket length is part of the selected conditions, 
        add to the grouping

*WorkloadManagement
FIX: ConfigTemplate.cfg - allow user access to getSiteMaskStatus

*DataManagementSystem
FIX: DMSHelpers - recursive resolution of SEGroup was keeping the SEGroup in the list

*RSS
FIX: CSHelper - getting FTS from the correct location
CHANGE: use the SiteStatus object wherever possible

*Resources
FIX: CREAMComputingElement - added CS option for extra JDL parameters

*Documentation
CHANGE: point README to master and add badges for integration

[v6r19p7]

*WorkloadManagement
FIX: SiteDirector - correct escaping in pilot template
FIX: dirac-wms-get-wn-parameters - added some printouts to dirac-wms-get-wn-parameters

[v6r19p6]

*Core
FIX: SocketInfo - log proper message on CA's init failure.

*Accounting
CHANGE: NetworkAgent - remove support of perfSONAR summaries and add support of raw metrics.

*WMS
FIX: JobDB - don't trigger exception in webSummary if a site with a single dot is in the system
CHANGE: SiteDirector - added logging format and UTC timestamp to pilot wrapper
FIX: JobMonitoring - fix in getJobPageSummaryWeb() for showing correct sign of life for stalled jobs

*TS
FIX: TransformationManager - fix for wrong method called by the Manager

*RSS
NEW: SiteStatus object uses the RSS Cache
FIX: expiration time is a date (dirac-rss-query-db)

[v6r19p5]

*WMS
CHANGE: ParametricJob - added getParameterVectorLength() to replace getNumberOfParameters with a more detailed check of the job JDL validity
FIX: JobManagerHandler - restored the use of MaxParametricJobs configuration option

*Interfaces
FIX: Always use a list of LFNs for input data resolution (local run, mostly)

*tests
FIX: use rootPath instead of environment variable


[v6r19p4]

NEW: Added dummy setup.py in anticipation for standard installation procedure

*Core
CHANGE: SocketInfoFactory - version check of GSI at run time is removed

*Configuration 
FIX: Resources - fix RequiredTags in getQueue() function

*Interfaces
FIX: fix exception when using Dirac.Job.getJobJDL

*WMS
FIX: SiteDirector - fix proxy validity check in updatePilotStatus, a new proxy was 
     never created because isProxyValid returns non-empty dictionary
FIX: JobMonitoring - web table was not considering correctly Failed jobs because 
     stalled for setting the LastSignOfLife     

*DMS
FIX: StorageFactory - avoid complaining if Access option is not in SE section
CHANGE: dirac-dms-user-lfns - the wildcard flag will always assume leading "*" to match files, 
       unless the full path was specified in the wildcard no files were previously matched

*RSS
FIX: CacheFeederAgent resilient to command exceptions

*Resources
FIX: ARCComputingElement - the proxy environment variable was assumed before the 
     return value of the prepareProxy function was checked, which could lead to exceptions

[v6r19p3]

CHANGE: .pylintrc - disable redefined-variable-type
CHANGE: .pylintrc - max-nested-blocks=10 due to the many tests of result['OK']
CHANGE: use autopep8 for auto-formatting with following exceptions:
        tabs = 2 spaces and not 4
        line length check disabled (i.e. 120 characters instead of 80)
        Option for autopep8 are: --ignore E111,E101,E501

*Configuration
FIX: retrigger the initialization of the logger and the ObjectLoader after 
     all the CS has been loaded

*WMS
FIX: pilot commands will add /DIRAC/Extensions=extensions if requested
FIX: SiteDirector, pilotCommands - fix support for multiple values in the 
     RequiredTag CE parameter
FIX: MultiProcessorSiteDirector - fix dictionary changed size exception 

*Workflow
FIX: application log name can also come from step_commons.get['logFile']

*Resources
CHANGE: Condor, SLURM, SSHComputingElement - added parameters to force allocation
        of multi-core job slots

[v6r19p2]

*DMS
FIX: dirac-admin-allow-se: fix crash because of usage of old RSS function

*RSS
FIX: ResourceStatusDB - microseconds should always be 0 
FIX: Multiple fixes for the RSS tests

[v6r19p1]

*Core
FIX: ElasticSearchDB - certifi package was miscalled
FIX: ElasticSearchDB - added debug messages for DB connection

*Framework
FIX: ComponentInstaller - handling correctly extensions of DBs found in sql files

*WMS
FIX: SudoComputingElement - prevent message overwriting application errors
FIX: JobDB.getInputData now returns list of cleaned LFNs strings, possible "LFN:" 
     prefix is removed

*Interfaces
FIX: Dirac.py - bring back treatment of files in working local submission directory

[v6r19]

FIX: In multiple places - use systemCall() rather than shellCall() to avoid
     potential shell injection problems

FIX: All Databases are granting also REFERENCES grant to Dirac user to comply with
     more strict policies of MySQL version >= 5.7

*Accounting
NEW: new functionality to plot the data gathered by perfSONARs. It allows to 
     present jitter, one-way delay, packet-loss rate and some derived functions.
FIX: compatibility of AccountingDB with MySQL 5.7

*ConfigurationSystem
NEW: Allow to define FailoverURLs and to reference MainServers in the URLs

*FrameworkSystem
NEW: gLogger is replaced by the new logging system based on the python logging module
NEW: Added ElasticSearch backend for the logging
NEW: Central Backends configuration to customize their use by multiple components 
NEW: BundleDelivery - serves also CA's and CRL's all-in-one files
NEW: added shell scripts for generating CAs and CRLs with the possibility to specify the Input and/or output directories
CHANGE: can now send mails to multiple recipients using the NotificationClient
CHANGE: Make the new logging system thread-safe
FIX: Adapting query to MySLQ 5.7 "GROUP BY" clause
FIX: TopErrorMessagesReporter - more precise selection to please stricter versions of MySQL
CHANGE: ProxyGeneration - make RFC proxies by default, added -L/--legacy flag to dirac-proxy-init
        to force generation of no-RFC proxies

*Core
FIX: dirac-install - allow to use local md5 files
CHANGE: X509Chain - fixes to allow robot proxies with embedded DIRAC group extension
        ( allow DIRAC group extension not in the first certificate chain step )
CHANGE: BaseClient - recheck the useServerCertificate while establishing connection
        and take it into account even if it has changed after the client object creation    
FIX: PlainTransport - fixed socket creation in initAsClient()         
NEW: Technology preview of new logging system, based on standard python logging module
CHANGE: Added graphviz extension to sphinx builds
FIX: Added documentation of low level RPC/DISET classes
FIX: Gateway service - multiple fixes to resurrect the service and to correctly instantiate it
NEW: dirac-install will change the shebang of the python scripts to use the environment 
     python instead of the system one
NEW: Security.Utilities - methods to generate all-in-one CA certificates and CRLs files     
NEW: ElasticSearchDB - gets CA's all-in-one file from the BundleDelivery service if needed
NEW: genAllCAs.sh, genRevokedCerts.sh - DIRAC-free commands to generate all-in-one CA 
     certificates and CRLs files     
CHANGE: dirac-create-distribution-tarball - removing docs and tests directories when 
        creating release tarballs     

*DMS
CHANGE: FTSJob - use Request wrapper for the fts3 REST interface instead of pycurl based
        client
CHANGE: FTSHistoryView - drop FTSServer field from the view description   
CHANGE: FTSFile DB table: increased length of fields LFN(955), SourceSURL(1024), TargetSURL(1024)
CHANGE: Uniform length of LFN to 255 across DIRAC dbs
FIX: FTSJob - fix the serialization of 0 values
FIX: FTSFile, FTSJob - fix SQL statement generation for stricter versions of MySQL

*Resources
NEW: New method in the StorageElement to generate pair of URLs for third party copy.
     Implement the logic to generate pair of URLs to do third party copy. 
     This will be used mostly by FTS, but is not enabled as of now
FIX: StorageElement - fix different weird behaviors in Storage Element, in particular, 
     the inheritance of the protocol sections     
FIX: GFAL2 storage element: update for compatibility with GFAL2 2.13.3 APIs
NEW: Introduced Resources/StorageElementBases configuration section for definitions
     of abstract SEs to be used in real SEs definition by inheritance     

*RMS
NEW: dirac-rms-request - command including functionality of several other commands:
     dirac-rms-cancel|reset|show-request which are dropped. The required functionality
     is selected by the appropriate switches   

*RSS
NEW: Put Sites, ComputingElements, FTS and Catalogs under the status control of the
     RSS system 
NEW: Rewrote RsourceStatus/ResourceManagementDB tables with sqlAlchemy (RM DB with declarative base style)
NEW: SiteStatus client to interrogate site status with respect to RSS
CHANGE: introduced backward compatibility of RSS services with DIRAC v6r17 clients
CHANGE: moved some integration tests from pytest to unittest
CHANGE: Moved ResourceStatusDB to sqlAlchemy declarative_base
FIX: Automated setting of lastCheckTime and Dateffective in ResourceStatusDB and ResourceManagementDB
FIX: fixes for tables inheritance and extensions
FIX: fixes for Web return structure ("meta" column)
FIX: ResourceStatus, RSSCacheNoThread - fixed RSS cache generation 
FIX: ResourceStatus - fixes for getting status from the CS information
FIX: ResourceManagement/StatusDB - fixed bugs in meta parameter check
FIX: fixed incompatibility between Active/InActive RSS clients return format
FIX: SiteStatus - bug fixed in getSites() method - siteState argument not propagated to
     the service call
FIX: ResourceStatus - return the same structure for status lookup in both RSS and CS cases     
FIX: Bug fixes in scripts getting data out of DB


*Monitoring
CHANGE: DBUtils - change the bucket sizes for the monitoring plots as function of the time span

*WMS
NEW: SiteDirector - checks the status of CEs and Sites with respect to RSS  
NEW: pilotCommands - new ReplaceDIRACCode command mostly for testing purposes
NEW: JobAgent, JobWrapper - several fixes to allow the work with PoolComputingElement
     to support multiprocessor jobs    
NEW: JobScheduling - interpret WholeNode and NumberOfProcessors job JDL parameters and
     convert then to corresponding tags
NEW: SiteDirector - CEs can define QueryCEFlag in the Configuration Service which can be
     used to disallow querying the CE status and use information from PiltAgentsDB instead     
NEW: The application error codes, when returned, are passed to the JobWrapper, and maybe interpreted.
NEW: The JobWrapperTemplate can reschedule a job if the payload exits with status DErrno.EWMSRESC & 255 (222)
FIX: SiteDirector - unlink is also to be skipped for Local Condor batch system
FIX: JobDB - fixes necessary to suite MySQL 5.7
FIX: dirac-pilot, pilotTools - PYTHONPATH is cleared on pilot start, pilot option keepPP
     can override this
FIX: WMSAdministratorHandler - make methods static appropriately
FIX: Bug fix for correctly excluding WebApp extensions
CHANGE: JobScheduling - more precise site name while the job is Waiting, using the set of 
        sites at which the input files are online rather than checking Tier1s in eligible sites      
FIX: SiteDirector - aggregate tags for the general job availability test         
FIX: JobScheduling - bug fix in __sendToTQ()
FIX: pilotTools,pilotCommands - pick up all the necessary settings from the site/queue configuration
     related to Tags and multi-processor
NEW: SiteDirector - added option to force lcgBundle version in the pilot
FIX: SiteDirector - if MaxWaitingJobs or MaxTotalJobs not defined for a queue, assume a default value of 10
FIX: MatcherHandler - preprocess resource description in getMatchingTaskQueues()
FIX: JobDB - set CPUTime to a default value if not defined when rescheduling jobs

*TS
FIX: TransformationClient - fix issue #3446 for wrong file error counting in TS
FIX: TransformationDB - set ExternalID before ExternalStatus in tasks
BUGFIX: TransformationClient - fix a bug in the TS files state machine (comparing old status.lower() 
        with new status)

*Interfaces
CHANGE: Dirac API - expose the protocol parameter of getAccessURL()
CHANGE: Dirac API - added runLocal as an API method

*Docs
NEW: Documentation for developing with a container (includes Dockerfile)
NEW: Add script to collate release notes from Pull Request comments  
NEW: Chapter on scaling and limitations
CHANGE: Added documentation about runsv installation outside of DIRAC

*tests
NEW: Added client (scripts) system test
CHANGE: Add to the TS system test, the test for transformations with meta-filters
FIX: Minor fixes in the TS system test
FIX: correctly update the DFC DB configuration in jenkins' tests

[v6r17p35]

*Core
FIX: GOCDBClient - add EXTENSIONS & SCOPE tag support to GOCDB service queries.

[v6r17p34]

*SMS
FIX: StorageManagerClient - fix logic for JobScheduling executor when CheckOnlyTapeSEs is 
     its default true and the lfn is only on a tapeSE

[v6r17p33]

*WMS
FIX: StalledJobAgent - if no PilotReference found in jobs parameters, do as if there would be 
     no pilot information, i.e. set Stalled job Failed immediately
CHANGE: DownloadInputData - job parameters report not only successful downloads but also failed ones
FIX: JobDB - back port - set CPUTime to 0 if not defined at all for the given job 
FIX: JobDB - back port - use default CPUTime in the job description when rescheduling jobs

*Resources
FIX: ARCComputingElement - fix job submission issue due to timeout for newer lcg-bundles

[v6r17p32]

Resources:
CHANGE: /Computing/BatchSystems/Condor.py: do not copy SiteDirector's shell environment variables into the job environment

*WMS
CHANGE: Add option to clear PYTHONPATH on pilot start

[v6r17p31]

*RMS
FIX: ReqClient - avoid INFO message in client
*WMS
CHANGE: JobWrapper - allow SE-USER to be defined as another SE group (e.g. Tier1-USER)
*DMS
CHANGE: DMSHelpers - make resolveSEGroup recursive in order to be able to define SE groups in terms of SE groups

[v6r17p30]

*DMS
CHANGE: StorageElement - added status(), storageElementName(), checksumType() methods returning
        values directly without the S_OK structure. Remove the checks of OK everywhere
NEW: dirac-dms-add-file, DataManager - added option (-f) to force an overwrite of an existing file

*TS:
FIX: TransformationDB.py - set the ExternalID before the ExternalStatus in order to avoid inconsistent 
     tasks if setting the ExternalID fails

*StorageManagementSystem
FIX: StorageManagementClient.py - return the full list of onlineSites while it was previously happy 
     with only one

*Resources
FIX: HTCondorCEComputingElement.py - transfer output files(only log and err) for remote scheduler

[v6r17p29]

*WMS
CHANGE: split time left margins in cpuMargin and wallClockMargin. Also simplified check.


[v6r17p28]

*WMS
BUGFIX: JobScheduling - fix a bug introduced in 6r17p27 changes

*Monitoring
BUGFIX: MonitoringReporter - do not try to close the MQ connection if MD is not used

[v6r17p27]

*Configuration
FIX: ConfigurationClient - allow default value to be a tuple, a dict or a set

*Monitoring
CHANGE: DBUtils - change bucket sizes and simplify settings

*DMS
FIX: DMSRequestOperationsBase, RemoveFile - allow request to not fail if an SE is temporarily banned
FIX: dirac-admin-allow-se - first call of gLogger after its import

*RMS
CHANGE: remove scripts dirac-rms-show-request, dirac-rms-cancel-request and dirac-rms-reset-request 
        and replace with a single script dirac-rms-request with option (default is "show")
CHANGE: allow script to finalize a request if needed and set the job status appropriately

*Resources
FIX: LocalComputingElement - pilot jobIDs start with ssh to be compatible with pilotCommands. 
     Still original jobIDs are passed to getJobStatus. To be reviewed

*WMS
CHANGE: JobScheduling - assign a job to Group.<site>.<country>, if input files are at <site>.<country>.
        If several input replicas, assign Waiting to "MultipleInput"

[v6r17p26]

*Core
FIX: dirac-install.py to fail when installation of lcgBundle has failed
FIX: ClassAdLight - getAttributeInt() and getAttributeFloat() return None 
     if the corresponding JDL attribute is not defined

*MonitoringSystem
CHANGE: The Consumer and Producer use separate connections to the MQ; 
        If the db is not accessible, the messaged will not be consumed.

*WMS
FIX: JobDB - fix the case where parametric job placeholder %j is used in the JobName attribute
FIX: JobDB - take into account that ClassAdLight methods return None if numerical attribute is not defined
FIX: ParametricJob utility - fixed bug in evaluation of the ParameterStart|Step|Factor.X job numerical attribute

[v6r17p25]

*Monitoring
NEW: Implemented the support of monthly indexes and the unit tests are fixed

*RMS
FIX: RequestExecutingAgent - fix infinite loop for duplicate requests

*WMS 
NEW: ARCComputingElement - add support for multiprocessor jobs

[v6r17p24]

*WMS
FIX: SiteDirector - unlink is also to be skipped for Local Condor batch system

[v6r17p23]

*WMS
FIX: get job output for remote scheduler in the case of HTCondorCE

[v6r17p22]

*Framework
FIX: NotificationClient - added avoidSpam flag to sendMail() method which is propagated to
     the corresponding service call
     
*Integration
FIX: several fixes in integration testing scripts     

[v6r17p21]

*Core
NEW: Mail.py - added mechanism to compare mail objects
FIX: Grid.py - take into account the case sometimes happening to ARC CEs 
     where ARC-CE BDII definitions have SubClusters where the name isn't set to 
     the hostname of the machine

*Framework
FIX: Notification service - avoid duplicate emails mechanism 

[v6r17p20]

*Core
NEW: API.py - added __getstate__, __setstate__ to allow pickling objects inheriting
     API class by special treatment of internal Logger objects, fixes #3334

*Framework
FIX: SystemAdministrator - sort software version directories by explicit versions in the
     old software cleaning logic
FIX: MonitoringUtilities - sets a suitable "unknown" username when installing DIRAC from scratch, 
     and the CS isn't initialized fully when running dirac-setup-site     
CHANGE: Logger - added getter methods to access internal protected variables, use these methods
        in various places instead of access Logger protected variables     

*WMS
CHANGE: JobDB - removed unused CPUTime field in the Jobs table
CHANGE: JobScheduling - make check for requested Platform among otherwise eligible sites
        for a given job, fail jobs if no site with requested Platform are available

*RSS
FIX: Commands - improved logging messages

*SMS
FIX: StorageManagerClient - instantiate StorageElement object with an explicit vo argument,
     fixes #3335

*Interfaces
NEW: dirac-framework-self-ping command for a server to self ping using it's own certificate

[v6r17p19]

*Core
FIX: Adler - fix checksum with less than 8 characters to be 8 chars long

*Configuration
FIX: VOMS2CSAgent - fix to accomodate some weird new user DNs (containing only CN field)

*DMS
FIX: FileCatalog - fix for the doc strings usage in file catalog CLI, fixes #3306
FIX: FileCatalog - modified recursive file parameter setting to enable usage of the index

*SMS
CHANGE: StorageManagerClient - try to get sites with data online if possible in getFilesToStage

*RMS
FIX: RequestExecutingAgent - tuning of the request caching while execution

*WMS
FIX: DownloadInputData - do not mistakenly use other metadata from the replica info than SEs
FIX: JobScheduling - put sites holding data before others in the list of available sites
FIX: JobScheduling - try and select replicas for staging at the same site as online files
FIX: SiteDirector - keep the old pilot status if the new one can not be obtained in updatePilotStatus()

*Resources
FIX: CREAMComputingElement - return error when pilot output is missing in getJobOutput()

*Monitoring
FIX: DBUtils - change the buckets in order to support queries which require more than one year 
     data. The maximum buckets size is 7 weeks

[v6r17p18]

*Framework
NEW: SystemAdministrator - added possibility to remove old software installations keeping
     only a predefined number of the most recent ones.

*DMS
FIX: RemoveReplica - removing replica of a non-existing file is considered successful

*SMS
CHANGE: StorageManagerClient - restrict usage of executeWithUserProxy decorator 
        to calling the SE.getFileMetadata only; added flag to check only replicas 
        at tape SEs
        
*WMS
FIX: JobScheduling - added CS option to flag checking only replicas at tape SEs;
     fail jobs with input data not available in the File Catalog        

[v6r17p17]

*DMS
NEW: FTSAgent has a new CS parameter ProcessJobRequests to be able to process job
     requests only. This allows to run 2 FTS agents in parallel
     
*Resources
FIX: GFAL2_StorageBase - only set the space token if there is one to avoid problems
     with some SEs     

[v6r17p16]

*Configuration
FIX: VOMS2CSAgent - create user home directory in the catalog without
     recursion in the chown command
     
*RMS
FIX: RequestExecutingAgent - catch error of the cacheRequest() call
FIX: ReqClient - enhanced log error message

*SMS
FIX: StorageManagerClient - treat the case of absent and offline files on an SE 
     while staging
     
*TS
FIX: TaskManagerBase - process tasks in chunks of 100 in order to 
     update faster the TS (tasks and files)          

*WMS
FIX: JobScheduling - do not assume that all non-online files required staging

[v6r17p15]

*WMS
CHANGE: StalledJobAgent - ignore or prolong the Stalled state period for jobs 
        at particular sites which can be suspended, e.g. Boinc sites

[v6r17p14]

*Core
FIX: PrettyPrint.printTable utility enhanced to allow multi-row fields and
     justification specification for each field value  

*Accounting
NEW: DataStore - allow to run several instances of the service with only one which
     is enabled to do the bucketing

*RMS
NEW: new dirac-rms-list-req-cache command to list the requests in the ReqProxies services

*Interfaces
CHANGE: Dirac API - make several private methods visible to derived class

[v6r17p13]

*Core
NEW: Proxy - added executeWithoutServerCertificate() decorator function 

*Resources
FIX: CREAMComputingElement - split CREAM proxy renewal operation into smaller chunks for 
     improved reliability

[v6r17p12]

*Framework
FIX: SecurityFileLog  - when the security logs are rotated, the buffer size is reduced
     to 1 MB to avoid gzip failures ( was 2 GBs )

*WMS
FIX: pilotCommands - fix for interpreting DNs when saving the installation environment
FIX: SandboxStoreClient - do not check/make destination directory if requested sandbox 
     is returned InMemory

*TS
FIX: TransformationAgent CS option MaxFiles split in MaxFilesToProcess and MaxFilesPerTask,
     MaxFiles option is interpreted as MaxFilesPerTask for backward compatibility

*Resources
NEW: Added plug-ins for GSIFTP and HTTPS Storage protocols 

[v6r17p11]

*Core
FIX: ElasticSearchDB - set a very high number (10K) for the size of the ElasticSearch result

*Monitoring
FIX: MonitoringDB - et a very high number (10K) for the size of the ElasticSearch result

*WMS
FIX: pilotCommands - get the pilot environment from the contents of the bashrc script

*DMS
FIX: RemoveReplica - fix for the problem that if an error was set it was never reset
FIX: SE metadata usage in several components: ConsistencyInspector, DataIntwgrityClient,
     FTSRequest, dirac-dms-replica-metadata, StageMonitorAgent, StageRequestAgent,
     StorageManagerClient, DownloadInputData, InputDataByProtocol

[v6r17p10]

*Core
NEW: Logger - printing methods return True/False if the message was printed or not
FIX: ElastocSearchDB - error messages demoted to warnings

*Monitoring
FIX: MonitoringReporter - create producers if the CS definitions are properly in place

*TS
CHANGE: TaskManagerPlugin - allow to redefine the AutoAddedSites for each job type

[v6r17p9]

*WMS
BUGFIX: JobScheduling - bug fixed introduced in the previous patch 
NEW: pilotTools - introduced -o swicth for a generic CS option

*SMS
FIX: StorageManagerClient - fixes in the unit test

*DMS
FIX: FileManagerPs - in _getFileLFNs() - break a long list of LFNs into smaller chunks

[v6r17p8]

*Core
NEW: DErrno.ENOGROUP error to denote proxies without DIRAC group extension embedded
CHANGE: X509Chain - use DErrno.ENOGROUP error
FIX: dirac-install, dirac-deploy-scripts - fixes to allow DIRAC client installation on
     recent MacOS versions with System Integrity Protection feature
CHANGE: Proxy - added executionLock optional argument to executeWithUserProxy() decorator
        to lock while executing the function with user proxy 
FIX: Proxy - fix indentation in getProxy() preventing looping on the DNs  

*Framework
FIX: ProxyDB - fix of error message check in completeDelegation()

*WMS
FIX: TaskQueueDB - when an empty TaskQueue is marked for deletion, it can still get matches 
     which result in no selected jobs that produced unnecessary error messages 
FIX: JobScheduling executor - calls getFilesToStage() with a flag to lock while file lookup
     with user proxy; same for InputData executor for calling _resolveInputData()      

*TS
FIX: FileReport - fix in setFileStatus() for setting status for multiple LFNs at once

*SMS
FIX: StorageManagerClient - in getFilesToStage() avoid using proxy if no files to check
     on a storage element

*Resources
FIX: GFAL2_XROOTStorage - fix to allow interactive use of xroot plugin
FIX: GFAL2_StorageBase - enable IPV6 for gsiftp

[v6r17p7]

*DMS
FIX: dirac-dms-user-lfns - do not print out empty directories

*WMS
FIX: InputData Executor, JobWrapper - use DataManager.getReplicasForJobs() for
     getting input data replicas

*TS
FIX: TransformationAgent - use DataManager.getReplicasForJobs() for transformations
     creating jobs  

[v6r17p6]

*DMS
NEW: DataManager - add key argument forJobs (default False) in getReplicas() in order 
     to get only replicas that can be used for jobs (as defined in the CS); added
     getReplicasForJobs(), also used in the Dirac API

*SMS
FIX: Stager agents - monitor files even when there is no requestID, e.g. dCache returns None 
     when staging a file that is already staged    

*Resources
FIX: StorageFactory - bug fixes when interpreting SEs inheriting other SE parameters
NEW: Test_StorageFactory unit test and corresponding docs
FIX: Torque - some sites put advertising in the command answer that can not be parsed:
     redirect stderr to /dev/null

[v6r17p5]

*Resources
FIX: LcgFileCatalogClient - do not evaluate GUID if it is not a string

[v6r17p4]

*Configuration
FIX: Utilities - fixed interpretation of weird values of GlueCEPolicyMaxWallClockTime
     BDII parameter; newMaxCPUTime should is made integer

*Framework
FIX: Logger - make subloggers processing messages with the same level
     as the parent logger

*Docs
NEW: Updated documentation in several sections

*DMS
FIX: RemoveReplica operation - don't set file Done in RemoveReplicas if there is an error

[v6r17p3]

*RSS
FIX: Synchronizer - the sync method removes the resources that are no longer 
     in the CS from the DowntimeCache table

*DMS
CHANGE: dirac-dms-find-lfns - added SE switch to look for files only having
        replicas on a given SE (list)

*TS
FIX: TaskManager - optimization of the site checking while preparing job; optimized
     creation of the job template

*Resources
CHANGE: GFAL2_SRM2Storage, SRM2Storage - added gsiftp to the list of OUTPUT protocols 

[v6r17p2]

*Monitoring
FIX: ElasticSearchDB - fixes required to use host certificate for connection;
     fixes required to pass to version 5.0.1 of the elasticsearch.py binding

[v6r17p1]

*RSS
FIX: GOCDBSync - make commmand more verbose and added some minor fixes

[v6r17]

*Core
FIX: Adler - check explicitly if the checksum value is "False"
FIX: install_site.sh - added command line option to choose DIRAC version to install
NEW: ComponentInstaller - added configuration parameters to setup NoSQL database

*Framework
CHANGE: Logger - test level before processing string (i.e. mostly converting objects to strings)  
CHANGE: dirac-proxy-init - check and attempt to update local CRLs at the same time as
        generating user proxy
CHANGE: ProxyManager service - always store the uploaded proxy even if the already stored
        one is of the same validity length to allow replacement in case of proxy type
        changes, e.g. RFC type proxies           

*DMS
NEW: Next in implementation multi-protocol support for storage elements. When performing 
     an action on the StorageElement, instead of looping over all the protocol plugins, 
     we loop over a filtered list. This list is built taking into account which action 
     is taken (read vs write), and is also sorted according to lists defined in the CS.
     The negotiation for third party transfer is also improved: it takes into account all 
     possible protocols the source SE is able to produce, and all protocols the target is 
     able to receive as input.
NEW: StorageElement - added methods for monitoring used disk space
FIX: ReplicateAndRegister - fix the case when checksum is False in the FC
NEW: DMSHelpers - get list of sites from CS via methods; allow to add automatically sites 
     with storage

*RSS
NEW: FreeDiskSpace - added new command which is used to get the total and the remaining 
     disk space of all dirac storage elements that are found in the CS and inserts the 
     results in the SpaceTokenOccupancyCache table of ResourceManagementDB database.  
NEW: GOCDBSync command to ensure that all the downtime dates in the DowntimeCache 
     table are up to date       

Resources*
NEW: Updated Message Queue interface: MQ service connection management, support for
     SSL connections, better code arrangement

*Workflow
FIX: Modulebase, Script - avoid too many unnecessarily different application states

*WMS
FIX: JobStateUpdate service - in setJobStatusBulk() avoid adding false information when adding 
     an application status
     
*TS
FIX: TaskManager, TaskManagerAgentBase - standardize the logging information; removed unnecessary 
     code; use iterators wherever possible     
NEW: Introduced metadata-based filters when registering new data in the TS as catalog       

[v6r16p6]

*WMS
NEW: Added MultiProcessorSiteDirector section to the ConfigTemplate.cfg

*DMS
FIX: FileCatalogClient - added missing read methods to the interface description
     getDirectoryUserMetadata(), getFileUserMetadata()

[v6r16p5]

FIX: included patches from v6r15p27

[v6r16p4]

FIX: applied fixes from v6r15p26

[v6r16p3]

FIX: incorporated fixes from v6r15p25

[v6r16p2]

*Configuration
CHANGE: VOMS2CSAgent - remove user DNs which are no more in VOMS. Fixes #3130

*Monitoring
CHANGE: WMSHistory - added user, jobgroup and usergroup selection keys

*DMS
FIX: DataManager - retry checksum calculation on putAndRegister, pass checksum to the DataManager
     object in the FailoverTransfer object.
FIX: DatasetManager, FileCatalogClientCLI - bug fixes in the dataset management and commands      
     
*WMS
CHANGE: JobManager - added 'Killed' to list of jobs status that can be deleted     

[v6r16p1]

*Monitoring
CHANGE: MonitorinDB - allow to use more than one filter condition

*WMS
CHANGE: StalledJobAgent - send a kill signal to the job before setting it Failed. This should 
        prevent jobs to continue running after they have been found Stalled and then Failed.

[v6r16]

*Core
CHANGE: dirac-install, dirac-configure - use Extensions options consistently, drop
        ExtraModule option
CHANGE: dirac-install - use insecure ssl context for downloading files with urllib2.urlopen    
CHANGE: GOCDBClient - replaced urllib2 with requests module
        FIX: dirac-setup-site - added switch to exitOnError, do not exit on error by default
CHANGE: Added environment variables to rc files to enable certificates verification (necessary for python 2.7.9+)
FIX: ComponentInstaller - always update CS when a database is installed, even if it is
     already existing in the db server 
FIX: SSLSocketFactory - in __checkKWArgs() use correct host address composed of 2 parts      

*Framework
FIX: SystemAdministrator service - do not install WebAppDIRAC by default, only for the host
     really running the web portal

*Accounting
FIX: JobPolicy - remove User field from the policy conditions to fix a problem that 
     non-authenticated user gets more privileges on the Accounting info.

*Monitoring
NEW: New Monitoring system is introduced to collect, analyze and display various
     monitoring information on DIRAC components status and behavior using ElasticSearch
     database. The initial implementation is to collect WMSHistory counters.

*DMS
NEW: MoveReplica operation for the RMS system and a corresponding dirac-dms-move-replica-request
     comand line tool

*Resources
NEW: MessageQueue resources to manage MQ connections complemented with
     MQListener and MQPublisher helper classes
NEW: SudoComputingElement - computing element to execute payload with a sudo to a dedicated
     UNIX account     

[v6r15p27]

*Configuration
FIX: CSAPI - changed so that empty but existing options in the CS can be still
     modified

[v6r15p26]

*WMS
FIX: SandboxStoreClient - ensure that the latest sandbox is returned in the Web
     portal in the case the job was reset.

[v6r15p25]

*Resources
FIX: HTCondorCEComputingElement - cast useLocalSchedd to bool value even if it
     is defined as srting

[v6r15p24]

*Resources
CHANGE: HTCondorCE - added option to use remote scheduler daemon

[v6r15p23]

*DMS
FIX: dirac-dms-find-lfns - fixed bug causing generl script failure

[v6r15p22]

*Interfaces
CHANGE: Dirac API - add possibility to define the VO in the API
CHANGE: Dirac API - add checkSEAccess() method for checking SE status

[v6r15p21]

*WMS
FIX: removed default LCG version from the pilot (dirac-install will use the one of the requested release)

*RMS
FIX: reject bad checksum

[v6r15p20]

*Framework
FIX: SystemAdministratorHandler - in updateSoftware() put explicitly the project
     name into the command
FIX: ComponentInstaller - added baseDir option to the mysql_install_db call
     while a fresh new database server installation     

[v6r15p19]

*Core
FIX: dirac-install - lcg-binding version specified in the command switch
     overrides the configuration option value
     
*DMS
FIX: RemoveFile operation - Remove all files that are not at banned SEs

*TMS
FIX: FileReport - after successful update of input files status, clear the 
     cache dictionary to avoid double update      

[v6r15p18]

*Configuration
FIX: Utilities - take into account WallClock time limit while the MaxCPUTime
     evaluation in the Bdii@CSAgent 

*DMS
FIX: FTSJob - specify checksum type at FTS request submission

*StorageManagement
FIX: StorageManagerClient - in getFilesToStage() avoid exception in case
     of no active replicas

*Resources
FIX: StorageBase - in getParameters() added baseURL in the list of parameters returned 

*WMS
FIX: CPUNormalization - minor code rearrangement

[v6r15p17]

*Core
CHANGE: GOCDBClient - catch all downtimes, independently of their scope
FIX: LSFTimeLeft - accept 2 "word" output from bqueues command
CHANGE: dirac-install - create bashrc/cshrc with the possibility to define
        installation path in the $DIRAC env variable, this is needed for
        the cvmfs DIRAC client installation

[v6r15p16]

*Core
CHANGE: AgentModule - added a SIGALARM handler to set a hard timeout for each Agent
        cycle to avoid agents stuck forever due to some faults in the execution code

*DMS
FIX: DataManager - cache SE status information in filterTapeReplicas() to speed up execution
     
*WMS
BUGFIX: InputDataByProtocol - the failed resolution for local SEs was not considered correctly:
        if there were other SEs that were ignored (e.g. because on tape)     
     
*TS
FIX: TransformationAgent - in getDataReplicasDM() no need to get replica PFNs     

[v6r15p15]

*Configuration
CHANGE: VOMS2CSAgent - added new features: deleting users no more registered in VOMS;
        automatic creation of home directories in the File Catalog for new users

*WMS
CHANGE: JobScheduling - correct handling of user specified sites in the executor,
        including non-existent (misspelled) site names
FIX: CPUNormalization - accept if the JOBFEATURES information is zero or absent        

[v6r15p14]

*Core
FIX: BaseClient - proper error propagation to avoid excessive output in the logger

*Configuration
CHANGE: Resources helper - in getStorageElementOptions() dereference SEs containing
        BaseSE and Alias references

*Accounting
FIX: AccountingDB - changes to use DB index to speed-up removal query

*DMS
CHANGE: DMSHelpers - define SE groups SEsUsedForFailover, SEsNotToBeUsedForJobs, 
        SEsUsedForArchive in the Operations/DataManagement and use them in the
        corresponding helper functions
FIX: FTSJob - temporary fix for the FTS rest interface Request object until it is
     fixed in the FTS REST server         

*Resources
FIX: HTCondorCEComputingElement - check that some path was found in findFile(), return with error otherwise
CHANGE: ARCComputingElement - consider jobs in Hold state as Failed as they never come back
CHANGE: ARCComputingElement - do not use JobSupervisor tool for bulk job cancellation as
        it does not seem to work, cancel jobs one by one
FIX: ARCComputingElement - ensure that pilot jobs that are queued also get their proxies renewed on ARC-CE        

*WMS
FIX: SiteDirector - ensure that a proxy of at least 3 hours is available to the updatePilotStatus 
     function so that if it renews any proxies, it's not renewing them with a very short proxy

[v6r15p13]

*Resources
FIX: HTCondorCEComputingElement - fixed location of log/output files 
  
*TS
FIX: ValidateOutputDataAgent - works now with the DataManager shifter proxy

[v6r15p12]

*Core
FIX: Graphs - make sure matplotlib package is always using Agg backend
FIX: cshrc - added protection for cases with undefined environment variables
NEW: AuthManager - added possibility to define authorization rules by VO
     and by user group

*Configuration
NEW: Resources, ComputingElement(Factory) - added possibility to define site-wide
     CE parameters; added possibility to define common parameters for a given
     CE type.

*Framework
FIX: SystemAdministrator service - avoid using its own client to connect
     to itself for storing host information
FIX: SystemAdministratorClientCLI, dirac-populate-component-db - fix insertion
     of wrongly configured component to the ComponentMonitorDB     

*DMS
FIX: FileCatalog service - fix the argument type for getAncestor(), getDescendents()

*WMS
NEW: JobCleaningAgent - add an option (disabled by default) to remove Jobs from the 
     dirac server irrespective of their state

*Resources
CHANGE: HTCondorCE - added new configurable options - ExtraSubmitString, WorkingDirectory
        DaysToKeepLogs

[v6r15p11]

*Framework
NEW: dirac-proxy-destroy command to destroy proxy locally and in the ProxyManager
     service
CHANGE: ProxyManagerClient - reduce the proxy caching time to be more suitable
        for cases with short VOMS extensions     

*Configuration
FIX: VOMS2CSAgent - fixed typo bug in execute()

*RMS
FIX: RequestTask - fix if the problem when the processing of an operation times out, 
     there was no increment of the attempts done.

*DMS
FIX: FTSAgent - avoid FTS to fetch a request that was canceled

*Resources
FIX: HTCondorCE - protect against non-standard line in 'job status' list in the getJobStatus()
CHANGE: ComputingElement - reduce the default time length of the payload proxy to accomodate
        the case with short VOMS extensions

[v6r15p10]

*Core
FIX: MySQL - do not print database access password explicitly in the logs

*Configuration
CHANGE: VOMS2CSAgent - show in the log if there are changes ready to be committed
CHANGE: Bdii2CSAgent - get information from alternative BDII's for sites not 
        existing in central BDII

*Framework
FIX: ComponentInstaller - fixed location of stop_agent file in the content of t file
     of the runsv tool 

*RMS
FIX: Changed default port of ReqProxy service to 9161 from 9198

*Resources
FIX: BatchSystem/Condor, HYCondroCEComputingElement - more resilient parsing 
     of the status lookup command
FIX: CREAMComputingElement - in case of glite-ce-job-submit error print our both 
     std.err and std.out for completeness and better understanding    

*DMS
FIX: FileCatalogClient - bug fix in getDirectoryUserMetadata()

*Interfaces
FIX: Dirac - in replicateFile() in case of copying via the local cache check if 
     there is another copy for the same file name is happening at the same time

[v6r15p9]

*Configuration
FIX: fixed CS agents initialization bug

*DMS
FIX: fixed inconsistency between DataIntegrity and ConsistencyInspector modules

*Interfaces
FIX: Fix download of LFNs in InputSandbox when running job locally

[v6r15p8]

*Configuration
NEW: Added DryRun option for CS agents (false by default, True for new installations)

[v6r15p7]

*Core
CHANGE: Enabled attachments in the emails

*TS
*CHANGE: Added possibility for multiple operations in Data Operation Transformations

[v6r15p6]

*Resources
FIX: FCConditionParser: ProxyPlugin handles the case of having no proxy

*WMS
FIX: MJF messages correctly parsed from the pilot
NEW: Added integration test for TimeLeft utility and script calling it

[v6r15p5]

Included fixes from v6r14p36 patch release

*Framework
FIX: added GOCDB2CSAgent in template
FIX: Fixed permissions for HostLogging

*DMS
FIX: Introduced hopefully temporary fix to circumvent globus bug in gfal2

*WMS:
FIX: added test for MJF and made code more robust

*RSS
NEW: HTML notification Emails


[v6r15p4]

Included fixes from v6r14p35 patch release

*Core
NEW: Added a new way of doing pfnparse and pfnunparse using the standard python library. 
     The two methods now contains a flag to know which method to use. By default, the old 
     hand made one is used. The new one works perfectly for all standard protocols, except SRM

*RSS
FIX: dirac-rss-sync - command fixed to work with calling services rather than 
     databases directly
     
*Resources     
CHANGE: In multiple Storage classes use pfnparse and pfnunparse methods to manipulate
        url strings instead of using just string operations
NEW: A new attribute is added to the storage plugins: DYNAMIC_OPTIONS. This allows to construct 
     URLs with attributes going at the end of the URL, in the form ?key1=value1&key2=value2 
     This is useful for xroot and http.         

[v6r15p3]

Included changes from v6r14p34 patch release

*Accounting
FIX: DataStoreClient - catch all exceptions in sending failover accounting 
     requests as it could disrupt the logic of the caller 

*DMS
CHANGE: dirac-dms-show-se-status - added switches to show SEs only accessible by
        a given VO and SEs not assigned to any VO
FIX: dirac-dms-replicate-and-register-request - prints out the new request IDs
     to allow their monitoring by ID rather than possibly ambiguous request name      

[v6r15p2]

*WMS
FIX: pilotCommands - protect calls to external commands in case of empty
     or erroneous output
FIX: Matcher - fixed bug in the tag matching logic: if a site presented an empty
     Tag list instead of no Tag field at all, it was interpreted as site accepts
     all the tags
FIX: Matcher - matching parameters are printed out in the Matcher rather than
     in the TaskQueueDB, MaxRAM and Processors are not expanded into tags           

[v6r15p1]

Included patches for v6r14p32

*Configuration
CHANGE: Resources helper - remove "dips" protocol from the default list of third party
        protocols

*Resources
FIX: XROOTStorage - bug fixed in __createSingleDirectory() - proper interpretation
     of the xrootClient.mkdir return status
FIX: XROOTStorage unit test reenabled by mocking the xrootd import      

[v6r15]

Removed general "from DIRAC.Core.Utilities import *" in the top-level __init__.py

Made service handlers systematically working with unicode string arguments
Added requirements.txt and Makefile in the root of the project to support pip style installation

DIRAC documentation moved to the "docs" directory if the DIRAC project from the
DIRACDocs separate project.

*Accounting
CHANGE: INTEGER -> BIGINT for "id" in "in" accountingDB tables

*Core
NEW: The S_ERROR has an enhanced structure containing also the error code and the call
     stack from where the structure was created
NEW: DErrno module to contain definitions of the DIRAC error numbers and standard
     descriptions to be used from now on in any error code check      
CHANGE: gMonitor instantiation removed from DIRAC.__init__.py to avoid problems in
        documentation generation
CHANGE: removed Core.Utilities.List.sortList (sorted does the job)
CHANGE: removed unused module Core.Utilities.TimeSeries
NEW: dirac-install - makes us of the DIRAC tar files in CVMFS if available
NEW: dirac-install-client - a guiding script to install the DIRAC client from A to Z        
CHANGE: dirac-install - when generating bashrc and cshrc scripts prepend DIRAC paths
        to the ones existing in the environment already
NEW: MJFTimeLeft - using Machine JOb features in the TimeLeft utility
FIX: BaseClient - only give warning log message "URL banned" when one of the
     service URLs is really banned
CHANGE: DISET components - improved logic of service URL retries to speedup queries
        in case of problematic services     
NEW: dirac-rss-policy-manager - allows to interactively modify and test only the 
     policy section of Dirac.cfg     
FIX: XXXTimeLeft - do not mix CPU and WallTime values     
FIX: ComponentInstaller - longer timeout for checking components PID (after restart)
CHANGE: Proxy - in executeWithUserProxy() when multiple DNs are present, try all of them
CHANGE: List utility - change uniqueElements() to be much faster
NEW: Platform - added getPlatform() and getPlatformTuple() utilities to evaluate lazily the
     DIRAC platform only when it is needed, this accelerates DIRAC commands not needing
     the platform information. 

*Configuration
NEW: GOCDB2CSAgent agent to synchronize GOCDB and CS data about perfSONAR services
NEW: VOMS2CSAgent to synchronize VOMS user data with the DIRAC Registry
CHANGE: ConfigurationData - lazy config data compression in getCompressedData()

*Framework
CHANGE: SystemAdministratorIntegrator - make initial pinging of the hosts in parallel
        to speed up the operation
CHANGE: InstalledComponentsDB - table to cache host status information populated
        by a periodic task    
NEW: ComponentInstaller Client class to encapsulate all the installation utilities
     from InstallTools module    
NEW: SystemAdministratorClientCLI - added uninstall host command
NEW: SystemAdministratorClientCLI - added show ports command
NEW: SystemAdministratorHandler - added getUsedPorts() interface
NEW: SystemAdministratorHandler - show host command shows also versions of the Extensions
NEW: InstalledComponentsDB - added Extension field to the HostLogging table 
FIX: SystemLoggingDB - fixed double creation of db tables

*Accounting
FIX: DataStoreClient - Synchronizer based decorators have been replaced with a simple 
     lock as they were blocking addRegister() during every commit(); 

*RSS
NEW: CE Availability policy, closing #2373
CHANGE: Ported setStatus and setToken rpc calls to PublisherHandler from LHCb implementation
NEW: E-mails generated while RSS actions are now aggregated to avoid avalanches of mails
NEW: dirac-rss-sync is also synchronizing Sites now

*DMS
CHANGE: FileCatalogClient - make explicit methods for all service calls
CHANGE: DataManager, StorageElement - move physical accounting the StorageElement
CHANGE: FileCatalog - added recursive changePathXXX operations
CHANGE: FileCatalog contained objects have Master attribute defined in the CS. Extra check of eligibility of the catalogs specified explicitely. No-LFN write methods return just the Master result to be compatible with the current use in the clients.
CHANGE: Removed LcgFileCatalogXXX obsoleted classes
NEW: ConsistencyInspector class to perform data consistency checks between 
     different databases
CHANGE: FileCatalog(Client) - refactored to allow clients declare which interface
        they implement     
NEW: FileCatalog - conditional FileCatalog instantiation based on the configured
     Operations criteria        

*TS
CHANGE: TransformationDB table TaskInputs: InputVector column from BLOB to MEDIUMTEXT
FIX: TaskManager - fix bug in case there is no InputData for a task, the Request created 
     for the previous task was reassigned
NEW: TaskManager - possibility to submit one bulk job for a series of tasks     

*WMS
NEW: TaskQueueDB - possibility to present requirements in a form of tags from the 
     site( pilot ) to the jobs to select ones with required properties
FIX: JobWrapper - the InputData optimizer parameters are now DEncoded     
CHANGE: JobAgent - add Processors and WholeNode tags to the resources description
CHANGE: SiteDirector - flag to always download pilot output is set to False by default
FIX: SiteDirector - using PilotRunDirectory as WorkingDirectory, if available at the CE 
     level in the CS. Featire requested in issue #2746
NEW: MultiProcessorSiteDirector - new director to experiment with the multiprocessor/
     wholeNode queues
CHANGE: JobMemory utility renamed to JobParameters
CHANGE: CheckWNCapabilities pilot command changed to get WN parameters from the
        Machine Job Features (MJF) - NumberOfProcessors, MaxRAM    
NEW: JobManager, ParametricJob - utilities and support for parametric jobs with multiple
     parameter sequences      
NEW: SiteDirector - added logic to send pilots to sites with no waiting pilots even if
     the number of already sent pilots exceeds the number of waiting jobs. The functionality
     is switched on/off by the AddPilotsToEmptySites option.        

*RMS
FIX: Request - fix for the case when one of the request is malformed, the rest of 
     the requests could not be swiped
FIX: ReqProxyHandler - don't block the ReqProxy sweeping if one of the request is buggy     
CHANGE: ReqProxyHandler - added monitoring counters
NEW: ReqProxyHandler - added interface methods to list and show requests in a ReqProxy

*Resources
FIX: SRM2Storage - do not add accounting to the output structure as it is done in 
     the container StorageElement class
CHANGE: Add standard metadata in the output of all the Storage plugins     

*Interfaces
NEW: Job API - added setParameterSequence() to add an arbitrary number of parameter
     sequences for parametric jobs, generate the corresponding JDL

*tests
NEW: The contents of the TestDIRAC package is moved into the tests directory here

[v6r14p39]

Patch to include WebApp version v1r6p32

[v6r14p38]

*Core
CHANGE: Unhashable objects as DAG graph nodes

*RMS
CHANGE: Added possibility of constant delay for RMS operations

[v6r14p37]

*Core
NEW: Added soft implementation of a Direct Acyclic Graph

*Configuration
FIX: Bdii2CSAgent finds all CEs of a site (was finding only one)

*Resources
FIX: Make sure transferClient connects to the same ProxyStorage instance

[v6r14p36]

*Core
FIX: Sending mails to multiple recipients was not working

*WMS
FIX: Allow staging from SEs accessible by protocol


[v6r14p35]

*Core
FIX: SOAPFactory - fixes for import statements of suds module to work with the
     suds-jurko package that replaces the suds package

*Resources
FIX: BatchSystems.Torque - take into account that in some cases jobID includes
     a host name that should be stripped off
FIX: SSHComputingElement - in _getJobOutputFiles() fixed bug where the output
     of scpCall() call was wrongly interpreted    
FIX: ProxyStorage - evaluate the service url as simple /DataManagement/StorageElementProxy
     to solve the problem with redundant StorageElementProxy services with multiple
     possible urls       
     
*RSS
CHANGE: Configurations.py - Added DTScheduled3 policy (3 hours before downtime)     
     
*WMS
FIX: pilotCommands - take into account that in the case of Torque batch system
     jobID includes a host name that should be stripped off   
       
[v6r14p34]

*Configuration
FIX: Bdii2CSAgent - reinitilize the BDII info cache at each cycle in order not to 
     carry on obsoleted stuff. Fixes #2959

*Resources
FIX: Slurm.py - use --partition rather --cluster for passing the DIRAC queue name
FIX: DIPStorage - fixed bug in putFile preventing third party-like transfer from
     another DIPS Storage Element. Fixes #2413

*WMS
CHANGE: JobWrapper - added BOINC user ID to the job parameters
FIX: pilotCommands - interpret SLURM_JOBID environment if present
FIX: WMSClient - strip of comments in the job JDL before any processing.
     Passing jdl with comments to the WMS could provoke errors in the
     job checking.

[v6r14p33]

*WMS
FIX: JobAgent - included a mechanism to stop JobAgent if the host operator
     creates /var/lib/dirac_drain
FIX: CPUNormalization - fixed a typo in getPowerFromMJF() in the name of the
     exception log message           

[v6r14p32]

*Core
FIX: InstallTools - getStartupComponentStatus() uses "ps -p <pid>" variant of the
     system call to be independent of the OS differences

*DMS
FIX: RemoveReplica - bulkRemoval() was modifying its input dict argument and returning it,
     which was useless, only modify argument

*WMS
CHANGE: CPUNormalization - get HS'06 worker node value from JOBFEATURES if available

*RMS
FIX: ReqClient - bug fixed preventing the client to contact multiple instances of ReqManager
     service

[v6r14p31]

*DMS
FIX: FTSAgent - if a file was not Scheduled, the FTSAgent was setting it Done even if it had 
     not been replicated.

*Workflow
FIX: FailoverRequest - forcing setting the input file Unused if it was already set Processed

[v6r14p30]

*Framework
BUGFIX: MonitoringHandler - in deleteActivities() use retVal['Message'] if result is not OK

*Resources
FIX: XROOTStorage - in getFile() evaluate file URL without URL parameters
                    in __putSingleFile() use result['Message'] in case of error
                    
*RMS
FIX: dirac-rms-cancel-request - fixed crash because of gLogger object was not imported

*TS
FIX: TransformationCLI - in resetProcessedFile() added check that the Failed dictionary
     is present in the result of a call                    

[v6r14p29]

*Core
FIX: Time - skip the effect of timeThis decorator if not running interractively

*DMS
FIX: DataManager - in getFile(), select preferentially local disk replicas, if none disk replicas, 
     if none tape replicas
FIX: DataManager - avoid changing argument of public method checkActiveReplicas()
FIX: FTSAgent - wait 3 times longer for monitoring FTS jobs if Staging

*Accounting
CHANGE: Jobs per pilot plot is presented as Quality plot rather than a histogram

*WMS
CHANGE: dirac-wms-cpu-normalization - reduce memory usage by using xrange() instead of range()
        in the large test loop

[v6r14p28]

*TS
FIX: TaskManager - protection against am empty task dictionary in 
     prepareTransformationTasks()
FIX: Test_Client_TransformationSystem - fixes ti run in the Travis CI 
     environment
     
*WMS
FIX: JobMemory - use urllib instead of requests Python module as the latter
     can be unavailable in pilots.           

[v6r14p27]

*Core
FIX: PlainTransport,SocketInfoFactory - fix for the IPv6 "Address family not supported 
     by protocol" problems

*Interfaces
NEW: Dirac.py - in ping()/pingService() allow to ping a specific URL

*Resources
FIX: LcgFileCatalogClient - convert LFN into str in __fullLfn to allow LFNs
     in a unicode encoding

*WMS
FIX: JobWrapper - set the job minor status to 'Failover Request Failed' 
     if the failover request fails sending

*TS
FIX: TransformationDB - in getTransformationTasks(),getTaskInputVector 
     forward error result to the callers
FIX: TaskManager - in case there is no InputData for a task, the Request created 
     for the previous task was reassigned. This fixes this bug.      

*tests
FIX: several fixes to satisfy on-the-fly unit tests with teh Travis CI service 

[v6r14p26]

NEW: Enabled on-the-fly tests using the Travis-CI service

*Core
FIX: Subprocess - fix two potential infinite loops which can result in indefinite
     output buffer overflow

*WMS
FIX: JobScheduling executor - check properly if staging is allowed, it was always True before

[v6r14p25]

*Core
FIX: Subprocess - more detailed error log message in case ov output buffer
     overflow

*DMS
FIX: DataManager - fix for getActiveReplicas(): first check Active replicas before 
     selecting disk SEs

*Resources
FIX: StorageElementCache - fixes to make this class thread safe
FIX: StorageFactory - fix in getConfigStorageProtocols() to properly get options
     for inheriting SE definitions

[v6r14p24]

*Accounting
FIX: Plots, JobPlotter - fix sorting by plot labels in case the enddata != "now"

*DMS
FIX: dirac-dms-user-lfns - add error message when proxy is expired 

[v6r14p23]

*Interfaces
FIX: Job.py - setCPUTime() method sets both CPUTime and MaxCPUTime JDL parameters
     for backward compatibility. Otherwise this setting was ignored by scheduling

*TS
BUGFIX: TaskManager - bug fixed in submitTransformationTasks in getting the TransformationID 

[v6r14p22]

CHANGE: Multiple commands - permissions bits changed from 644 to 755  

*Framework
FIX: UserProfileDB - in case of desktop name belonging to two different users we have 
     to use both desktop name and user id to identify the desktop

*WMS
BUGFIX: JobWrapperTemplate - bug fixed in evaluation of the job arguments

*TMS
CHANGE: TaskManager - added TransformationID to the log messages

[v6r14p21]

*DMS
CHANGE: dirac-admin-allow(ban)-se - allow an SE group to be banned/allowed

*SMS
FIX: RequestPreparationAgent - fix crash in execute() in case no replica information
     available

*WMS
FIX: TaskQueueDB, PilotAgentsDB - escape DN strings to avoid potential SQL injection
FIX: JobWrapperTemplate - pass JobArguments through a json file to fix the case
     of having apostrophes in the values

*TMS
FIX: TransformationAgent - in processTransformation() fix reduction of number of files

[v6r14p20]

*WMS
FIX: SandboxMetadataDB - escape values in SandboxMetadataDB SQL queries to accommodate
     DNs containing apostrophe 

[v6r14p19]

*Core
NEW: CLI base class for all the DIRAC CLI consoles, common methods moved to the new class,
     XXXCLI classes updated to inherit the base class
FIX: Network - fix crash when path is empty string, fixes partly #2413     
     
*Configuration
FIX: Utilities.addToChangeSet() - fix the case when comma is in the BDII Site description 
     followed by a white space, the description string was constantly updated in the CS

*Interfaces
FIX: Dirac.py - in retrieveRepositorySandboxes/Data - "Retrieved" and "OutputData" key values
     are strings '0' in the jobDict when a repository file is read, need to cast it to int

*DMS
FIX: RegisterReplica - if operation fails on a file that no longer exists and has no 
     replica at that SE, consider the operation as Done.

*Resources
FIX: ARCComputingElement - bug fix in getJobOutput in using the S_ERROR()

[v6r14p18]

*Core
FIX: VOMSService - attGetUserNickname() can only return string type values
FIX: dirac-deploy-scripts - install DIRAC scripts first so that they can be 
     overwritten by versions from extensions

*Framework
FIX: dirac-populate-component-db - bug fixed to avoid duplicate entries in the
     database

*TS
FIX: TaskManager - do not use ReqProxy when submitting Request for Tasks, otherwise
     no RequestID can be obtained

*Interfaces
CHANGE: Dirac.py - increase verbosity of a error log message in selectJobs

*Resources
FIX: XROOTStorage - fixed KeyError exception while checking file existence
FIX: ARCComputingElement - in getJobOutput test for existence of an already 
     downloaded pilot log

[v6r14p17]

*Core
FIX: Service.py - use the service name as defined in the corresponding section in the CS
     and not the name defined in service Module option. This fixes the problem with the
     StorageElement service not interpreting properly the PFN name and using a wrong local
     data path. 

*Resources
CHANGE: ARCComputingElement - if the VO is not discoverable from the environment, use ARC API
        call in the getCEStatus, use ldapsearch otherwise

[v6r14p16]

*Resources
CHANGE: ARC Computing Element automatically renew proxies of jobs when needed

[v6r14p15]

*Core
FIX: VOMS.py - Fixed bug that generates proxies which are a mix between legacy and rfc proxies.

*DMS
CHANGE: Allow selecting disk replicas in getActiveReplicas() and getReplicas()

*WMS
CHANGE: Use the preferDisk option in the InputData optimizer, the TransformationAgent and in the Interface splitter


[v6r14p14]

*Core
FIX: VOMS.py - return RFC proxy if necessary after adding the VOMS extension

*Configuration
FIX: Validate maxCPUTime and Site description value

*Resources
FIX: XROOTStorage - changes to allow third party transfers between XROOT storages
CHANGE: HTCondorCEComputingElement - the Condor logging can now be obtained in the webinterface;
        SIGTERM (instead of SIGKILL) is send to the application in case jobs are killed by the host site;
        when pilots are put in held status we kill them in condor and mark them as aborted.

*WMS
FIX: pilotCommands - fixes for intrepreting tags in the pilot

[v6r14p13]

*WMS
FIX: pilot commands CheckCECapabilities and CheckWNCapabilities were not considering the case of missing proxy

[v6r14p12]

*Core
FIX: allow a renormalization of the estimated CPU power
FIX: dirac-install: Make hashlib optional again (for previous versions of python, since the pilot may end up on old machines)

*Framework
FIX: allow to install agents with non-standard names (different from the module name)

*DMS
CHANGE: Consider files to reschedule and submit when they are Failed in FTS

*WMS
CHANGE: Move getCEStatus function back to using the ARC API

[v6r14p11]

*Core
FIX: XXXTimeLeft - set limit to CPU lower than wall clock if unknown
FIX: Logger - fix exception printing in gLogger.exception()
CHANGE: InstallTools - added more info about the process in getStartupComponentStatus()
CHANGE: Time - better report from timeThis() decorator

*DMS
CHANGE: FTSAgent - wait some time between 2 monitorings of each job

*WMS
NEW: pilotCommands - added CheckCECapabilities, CheckWNCapabilities commands
NEW: Added dirac-wms-get-wn-parameters command

*TS
NEW: Added dirac-production-runjoblocal command
FIX: TransformationAgent(Plugin) - clean getNextSite() and normalizeShares()
FIX: TransformationPlugin - added setParameters() method

*RSS
FIX: dirac-rss-sync - move imports to after the Script.getPositionalArguments()

*Resources
NEW: Added dirac-resource-get-parameters command

[v6r14p10]
*Configuration
FIX: Resources - getQueue() is fixed to get properly Tag parameters

*Framework
FIX: SecurityFileLog - fix for zipping very large files

*Resources
NEW: added dirac-resource-get-parameters command

*WMS
NEW: JobMonitoringHandler - add getJobsParameters() method
NEW: pilotCommands - added CheckCECapabilities, CheckWNCapabilities
NEW: Added dirac-wms-get-wn-parameters command
NEW: Matcher - generate internal tags for MaxRAM and NumberOfProcessors parameters
CHANGE: SiteDirector does not pass Tags to the Pilot
FIX: Matcher(Handler) - do not send error log message if No match found,
     fixed Matcher return value not correctly interpreted

[v6r14p9]

*Core
FIX: BaseClient - enhance retry connection logic to minimize the overall delay
FIX: MessageBroker - fix of calling private __remove() method from outside
     of the class

*Framework
BUGFIX: dirac-(un)install-component - bug in importing InstallTools module

*WMS:
FIX: JobWrapper - fix in getting the OutputPath defined in the job

*Resources
FIX: ARCComputingElement - add queue to the XRSL string

[v6r14p8]

*Core
FIX: XXXTimeLeft - minor fixes plus added the corresponding Test case
FIX: ReturnValues - fixes in the doc strings to comply with the sphinx syntax
FIX: SocketInfoFactory - in __sockConnect() catch exception when creating a
     socket

*Interfaces
FIX: Job.py - fixes in the doc strings to comply with the sphinx syntax

*RSS
NEW: Configurations.py - new possible configuration options for Downtime Policies

*WMS
CHANGE: StatesAccountingAgent - retry once and empty the local messages cache
        in case of failure to avoid large backlog of messages
CHANGE: SiteDirector - do not send SharedArea and ClientPlatform as pilot
        invocation arguments  
CHANGE: Matcher - allow matching by hosts in multi-VO installations              

[v6r14p7]

*Core
CHANGE: XXXTimeLeft utilities revisited - all return real seconds,
        code refactoring - use consistently always the same CPU power 

*WMS
FIX: JobAgent - code refactoring for the timeLeft logic part

*Resources
BUGFIX: ComputingElement - get rid of legacy getResourcesDict() call

[v6r14p6]

*Configuration
FIX: Bdii2CSAgent - refresh configuration from Master before updating
FIX: Bdii2CSAgent - distinguish the CE and the Cluster in the Glue 1.0 schema

*DMS
CHANGE: FTSAgent - make the amount of scheduled requests fetched by the 
        FTSAgent a parameter in the CS 
CHANGE: RMS Operations - check whether the always banned policy is applied for SEs
        to a given access type

*RMS
FIX: RequestClient(DB,Manager) - fix bulk requests, lock the lines when selecting 
     the requests to be assigned, update the LastUpdate time, and expose the 
     assigned flag to the client

*WMS
FIX: JobAgent - when the application finishes with errors but the agent continues 
     to take jobs, the timeLeft was not evaluated
FIX: JobAgent - the initial timeLeft value was always set to 0.0     

[v6r14p5]

*Core
FIX: X509Certificate - protect from VOMS attributes that are not decodable


*Resources
FIX: GFAL2_StorageBase - fixed indentation and a debug log typo

*WMS
BUGFIX: Matcher - only the first job was associated with the given pilot
FIX: pilotTools - 0o22 is only a valid int for recent python interpreters, 
     replaced by 18

[v6r14p4]

*Core
FIX: DictCache - fix the exception in the destructor preventing the final
     cache cleaning

*Framework
FIX: SystemAdministratorClientCLI - corrected info line inviting to update
     the pilot version after the software update

*DMS
FIX: FTSAgent - Add recovery of FTS files that can be left in weird statuses 
     when the agent dies
CHANGE: DataManager - allow to not get URLs of the replicas
CHANGE: FTSJob - keep and reuse the FTS3 Context object

*Storage
CHANGE: StorageManagerClient - don't fail getting metadata for staging if at 
        least one staged replica found

*WMS
FIX: CPUNormalization - protect MJF from 0 logical cores
FIX: JobScheduling - fix printout that was saying "single site" and "multiple sites" 
     in two consecutive lines
NEW: pilotTools,Commands - added CEType argument, e.g. to specify Pool CE usage 
FIX: WatchDog - added checks of function return status, added hmsCPU initialization to 0,
     removed extra printout     
     
*Resources
FIX: GFAL2 plugins - multiple bug fixes     

[v6r14p3]

*Core
BUGFIX: small bug fixed in dirac-install-component, dirac-uninstall-component
BUGFIX: VOMS - remove the temporary file created when issuing getVOMSProxyInfo
FIX: FileHelper - support unicode file names
FIX: DictCache - purges all the entry of the DictCache when deleting the DictCache object 

*Framework
BUGFIX: dirac-populate-component-db - avoid return statement out of scope

*Interfaces
BUGFIX: Dirac - in submitJob() faulty use of os.open

*WMS
FIX: JobWrapper - avoid evaluation of OutputData to ['']
FIX: Matcher - the Matcher object uses a VO dependent Operations helper
CHANGE: JobAgent - stop agent if time left is too small (default 1000 HS06.s)
FIX: CPUNormalization - use correct denominator to get power in MJF

*Resources
FIX: ARCComputingElement - changed implementation of ldap query for getCEStatus

[v6r14p2]

*Core
FIX: Use GSI version 0.6.3 by default
CHANGE: Time - print out the caller information in the timed decorator
CHANGE: dirac-install - set up ARC_PLUGIN_PATH environment variable

*Framework
FIX: dirac-proxy-info - use actimeleft VOMS attribute

*Accounting
CHANGE: Removed SRMSpaceTokenDeployment Accounting type

*RSS
CHANGE: ResourceStatus - re-try few times to update the RSS SE cache before giving up
FIX: XXXCommand, XXXAction - use self.lof instead of gLogger
CHANGE: Added support for all protocols for SEs managed by RSS

*RMS
FIX: Request - produce enhanced digest string
FIX: RequestDB - fix in getDigest() in case of errors while getting request

*Resources
CHANGE: Propagate hideExceptions flag to the ObjectLoader when creating StorageElements
FIX: ARCComputingElement - multiple fixes after experience in production

*WMS
FIX: Pilot commands - fixed an important bug, when using the 
     dirac-wms-cpu-normalization script

[v6r14p1]

The version is buggy when used in pilots

*Core
NEW: dirac-install-component command replacing dirac-install-agent/service/executor
     commands
     
*Resources
NEW: FileStorage - plugin for "file" protocol
FIX: ARCComputingElement - evaluate as int the job exit code

*RSS
FIX: CSHelpers - several fixes and beautifications     

[v6r14]

*Core
NEW: CSGlobals - includes Extensions class to consistently check the returned
     list of extensions with proper names 
NEW: ProxyManagerXXX, ProxyGeneration, X509XXX - support for RFC proxies
NEW: ProxyInfo - VOMS proxy information without using voms commands
NEW: LocalConfiguration - option to print out license information    
FIX: SocketInfo.py - check the CRL lists while handshaking  

Configuration
NEW: ConfigurationClient - added getSectionTree() method

*Framework
NEW: InstalledComponentsDB will now store information about the user who did the 
     installation/uninstallation of components.

*Resources
NEW: ARCComputingElement based on the ARC python API

*RSS
FIX: Improved logging all over the place 

*DMS
NEW: New FileCatalog SecurityManager with access control based on policies,
     VOMSPolicy as one of the policy implementations.
NEW: lfc_dfc_db_copy - script used by LHCb to migrate from the LFC to the DFC with 
     Foreign Keys and Stored Procedures by accessing the databases directly     
NEW: FileManagerPs.py - added _getFileLFNs() to serve info for the Web Portal     
CHANGE: Moving several tests to TestDIRAC

*Interfaces
CHANGE: use jobDescription.xml as a StringIO object to avoid multiple disk
        write operations while massive job submission

*WMS
FIX: Watchdog - review for style and pylint
CHANGE: Review of the Matcher code, extracting Limiter and Matcher as standalone 
        utilities
        

*Transformation
NEW: New ported plugins from LHCb, added unit tests


[v6r13p21]

*TS
FIX: Registering TargetSE for Standard TransformationAgent plugin

[v6r13p20]

*DMS
FIX: DMSHelpers - allow for more than one Site defined to be local per SE

*Resources
FIX: XRootStorage - fix in getURLBase()

[v6r13p19]

FIX: changes incorporated from v6r12p53 patch

[v6r13p18]

*WMS
FIX: JobWrapper - ported back from v6r14p9 the fix for getting OutputPath

[v6r13p17]

FIX: changes incorporated from v6r12p52 patch

[v6r13p16]

FIX: changes incorporated from v6r12p51 patch

[v6r13p15]

Included patches from v6r12p50 release 

[v6r13p14]

*DMS
FIX: ReplicateAndRegister - fix a problem when a file is set Problematic 
     in the FC but indeed doesn't exist at all 

*Resources
CHANGE: StorageFactory - enhance the logic of BaseSE inheritance in the
        SE definition in the CS
        
*WMS
CHANGE: CPUNormalization, dirac-wms-cpu-normalization - reading CPU power 
        from MJF for comparison with the DIRAC evaluation
FIX: SiteDirector - create pilot working directory in the batch system working
     directory and not in "/tmp"                

[v6r13p13]

*DMS
BUGFIX: FileCatalogClient - bug fixed in getDirectoryMetadata()

[v6r13p12]

*Resources
FIX: StorageElement - bug fixed in inValid()
CHANGE: StorageFactory - do not interpret VO parameter as mandatory

[v6r13p11]

*DMS
BUGFIX: RemoveReplica - fix in singleRemoval()
FIX: dirac-dms-user-lfns - increased timeout

[v6r13p10]

CHANGE: Use sublogger to better identify log source in multiple places

*Core
CHANGE: Review / beautify code in TimeLeft and LSFTimeLeft
FIX: LSFTimeLeft - is setting shell variables, not environment variables, 
     therefore added an "export" command to get the relevant variable 
     and extract then the correct normalization

*Accounting
FIX: DataOperationPlotter - add better names to the data operations

*DMS:
FIX: DataManager - add mandatory vo parameter in __SEActive()
CHANGE: dirac-dms-replicate-and-register-request - submit multiple requests
        to avoid too many files in a single FTS request
FIX: FileCatalog - typo in getDirectoryMetadata()
FIX: FileCatalog - pass directory name to getDirectoryMetadata and not file name 
FIX: DataManager - in __SEActive() break LFN list in smaller chunks when
     getting replicas from a catalog        

*WMS
FIX: WMSAdministratorHandler - fix in reporting pilot statistics
FIX: JobScheduling - fix in __getSitesRequired() when calling self.jobLog.info 
CHANGE: pilotCommands - when exiting with error, print out current processes info

[v6r13p9]

*Framework
FIX: SystemLoggingDB - schema change for ClientIPs table to store IPv6 addresses

*DMS
BUGFIX: DMSRequestOperationsBase - bug fix in checkSEsRSS()
FIX: RemoveFile - in __call__(): bug fix; fix in the BannedSE treatment logic

*RMS
BUGFIX: Operation - in catalogList()
BUGFIX: ReqClient - in printOperation()

*Resources
FIX: GFAL2_StorageBase - added Lost, Cached, Unavailable in getSingleFileMetadata() output
BUGFIX: GFAL2_StorageBase - fixed URL construction in put(get)SingleFile() methods

*WMS
FIX: InputDataByProtocol - removed StorageElement object caching

[v6r13p8]

*Framework
FIX: MonitoringUtilities - minor bug fix

*DMS
FIX: DataManager - remove local file when doing two hops transfer

*WMS
FIX: SandboxStoreClient - get the VO info from the delegatedGroup argument to 
     use for the StorageElement instantiation

*TMS
CHANGE: Transformation(Client,DB,Manager) - multiple code clean-up without
        changing the logic

[v6r13p7]

*Core
NEW: X509CRL - class to handle certificate revocation lists

*DMS
FIX: RequestOperations/RemoveFile.py - check target SEs to be online before
     performing the removal operation. 
FIX: SecurityManager, VOMSPolicy - make the vomspolicy compatible with the old client 
     by calling in case of need the old SecurityManager     

*Resources
BUGFIX: Torque, GE - methods must return Message field in case of non-zero return status
FIX: SRM2Storage - when used internaly, listDirectory should return urls and not lfns

*WMS
FIX: ConfigureCPURequirements pilot command - add queue CPU length to the extra local
     configuration
FIX: JobWrapper - load extra local configuration of any     

*RMS
FIX: RequestDB - fix in getRequestSummaryWeb() to suit the Web Portal requirements

*Transformation
FIX: TransformationManagerHandler - fix in getTransformationSummaryWeb() to suit 
     the Web Portal requirements

[v6r13p6]

*Core
FIX: X509Chain - use SHA1 signature encryption in all tha cases

*Resources
FIX: ComputingElement - take CPUTime from its configuration defined in the 
     pilot parameters

*WMS
FIX: SiteDirector - correctly configure jobExecDir and httpProxy Queue parameters

[v6r13p5]

*Resources
BUGFIX: Torque - getCEStatus() must return integer job numbers
FIX: StorageBase - removed checking the VO name inside the LFN 

*WMS
FIX: InputData, JobScheduling - StorageElement needs to know its VO

*DMS
FIX: ReplicateAndRegister - Add checksumType to RMS files when adding 
     checksum value
FIX: DataManager - remove unnecessary access to RSS and use SE.getStatus()     
FIX: DMHelpers - take into account Alias and BaseSE in site-SE relation

*RMS
FIX: Request - bug fixed in optimize() in File reassignment from one
     Operation to another  

*Transformation
FIX: TransformationDB - set derived transformation to Automatic

[v6r13p4]

*Core
FIX: VOMSService - treat properly the case when the VOMS service returns no result
     in attGetUserNickname()

*DMS
FIX: FTSAgent, ReplicateAndRegister - make sure we use source replicas with correct 
     checksum 

*RMS
FIX: Request - minor fix in setting the Request properties, suppressing pylint
     warnings
CHANGE: File, Reques, Operation, RequestDB - remove the use of sqlalchemy on 
        the client side     
     
*Resources
FIX: StorageElement - import FileCatalog class rather than the corresponding module     
FIX: SLURM - proper formatting commands using %j, %T placeholders
FIX: SSHComputingElement - return full job references from getJobStatus() 

*RSS
FIX: DowntimeCommand - checking for downtimes including the time to start in hours

*Workflow
CHANGE: FailoverRequest - assign to properties rather than using setters

*Transformation
FIX: TransformationClient(DB,Utilities) - fixes to make derived transformations work

[v6r13p3]

*DMS
FIX: DataManager - in putAndRegister() specify explicitly registration protocol
     to ensure the file URL available right after the transfer
     
*Resources
FIX: SRM2Storage - use the proper se.getStatus() interface ( not the one of the RSS )     

[v6r13p2]

*Framework
FIX: SystemAdministratorHandler - install WebAppDIRAC extension only in case
     of Web Portal installation
CHANGE: dirac-populate-component-db - check the setup of the hosts to register 
        into the DB only installations from the same setup; check the MySQL installation
        before retrieving the database information      

*DMS
FIX: FTSAgent - fix in parsing the server result
FIX: FTSFile - added Waiting status
FIX: FTSJob - updated regexps for the "missing source" reports from the server;
     more logging message 

*Resources
FIX: SRM2Storage - fix in treating the checksum type 
FIX: StorageElement - removed getTransportURL from read methods

*RMS
FIX: Request - typo in the optimize() method

[v6r13p1]

*Framework
CHANGE: SystemAdminstratorIntegrator - can take a list of hosts to exclude from contacting

*DMS
FIX: DataManager - fix in __getFile() in resolving local SEs
FIX: dirac-dms-user-lfns - sort result, simplify logic

*RMS
FIX: Request - Use DMSHelper to resolve the Failovers SEs
FIX: Operation - treat the case where the SourceSE is None

*WMS
FIX: WMSAdministratorHandler - return per DN dictionary from getPilotStatistics 

[v6r13]

CHANGE: Separating fixed and variable parts of error log messages for multiple systems 
        to allow SystemLogging to work

*Core
FIX: MySQL.py - treat in detailed way datetime functions in __escapeString()
FIX: DictCache.get() returns now None instead of False if no or expired value
NEW: InstallTools - allow to define environment variables to be added to the component
     runit run script
NEW: Changes to make the DISET protocol IP V6 ready
CHANGE: BaseClient - retry service call on another instance in case of failure
CHANGE: InnerRPCClient - retry 3 times in case of exception in the transport layer
CHANGE: SocketInfo - retry 3 times in case of handshaking error
CHANGE: MySQL - possibility to specify charset in the table definition
FIX: dirac-install, dirac-distribution - removed obsoleted defaults     
NEW: Proxy utility module with executeWithUserProxy decorator function

*Configuration
NEW: CSAPI,dirac-admin-add-shifter - function, and script, for adding or modifying a 
     shifter in the CS

*Framework
FIX: NotificationDB - escape fields for sorting in getNotifications()
NEW: Database, Service, Client, commands for tracking the installed DIRAC components

*Interfaces
CHANGE: Dirac - changed method names, keeping backward compatibility
CHANGE: multiple commands updated to use the new Dirac API method names

*DMS
NEW: Native use of the FTS3 services
CHANGE: Removed the use of current DataLogging service
CHANGE: DataManager - changes to manage URLs inside StorageElement objects only
FIX: DataManager - define SEGroup as accessible at a site
CHANGE: DirectoryListing - extracted from FileCatalogClientCLI as an independent utility
CHANGE: MetaQuery - extracted from FileCatalogClientCLI as an independent utility
CHANGE: FileCatalogClientCLI uses external DirectoryListing, MetaQuery utilities
CHANGE: FileCatalog - replace getDirectoryMetadata by getDirectoryUserMetadata
NEW: FileCatalog - added new getDirectoryMetadata() interface to get standard directory metadata
NEW: FileCatalog - possibility to find files by standard metadata
NEW: FileCatalog - possibility to use wildcards in the metadata values for queries
NEW: DMSHelpers class
NEW: dirac-dms-find-lfns command

*WMS
NEW: SiteDirector - support for the MaxRAM queue description parameter
CHANGE: JobScheduling executor uses the job owner proxy to evaluate which files to stage
FIX: DownloadInputData - localFile was not defined properly
FIX: DownloadInputData - could not find cached files (missing [lfn])

*RMS
CHANGE: Removed files from the previous generation RMS
CHANGE: RMS refactored based on SQLAlchemy 
NEW: ReqClient - added options to putRequest(): useFailoverProxy and retryMainServer
CHANGE: DMSRequestOperationsBase - delay execution or cancel request based on SE statuses 
        from RSS/CS
FIX: Fixes to make use of RequestID as a unique identifier. RequestName can be used in
     commands in case of its uniqueness        

*Resources
NEW: Computing - BatchSystem classes introduced to be used both in Local and SSH Computing Elements
CHANGE: Storage - reworked Storage Element/Plugins to encapsulate physical URLs 
NEW: GFAL2_StorageBase.py, GFAL2_SRM2Storage.py, GFAL2_XROOTStorage.py 

*RSS:
NEW: dirac-admin-allow(ban)-se - added RemoveAccess status
CHANGE: TokenAgent - added more info to the mail

*TS
CHANGE: Task Manager plugins

[v6r12p53]

*DMS
CHANGE: FileCatalogClientCLI - ls order by size, human readable size value
FIX: DirectoryMetadata - enhanced error message in getDirectoryMetadata

*WMS
BUGFIX: JobAgent - bug when rescheduling job due to glexec failure

*TS
NEW: TransformationCLI - added getOutputFiles, getAllByUser commands
NEW: Transformation - added getAuthorDNfromProxy, getTransformationsByUser methods

*Resources
CHANGE: GlobusComputingElement - simplify creating of pilotStamp

[v6r12p52]

*DMS
NEW: dirac-dms-directory-sync - new command to synchronize the contents of a
     local and remote directories
FIX: DataManager - in removeFile() return successfully if empty input file list     

*TS
NEW: TransformationCLI - getInputDataQuery command returning inputDataQuery 
     of a given transformation

[v6r12p51]

*Core
FIX: dirac-install - fix to work with python version prior to 2.5

*DMS
CHANGE: FileCatalogClientCLI - possibility to set multiple metadata with one command

*Resources
FIX: HTCondorComputingElement - multiple improvements

[v6r12p50]

*Core
FIX: dirac-install - define TERMINFO variable to include local sources as well

*Framework
FIX: SystemAdministratorHandler - show also executors in the log overview

*DMS
FIX: FileCatalogClientCLI - use getPath utility systematically to normalize the
     paths passed by users

*WMS
FIX: PilotStatusAgent - split dynamic and static parts in the log error message

*Resources
NEW: HTCondorCEComputingElement class

[v6r12p49]

*Resources
FIX: GlobusComputingElement - in killJob added -f switch to globus-job-clean command
FIX: ARCComputingElement - create working directory if it does not exist

*DMS
CHANGE: DataManager - added XROOTD to registration protocols

*TMS
FIX: TransformationCLI - doc string

[v6r12p48]

*DMS
FIX: DirectoryTreeBase - fix in changeDirectoryXXX methods to properly interpret input

[v6r12p47]

*DMS
BUGFIX: FileCatalogClientCLI - wrong signature in the removeMetadata() service call

[v6r12p46]

*Core
FIX: GraphData - check for missing keys in parsed_data in initialize()

*WMS
CHANGE: PilotStatusAgent - kill pilots being deleted; do not delete pilots still
        running jobs
  
*RSS
CHANGE: Instantiate RequestManagementDB/Client taking into account possible extensions        

*Resources
FIX: GlobusComputingElement - evaluate WaitingJobs in getCEStatus()
FIX: SRM2Storage - error 16 of exists call is interpreted as existing file
FIX: XROOTStorage - added Lost, Cached, Unavailable in the output of getSingleMetadata()

*WMS
FIX: pilotCommands - removed unnecessary doOSG() function

[v6r12p45]

*Resources
FIX: SRM2Storage - error 22 of exists call is interpreted as existing file
     ( backport from v6r13 )

[v6r12p44]

*WMS
FIX: SiteDirector - consider also pilots in Waiting status when evaluating
     queue slots available

*Resources
NEW: SRM2Storage - makes use of /Resources/StorageElements/SRMBusyFilesExist option
     to set up the mode of interpreting the 22 error code as existing file

[v6r12p43]

*DMS:
FIX: DirectoryTreeBase - avoid double definition of FC_DirectoryUsage table
     in _rebuildDirectoryUsage()

[v6r12p42]

FIX: added fixes from v6r11p34 patch release

[v6r12p41]

*WMS
CHANGE: dirac-wms-job-submit - "-r" switch to enable job repo

[v6r12p40]

*DMS
FIX: DirectoryTreeBase.py - set database engine to InnoDB 

[v6r12p39]

FIX: imported fixes from rel-v6r11

[v6r12p38]

*DMS
CHANGE: DataManager - enhanced real SE name resolution

*RMS
FIX: Request - fixed bug in the optimization of requests with failover operations

*Resources
CHANGE: StorageFactory - allow for BaseSE option in the SE definition

[v6r12p37]

*Core
FIX: InstallTools - force $HOME/.my.cnf to be the only defaults file

[v6r12p36]

*Configuration
FIX: Utilities.py - bug fix getSiteUpdates()

[v6r12p35]

*Core
CHANGE: VOMSService - add URL for the method to get certificates

*DMS
FIX: DataManager - in __replicate() set do not pass file size to the SE if no
     third party transfer
FIX: RemoveFile, ReplicateAndRegister - regular expression for "no replicas"
     common for both DFC and LFC     
     
*WMS
FIX: WMSHistoryCorrector - make explicit error if no data returned from WMSHistory
     accounting query     

[v6r12p34]

*DMS
BUGFIX: FileCatalogWithFkAndPsDB - fix storage usage calculation

[v6r12p33]

*Core
NEW: VOMSService - added method admListCertificates()

*DMS
BUGFIX: dirac-dms-put-and-register-request - missing Operation in the request

*Resources
FIX: sshce - better interpretation of the "ps" command output

[v6r12p32]

*RMS
FIX: ReqManager - in getRequest() possibility to accept None type
     argument for any request 

[v6r12p31]

*WMS
FIX: pilotCommands - import json module only in case it is needed

[v6r12p30]

*Core
FIX: InstallTools - 't' file is deployed for agents installation only
FIX: GOCDBClient - creates unique DowntimeID using the ENDPOINT

*Framework
FIX: SystemAdministratorHandler - use WebAppDIRAC extension, not just WebApp

*DMS:
FIX: FileCatalogComponents.Utilities - do not allow empty LFN names in
     checkArgumentDict()

[v6r12p29]

*CS
CHANGE: CSCLI - use readline to store and resurrect command history

*WMS
FIX: JobWrapper - bug fixed in the failoverTransfer() call
CHANGE: dirac-wms-job-submit - added -f flag to store ids

*DMS
FIX: DataManager - make successful removeReplica if missing replica 
     in one catalog

*RMS
FIX: Operation, Request - limit the length of the error message

[v6r12p28]

*RMS
FIX: Request - do not optimize requests already in the DB 

[v6r12p27]

*Core
CHANGE: InstallTools - install "t" script to gracefully stop agents

*DMS
FIX: FileCatalog - return GUID in DirectoryParameters

*Resource
CHANGE: DFC/LFC clients - added setReplicaProblematic()

[v6r12p26]

*DMS
BUGFIX: FileCatalog - getDirectoryMetadata was wrongly in ro_meta_methods list 

*RMS
FIX: Operation - temporary fix in catalog names evaluation to smooth
     LFC->DFC migration - not to forget to remove afterwards !

*WMS
CHANGE: JobWrapper - added MasterCatalogOnlyFlag configuration option

[v6r12p25]

*DMS
BUGFIX: PutAndRegister, RegitserFile, RegisterReplica, ReplicateAndRegister - do not
        evaluate the catalog list if None

[v6r12p24]

*DMS:
FIX: DataManager - retry RSS call 5 times - to be reviewed

[v6r12p23]

*DMS
FIX: pass a catalog list to the DataManager methods
FIX: FileCatalog - bug fixed in the catalog list evaluation

[v6r12p22]

*DMS
FIX: RegisterFile, PutAndRegister - pass a list of catalogs to the DataManager instead of a comma separated string
FIX: FTSJob - log when a job is not found in FTS
CHANGE: dropped commands dirac-admin-allow(ban)-catalog

*Interfaces
CHANGE: Dirac, JobMonitoringHandler,dirac-wms-job-get-jdl - possibility to retrieve original JDL

*WMS
CHANGE: JobManifest - make MaxInputData a configurable option

[v6r12p21]

*RMS
BUGFIX: File,Operation,RequestDB - bug making that the request would always show 
        the current time for LastUpdate
  
*WMS
FIX: JobAgent - storing on disk retrieved job JDL as required by VMDIRAC
     ( to be reviewed )        

[v6r12p20]

*DMS
FIX: DataManager - more informative log messages, checking return structure
FIX: FileCatalog - make exists() behave like LFC file catalog client by checking
     the unicity of supplied GUID if any
FIX: StorageElementProxyHandler - do not remove the cache directory

*Framework
FIX: SystemAdministratorClient - increase the timeout to 300 for the software update     

*RMS
FIX: Operation.py - set Operation Scheduled if one file is Scheduled
CHANGE: Request - group ReplicateAndRegister operations together for failover 
        requests: it allows to launch all FTS jobs at once

*Resources
FIX: LcgFileCatalogClient - fix longstanding problem in LFC when several files 
     were not available (only one was returned) 

*TS
BUGFIX: TransformationCleaning,ValidateOutputDataAgent - interpret correctly
        the result of getTransformationParameters() call
FIX: TaskManager - fix exception in RequestTaskAgent        

[v6r12p19]

*Core
FIX: Core.py - check return value of getRecursive() call

*DMS
FIX: FileCatalog - directory removal is successful if does not exist
     special treatment of Delete operation

*WMS
FIX: InputDataByProtocol - fix interpretation of return values

[v6r12p18]

*DMS
FIX: FTSStrategy - config option name
FIX: DataManager - removing dirac_directory flag file only of it is there
     in __cleanDirectory()

*RMS
FIX: Operation - MAX_FILES limit set to 10000
FIX: ReqClient - enhanced log messages

*TMS
FIX: TaskManager - enhanced log messages

*RSS
FIX: DowntimeCommand - fixed mix of SRM.NEARLINE and SRM

*WMS
FIX: InputDataByProtocol - fixed return structure

[v6r12p16]

*DMS
FIX: IRODSStorageElement more complete implementation
FIX: FileCatalogHandler(DB) - make removeMetadata bulk method

*Resources
FIX: FileCatalog - make a special option CatalogList (Operations) to specify catalogs used by a given VO

[v6r12p15]

*Core
FIX: ProcessPool - kill the working process in case of the task timeout
FIX: FileHelper - count transfered bytes in DataSourceToNetwork()

*DMS
BUGFIX: FileCatalogCLI - changed interface in changePathXXX() methods
NEW: IRODSStorageElementHandler class
CHANGE: FileCatalog - separate metadata and file catalog methods, 
        apply metadata methods only to Metadata Catalogs 

*Resources
FIX: SSHTorqueComputingElement - check the status of the ssh call for qstat 

*WMS
FIX: WatchdogLinux - fixed typo

[v6r12p14]

*TS
FIX: TaskManagerAgentBase: avoid race conditions when submitting to WMS

*DMS
NEW: FileCatalog - added new components ( directory tree, file manager ) 
     making use of foreign keys and stored procedures
FIX: DataManager returns properly the FileCatalog errors     

[v6r12p13]

*TS
BUGFIX: TransformationAgent - data member not defined

*WMS
FIX: InputData(Resolution,ByProtocol) - possibility to define RemoteProtocol

[v6r12p12]

*WMS
BUGFIX: pilotTools - missing comma

[v6r12p11]

*WMS
FIX: CPUNormalization - dealing with the case when the maxCPUTime is not set in the queue
     definition
FIX: pilotTools - added option pilotCFGFile

[v6r12p10]

*DMS
FIX: StorageElementProxy - BASE_PATH should be a full path

*Resources
FIX: SRM2Storage - return specific error in putFile

*TS
FIX: TransformationAgent - fix to avoid an exception in finalize and double printing 
     when terminating the agent
BUGFIX: TransformationDB - fix return value in setTransformationParameter()

[v6r12p9]

*Core
CHANGE: SiteCEMapping - getSiteForCE can take site argu

ment to avoid confusion

*Interfaces
FIX: Job - provide optional site name in setDestinationCE()

*WMS
FIX: pilotCommands - check properly the presence of extra cfg files
     when starting job agent
FIX: JobAgent - can pick up local cfg file if extraOptions are specified     

[v6r12p8]

*Core
FIX: dirac-configure - correctly deleting useServerCertificate flag
BUGFIX: InstallTools - in fixMySQLScript()

*DMS
BUGFIX: DatasetManager - bug fixes
CHANGE: StorageElementProxy - internal SE object created with the VO of the requester

*TS
FIX: dirac-transformation-xxx commands - do not check the transformation status
CHANGE: Agents - do not use shifter proxy 
FIX: TransformationAgent - correct handling of replica cache for transformations 
     when there were more files in the transformation than accepted to be executed
FIX: TransformationAgent - do not get replicas for the Removal transformations     

*RMS
NEW: new SetFileStatus Operation

[v6r12p7]

*Core
FIX: dirac-configure - always removing the UseServerCertificate flag before leaving
FIX: ProcessPool - one more check for the executing task ending properly 

*Interfaces 
FIX: Dirac.py - use printTable in loggingInfo()

[v6r12p6]

FIX: fixes from v6r11p26 patch release

[v6r12p5]

*Core
FIX: VOMS.py - do not use obsoleted -dont-verify-ac flag with voms-proxy-info

*TS
FIX: TransformationManager - no status checked at level service

[v6r12p4]

FIX: fixes from v6r11p23 patch release

[v6r12p3]

*Configuration
CHANGE: dirac-admin-add-resources - define VOPath/ option when adding new SE 

*Resources
NEW: StorageFactory - modify protocol Path for VO specific value

*DMS
FIX: FileCatalog - check for empty input in checkArgumentFormat utility
FIX: DataManager - protect against FC queries with empty input

[v6r12p2]

*Core
FIX: dirac-install - svn.cern.ch rather than svnweb.cern.ch is now needed for direct 
     HTTP access to files in SVN

*WMS
FIX: dirac-wms-cpu-normalization - when re-configuring, do not try to dump in the 
     diracConfigFilePath

[v6r12p1]

*Configuration
FIX: Core.Utilities.Grid, dirac-admin-add-resources - fix to make a best effort to 
     guess the proper VO specific path of a new SE
*WMS
FIX: dirac-configure, pilotCommands, pilotTools - fixes to use server certificate

[v6r12]

*Core
CHANGE: ProcessPool - do not stop working processes by default
NEW: ReturnValue - added returnSingleResult() utility 
FIX: MySQL - correctly parse BooleanType
FIX: dirac-install - use python 2.7 by default
FIX: dirac-install-xxx commands - complement installation with the component setup
     in runit
NEW: dirac-configure - added --SkipVOMSDownload switch, added --Output switch
     to define output configuration file
CHANGE: ProcessPool - exit from the working process if a task execution timed out  
NEW: ProcessMonitor - added evaluation of the memory consumed by a process and its children   
NEW: InstallTools - added flag to require MySQL installation
FIX: InstallTools - correctly installing DBs extended (with sql to be sourced) 
FIX: InstallTools - run MySQL commands one by one when creating a new database
FIX: InstallTools - fixMySQLScripts() fixes the mysql start script to ognore /etc/my.cnf file
CHANGE: Os.py - the use of "which" is replaced by distutils.spawn.find_executable
NEW: Grid.py - ldapSA replaced by ldapSE, added getBdiiSE(CE)Info() methods
CHANGE: CFG.py - only lines starting with ^\s*# will be treated as comments
CHANGE: Shifter - Agents will now have longer proxies cached to prevent errors 
        for heavy duty agents, closes #2110
NEW: Bdii2CSAgent - reworked to apply also for SEs and use the same utilities for the
     corresponding command line tool
NEW: dirac-admin-add-resources - an interactive tool to add and update sites, CEs, SEs
     to the DIRAC CS   
CHANGE: dirac-proxy-init - added message in case of impossibility to add VOMS extension   
FIX: GOCDBClient - handle correctly the case of multiple elements in the same DT            


*Accounting
NEW: Allow to have more than one DB for accounting
CHANGE: Accounting - use TypeLoader to load plotters

*Framework
FIX: Logger - fix FileBackend implementation

*WMS
NEW: Refactored pilots ( dirac-pilot-2 ) to become modular following RFC #18, 
     added pilotCommands.py, SiteDirector modified accordingly 
CHANGE: InputData(Executor) - use VO specific catalogs      
NEW: JobWrapper, Watchdog - monitor memory consumption by the job ( in a Warning mode )
FIX: SandboxStoreHandler - treat the case of exception while cleaning sandboxes
CHANGE: JobCleaningAgent - the delays of job removals become CS parameters
BUGFIX: JobDB - %j placeholder not replaced after rescheduling
FIX: JobDB - in the SQL schema description reorder tables to allow foreign keys
BUGFIX: JobAgent, Matcher - logical bug in using PilotInfoReported flag
FIX: OptimizerExecutor - when a job fails the optimization chain set the minor status 
     to the optimiser name and the app status to the fail error

*Resources
NEW: StorageElement - added a cache of already created SE objects
CHANGE: SSHTorqueComputingElement - mv getCEStatus to remote script

*ResourceStatus
NEW: ResourceManagementClient/DB, DowntimeCommand - distinguish Disk and Tape storage 
FIX: GODDBClient  - downTimeXMLParsing() can now handle the "service type" parameter properly
CHANGE: dirac-rss-xxx commands use the printTable standard utility
FIX: dirac-dms-ftsdb-summary - bug fix for #2096

*DMS
NEW: DataManager - add masterCatalogOnly flag in the constructor
FIX: DataManager - fix to protect against non valid SE
CHANGE: FC.DirectoryLevelTree - use SELECT ... FOR UPDATE lock in makeDir()
FIX: FileCatalog - fixes in using file and replica status
CHANGE: DataManager - added a new argument to the constructor - vo
CHANGE: DataManager - removed removeCatalogFile() and dirac-dms-remove-catalog-file adjusted
CHANGE: Several components - field/parameter CheckSumType all changed to ChecksumType
CHANGE: PoolXMLCatalog - add the SE by default in the xml dump and use the XML library 
        for dumping the XML
FIX: XROOTStorageElement - fixes to comply with the interface formalism        

*SMS
FIX: StorageManagementDB - small bugfix to avoid SQL errors

*RMS
NEW: Added 'since' and 'until' parameters for getting requests
NEW: Request - added optimize() method to merge similar operations when
     first inserting the request
NEW: ReqClient, RequestDB - added getBulkRequest() interface. RequestExecutingAgent
     can use it controlled by a special flag     
FIX: Operation, Request - set LastUpdate time stamp when reaching final state
FIX: OperationHandlerBase - don't erase the original message when reaching the max attempts      
FIX: removed some deprecated codes
FIX: RequestTask - always set useServerCerificate flag to tru in case of executing inside
     an agent
CHANGE: gRequestValidator removed to avoid object instantiation at import   
NEW: dirac-rms-cancel-request command and related additions to the db and service classes  

*TMS
NEW: WorkflowTaskAgent is now multi-threaded
NEW: Better use of threads in Transformation Agents
CHANGE: TransformationDB - modified such that the body in a transformation can be updated
FIX: TransformationCleaningAgent - removed non-ASCII characters in a comment

[v6r11p34]

*Resources
NEW: GlobusComputingElement class

[v6r11p33]

*Configuration
FIX: Resources - avoid white spaces in OSCompatibility

[v6r11p32]

*Core
CHANGE: BaseClient, SSLSocketFactory, SocketInfo - enable TLSv1 for outgoing 
        connections via suds, possibility to configure SSL connection details
        per host/IP 

[v6r11p31]

*Core
FIX: CFG - bug fixed in loadFromBuffer() resulting in a loss of comments

*Resources
FIX: SSHTorqueComputingElement - check the status of ssh call for qstat

*DMS
FIX: FileCatalog - return LFN name instead of True from exists() call if LFN
     already in the catalog

[v6r11p30]

*DMS
CHANGE: FileCatalogCLI - add new -D flag for find to print only directories

[v6r11p29]

*DMS
FIX: FTS(Agent,Startegy,Gragh) - make use of MaxActiveJobs parameter, bug fixes

*TMS
FIX: Transformation(Agent,Client) - Operations CS parameters can be defined for each plugin: MaxFiles, SortedBy, NoUnusedDelay. Fixes to facilitate work with large numbers of files.

[v6r11p28]

*Core
FIX: InstallTools - check properly the module availability before installation

*WMS
FIX: JobScheduling - protection against missing dict field RescheduleCounter

*TMS
FIX: TransformationCleaningAgent - execute DM operations with the shifter proxy

[v6r11p27]

*Core
BUGFIX: InstallTools - bug fix in installNewPortal()

*WMS
FIX: Watchdog - disallow cputime and wallclock to be negative

*TS
FIX: TransformationAgent - correct handling of replica caches when more than 5000 files


BUGFIX: ModuleBase - bug fix in execute()
BUGFIX: Workflow - bug fix in createStepInstance()

*DMS
BUGFIX: DiractoryTreeBase - bug fix in getDirectoryPhysicalSizeFromUsage()

*Resources
FIX: XROOTStorage - back ported fixes from #2126: putFile would place file in 
     the wrong location on eos

[v6r11p26]

*Framework
FIX: UserProfileDB.py - add PublishAccess field to the UserProfileDB

*RSS
FIX: Synchronizer.py - fix deletion of old resources

*DMS
FIX: DataManager - allow that permissions are OK for part of a list of LFNs ( __verifyWritePermission() )
     (when testing write access to parent directory). Allows removal of replicas 
     even if one cannot be removed
FIX: DataManager - test SE validity before removing replica     
     
*RMS
FIX: RequestTask - fail requests for users who are no longer in the system
FIX: RequestExecutingAgent - fix request timeout computation

[v6r11p25]

*Interfaces
FIX: Job.py - bring back different logfile names if they have not been specified by the user

[v6r11p24]

*DMS
BUGFIX: SEManagerDB - bug fixed in getting connection in __add/__removeSE

[v6r11p23]

*DMS
CHANGE: FTSRequest is left only to support dirac-dms-fts-XXX commands

[v6r11p22]

*DMS
FIX: FTSJob - fixes in the glite-transfer-status command outpu parsing
FIX: TransformationClient - allow single lfn in setFileStatusForTransformation()

*WMS
FIX: StatesMonitoringAgent - install pika on the fly as a temporary solution

[v6r11p21]

*DMS
BUGFIX: dirac-dms-remove-replicas - continue in case of single replica failure
FIX: dirac-rms-xxx scripts - use Script.getPositionalArgs() instead of sys.argv

*Workflow
FIX: Test_Modules.py - fix in mocking functions, less verbose logging

[v6r11p20]

*DMS
BUGFIX: DataManager - in __SEActive() use resolved SE name to deal with aliases
BUGFIX: FileMetadata - multiple bugs in __buildUserMetaQuery()

[v6r11p19]

*DMS
FIX: FTSJob - fix FTS job monitoring a la FTS2

*RMS
CHANGE: ReqClient - added setServer() method
FIX: File,Operation,Request - call the getters to fetch the up-to-date information 
     from the parent

[v6r11p18]

*DMS
FIX: FTSAgent(Job) - fixes for transfers requiring staging (bringOnline) and adaptation 
     to the FTS3 interface

*WMS
FIX: StatesMonitoringAgent - resend the records in case of failure

[v6r11p17]

*DMS
FIX: FileCatalog - in multi-VO case get common catalogs if even VO is not specified

*Resources
FIX: ComputintgElement - bugfix in available() method

*WMS
FIX: SiteDirector - if not pilots registered in the DB, pass empty list to the ce.available()

[v6r11p16]

*RMS
BUGFIX: Request,Operation,File - do not cast to str None values

[v6r11p15]

*DMS
FIX: ReplicateAndRegister - do not create FTSClient if no FTSMode requested
CHANGE: FTSAgent(Job,File) - allow to define the FTS2 submission command;
        added --copy-pin-lifetime only for a tape backend
        parse output of both commands (FTS2, FTS3)
        consider additional state for FTS retry (Canceled)
        
*RMS
FIX: Operation, Request - treat updates specially for Error fields        

*TMS
FIX: TransformationAgent - fixes in preparing json serialization of requests

*WMS
NEW: StateMonitoringAgent - sends WMS history data through MQ messages 

[v6r11p14]

*WMS
CHANGE: JobDB - removed unused tables and methods
CHANGE: removed obsoleted tests

*DMS
FIX: FTSAgent - recover case when a target is not in FTSDB
CHANGE: FTSAgent(Job) - give possibility to specify a pin life time in CS 

*RMS
FIX: Make RMS objects comply with Python Data Model by adding __nonzero__ methods 

[v6r11p13]

*DMS
BUGFIX: SEManager - in SEManagerDB.__addSE() bad _getConnection call, closes #2062

[v6r11p12]

*Resources
CHANGE: ARCComputingElement - accomodate changes in the ARC job reported states

*Configuration
CHANGE: Resources - define a default FTS server in the CS (only for v6r11 and v6r12)

*DMS
FIX: FTSStrategy - allow to use a given channel more than once in a tree 
FIX: FTSAgent - remove request from cache if not found
FIX: FTSAgent - recover deadlock situations when FTS Files had not been correctly 
     updated or were not in the DB

*RMS
FIX: RequestExecutingAgent - fix a race condition (cache was cleared after the request was put)
FIX: RequestValidator - check that the Operation handlers are defined when inserting a request

[v6r11p11]

*Core
FIX: TransportPool - fixed exception due to uninitialized variable
FIX: HTTPDISETSocket - readline() takes optional argument size ( = 0 )

*DMS
FIX: FTSAgent - check the type of the Operation object ( can be None ) and
     some other protections
FIX: FTSClient - avoid duplicates in the file list

*RMS
FIX: ReqClient - modified log message
CHANGE: dirac-dms-fts-monitor - allow multiple comma separated LFNs in the arguments

[v6r11p10]

*RSS
FIX: DowntimeCommand, Test_RSS_Command_GOCDBStatusCommand - correctly interpreting list of downtimes

*RMS
FIX: ReplicateAndRegister - Create a RegisterReplica (not RegisterFile) if ReplicateAndRegister 
     fails to register
FIX: OperationHandlerBase - handle correctly Attempt counters when SEs are banned
FIX: ReplicateAndRegister - use FC checksum in case of mismatch request/PFN
FIX: FTSAgent - in case a file is Submitted but the FTSJob is unknown, resubmit
FIX: FTSAgent - log exceptions and put request to DB in case of exception
FIX: FTSAgent - handle FTS error "Unknown transfer state NOT_USED", due to same file 
     registered twice (to be fixed in RMS, not clear origin)

*WMS
FIX: JobStateUpdateHandler - status not updated while jobLogging is, due to time skew between 
     WN and DB service
FIX: JobStateUpdateHandler - stager callback not getting the correct status Staging 
     (retry for 10 seconds)     

[v6r11p9]

*Core
NEW: AgentModule - set AGENT_WORKDIRECTORY env variable with the workDirectory
NEW: InstallTools - added methods for the new web portal installation

*DMS
FIX: ReplicateAndRegister - apply same error logic for DM replication as for FTS

*Resources:
FIX: SRM2Storage - fix log message level
FIX: SRM2Storage - avoid useless existence checks 

*RMS
FIX: ForwardDISET - a temporary fix for a special LHCb case, to be removed asap
FIX: ReqClient - prettyPrint is even prettier
FIX: RequestTask - always use server certificates when executed within an agent

[v6r11p8]

*TMS
FIX: TransformationDB - fix default value within ON DUPLICATE KEY UPDATE mysql statement

[v6r11p7]

*Framework
BUGFIX: ProxyDB.py - bug in a MySQL table definition

*DMS
FIX: ReplicateAndRegister.py - FTS client is not instantiated in the c'tor as it 
     might not be used, 

*WMS
FIX: JobWrapper - don't delete the sandbox tar file if upload fails
FIX: JobWrapper - fix in setting the failover request

*RMS
FIX: RequestDB - add protections when trying to get a non existing request

[v6r11p6]

*WMS
FIX: InpudDataResolution - fix the case when some files only have a local replica
FIX: DownloadInputData, InputDataByProtocol - fix the return structure of the
     execute() method
     
*Resources
NEW: LocalComputingElement, CondorComputingElement      

[v6r11p5]

FIX: Incorporated changes from v6r10p25 patch

*Framework
NEW: Added getUserProfileNames() interface

*WMS
NEW: WMSAdministrator - added getPilotStatistics() interface
BUGFIX: JobWrapperTemplate - use sendJobAccounting() instead of sendWMSAccounting()
FIX: JobCleaningAgent - skip if no jobs to remove

*DMS
BUGFIX: FileCatalogClientCLI - bug fix in the metaquery construction

*Resources
CHANGE: StorageElement - enable Storage Element proxy configuration by protocol name

*TMS
NEW: TransformationManager - add Scheduled to task state for monitoring

[v6r11p4]

*Framework
NEW: ProxyDB - added primary key to ProxyDB_Log table
CHANGE: ProxyManagerHandler - purge logs once in 6 hours

*DMS
FIX: DataManager - fix in the accounting report for deletion operation
CHANGE: FTSRequest - print FTS GUID when submitting request
FIX: dirac-dms-fts-monitor - fix for using the new FTS structure
FIX: DataLoggingDB - fix type of the StatusTimeOrder field
FIX: DataLoggingDB - take into account empty date argument in addFileRecord()
FIX: ReplicateAndRegister - use active replicas
FIX: FTS related modules - multiple fixes

*WMS
NEW: SiteDirector - pass the list of already registered pilots to the CE.available() query
FIX: JobCleaningAgent - do not attempt job removal if no eligible jobs

*Resources
FIX: LcgFileCatalogClient - if replica already exists while registration, reregister
NEW: CREAM, SSH, ComputingElement - consider only registered pilots to evaluate queue occupancy

[v6r11p3]

FIX: import gMonitor from it is original location

*Core
FIX: FC.Utilities - treat properly the LFN names starting with /grid ( /gridpp case )

*Configuration
FIX: LocalConfiguration - added exitCode optional argument to showHelp(), closes #1821

*WMS
FIX: StalledJobAgent - extra checks when failing Completed jobs, closes #1944
FIX: JobState - added protection against absent job in getStatus(), closes #1853

[v6r11p2]

*Core
FIX: dirac-install - skip expectedBytes check if Content-Length not returned by server
FIX: AgentModule - demote message "Cycle had an error:" to warning

*Accounting
FIX: BaseReporter - protect against division by zero

*DMS
CHANGE: FileCatalogClientCLI - quite "-q" option in find command
FIX: DataManager - bug fix in __initializeReplication()
FIX: DataManager - less verbose log message 
FIX: DataManager - report the size of removed files only for successfully removed ones
FIX: File, FTSFile, FTSJob - SQL tables schema change: Size filed INTEGER -> BIGINT

*RMS
FIX: dirac-rms-reset-request, dirac-rms-show-request - fixes
FIX: ForwardDISET - execute with trusted host certificate

*Resources
FIX: SSHComputingElement - SSHOptions are parsed at the wrong place
NEW: ComputingElement - evaluate the number of available cores if relevant

*WMS
NEW: JobMonitoringHander - added export_getOwnerGroup() interface

*TMS
CHANGE: TransformationCleaningAgent - instantiation of clients moved in the initialize()

[v6r11p1]

*RMS
FIX: ReqClient - failures due to banned sites are considered to be recoverable

*DMS
BUGFIX: dirac-dms-replicate-and-register-request - minor bug fixes

*Resources
FIX: InProcessComputingElement - stop proxy renewal thread for a finished payload

[v6r11]

*Core
FIX: Client - fix in __getattr__() to provide dir() functionality
CHANGE: dirac-configure - use Registry helper to get VOMS servers information
BUGFIX: ObjectLoader - extensions must be looked up first for plug-ins
CHANGE: Misc.py - removed obsoleted
NEW: added returnSingleResult() generic utility by moving it from Resources/Utils module 

*Configuration
CHANGE: Resources.getDIRACPlatform() returns a list of compatible DIRAC platforms
NEW: Resources.getDIRACPlatforms() used to access platforms from /Resources/Computing/OSCompatibility
     section
NEW: Registry - added getVOs() and getVOMSServerInfo()     
NEW: CE2CSAgent - added VO management

*Accounting
FIX: AccountingDB, Job - extra checks for invalid values

*WMS
NEW: WMS tags to allow jobs require special site/CE/queue properties  
CHANGES: DownloadInputData, InputDataByProtocol, InputDataResolution - allows to get multiple 
         PFNs for the protocol resolution
NEW: JobDB, JobMonitoringHandler - added traceJobParameters(s)() methods     
CHANGE: TaskQueueDirector - use ObjectLoader to load directors    
CHANGE: dirac-pilot - use Python 2.7 by default, 2014-04-09 LCG bundles

*DMS
NEW: DataManager to replace ReplicaManager class ( simplification, streamlining )
FIX: InputDataByProtocol - fix the case where file is only on tape
FIX: FTSAgent - multiple fixes
BUGFIX: ReplicateAndRegister - do not ask SE with explicit SRM2 protocol

*Interfaces
CHANGE: Dirac - instantiate SandboxStoreClient and WMSClient when needed, not in the constructor
CHANGE: Job - removed setSystemConfig() method
NEW: Job.py - added setTag() interface

*Resources
CHANGE: StorageElement - changes to avoid usage PFNs
FIX: XROOTStorage, SRM2Storage - changes in PFN construction 
NEW: PoolComputingElement - a CE allowing to manage multi-core slots
FIX: SSHTorqueComputingElement - specify the SSHUser user for querying running/waiting jobs 

*RSS
NEW: added commands dirac-rss-query-db and dirac-rss-query-dtcache

*RMS
CHANGE: ReqDB - added Foreign Keys to ReqDB tables
NEW: dirac-rms-reset-request command
FIX: RequestTask - always execute operations with owner proxy

*SMS
FIX: few minor fixes to avoid pylint warnings

[v6r10p25]

*DMS
CHANGE: FileCatalog - optimized file selection by metadata

[v6r10p24]

*DMS
FIX: FC.FileMetadata - optimized queries for list interception evaluation

[v6r10p23]

*Resoures
CHANGE: SSHComputingElement - allow SSH options to be passed from CS setup of SSH Computing Element
FIX: SSHComputingElement - use SharedArea path as $HOME by default

[v6r10p22]

*CS
CHANGE: Operations helper - if not given, determine the VO from the current proxy 

*Resources
FIX: glexecComputingElement - allows Application Failed with Errors results to show through, 
     rather than be masked by false "glexec CE submission" errors
     
*DMS     
CHANGE: ReplicaManager - in getReplicas() rebuild PFN if 
        <Operations>/DataManagement/UseCatalogPFN option is set to False ( True by default )

[v6r10p21]

*Configuration
FIX: CSGlobals - allow to specify extensions in xxxDIRAC form in the CS

*Interfaces
FIX: Job - removed self.reqParams
FIX: Job - setSubmitPools renamed to setSubmitPool, fixed parameter definition string

*WMS
FIX: JobMonitorigHandler, JobPolicy - allow JobMonitor property to access job information

[v6r10p20]

*DMS
FIX: FTSAgent/Client, ReplicateAndRegister - fixes to properly process failed
     FTS request scheduling

[v6r10p19]

*DMS
FIX: FTSAgent - putRequest when leaving processRequest
FIX: ReplicaManager - bug in getReplicas() in dictionary creation

[v6r10p18]

*DMS
FIX: ReplicateAndRegister - dictionary items incorrectly called in ftsTransfer()

[v6r10p17]

*RMS
FIX: RequestDB.py - typo in a table name
NEW: ReqManagerHandler - added getDistinctValues() to allow selectors in the web page

*DMS
CHANGE: ReplicaManager - bulk PFN lookup in getReplicas()

[v6r10p16]

*Framework
NEW: PlottingClient - added curveGraph() function

*Transformation
FIX: TaskManagerAgentBase - add the missing Scheduled state

*WMS
FIX: TaskQueueDB - reduced number of lines in the matching parameters printout

*DMS
FIX: dirac-dms-show-se-status - exit on error in the service call, closes #1840

*Interface
FIX: API.Job - removed special interpretation of obsoleted JDLreqt type parameters

*Resources
FIX: SSHComputingElement - increased timeout in getJobStatusOnHost() ssh call, closes #1830

[v6r10p15]

*DMS
FIX: FTSAgent - added missing monitoring activity
FIX: FileCatalog - do not check directory permissions when creating / directory

*Resources
FIX: SSHTorqueComputingElement - removed obsoleted stuff

[v6r10p14]

*SMS
FIX: RequestPreparationAgent - typo fixed

[v6r10p13]

*SMS
FIX: RequestPreparationAgent - use ReplicaManager to get active replicas

*DMS
FIX: ReplicaManager - getReplicas returns all replicas ( in all statuses ) by default
CHANGE: FC/SecurityManager - give full ACL access to the catalog to groups with admin rights

*WMS
CHANGE: SiteDirector - changes to reduce the load on computing elements
FIX: JobWrapper - do not set Completed status for the case with failed application thread

[v6r10p12]

*WMS
CHANGE: Replace consistently everywhere SAM JobType by Test JobType
FIX: JobWrapper - the outputSandbox should be always uploaded (outsized, in failed job)

*DMS
FIX: RemoveFile - bugfix
FIX: ReplicateAndRegister - fixes in the checksum check, retry failed FTS transfer 
     with RM transfer
NEW: RegisterReplica request operation     

*RMS
FIX: ReqClient - fix in the request state machine
FIX: Request - enhance digest string
NEW: dirac-dms-reset-request command
CHANGE: dirac-rms-show-request - allow selection of a request by job ID

*TS
FIX: TransformationDB - in getTransformationParameters() dropped "Submitted" counter 
     in the output

[v6r10p11]

*Core
FIX: X509Chain - cast life time to int before creating cert

*Accounting
FIX: DataStoreClient - self.__maxRecordsInABundle = 5000 instead of 1000
FIX: JobPolicy - allow access for JOB_MONITOR property

*RMS
FIX: ReqClient - fix the case when a job is Completed but in an unknown minor status

*Resources
BUGFIX: ProxyStorage - use checkArgumentFormat() instead of self.__checkArgumentFormatDict()

[v6r10p10]

*DMS
FIX: Several fixes to make FTS accounting working (FTSAgent/Job, ReplicaManager, File )

[v6r10p9]

*Core
BUGFIX: LineGraph - Ymin was set to a minimal plot value rather than 0.

*DMS
CHANGE: FTSJob(Agent) - get correct information for FTS accounting (registration)

[v6r10p8]

*Core
FIX: InstallTools - admin e-mail default location changed

*Framework
FIX: SystemAdministratorClientCLI - allow "set host localhost"
FIX: BundleDelivery - protect against empty bundle

*WMS
FIX: SiteDirector - Pass siteNames and ceList as None if any is accepted
FIX: WorkloadManagement.ConfigTemplate.SiteDorectory - set Site to Any by default 

*DMS
FIX: FileCatalogCLI - ignore Datasets in ls command for backward compatibility

*Resources
FIX: SSH - some platforms use Password instead of password prompt

[v6r10p7]

*Core
FIX: dirac-install - execute dirac-fix-mysql-script and dirac-external-requirements after sourcing the environment
FIX: InstallTools - set basedir variable in fixMySQLScript()
FIX: InstallTools - define user root@host.domain in installMySQL()

*Framework
BUGFIX: SystemAdministratorCLI - bug fixed in default() call signature

*DMS
FIX: FTSRequest - handle properly FTS server in the old system 
FIX: ReplicaManager - check if file is in FC before removing 
FIX: Request/RemovalTask - handle properly proxies for removing files 
BUGFIX: DatasetManager - in the table description

[v6r10p6]

*Core
FIX: X509Certificate - reenabled fix in getDIRACGroup()

*Configuration
FIX: CSAPI - Group should be taken from the X509 chain and not the certificate

*RMS
CHANGE: ReqClient - if the job does not exist, do not try further finalization

[v6r10p5]

*Core
FIX: X509Certificate - reverted fix in getDIRACGroup()

[v6r10p4]

*Core
NEW: dirac-info - extra printout
CHANGE: PrettyPrint - extra options in printTable()
FIX: X509Certificate - bug fixed in getDIRACGroup()

*Framework
NEW: SystemAdministratorCLI - new showall command to show components across hosts
NEW: ProxyDB - allow to upload proxies without DIRAC group

*RMS
CHANGE: ReqClient - requests from failed jobs update job status to Failed
CHANGE: RequestTask - retry in the request finalize()

[v6r10p3]

*Configuration
CHANGE: Registry - allow to define a default group per user

*WMS
BUGFIX: JobReport - typo in generateForwardDISET()

[v6r10p2]

*TMS
CHANGE: Backward compatibility fixes when setting the Transformation files status

*DMS
BUGFIX: ReplicateAndRegister - bugfix when replicating to multiple destination by ReplicaManager

*WMS
BUGFIX: JobManager - bug fix when deleting no-existing jobs

[v6r10p1]

*RMS
FIX: ReqDB.Operations - Arguments field changed type from BLOB to MEDIUMBLOB

*DMS
FIX: FileCatalog - check for non-exiting directories in removeDirectory()

*TMS
FIX: TransformationDB - removed constraint that was making impossible to derive a production

[v6r10]

*Core
FIX: Several fixes on DB classes(AccountingDB, SystemLoggingDB, UserProfileDB, TransformationDB, 
     JobDB, PilotAgentsDB) after the new movement to the new MySQL implementation with a persistent 
     connection per running thread
NEW: SystemAdministratorCLI - better support for executing remote commands 
FIX: DIRAC.__init__.py - avoid re-definition of platform variable    
NEW: Graphs - added CurveGraph class to draw non-stacked lines with markers
NEW: Graphs - allow graphs with negative Y values
NEW: Graphs - allow to provide errors with the data and display them in the CurveGraph
FIX: InstallTools - fix for creation of the root@'host' user in MySQL 
FIX: dirac-install - create links to permanent directories before module installation
CHANGE: InstallTools - use printTable() utility for table printing
CHANGE: move printTable() utility to Core.Utilities.PrettyPrint
NEW: added installation configuration examples
FIX: dirac-install - fixBuildPath() operates only on files in the directory
FIX: VOMSService - added X-VOMS-CSRF-GUARD to the html header to be compliant with EMI-3 servers

*CS
CHANGE: getVOMSVOForGroup() uses the VOMSName option of the VO definition 
NEW: CE2CSAgent - added ARC CE information lookup

*Framework
FIX: SystemAdministratorIntegrator - use Host option to get the host address in addition to the section name, closes #1628
FIX: dirac-proxy-init - uses getVOMSVOForGroup() when adding VOMS extensions

*DMS
CHANGE: DFC - optimization and bug fixes of the bulk file addition
FIX: TransferAgent - protection against badly defined LFNs in collectFiles()
NEW: DFC - added getDirectoryReplicas() service method support similar to the LFC
CHANGE: DFC - added new option VisibleReplicaStatus which is used in replica getting commands
CHANGE: FileCatalogClientCLI client shows number of replicas in the 2nd column rather than 
        unimplemented number of links
CHANGE: DFC - optimizations for the bulk replica look-up
CHANGE: DFC updated scalability testing tool FC_Scaling_test.py        
NEW: DFC - methods returning replicas provide also SE definitions instead of PFNs to construct PFNs on the client side
NEW: DFC - added getReplicasByMetadata() interface
CHANGE: DFC - optimized getDirectoryReplicas()
CHANGE: FileCatalogClient - treat the reduced output from various service queries restoring LFNs and PFNs on the fly
NEW: DFC - LFNPFNConvention flag can be None, Weak or Strong to facilitate compatibility with LFC data 
CHANGE: FileCatalog - do not return PFNs, construct them on the client side
CHANGE: FileCatalog - simplified FC_Scaling_test.py script
NEW: FileCatalog/DatasetManager class to define and manipulate datasets corresponding to meta queries
NEW: FileCatalogHandler - new interface methods to expose DatasetManager functionality
NEW: FileCatalogClientCLI - new dataset family of commands
FIX: StorageFactory, ReplicaManager - resolve SE alias name recursively
FIX: FTSRequest, ReplicaManager, SRM2Storage - use current proxy owner as user name in accounting reports, closes #1602
BUGFIX: FileCatalogClientCLI - bug fix in do_ls, missing argument to addFile() call, closes #1658
NEW: FileCatalog - added new setMetadataBulk() interface, closes #1358
FIX: FileCatalog - initial argument check strips off leading lfn:, LFN:, /grid, closes #448
NEW: FileCatalog - added new setFileStatus() interface, closes #170, valid and visible file and replica statuses can be defined in respective options.
CHANGE: multiple new FTS system fixes
CHANGE: uniform argument checking with checkArgumentFormat() in multiple modules
CHANGE: FileCatalog - add Trash to the default replica valid statuses
CHANGE: ReplicaManager,FTSRequest,StorageElement - no use of PFN as returned by the FC except for file removal,
        rather constructing it always on the fly
        
*SMS
CHANGE: PinRequestAgent, SENamespaceCatalogCheckAgent - removed
CHANGE: Use StorageManagerClient instead of StorageDB directly        

*WMS
CHANGE: JobPolicy - optimization for bulk job verification
NEW: JobPolicy - added getControlledUsers() to get users which jobs can be accessed for 
     a given operation
CHANGE: JobMonitoringHandler - Avoid doing a selection of all Jobs, first count matching jobs 
        and then use "limit" to select only the required JobIDs.
NEW: JobMonitoringHandler - use JobPolicy to filter jobs in getJobSummaryWeb()
NEW: new Operations option /Services/JobMonitoring/GlobalJobsInfo ( True by default ) to 
     allow or not job info lookup by anybody, used in JobMonitoringHandler       
BUGFIX: SiteDirector - take into account the target queue Platform
BUGFIX: JobDB - bug in __insertNewJDL()    
CHANGE: dirac-admin-show-task-queues - enhanced output  
CHANGE: JobLoggingDB.sql - use trigger to manage the new LoggingInfo structure  
CHANGE: JobWrapper - trying several times to upload a request before declaring the job failed
FIX: JobScheduling executor - fix race condition that causes a job to remain in Staging
NEW: SiteDirector - do not touch sites for which there is no work available
NEW: SiteDirector - allow sites not in mask to take jobs with JobType Test
NEW: SiteDirector - allow 1 hour grace period for pilots in Unknown state before aborting them
CHANGE: Allow usage of non-plural form of the job requirement options ( PilotType, GridCE, BannedSite, 
        SubmitPool ), keep backward compatibility with a plural form
        
*RSS
FIX: DowntimeCommand - take the latest Downtime that fits    
NEW: porting new Policies from integration  
NEW: RSS SpaceToken command querying endpoints/tokens that exist  
        
*Resources
NEW: added SSHOARComputingElement class 
NEW: added XROOTStorage class       
FIX: CREAMComputingElement - extra checks for validity of returned pilot references
        
*TS
CHANGE: TransformationClient(DB,Manager) - set file status for transformation as bulk operation 
CHANGE: TransformationClient - applying state machine when changing transformation status
BUGFIX: TransformationClient(Handler) - few minor fixes
NEW: TransformationDB - backported __deleteTransformationFileTask(s) methods
CHANGE: TransformationDB(Client) - fixes to reestablish the FileCatalog interface
FIX: TransformationAgent - added MissingInFC to consider for Removal transformations
BUGFIX: TransformationAgent - in _getTransformationFiles() variable 'now' was not defined
FIX: TransformationDB.sql - DataFiles primary key is changed to (FileID) from (FileID,LFN) 
CHANGE: TransformationDB(.sql) - schema changes suitable for InnoDB
FIX: TaskManager(AgentBase) - consider only submitted tasks for updating status
CHANGE: TransformationDB(.sql) - added index on LFN in DataFiles table

*RMS
NEW: Migrate to use the new Request Management by all the clients
CHANGE: RequestContainer - Retry failed transfers 10 times and avoid sub-requests to be set Done 
        when the files are failed
CHANGE: Use a unique name for storing the proxy as processes may use the same "random" name and 
        give conflicts
NEW: RequestClient(Handler) - add new method readRequest( requestname)                 

*Workflow
NEW: Porting the LHCb Workflow package to DIRAC to make the use of general purpose modules and
     simplify construction of workflows        

[v6r9p33]

*Accounting
BUGFIX: AccountingDB - wrong indentation

[v6r9p32]

*Accounting
FIX: AccountingDB - use old style grouping if the default grouping is altered, e.g. by Country

[v6r9p31]

*Accounting
CHANGE: AccountingDB - changes to speed up queries: use "values" in GROUP By clause;
        drop duplicate indexes; reorder fields in the UniqueConstraint index of the
        "bucket" tables  

[v6r9p30]

*DMS
CHANGE: FileCatalogFactory - construct CatalogURL from CatalogType by default

*SMS
FIX: dirac-stager-stage-files - changed the order of the arguments

[v6r9p29]

*TS
FIX: TaskManager(AgentBase) - fix for considering only submitted tasks 

[v6r9p28]

*TS
FIX: TransformationDB(ManagerHandler) - several portings from v6r10

[v6r9p27]

*SMS
FIX: StorageManagementDB - in removeUnlinkedReplicas() second look for CacheReplicas 
     for which there is no entry in StageRequests

[v6r9p26]

*Resources
CHANGE: CREAMComputigElement - Make sure that pilots submitted to CREAM get a 
        fresh proxy during their complete lifetime
*Framework
FIX: ProxyDB - process properly any SQLi with DNs/groups with 's in the name

[v6r9p25]

*TS
CHANGE: TransformationClient - changed default timeout values for service calls
FIX: TransformationClient - fixes for processing of derived transformations 

[v6r9p24]

*TS
FIX: TransformationClient - in moveFilesToDerivedTransformation() set file status
     to Moved-<prod>

[v6r9p23]

*Core
BUGFIX: InstallTools - improper configuration prevents a fresh new installation

*WMS
BUGFIX: PilotDirector - Operations Helper non-instantiated

[v6r9p22]

*WMS
FIX: PilotDirector - allow to properly define extensions to be installed by the 
     Pilot differently to those installed at the server
FIX: Watchdog - convert pid to string in ProcessMonitor

*TS
FIX: TransformationDB - splitting files in chunks

*DMS
NEW: dirac-dms-create-removal-request command
CHANGE: update dirac-dms-xxx commands to use the new RMS client,
        strip lines when reading LFNs from a file

[v6r9p21]

*TS
FIX: Transformation(Client,DB,Manager) - restored FileCatalog compliant interface
FIX: TransformationDB - fix in __insertIntoExistingTransformationFiles()

[v6r9p20]

*Core
BUGFIX: ProxyUpload - an on the fly upload does not require a proxy to exist

*DMS
CHANGE: TransferAgent - use compareAdler() for checking checksum
FIX: FailoverTransfer - recording the sourceSE in case of failover transfer request 

*WMS
FIX: ProcessMonitor - some fixes added, printout when <1 s of consumed CPU is found

*Transformation
BUGFIX: TransformationClient - fixed return value in moveFilesToDerivedTransformation()

*RMS
BUGFIX: CleanReqDBAgent - now() -> utcnow() in initialize()

*Resources
FIX: ARCComputingElement - fix the parsing of CE status if no jobs are available

[v6r9p19]

*DMS
FIX: FileCatalog/DirectoryMetadata - inherited metadata is used while selecting directories
     in findDirIDsByMetadata()

[v6r9p18]

*DMS
FIX: FTSSubmitAgent, FTSRequest - fixes the staging mechanism in the FTS transfer submission
NEW: TransferDBMonitoringHandler - added getFilesForChannel(), resetFileChannelStatus()

[v6r9p17]

*Accounting
FIX: DataStoreClient - send accounting records in batches of 1000 records instead of 100

*DMS:
FIX: FailoverTransfer - catalog name from list to string
FIX: FTSSubmitAgent, FTSRequest - handle FTS3 as new protocol and fix bad submission time
FIX: FTSSubmitAgent, FTSRequest - do not submit FTS transfers for staging files

*WMS
FIX: TaskQueueDB - do not check enabled when TQs are requested from Directors
FIX: TaskQueueDB - check for Enabled in the TaskQueues when inserting jobs to print an alert
NEW: TaskQueueDB - each TQ can have at most 5k jobs, if beyond the limit create a new TQ 
     to prevent long matching times when there are way too many jobs in a single TQ

[v6r9p16]

*TS
BUGFIX: typos in TransformationCleaningAgent.py

*DMS
CHANGE: DownloadInputData - check the available disk space in the right input data directory
FIX: DownloadInputData - try to download only Cached replicas 

[v6r9p15]

*Core
FIX: MySQL - do not decrease the retry counter after ping failure

*DMS
CHANGE: FC/DirectoryMetadata - Speed up findFilesByMetadataWeb when many files match
FIX: RemovalTask - fix error string when removing a non existing file (was incompatible 
     with the LHCb BK client). 

*WMS
FIX: JobReport - minor fix ( removed unused imports )
FIX: JobMonitoring(JobStateUpdate)Handler - jobID argument can be either string, int or long

*TS
CHANGE: TransformationClient - change status of Moved files to a deterministic value
FIX: FileReport - minor fix ( inherits object ) 

[v6r9p14]

*DMS
CHANGE: FTSDB - changed schema: removing FTSSite table. From now on FTS sites 
        would be read from CS Resources

[v6r9p13]

FIX: included fixes from v6r8p26 patch release

[v6r9p12]

FIX: included fixes from v6r8p25 patch release

[v6r9p11]

*DMS
BUGFIX: FTSRequest - in __resolveFTSServer() type "=" -> "=="

[v6r9p10]

FIX: included fixes from v6r8p24 patch release

*Core
NEW: StateMachine utility

*DMS
BUGFIX: in RegisterFile operation handler

*Interfaces
FIX: Dirac.py - in splitInputData() consider only Active replicas

[v6r9p9]

*RMS
FIX: RequestDB - added getRequestFileStatus(), getRequestName() methods

[v6r9p8]

*DMS
FIX: RequestDB - get correct digest ( short request description ) of a request

[v6r9p7]

FIX: included fixes from v6r8p23 patch release

*RSS
FIX: SpaceTokenOccupancyPolicy - SpaceToken Policy decision was based on 
     percentage by mistake
     
*RMS
NEW: new scripts dirac-dms-ftsdb-summary, dirac-dms-show-ftsjobs    
FIX: FTSAgent - setting space tokens for newly created FTSJobs 

[v6r9p6]

*DMS
BUGFIX: dirac-admin-add-ftssite - missing import

*RMS
NEW: RequestDB, ReqManagerHandler - added getRequestStatus() method

*TS
FIX: fixes when using new RequestClient with the TransformationCleaningAgent

*WMS
BUGFIX: typo in SandboxStoreHandler transfer_fromClient() method

[v6r9p5]

*DMS
BUGFIX: missing proxy in service env in the FTSManager service. By default service 
        will use DataManager proxy refreshed every 6 hours.

*Resources
NEW: StorageElement - new checkAccess policy: split the self.checkMethods in 
     self.okMethods. okMethods are the methods that do not use the physical SE. 
     The isValid returns S_OK for all those immediately

*RSS
FIX: SpaceTokenOccupancyPolicy - Policy that now takes into account absolute values 
     for the space left
     
*TS
FIX: TransformationCleaningAgent - will look for both old and new RMS     

[v6r9p4]

*Stager
NEW: Stager API: dirac-stager-monitor-file, dirac-stager-monitor-jobs, 
     dirac-stager-monitor-requests, dirac-stager-show-stats

[v6r9p3]

*Transformation
FIX: TransformationCleaning Agent status was set to 'Deleted' instead of 'Cleaned'

[v6r9p2]

*RSS
NEW: Added Component family tables and statuses
FIX: removed old & unused code 
NEW: allow RSS policies match wild cards on CS

*WMS
BUGFIX: FailoverTransfer,JobWrapper - proper propagation of file metadata

[v6r9p1]

*RMS
NEW: FTSAgent - update rwAccessValidStamp,
     update ftsGraphValidStamp,
     new option for staging files before submission,
     better log handling here and there
CHANGE: FTSJob - add staging flag in in submitFTS2
CHANGE: Changes in WMS (FailoverTransfer, JobReport, JobWrapper, SandboxStoreHandler) 
        and TS (FileReport) to follow the new RMS.
NEW: Full CRUD support in RMS.

*RSS
NEW: ResourceManagementDB - new table ErrorReportBuffer
NEW: new ResourceManagementClient methods - insertErrorReportBuffer, selectErrorReportBuffer,
     deleteErrorReportBuffer

[v6r9]

NEW: Refactored Request Management System, related DMS agents and FTS management
     components

[v6r8p28]

*Core
BUGFIX: RequestHandler - the lock Name includes ActionType/Action

*DMS
FIX: dirac-dms-filecatalog-cli - prevent exception in case of missing proxy

[v6r8p27]

*DMS
BUGFIX: dirac-dms-add-file - fixed typo item -> items

[v6r8p26]

*Core
NEW: RequestHandler - added getServiceOption() to properly resolve inherited options 
     in the global service handler initialize method
NEW: FileCatalogHandler, StorageElementHandler - use getServiceOption()

[v6r8p25]

FIX: included fixes from v6r7p40 patch release

*Resources
FIX: SRM2Storage - do not account gfal_ls operations

[v6r8p24]

FIX: included fixes from v6r7p39 patch release

*Core
FIX: SiteSEMapping was returning wrong info

*DMS
FIX: FTSRequest - choose explicitly target FTS point for RAL and CERN
BUGFIX: StrategyHandler - wrong return value in __getRWAccessForSE()

*Resources
CHANGE: SRM2Storage - do not account gfal_ls operations any more

[v6r8p23]

FIX: included fixes from v6r7p37 patch release

*TS
FIX: TransformationDB - allow tasks made with ProbInFC files
FIX: TransformationCleaingAgent,Client - correct setting of transformation 
     status while cleaning

[v6r8p22]

FIX: included fixes from v6r7p36 patch release

[v6r8p21]

*DMS
FIX: FileCatalog/DirectoryMetadata - even if there is no meta Selection 
     the path should be considered when getting Compatible Metadata
FIX: FileCatalog/DirectoryNodeTree - findDir will return S_OK( '' ) if dir not 
     found, always return the same error from DirectoryMetadata in this case.     

*RSS
FIX: DowntimeCommand - use UTC time stamps

*TS
FIX: TransformationAgent - in _getTransformationFiles() get also ProbInFC files in 
     addition to Used 

[v6r8p20]

*Stager
NEW: Stager API: dirac-stager-monitor-file, dirac-stager-monitor-jobs, 
     dirac-stager-monitor-requests, dirac-stager-show-stats

[v6r8p19]

*Transformation
FIX: TransformationCleaning Agent status was set to 'Deleted' instead of 'Cleaned'

[v6r8p18]

*TS
BUGFIX: TransformationAgent - regression in __cleanCache()

[v6r8p17]

FIX: included fixes from v6r7p32 patch release

*WMS
FIX: StalledJobAgent - for accidentally stopped jobs ExecTime can be not set, 
     set it to CPUTime for the accounting purposes in this case

[v6r8p16]

FIX: included fixes from v6r7p31 patch release

*WMS
BUGFIX: TaskQueueDB - fixed a bug in the negative matching conditions SQL construction

*RSS
NEW: improved doc strings of PEP, PDP modules ( part of PolicySystem )
FIX: Minor changes to ensure consistency if ElementInspectorAgent and 
     users interact simultaneously with the same element
CHANGE: removed DatabaseCleanerAgent ( to be uninstalled if already installed )
FIX: SummarizeLogsAgent - the logic of the agent was wrong, the agent has been re-written.
     
[v6r8p15]

*Core
FIX: X509Chain - fix invalid information when doing dirac-proxy-info without CS
     ( in getCredentials() )

*RSS
NEW: PDP, PEP - added support for option "doNotCombineResult" on PDP

[v6r8p14]

*Core
FIX: dirac-deploy-scripts - can now work with the system python

*WMS
NEW: dirac-wms-cpu-normalization - added -R option to modify a given configuration file
FIX: Executor/InputData - Add extra check for LFns in InputData optimizer, closes #1472

*Transformation
CHANGE: TransformationAgent - add possibility to kick a transformation (not skip it if no 
        unused files), by touching a file in workDirectory
BUGFIX: TransformationAgent - bug in __cleanCache() dict modified in a loop        

[v6r8p13]

*Transformation
BUGFIX: TransformationDB - restored import of StringType

[v6r8p12]

NEW: Applied patches from v6r7p29

*WMS
FIX: JobDB - check if SystemConfig is present in the job definition and convert it 
     into Platform

*DMS
FIX: ReplicaManager - do not get metadata of files when getting files in a directory 
     if not strictly necessary

*RSS
NEW: ported from LHCb PublisherHandler for RSS web views

[v6r8p11]

NEW: Applied patches from v6r7p27

*RSS
NEW: SpaceTokenOccupancyPolicy - ported from LHCbDIRAC 
NEW: db._checkTable done on service initialization ( removed dirac-rss-setup script doing it )

*Transformation
FIX: TaskManager - reset oJob for each task in prepareTransformationTasks()
BUGFIX: ValidateOutputDataAgent - typo fixed in getTransformationDirectories()
FIX: TransformationManagerHandler - use CS to get files statuses not to include in 
     processed file fraction calculation for the web monitoring pages

[v6r8p10]

NEW: Applied patches from v6r7p27

[v6r8p9]

*DMS
FIX: TransferAgent,dirac-dms-show-se-status, ResourceStatus,TaskManager - fixes
     needed for DMS components to use RSS status information
NEW: ReplicaManager - allow to get metadata for an LFN+SE as well as PFN+SE     

[v6r8p8]

*RSS
BUGFIX: dirac-rss-setup - added missing return of S_OK() result

[v6r8p7]

NEW: Applied patches from v6r7p24

*DMS
BUGFIX: LcgFileCatalogClient - bug in addFile()

*RSS
BUGFIX: fixed script dirac-rss-set-token, broken in the current release.
NEW: Statistics module - will be used in the future to provide detailed information 
     from the History of the elements 

[v6r8p6]

NEW: Applied patches from v6r7p23

*Transformation
FIX: TaskManager - allow prepareTransformationTasks to proceed if no OutputDataModule is defined
FIX: TransformationDB - remove INDEX(TaskID) from TransformationTasks. It produces a single counter 
     for the whole table instead of one per TransformationID
     
*WMS     
FIX: WMSUtilities - to allow support for EMI UI's for pilot submission we drop support for glite 3.1

[v6r8p5]

NEW: Applied patches from v6r7p22

*RSS
CHANGE: removed old tests and commented out files

*WMS
FIX: PoolXMLCatalog - proper addFile usage

*Transformation
CHANGE: TransformationAgent - clear replica cache when flushing or setting a file in the workdirectory

[v6r8p4]

*Transformation
FIX: The connection to the jobManager is done only at submission time
FIX: Jenkins complaints fixes

*WMS
BUGFIX: JobDB - CPUtime -> CPUTime
FIX: Jenkins complaints fixes

[v6r8p3]

*DMS
BUGFIX: LcgFileCatalogClient

[v6r8p2]

*DMS:
FIX: LcgFileCatalogClient - remove check for opening a session in __init__ as credentials are not yet set 

*Transformation
CHANGE: reuse RPC clients in Transformation System 

[v6r8p1]

*Core
FIX: dirac-deploy-scripts - restored regression w.r.t. support of scripts starting with "d"

*DMS
BUGFIX: LcgFileCatalogClient - two typos fixed

[v6r8]

CHANGE: Several fixes backported from the v7r0 integration branch

*Core
CHANGE: DictCache - uses global LockRing to avoid locks in multiprocessing
FIX: X509Chain - proxy-info showing an error when there's no CS

*DMS
FIX: TransferAgent - inside loop filter out waiting files dictionary
BUGFIX: dirac-admin-allow-se - there was a continue that was skipping the complete loop for 
        ARCHIVE elements
NEW: LcgFileCatalogClient - test return code in startsess lfc calls       

*WMS:
FIX: OptimizerExecutor, InputData, JobScheduling - check that site candidates have all the 
     replicas

*RSS: 
BUGFIX: ResourceStatus, RSSCacheNoThread - ensure that locks are always released

*Transformation
FIX: TaskManager - site in the job definition is taken into account when submitting
NEW: Transformation - get the allowed plugins from the CS /Operations/Transformations/AllowedPlugins
FIX: ValidateOutputDataAgent - self not needed for static methods

[v6r7p40]

*Resources
FIX: StorageElement class was not properly passing the lifetime argument for prestageFile method

[v6r7p39]

*Core
CHANGE: Grid - in executeGridCommand() allow environment script with arguments needed for ARC client

*DMS
FIX: DFC SEManager - DIP Storage can have a list of ports now

*Resources
FIX: ARCComputingElement - few fixes after debugging

[v6r7p38]

*Core
NEW: DISET FileHelper, TransferClient - possibility to switch off check sum

*Resources
NEW: ARCComputingElement - first version
NEW: StorageFactory - possibility to pass extra protocol parameters to storage object
NEW: DIPStorage - added CheckSum configuration option
BUGFIX: SSHComputingElement - use CE name in the pilot reference construction

*WMS
FIX: StalledJobAgent - if ExecTime < CPUTime make it equal to CPUTime

[v6r7p37]

*Framework
BUGFIX: NotificationDB - typos in SQL statement in purgeExpiredNotifications() 

*WMS
NEW: JobCleaningAgent - added scheduling sandbox LFN removal request 
     when deleting jobs
CHANGE: JobWrapper - report only error code as ApplicationError parameter 
        when payload finishes with errors    
NEW: SiteDirector - possibility to specify extensions to be installed in 
     pilots in /Operations/Pilots/Extensions option in order not to install
     all the server side extensions        

*DMS
CHANGE: FileCatalogFactory - use service path as default URL
CHANGE: FileCatalogFactory - use ObjectLoader to import catalog clients

*SMS
BUGFIX: StorageManagementDB, dirac-stager-monitor-jobs - small bug fixes ( sic, Daniela )

*Resources
CHANGE: DIPStorage - added possibility to specify a list of ports for multiple
        service end-points
CHANGE: InProcessComputingElement - demote log message when payload failure 
        to warning, the job will fail anyway
FIX: StalledJobAgent - if pilot reference is not registered, this is not an 
     error of the StalledJobAgent, no log.error() in  this case                
        
*RMS
CHANGE: RequestTask - ensure that tasks are executed with user credentials 
        even with respect to queries to DIRAC services ( useServerCertificate 
        flag set to false )        

[v6r7p36]

*WMS
FIX: CREAMCE, SiteDirector - make sure that the tmp executable is removed
CHANGE: JobWrapper - remove sending mails via Notification Service in case
        of job rescheduling
        
*SMS
FIX: StorageManagementDB - fix a race condition when old tasks are set failed 
     between stage submission and update.        

[v6r7p35]

*Stager
NEW: Stager API: dirac-stager-monitor-file, dirac-stager-monitor-jobs, 
     dirac-stager-monitor-requests, dirac-stager-show-stats

[v6r7p34]

*Transformation
FIX: TransformationCleaning Agent status was set to 'Deleted' instead of 'Cleaned'

[v6r7p33]

*Interfaces
FIX: Job.py - in setExecutable() - prevent changing the log file name string type

*StorageManagement
NEW: StorageManagementDB(Handler) - kill staging requests at the same time as 
     killing related jobs, closes #1510
FIX: StorageManagementDB - demote the level of several log messages       

[v6r7p32]

*DMS
FIX: StorageElementHandler - do not use getDiskSpace utility, use os.statvfs instead
CHANGE: StorageManagementDB - in getStageRequests() make MySQL do an UNIQUE selection 
        and use implicit loop to speed up queries for large results

*Resources
FIX: lsfce remote script - use re.search instead of re.match in submitJob() to cope with
     multipline output

[v6r7p31]

*WMS
FIX: SiteDirector - make possible more than one SiteDirector (with different pilot identity) attached 
     to a CE, ie sgm and pilot roles. Otherwise one is declaring Aborted the pilots from the other.

[v6r7p30]

*Core
CHANGE: X509Chain - added groupProperties field to the getCredentials() report
BUGFIX: InstallTools - in getSetupComponents() typo fixed: agent -> executor

[v6r7p29]

*DMS
CHANGE: FileCatalog - selection metadata is also returned as compatible metadata in the result
        of getCompatibleMetadata() call
NEW: FileCatalog - added path argument to getCompatibleMetadata() call
NEW: FileCatalogClient - added getFileUserMetadata()
BUGFIX: dirac-dms-fts-monitor - exit with code -1 in case of error

*Resources
FIX: CREAMComputingElement - check globus-url-copy result for errors when retrieving job output

[v6r7p28]

*DMS
BUGFIX: FileCatalog/DirectoryMetadata - wrong MySQL syntax 

[v6r7p27]

*Core
FIX: Mail.py - fix of the problem of colons in the mail's body

*Interfaces
NEW: Job API - added setSubmitPools(), setPlatform() sets ... "Platform"

*WMS
FIX: TaskQueueDB - use SystemConfig as Platform for matching ( if Platform is not set explicitly

*Resources
FIX: SSHComputingElement - use ssh host ( and not CE name ) in the pilot reference
BUGFIX: SSHGEComputingElement - forgotten return statement in _getJobOutputFiles()

*Framework
NEW: dirac-sys-sendmail - email's body can be taken from pipe. Command's argument 
     in this case will be interpreted as a destination address     

[v6r7p26]

*DMS
FIX: ReplicaManager - status names Read/Write -> ReadAccess/WriteAccess

[v6r7p25]

*Core
CHANGE: X509Chain - in getCredentials() failure to contact CS is not fatal, 
        can happen when calling dirac-proxy-init -x, for example

[v6r7p24]

*DMS
NEW: FileCatalog - added getFilesByMetadataWeb() to allow pagination in the Web 
     catalog browser
     
*WMS
CHANGE: WMSAdministrator, DiracAdmin - get banned sites list by specifying the status
        to the respective jobDB call     

[v6r7p23]

*Transformation
BUGFIX: TransformationDB - badly formatted error log message

*RMS
CHANGE: RequestDBMySQL - speedup the lookup of requests

*WMS
BUGFIX: dirac-dms-job-delete - in job selection by group

*DMS
FIX: LcgFileCatalogClient - getDirectorySize made compatible with DFC
BUGFIX: LcgFileCatalogClient - proper call of __getClientCertInfo()

[v6r7p22]

*Transformation
CHANGE: InputDataAgent - treats only suitable transformations, e.g. not the extendable ones. 
CHANGE: TransformationAgent - make some methods more public for easy overload

[v6r7p21]

*Core
FIX: Shifter - pass filePath argument when downloading proxy

[v6r7p20]

*DMS
CHANGE: StrategyHandler - move out SourceSE checking to TransferAgent
CHANGE: ReplicaManager, InputDataAgent - get active replicas
FIX: StorageElement, SRM2Storage - support for 'xxxAccess' statuses, checking results
     of return structures
     
*RSS
NEW: set configurable email address on the CS to send the RSS emails
NEW: RSSCache without thread in background
FIX: Synchronizer - moved to ResourceManager handler     

[v6r7p19]

*DMS
BUGFIX: ReplicaManager - in putAndRegister() SE.putFile() singleFile argument not used explicitly

[v6r7p18]

*WMS
FIX: StalledJobAgent - do not exit the loop over Completed jobs if accounting sending fails
NEW: dirac-wms-job-delete - allow to specify jobs to delete by job group and/or in a file
FIX: JobManifest - If CPUTime is not set, set it to MaxCPUTime value

[v6r7p17]

*Resources
FIX: SRM2Storage - treat properly "22 SRM_REQUEST_QUEUED" result code

[v6r7p16]

*DMS
FIX: StrategyHandler - do not proceed when the source SE is not valid for read 
BUGFIX: StorageElement - putFile can take an optional sourceSize argument
BUGFIX: ReplicaManager - in removeFile() proper loop on failed replicas

*RSS
FIX: SpaceTokenOccupancyCommand, CacheFeederAgent - add timeout when calling lcg_util commands

*WMS
FIX: JobManifest - take all the SubmitPools defined in the TaskQueueAgent 
NEW: StalledJobAgent - declare jobs stuck in Completed status as Failed

[v6r7p15]

*Core
BUGFIX: SocketInfo - in host identity evaluation

*DMS
BUGFIX: FileCatalogHandler - missing import os

*Transformation
CHANGE: JobManifest - getting allowed job types from operations() section 

[v6r7p14]

*DMS
CHANGE: StorageElementProxy - removed getParameters(), closes #1280
FIX: StorageElementProxy - free the getFile space before the next file
FIX: StorageElement - added getPFNBase() to comply with the interface

*Interfaces
CHANGE: Dirac API - allow lists of LFNs in removeFile() and removeReplica()

*WMS
CHANGE: JobSchedulingAgent(Executor) - allow both BannedSite and BannedSites JDL option

*RSS
FIX: ElementInspectorAgent - should only pick elements with rss token ( rs_svc ).
FIX: TokenAgent - using 4th element instead of the 5th. Added option to set admin email on the CS.

[v6r7p13]

*Core
FIX: Resources - in getStorageElementSiteMapping() return only sites with non-empty list of SEs

*DMS
FIX: StorageElement - restored the dropped logic of using proxy SEs
FIX: FileCatalog - fix the UseProxy /LocalSite/Catalog option

*Transformation
FIX: TransformationDB - use lower() string comparison in extendTransformation()

[v6r7p12]

*WMS
BUGFIX: JobManifest - get AllowedSubmitPools from the /Systems section, not from /Operations

*Core
NEW: Resources helper - added getSites(), getStorageElementSiteMapping()

*DMS
CHANGE: StrategyHandler - use getStorageElementSiteMapping helper function
BUGFIX: ReplicaManager - do not modify the loop dictionary inside the loop

[v6r7p11]

*Core
CHANGE: Subprocess - put the use of watchdog in flagging

[v6r7p10]

*Core
NEW: Logger - added getLevel() method, closes #1292
FIX: Subprocess - returns correct structure in case of timeout, closes #1295, #1294
CHANGE: TimeOutExec - dropped unused utility
FIX: Logger - cleaned unused imports

*RSS
CHANGE: ElementInspectorAgent - do not use mangled name and removed shifterProxy agentOption

[v6r7p9]

*Core
BUGFIX: InstallTools - MySQL Port should be an integer

[v6r7p8]

*Core
FIX: Subprocess - consistent timeout error message

*DMS
NEW: RemovalTask - added bulk removal
FIX: StrategyHandler - check file source CEs
CHANGE: DataIntegrityClient - code beautification
CHANGE: ReplicaManager - do not check file existence if replica information is queried anyway,
        do not fail if file to be removed does not exist already. 

[v6r7p7]

FIX: Several fixes to allow automatic code documentation

*Core
NEW: InstallTools - added mysqlPort and mysqlRootUser

*DMS
CHANGE: ReplicaManager - set possibility to force the deletion of non existing files
CHANGE: StrategyHandler - better handling of checksum check during scheduling 

[v6r7p6]

*Core
FIX: dirac-install - restore signal alarm if downloadable file is not found
FIX: Subprocess - using Manager proxy object to pass results from the working process

*DMS:
CHANGE: StorageElement - removed overwride mode
CHANGE: removed obsoleted dirac-dms-remove-lfn-replica, dirac-dms-remove-lfn
NEW: FTSMonitorAgent - filter out sources with checksum mismatch
FIX: FTSMonitorAgent, TransferAgent - fix the names of the RSS states

*RSS
NEW: ElementInspectorAgent runs with a variable number of threads which are automatically adjusted
NEW: Added policies to force a particular state, can be very convenient to keep something Banned for example.
NEW: policy system upgrade, added finer granularity when setting policies and actions

*WMS
NEW: SiteDirector- allow to define pilot DN/Group in the agent options
CHANGE: JobDescription, JobManifest - take values for job parameter verification from Operations CS section

[v6r7p5]

*Interfaces
BUGFIX: dirac-wms-job-get-output - properly treat the case when output directory is not specified 

[v6r7p4]

*Core
FIX: Subprocess - avoid that watchdog kills the executor process before it returns itself

*Framework
BUGFIX: ProxuManagerClient - wrong time for caching proxies

*RSS
FIX: removed obsoleted methods

*DMS
NEW: FileCatalog - added findFilesByMetadataDetailed - provides detailed metadata for 
     selected files

[v6r7p3]

*DMS
FIX: FTSMonitorAgent - logging less verbose

*Transformation
FIX: TransformationAgent - use the new CS defaults locations
FIX: Proper agent initialization
NEW: TransformationPlaugin - in Broadcast plugin added file groupings by number of files, 
     make the TargetSE always defined, even if the SourceSE list contains it 

*ResourceStatus
FIX: Added the shifter's proxy to several agents

*RMS
FIX: RequestContainer - the execution order was not properly set for the single files 

*Framework:
BUGFIX: ProxyManagerClient - proxy time can not be shorter than what was requested

[v6r7p2]

*Core
FIX: dirac-configure - switch to use CS before checking proxy info

*Framework
NEW: dirac-sys-sendmail new command
NEW: SystemAdmininistratorCLI - added show host, uninstall, revert commands
NEW: SystemAdmininistratorHandler - added more info in getHostInfo()
NEW: SystemAdmininistratorHandler - added revertSoftware() interface

*Transformation
FIX: TransformationCleaningAgent - check the status of returned results

[v6r7p1]

*Core
FIX: Subprocess - finalize the Watchdog closing internal connections after a command execution
CHANGE: add timeout for py(shell,system)Call calls where appropriate
CHANGE: Shifter - use gProxyManager in a way that allows proxy caching

*Framework
NEW: ProxyManagerClient - allow to specify validity and caching time separately
FIX: ProxyDB - replace instead of delete+insert proxy in __storeVOMSProxy

*DMS
NEW: FTSMonitorAgent - made multithreaded for better efficiency
FIX: dirac-dms-add-file - allow LFN: prefix for lfn argument

*WMS
NEW: dirac-wms-job-get-output, dirac-wms-job-status - allow to retrieve output for a job group
FIX: TaskQueueDB - fixed selection SQL in __generateTQMatchSQL()
CHANGE: OptimizerExecutor - reduce diversity of MinorStatuses for failed executors

*Resources
FIX: CREAMComputingElement - remove temporary JDL right after the submission 

[v6r6p21]

*DMS
BUGFIX: TransformationCleaningAgent - use the right signature of cleanMetadataCatalogFiles() call

[v6r6p20]

*DMS
FIX: RegistrationTask - properly escaped error messages
BUGFIX: DirectoryMetadata - use getFileMetadataFields from FileMetadata in addMetadataField()
NEW: When there is a missing source error spotted during FTS transfer, file should be reset 
     and rescheduled again until maxAttempt (set to 100) is reached

*WMS
FIX: JobScheduling - fix the site group logic in case of Tier0

[v6r6p19]

*DMS
BUGFIX: All DMS agents  - set up agent name in the initialization

*Core
NEW: Subprocess - timeout wrapper for subprocess calls
BUGFIX: Time - proper interpreting of 0's instead of None
CHANGE: DISET - use cStringIO for ANY read that's longer than 16k (speed improvement) 
        + Less mem when writing data to the net
FIX: Os.py - protection against failed "df" command execution       
NEW: dirac-info prints lcg bindings versions
CHANGE: PlotBase - made a new style class 
NEW: Subprocess - added debug level log message

*Framework
NEW: SystemAdministratorIntegrator client for collecting info from several hosts
NEW: SystemAdministrator - added getHostInfo()
FIX: dirac-proxy-init - always check for errors in S_OK/ERROR returned structures
CHANGE: Do not accept VOMS proxies when uploading a proxy to the proxy manager

*Configuration
FIX: CE2CSAgent - get a fresh copy of the cs data before attempting to modify it, closes #1151
FIX: Do not create useless backups due to slaves connecting and disconnecting
FIX: Refresher - prevent retrying with 'Insane environment'

*Accounting
NEW: Accounting/Job - added validation of reported values to cope with the weird Yandex case
FIX: DBUtils - take into account invalid values, closes #949

*DMS
FIX: FTSSubmitAgent - file for some reason rejected from submission should stay in 'Waiting' in 
     TransferDB.Channel table
FIX: FTSRequest - fix in the log printout     
CHANGE: dirac-dms-add-file removed, dirac-dms-add-files renamed to dirac-dms-add-file
FIX: FileCatalogCLI - check the result of removeFile call
FIX: LcgFileCatalogClient - get rid of LHCb specific VO evaluation
NEW: New FileCatalogProxy service - a generalization of a deprecated LcgFileCatalog service
FIX: Restored StorageElementProxy functionality
CHANGE: dirac-dms-add-file - added printout
NEW: FileCatalog(Factory), StorageElement(Factory) - UseProxy flag moved to /Operations and /LocalSite sections

*RSS
NEW:  general reimplementation: 
      New DB schema using python definition of tables, having three big blocks: Site, Resource and Node.
      MySQLMonkey functionality almost fully covered by DB module, eventually will disappear.
      Services updated to use new database.
      Clients updated to use new database.
      Synchronizer updated to fill the new database. When helpers will be ready, it will need an update.
      One ElementInspectorAgent, configurable now is hardcoded.
      New Generic StateMachine using OOP.
      Commands and Policies simplified.
      ResourceStatus using internal cache, needs to be tested with real load.
      Fixes for the state machine
      Replaced Bad with Degraded status ( outside RSS ).
      Added "Access" to Read|Write|Check|Remove SE statuses wherever it applies.
      ResourceStatus returns by default "Active" instead of "Allowed" for CS calls.
      Caching parameters are defined in the CS
FIX: dirac-admin-allow/ban-se - allow a SE on Degraded ( Degraded->Active ) and ban a SE on Probing 
     ( Probing -> Banned ). In practice, Active and Degraded are "usable" states anyway.            
      
*WMS
FIX: OptimizerExecutor - failed optimizations will still update the job     
NEW: JobWrapper - added LFNUserPrefix VO specific Operations option used for building user LFNs
CHANGE: JobDB - do not interpret SystemConfig in the WMS/JobDB
CHANGE: JobDB - Use CPUTime JDL only, keep MaxCPUTime for backward compatibility
CHANGE: JobWrapper - use CPUTime job parameter instead of MaxCPUTime
CHANGE: JobAgent - use CEType option instead of CEUniqueID
FIX: JobWrapper - do not attempt to untar directories before having checked if they are tarfiles 
NEW: dirac-wms-job-status - get job statuses for jobs in a given job group
 
*SMS
FIX: StorageManagementDB - when removing unlinked replicas, take into account the case where a
     staging request had been submitted, but failed
      
*Resources    
NEW: glexecCE - add new possible locations of the glexec binary: OSG specific stuff and in last resort 
     looking in the PATH    
NEW: LcgFileCatalogClient - in removeReplica() get the needed PFN inside instead of providing it as an argument     
      
*TS      
CHANGE: Transformation types definition are moved to the Operations CS section

*Interfaces
FIX: Dirac.py - CS option Scratchdir was in LocalSite/LocalSite
FIX: Dirac.py - do not define default catalog, use FileCatalog utility instead

[v6r6p19]

*DMS
BUGFIX: All DMS agents  - set up agent name in the initialization

[v6r6p18]

*Transformation
CHANGE: /DIRAC/VOPolicy/OutputDataModule option moved to <Operations>/Transformations/OutputDataModule

*Resources
FIX: ComputingElement - properly check if the pilot proxy has VOMS before adding it to the payload 
     when updating it

*WMS
BUGFIX: JobSanity - fixed misspelled method call SetParam -> SetParameter

[v6r6p17]

*Transformation
BUGFIX: TransformationAgent - corrected  __getDataReplicasRM()

[v6r6p16]

*DMS
FIX: Agents - proper __init__ implementation with arguments passing to the super class
FIX: LcgFileCatalogClient - in removeReplica() reload PFN in case it has changed

[v6r6p15]

*Framework
BUGFIX: ErrorMessageMonitor - corrected updateFields call 

*DMS:
NEW: FTSMonitorAgent completely rewritten in a multithreaded way

*Transformation
FIX: InputDataAgent - proper instantiation of TransformationClient
CHANGE: Transformation - several log message promoted from info to notice level

[v6r6p14]

*Transformation
FIX: Correct instantiation of agents inside several scripts
CHANGE: TransformationCleaningAgent - added verbosity to logs
CHANGE: TransformationAgent - missingLFC to MissingInFC as it could be the DFC as well
FIX: TransformationAgent - return an entry for all LFNs in __getDataReplicasRM

*DMS
FIX: TransferAgent - fix exception reason in registerFiles()

[v6r6p13]

*DMS
CHANGE: TransferAgent - change RM call from getCatalogueReplicas to getActiveReplicas. 
        Lowering log printouts here and there

[v6r6p12]

*DMS
BUGFIX: RemovalTask - Replacing "'" by "" in error str set as attribute for a subRequest file. 
        Without that request cannot be updated when some nasty error occurs.

[v6r6p11]

*RMS:
BUGFIX: RequestClient - log string formatting

*DMS
BUGFIX: RemovalTask - handling for files not existing in the catalogue

*Transformation
FIX: TransformationManager - ignore files in NotProcessed status to get the % of processed files

*Interfaces
FIX: Fixes due to the recent changes in PromptUser utility

[v6r6p10]

*RMS
FIX: RequestDBMySQL - better escaping of queries 

*WMS
FIX: SiteDirector - get compatible platforms before checking Task Queues for a site

[v6r6p9]

*Core
FIX: Utilities/PromptUser.py - better user prompt

*Accounting
NEW: Add some validation to the job records because of weird data coming from YANDEX.ru

*DMS
BUGFIX: ReplicaManager - typo errStr -> infoStr in __replicate()
FIX: FTSRequest - fixed log message

*WMS
FIX: SiteDirector - use CSGlobals.getVO() call instead of explicit CS option

[v6r6p8]

*Transformation
BUGFIX: TransformationDB - typo in getTransformationFiles(): iterValues -> itervalues

[v6r6p7]

*Resources
FIX: StorageFactory - uncommented line that was preventing the status to be returned 
BUGFIX: CE remote scripts - should return status and not call exit()
BUGFIX: SSHComputingElement - wrong pilot ID reference

[v6r6p6]

*WMS
FIX: TaskQueueDB - in findOrphanJobs() retrieve orphaned jobs as list of ints instead of list of tuples
FIX: OptimizerExecutor - added import of datetime to cope with the old style optimizer parameters

*Transformation
FIX: TransformationAgent - fix finalization entering in an infinite loop
NEW: TransformationCLI - added resetProcessedFile command
FIX: TransformationCleaningAgent - treating the archiving delay 
FIX: TransformationDB - fix in getTransformationFiles() in case of empty file list

[v6r6p5]

*Transformation
FIX: TransformationAgent - type( transClient -> transfClient )
FIX: TransformationAgent - self._logInfo -> self.log.info
FIX: TransformationAgent - skip if no Unused files
FIX: TransformationAgent - Use CS option for replica cache lifetime
CHANGE: TransformationAgent - accept No new Unused files every [6] hours

[v6r6p4]

*DMS
FIX: TransferAgent - protection for files that can not be scheduled
BUGFIX: TransferDB - typo (instIDList - > idList ) fixed

*Transformation
BUGFIX: TransformationAgent - typo ( loginfo -> logInfo )

[v6r6p3]

FIX: merged in patch v6r5p14

*Core
BUGFIX: X509Chain - return the right structure in getCredentials() in case of failure
FIX: dirac-deploy-scripts.py - allow short scripts starting from "d"
FIX: dirac-deploy-scripts.py - added DCOMMANDS_PPID env variable in the script wrapper
FIX: ExecutorReactor - reduced error message dropping redundant Task ID 

*Interfaces
BUGFIX: Dirac.py - allow to pass LFN list to replicateFile()

*DMS
FIX: FileManager - extra check if all files are available in _findFiles()
BUGFIX: FileCatalogClientCLI - bug in DirectoryListing

[v6r6p2]

FIX: merged in patch v6r5p13

*WMS
FIX: SiteDirector - if no community set, look for DIRAC/VirtualOrganization setting

*Framework
FIX: SystemLoggingDB - LogLevel made VARCHAR in the MessageRepository table
FIX: Logging - several log messages are split in fixed and variable parts
FIX: SystemLoggingDB - in insertMessage() do not insert new records in auxiliary tables if they 
     are already there

[v6r6p1]

*Core:
CHANGE: PromptUser - changed log level of the printout to NOTICE
NEW: Base Client constructor arguments are passed to the RPCClient constructor

*DMS:
NEW: FTSRequest - added a prestage mechanism for source files
NEW: FileCatalogClientCLI - added -f switch to the size command to use raw faile tables 
     instead of storage usage tables
NEW: FileCatalog - added orphan directory repair tool
NEW: FIleCatalog - more counters to control the catalog sanity     

*WMS:
FIX: SandboxStoreClient - no more kwargs tricks
FIX: SandboxStoreClient returns sandbox file name in case of upload failure to allow failover
FIX: dirac-pilot - fixed VO_%s_SW_DIR env variable in case of OSG

*TS:
FIX: TransformationManagerHandler - avoid multiple Operations() instantiation in 
     getTransformationSummaryWeb()

[v6r6]

*Core
CHANGE: getDNForUsername helper migrated from Core.Security.CS to Registry helper
NEW: SiteSEMapping - new utilities getSitesGroupedByTierLevel(), getTier1WithAttachedTier2(),
     getTier1WithTier2
CHANGE: The DIRAC.Core.Security.CS is replaced by the Registry helper     
BUGFIX: dirac-install - properly parse += in .cfg files
FIX: Graphs.Utilities - allow two lines input in makeDataFromCVS()
FIX: Graphs - allow Graphs package usage if even matplotlib is not installed
NEW: dirac-compile-externals will retrieve the Externals compilation scripts from it's new location 
     in github (DIRACGrid/Externals)
NEW: Possibility to define a thread-global credentials for DISET connections (for web framework)
NEW: Logger - color output ( configurable )
NEW: dirac-admin-sort-cs-sites - to sort sites in the CS
CHANGE: MessageClient(Factor) - added msgClient attribute to messages
NEW: Core.Security.Properties - added JOB_MONITOR and USER_MANAGER properties

*Configuration
NEW: Registry - added getAllGroups() method

*Framework
NEW: SystemAdministratorClientCLI - possibility to define roothPath and lcgVersion when updating software

*Accounting
NEW: JobPlotter - added Normalized CPU plots to Job accounting
FIX: DBUtils - plots going to greater granularity

*DMS
NEW: FileCatalog - storage usage info stored in all the directories, not only those with files
NEW: FileCatalog - added utility to rebuild storage usage info from scratch
FIX: FileCatalog - addMetadataField() allow generic types, e.g. string
FIX: FileCatalog - path argument is normalized before usage in multiple methods
FIX: FileCatalog - new metadata for files(directories) should not be there before for directories(files)
NEW: FileCatalog - added method for rebuilding DirectoryUsage data from scratch 
NEW: FileCatalog - Use DirectoryUsage mechanism for both logical and physical storage
CHANGE: FileCatalog - forbid removing non-empty directories
BUGFIX: FileCatalogClientCLI - in do_ls() check properly the path existence
FIX: FileCatalogClientCLI - protection against non-existing getCatalogCounters method in the LFC client
FIX: DMS Agents - properly call superclass constructor with loadName argument
FIX: ReplicaManager - in removeFile() non-existent file is marked as failed
FIX: Make several classes pylint compliant: DataIntegrityHandler, DataLoggingHandler,
     FileCatalogHandler, StorageElementHandler, StorageElementProxyHandler, TransferDBMonitoringHandler
FIX: LogUploadAgent - remove the OSError exception in __replicate()
FIX: FileCatalogClientCLI - multiple check of proper command inputs,
     automatic completion of several commands with subcommands,
     automatic completion of file names
CHANGE: FileCatalogClientCLI - reformat the output of size command 
FIX: dirac-admin-ban-se - allow to go over all options read/write/check for each SE      
NEW: StrategyHandler - new implementation to speed up file scheduling + better error reporting
NEW: LcgFileCatalogProxy - moved from from LHCbDirac to DIRAC
FIX: ReplicaManager - removed usage of obsolete "/Resources/StorageElements/BannedTarget" 
CHANGE: removed StorageUsageClient.py
CHANGE: removed obsoleted ProcessingDBAgent.py

*WMS
CHANGE: RunNumber job parameter was removed from all the relevant places ( JDL, JobDB, etc )
NEW: dirac-pilot - add environment setting for SSH and BOINC CEs
NEW: WMSAdministrator - get output for non-grid CEs if not yet in the DB
NEW: JobAgent - job publishes BOINC parameters if any
CHANGE: Get rid of LHCbPlatform everywhere except TaskQueueDB
FIX: SiteDirector - provide list of sites to the Matcher in the initial query
FIX: SiteDirector - present a list of all groups of a community to match TQs
CHANGE: dirac-boinc-pilot dropped
CHANGE: TaskQueueDirector does not depend on /LocalSite section any more
CHANGE: reduced default delays for JobCleaningAgent
CHANGE: limit the number of jobs received by JobCleaningAgent
CHANGE: JobDB - use insertFields instead of _insert
CHANGE: Matcher, TaskQueueDB - switch to use Platform rather than LHCbPlatform retaining LHCbPlatform compatibility
BUGFIX: Matcher - proper reporting pilot site and CE
CHANGE: JobManager - improved job Killing/Deleting logic
CHANGE: dirac-pilot - treat the OSG case when jobs on the same WN all run in the same directory
NEW: JobWrapper - added more status reports on different failures
FIX: PilotStatusAgent - use getPilotProxyFromDIRACGroup() instead of getPilotProxyFromVOMSGroup()
CHANGE: JobMonitoringHandler - add cutDate and condDict parameters to getJobGroup()
NEW: JobMonitoringHandler - check access rights with JobPolicy when accessing job info from the web
NEW: JobManager,JobWrapper - report to accounting jobs in Rescheduled final state if rescheduling is successful
FIX: WMSAdministrator, SiteDirector - store only non-empty pilot output to the PilotDB
NEW: added killPilot() to the WMSAdministrator interface, DiracAdmin and dirac-admin-kill-pilot command
NEW: TimeLeft - renormalize time left using DIRAC Normalization if available
FIX: JobManager - reconnect to the OptimizationMind in background if not yet connected
CHANGE: JobManifest - use Operations helper
NEW: JobCleaningAgent - delete logging records from JobLoggingDB when deleting jobs

*RMS
FIX: RequestDBFile - better exception handling in case no JobID supplied
FIX: RequestManagerHandler - make it pylint compliant
NEW: RequestProxyHandler - is forwarding requests from voboxes to central RequestManager. 
     If central RequestManager is down, requests are dumped into file cache and a separate thread 
     running in background is trying to push them into the central. 
CHANGE: Major revision of the code      
CHANGE: RequestDB - added index on SubRequestID in the Files table
CHANGE: RequestClient - readRequestForJobs updated to the new RequetsClient structure

*RSS
NEW: CS.py - Space Tokens were hardcoded, now are obtained after scanning the StorageElements.

*Resources
FIX: SSHComputingElement - enabled multiple hosts in one queue, more debugging
CHANGE: SSHXXX Computing Elements - define SSH class once in the SSHComputingElement
NEW: SSHComputingElement - added option to define private key location
CHANGE: Get rid of legacy methods in ComputingElement
NEW: enable definition of ChecksumType per SE
NEW: SSHBatch, SSHCondor Computing Elements
NEW: SSHxxx Computing Elements - using remote control scripts to better capture remote command errors
CHANGE: put common functionality into SSHComputingElement base class for all SSHxxx CEs
NEW: added killJob() method tp all the CEs
NEW: FileCatalog - take the catalog information info from /Operations CS section, if defined there, 
     to allow specifications per VO 

*Interfaces
CHANGE: Removed Script.initialize() from the API initialization
CHANGE: Some general API polishing
FIX: Dirac.py - when running in mode="local" any directory in the ISB would not get untarred, 
     contrary to what is done in the JobWrapper

*TS
BUGFIX: TaskManager - bug fixed in treating tasks with input data
FIX: TransformationCleaningAgent - properly call superclass constructor with loadName argument
NEW: TransformationCleaningAgent - added _addExtraDirectories() method to extend the list of
     directories to clean in a subclass if needed
CHANGE: TransformationCleaningAgent - removed usage of StorageUsageClient     
NEW: TransformationAgent is multithreaded now ( implementation moved from LHCbDIRAC )
NEW: added unit tests
NEW: InputDataAgent - possibility to refresh only data registered in the last predefined period of time 
NEW: TransformationAgent(Client) - management of derived transformations and more ported from LHCbDIRAC
BUGFIX: TransformationDB - wrong SQL statement generation in setFileStatusForTransformation()

[v6r5p14]

*Core
NEW: Utilities - added Backports utility

*WMS
FIX: Use /Operations/JobScheduling section consistently, drop /Operations/Matching section
NEW: Allow VO specific share correction plugins from extensions
FIX: Executors - several fixes

[v6r5p13]

*WMS
FIX: Executors - VOPlugin will properly send and receive the params
NEW: Correctors can be defined in an extension
FIX: Correctors - Properly retrieve info from the CS using the ops helper

[v6r5p12]

FIX: merged in patch v6r4p34

[v6r5p11]

FIX: merged in patch v6r4p33

*Core
FIX: MySQL - added offset argument to buildConditions()

[v6r5p10]

FIX: merged in patch v6r4p32

[v6r5p9]

FIX: merged in patch v6r4p30

[v6r5p8]

FIX: merged in patch v6r4p29

[v6r5p7]

FIX: merged in patch v6r4p28

[v6r5p6]

FIX: merged in patch v6r4p27

*Transformation
BUGFIX: TransformationDB - StringType must be imported before it can be used

*RSS
NEW: CS.py - Space Tokens were hardcoded, now are obtained after scanning the StorageElements.

[v6r5p5]

FIX: merged in patch v6r4p26

[v6r5p4]

FIX: merged in patch v6r4p25

[v6r5p3]

*Transformation
FIX: merged in patch v6r4p24

[v6r5p2]

*Web
NEW: includes DIRACWeb tag web2012092101

[v6r5p1]

*Core
BUGFIX: ExecutorMindHandler - return S_OK() in the initializeHandler
FIX: OptimizationMindHandler - if the manifest is not dirty it will not be updated by the Mind

*Configuration
NEW: Resources helper - added getCompatiblePlatform(), getDIRACPlatform() methods

*Resources
FIX: SSHComputingElement - add -q option to ssh command to avoid banners in the output
FIX: BOINCComputingElement - removed debugging printout
FIX: ComputingElement - use Platform CS option which will be converted to LHCbPlatform for legacy compatibility

*DMS
FIX: RequestAgentBase - lowering loglevel from ALWAYS to INFO to avoid flooding SystemLogging

*WMS:
FIX: SiteDirector - provide CE platform parameter when interrogating the TQ
FIX: GridPilotDirector - publish pilot OwnerGroup rather than VOMS role
FIX: WMSUtilities - add new error string into the parsing of the job output retrieval

[v6r5]

NEW: Executor framework

*Core
NEW: MySQL.py - added Test case for Time.dateTime time stamps
NEW: MySQL.py - insertFields and updateFields can get values via Lists or Dicts
NEW: DataIntegrityDB - use the new methods from MySQL and add test cases
NEW: DataIntegrityHandler - check connection to DB and create tables (or update their schema)
NEW: DataLoggingDB - use the new methods from MySQL and add test cases
NEW: DataLoggingHandler - check connection to DB and create tables (or update their schema)
FIX: ProcessPool - killing stuck workers after timeout
CHANGE: DB will throw a RuntimeException instead of a sys.exit in case it can't contact the DB
CHANGE: Several improvements on DISET
CHANGE: Fixed all DOS endings to UNIX
CHANGE: Agents, Services and Executors know how to react to CSSection/Module and react accordingly
NEW: install tools are updated to deal with executors
FIX: dirac-install - add -T/--Timeout option to define timeout for distribution downloads
NEW: dirac-install - added possibility of defining dirac-install's global defaults by command line switch
BUGFIX: avoid PathFinder.getServiceURL and use Client class ( DataLoggingClient,LfcFileCatalogProxyClient ) 
FIX: MySQL - added TIMESTAMPADD and TIMESTAMPDIFF to special values not to be scaped by MySQL
NEW: ObjectLoader utility
CHANGE: dirac-distribution - added global defaults flag and changed the flag to -M or --defaultsURL
FIX: Convert to string before trying to escape value in MySQL
NEW: DISET Services - added PacketTimeout option
NEW: SystemLoggingDB - updated to use the renewed MySQL interface and SQL schema
NEW: Added support for multiple entries in /Registry/DefaultGroup, for multi-VO installations
CHANGE: Component installation procedure updated to cope with components inheriting Modules
CHANGE: InstallTools - use dirac- command in runit run scripts
FIX: X509Chain - avoid a return of error when the group is not valid
FIX: MySQL - reduce verbosity of log messages when high level methods are used
CHANGE: Several DB classes have been updated to use the MySQL buildCondition method
NEW: MySQL - provide support for greater and smaller arguments to all MySQL high level methods
FIX: Service.py - check all return values from all initializers

*Configuration
CHANGE: By default return option and section lists ordered as in the CS
NEW: ConfigurationClient - added function to refresh remote configuration

*Framework
FIX: Registry.findDefaultGroup will never return False
CHANGE: ProxyManager does not accept proxies without explicit group
CHANGE: SystemAdministratorHandler - force refreshing the configuration after new component setup

*RSS
CHANGE: removed code execution from __init__
CHANGE: removed unused methods
NEW: Log all policy results 

*Resources
NEW: updated SSHComputingElement which allows multiple job submission
FIX: SGETimeLeft - better parsing of the batch system commands output
FIX: InProcessComputingElement - when starting a new job discard renewal of the previous proxy
NEW: BOINCComputingElement - new CE client to work with the BOINC desktop grid infrastructure 

*WMS
CHANGE: WMS Optimizers are now executors
CHANGE: SandboxStoreClient can directly access the DB if available
CHANGE: Moved JobDescription and improved into JobManifest
FIX: typo in JobLoggingDB
NEW: JobState/CachedJobState allow access to the Job via DB/JobStateSync Service automatically
BUGFIX: DownloadInputData - when not enough disk space, message was using "buffer" while it should be using "data"
FIX: the sandboxmetadataDB explosion when using the sandboxclient without direct access to the DB
NEW: Added support for reset/reschedule in the OptimizationMind
CHANGE: Whenever a DB is not properly initialized it will raise a catchable RuntimeError exception 
        instead of silently returning
FIX: InputDataResolution - just quick mod for easier extensibility, plus removed some LHCb specific stuff
NEW: allow jobids in a file in dirac-wms-job-get-output
NEW: JobManager - zfill in %n parameter substitution to allow alphabetical sorting
NEW: Directors - added checking of the TaskQueue limits when getting eligible queues
CHANGE: Natcher - refactor to simpify the logic, introduced Limiter class
CHANGE: Treat MaxCPUTime and CPUTime the same way in the JDL to avoid confusion
NEW: SiteDirector - added options PilotScript, MaxPilotsToSubmit, MaxJobsInFillMode
BUGFIX: StalledJobAgent - use cpuNormalization as float, not string 
FIX: Don't kill an executor if a task has been taken out from it
NEW: dirac-boinc-pilot - pilot script to be used on the BOINC volunteer nodes
FIX: SiteDirector - better handling of tokens and filling mode 
NEW: Generic pilot identities are automatically selected by the TQD and the SiteDirector 
     if not explicitly defined in /Pilot/GenericDN and GenericGroup
NEW: Generic pilot groups can have a VO that will be taken into account when selecting generic 
     credentials to submit pilots
NEW: Generic pilots that belong to a VO can only match jobs from that VO
NEW: StalledJobAgent - added rescheduling of jobs stuck in Matched or Rescheduled status
BUGFIX: StalledJobAgent - default startTime and endTime to "now", avoid None value
NEW: JobAgent - stop after N failed matching attempts (nothing to do), use StopAfterFailedMatches option
CHANGE: JobAgent - provide resource description as a dictionary to avoid extra JDL parsing by the Matcher
CHANGE: Matcher - report pilot info once instead of sending it several times from the job
CHANGE: Matcher - set the job site instead of making a separate call to JobStateUpdate
NEW: Matcher - added Matches done and matches OK statistics
NEW: TaskQueue - don't delete fresh task queues. Wait 5 minutes to do so.
CHANGE: Disabled TQs can also be matched, if no jobs are there, a retry will be triggered

*Transformation
FIX: TransformationAgent - a small improvement: now can pick the prods status to handle from the CS, 
     plus few minor corrections (e.g. logger messages)
FIX: TransformationCLI - take into accout possible failures in resetFile command     

*Accounting
NEW: AccountingDB - added retrieving RAW records for internal stuff
FIX: AccountingDB - fixed some logic for readonly cases
CHANGE: Added new simpler and faster bucket insertion mechanism
NEW: Added more info when rebucketing
FIX: Calculate the rebucket ETA using remaining records to be processed instead of the total records to be processed
FIX: Plots with no data still carry the plot name

*DMS
NEW: SRM2Storage - added retry in the gfal calls
NEW: added new FTSCleaningAgent cleaning up TransferDB tables
FIX: DataLoggingClient and DataLoggingDB - tests moved to separate files
CHANGE: request agents cleanup

*RMS
CHANGE: Stop using RequestAgentMixIn in the request agents

[v6r4p34]

*DMS
BUGFIX: FileCatalogCLI - fixed wrong indentation
CHANGE: RegistrationTask - removed some LHCb specific defaults

[v6r4p33]

*DMS
CHANGE: FTSRequest - be more verbose if something is wrong with file

[v6r4p32]

*WMS
FIX: StalledJobAgent - avoid exceptions in the stalled job accounting reporting

*DMS
NEW: FTSMonitorAgent - handling of expired FTS jobs 

*Interfaces
CHANGE: Dirac.py - attempt to retrieve output sandbox also for Completed jobs in retrieveRepositorySandboxes()

[v6r4p30]

*Core
BUGFIX: dirac-admin-bdii-ce-voview - proper check of the result structure

*Interfaces
FIX: Dirac.py, Job.py - allow to pass environment variables with special characters

*DMS
NEW: FileCatalogCLI - possibility to sort output in the ls command

*WMS:
FIX: JobWrapper - interpret environment variables with special characters 

[v6r4p29]

*RMS
BUGFIX: RequestDBMySQL - wrong indentation in __updateSubRequestFiles()

[v6r4p28]

*Interfaces
CHANGE: Dirac.py, DiracAdmin.py - remove explicit timeout on RPC client instantiation

*RSS
FIX: CS.py - fix for updated CS location (backward compatible)

*DMS
BUGFIX: StrategyHandler - bug fixed determineReplicationTree()
FIX: FTSRequest - add checksum string to SURLs file before submitting an FTS job

*WMS
FIX: JobWrapper - protection for double quotes in JobName
CHANGE: SiteDirector - switched some logging messages from verbose to info level

*RMS
NEW: Request(Client,DBMySQL,Manager) - added readRequestsForJobs() method

[v6r4p27]

*DMS
FIX: SRM2Storage - removed hack for EOS (fixed server-side)

*Transformation
CHANGE: TransformationClient - limit to 100 the number of transformations in getTransformations()
NEW: TransformationAgent - define the transformations type to use in the configuration

*Interfaces
FIX: Job.py -  fix for empty environmentDict (setExecutionEnv)

[v6r4p26]

*Transformation
BUGFIX: TransformationClient - fixed calling sequence in rpcClient.getTransformationTasks()
NEW: TransformationClient - added log messages in verbose level.

[v6r4p25]

*DMS
BUGFIX: StrategyHandler - sanity check for wrong replication tree 

[v6r4p24]

*Core
NEW: MySQL - add 'offset' argument to the buildCondition()

*Transformation
FIX: TransformationAgent - randomize the LFNs for removal/replication case when large number of those
CHANGE: TransformationClient(DB,Manager) - get transformation files in smaller chunks to
        improve performance
FIX: TransformationAgent(DB) - do not return redundant LFNs in getTransformationFiles()    

[v6r4p23]

*Web
NEW: includes DIRACWeb tag web2012092101

[v6r4p22]

*DMS
FIX: SRM2Storage - fix the problem with the CERN-EOS storage 

[v6r4p21]

*Core
BUGFIX: SGETimeLeft - take into account dd:hh:mm:ss format of the cpu consumed

[v6r4p20]

*WMS
BUGFIX: PilotDirector, GridPilotDirector - make sure that at least 1 pilot is to be submitted
BUGFIX: GridPilotDirector - bug on how pilots are counted when there is an error in the submit loop.
BUGFIX: dirac-pilot - proper install script installation on OSG sites

[v6r4p19]

*RMS
FIX: RequestDBMySQL - optimized request selection query 

[v6r4p18]

*Configuration
BUGFIX: CE2CSAgent.py - the default value must be set outside the loop

*DMS
NEW: dirac-dms-create-replication-request
BUGFIX: dirac-dms-fts-submit, dirac-dms-fts-monitor - print out error messages

*Resources
BUGFIX: TorqueComputingElement.py, plus add UserName for shared Queues

*WMS
BUGFIX: JobManagerHandler - default value for pStart (to avoid Exception)

[v6r4p17]

*Core
FIX: dirac-configure - setup was not updated in dirac.cfg even with -F option
FIX: RequestHandler - added fix for Missing ConnectionError

*DMS
FIX: dirac-dms-clean-directory - command fails with `KeyError: 'Replicas'`.

*WMS
FIX: SiteDirector - adapt to the new method in the Matcher getMatchingTaskQueue 
FIX: SiteDirector - added all SubmitPools to TQ requests

[v6r4p16]

*Core:
FIX: dirac-install - bashrc/cshrc were wrongly created when using versionsDir

*Accounting
CHANGE: Added new simpler and faster bucket insertion mechanism
NEW: Added more info when rebucketing

*WMS
CHANGE: Matcher - refactored to take into account job limits when providing info to directors
NEW: JoAgent - reports SubmitPool parameter if applicable
FIX: Matcher - bad codition if invalid result

[v6r4p15]

*WMS
FIX: gLitePilotDirector - fix the name of the MyProxy server to avoid crasehs of the gLite WMS

*Transformation
FIX: TaskManager - when the file is on many SEs, wrong results were generated

[v6r4p13]

*DMS
FIX: dirac-admin-allow-se - added missing interpreter line

[v6r4p12]

*DMS
CHANGE: RemovalTask - for DataManager shifter change creds after failure of removal with her/his proxy.

*RSS
NEW: Added RssConfiguration class
FIX: ResourceManagementClient  - Fixed wrong method name

[v6r4p11]

*Core
FIX: GGUSTicketsClient - GGUS SOAP URL updated

*DMS
BUGFIX: ReplicaManager - wrong for loop

*RequestManagement
BUGFIX: RequestClient - bug fix in finalizeRequest()

*Transformation
FIX: TaskManager - fix for correctly setting the sites (as list)

[v6r4p10]

*RequestManagement
BUGFIX: RequestContainer - in addSubrequest() function

*Resources
BUGFIX: SRM2Storage - in checksum type evaluation

*ResourceStatusSystem
BUGFIX: InfoGetter - wrong import statement

*WMS
BUGFIX: SandboxMetadataDB - __init__() can not return a value

[v6r4p9]

*DMS
CHANGE: FailoverTransfer - ensure the correct execution order of the subrequests

[v6r4p8]

Bring in fixes from v6r3p17

*Core:
FIX: Don't have the __init__ return True for all DBs
NEW: Added more protection for exceptions thrown in callbacks for the ProcessPool
FIX: Operations will now look in 'Defaults' instead of 'Default'

*DataManagement:
FIX: Put more protection in StrategyHandler for neither channels  not throughput read out of TransferDB
FIX: No JobIDs supplied in getRequestForJobs function for RequestDBMySQL taken into account
FIX: Fix on getRequestStatus
CHANGE: RequestClient proper use of getRequestStatus in finalizeRequest
CHANGE: Refactored RequestDBFile

[v6r4p7]

*WorkloadManagement
FIX: SandboxMetadataDB won't explode DIRAC when there's no access to the DB 
CHANGE: Whenever a DB fails to initialize it raises a catchable exception instead of just returning silently

*DataManagement
CHANGE: Added Lost and Unavailable to the file metadata

[v6r4p6]

Bring fixes from v6r4p6

[v6r4p5]

*Configuration
NEW: Added function to generate Operations CS paths

*Core
FIX: Added proper ProcessPool checks and finalisation

*DataManagement
FIX: don't set Files.Status to Failed for non-existign files, failover transfers won't go
FIX: remove classmethods here and there to unblock requestHolder
CHANGE: RAB, TA: change task timeout: 180 and 600 (was 600 and 900 respectively)
FIX: sorting replication tree by Ancestor, not hopAncestorgit add DataManagementSystem/Agent/TransferAgent.py
NEW: TA: add finalize
CHANGE: TransferAgent: add AcceptableFailedFiles to StrategyHandler to ban FTS channel from scheduling
FIX: if there is no failed files, put an empty dict


*RSS
FIX: RSS is setting Allowed but the StorageElement checks for Active

*Workflows
FIX: Part of WorfklowTask rewritten to fix some issues and allow 'ANY' as site

*Transformation
FIX: Wrong calls to TCA::cleanMetadataCatalogFiles

[v6r4p4]

*Core
FIX: Platform.py - check if Popen.terminate is available (only from 2.6)

[v6r4p3]

*Core
FIX: ProcessPool with watchdog and timeouts - applied in v6r3 first

[v6r4p2]

*StorageManagement
BUGFIX: StorageElement - staging is a Read operation and should be allowed as such

*WMS
BUGFIX: InProcessComputingElement, JobAgent - proper return status code from the job wrapper

*Core
FIX: Platform - manage properly the case of exception in the ldconfig execution

[v6r4p1]

*DMS
FIX: TransferDB.getChannelObservedThroughput - the channelDict was created in a wrong way

*RSS
FIX: ResourceStatus was not returning Allowed by default

[v6r4]

*Core
FIX: dirac-install-db.py: addDatabaseOptionsToCS has added a new keyed argument
NEW: SGETimeLeft.py: Support for SGE backend
FIX: If several extensions are installed, merge ConfigTemplate.cfg
NEW: Service framework - added monitoring of file descriptors open
NEW: Service framework - Reduced handshake timeout to prevent stuck threads
NEW: MySQL class with new high level methods - buildCondition,insertFields,updateFields
     deleteEntries, getFields, getCounters, getDistinctAttributeValues
FIX: ProcessPool - fixes in the locking mechanism with LockRing, stopping workers when the
     parent process is finished     
FIX: Added more locks to the LockRing
NEW: The installation tools are updated to install components by name with the components module specified as an option

*DMS
FIX: TransferDB.py - speed up the Throughput determination
NEW: dirac-dms-add-files: script similar to dirac-dms-remove-files, 
     allows for 1 file specification on the command line, using the usual dirac-dms-add-file options, 
     but also can take a text file in input to upload a bunch of files. Exit code is 0 only if all 
     was fine and is different for every error found. 
NEW: StorageElementProxy- support for data downloading with http protocol from arbitrary storage, 
     needed for the web data download
BUGFIX: FileCatalogCLI - replicate operation does a proper replica registration ( closes #5 )     
FIX: ReplicaManager - __cleanDirectory now working and thus dirac-dms-clean-directory

*WMS
NEW: CPU normalization script to run a quick test in the pilot, used by the JobWrapper
     to report the CPU consumption to the accounting
FIX: StalledJobAgent - StalledTimeHours and FailedTimeHours are read each cycle, refer to the 
     Watchdog heartBeat period (should be renamed); add NormCPUTime to Accounting record
NEW: SiteDirector - support for the operation per VO in multi-VO installations
FIX: StalledJobAgent - get ProcessingType from JDL if defined
BUGFIX: dirac-wms-job-peek - missing printout in the command
NEW: SiteDirector - take into account the number of already waiting pilots when evaluating the number of pilots to submit
FIX: properly report CPU usage when the Watchdog kill the payload.

*RSS
BUGFIX: Result in ClientCache table is a varchar, but the method was getting a datetime
NEW: CacheFeederAgent - VOBOX and SpaceTokenOccupancy commands added (ported from LHCbDIRAC)
CHANGE: RSS components get operational parameters from the Operations handler

*DataManagement
FIX: if there is no failed files, put an empty dict

*Transformation
FIX: Wrong calls to TCA::cleanMetadataCatalogFiles

[v6r3p19]

*WMS
FIX: gLitePilotDirector - fix the name of the MyProxy server to avoid crashes of the gLite WMS

[v6r3p18]

*Resources
BUGFIX: SRM2Storage - in checksum type evaluation

[v6r3p17]

*DataManagement
FIX: Fixes issues #783 and #781. Bugs in ReplicaManager removePhisicalReplica and getFilesFromDirectory
FIX: Return S_ERROR if missing jobid arguments
NEW: Checksum can be verified during FTS and SRM2Storage 

[v6r3p16]

*DataManagement
FIX: better monitoring of FTS channels 
FIX: Handle properly None value for channels and bandwidths

*Core
FIX: Properly calculate the release notes if there are newer releases in the release.notes file

[v6r3p15]

*DataManagement
FIX: if there is no failed files, put an empty dict

*Transformation
FIX: Wrong calls to TCA::cleanMetadataCatalogFiles


[v6r3p14]

* Core

BUGFIX: ProcessPool.py: clean processing and finalisation
BUGFIX: Pfn.py: don't check for 'FileName' in pfnDict

* DMS

NEW: dirac-dms-show-fts-status.py: script showing last hour history for FTS channels
NEW: TransferDBMonitoringHandler.py: new function exporting FST channel queues
BUGFIX: TransferAgent.py,RemovalAgent.py,RegistrationAgent.py - unlinking of temp proxy files, corection of values sent to gMonitor
BUGFIX: StrategyHandler - new config option 'AcceptableFailedFiles' to unblock scheduling for channels if problematic transfers occured for few files
NEW: TransferAgent,RemovalAgent,RegistrationAgent - new confing options for setting timeouts for tasks and ProcessPool finalisation
BUGFIX: ReplicaManager.py - reverse sort of LFNs when deleting files and directories to avoid blocks
NEW: moved StrategyHandler class def to separate file under DMS/private

* TMS

FIX: TransformationCleaningAgent.py: some refactoring, new way of disabling/enabline execution by 'EnableFlag' config option

[v6r3p13]

*Core
FIX: Added proper ProcessPool checks and finalisation

*DataManagement
FIX: don't set Files.Status to Failed for non-existign files, failover transfers won't go
FIX: remove classmethods here and there to unblock requestHolder
CHANGE: RAB, TA: change task timeout: 180 and 600 (was 600 and 900 respectively)
FIX: sorting replication tree by Ancestor, not hopAncestorgit add DataManagementSystem/Agent/TransferAgent.py
NEW: TA: add finalize
CHANGE: TransferAgent: add AcceptableFailedFiles to StrategyHandler to ban FTS channel from scheduling

[v6r3p12]

*Core
FIX: Platform.py - check if Popen.terminate is available (only from 2.6)

[v6r3p11]

*Core
FIX: ProcessPool with watchdog and timeouts

[v6r3p10]

*StorageManagement
BUGFIX: StorageElement - staging is a Read operation and should be allowed as such

*WMS
BUGFIX: InProcessComputingElement, JobAgent - proper return status code from the job wrapper

*Core
FIX: Platform - manage properly the case of exception in the ldconfig execution

[v6r3p9]

*DMS
FIX: TransferDB.getChannelObservedThroughput - the channelDict was created in a wrong way

[v6r3p8]

*Web
CHANGE: return back to the release web2012041601

[v6r3p7]

*Transformation
FIX: TransformationCleaningAgent - protection from deleting requests with jobID 0 

[v6r3p6]

*Core
FIX: dirac-install-db - proper key argument (follow change in InstallTools)
FIX: ProcessPool - release all locks every time WorkignProcess.run is executed, more fixes to come
FIX: dirac-configure - for Multi-Community installations, all vomsdir/vomses files are now created

*WMS
NEW: SiteDirector - add pilot option with CE name to allow matching of SAM jobs.
BUGFIX: dirac-pilot - SGE batch ID was overwriting the CREAM ID
FIX: PilotDirector - protect the CS master if there are at least 3 slaves
NEW: Watchdog - set LocalJobID in the SGE case

[v6r3p5]

*Core:
BUGFIX: ProcessPool - bug making TaskAgents hang after max cycles
BUGFIX: Graphs - proper handling plots with data containing empty string labels
FIX: GateWay - transfers were using an old API
FIX: GateWay - properly calculate the gateway URL
BUGFIX: Utilities/Pfn.py - bug in pfnunparse() when concatenating Path and FileName

*Accounting
NEW: ReportGenerator - make AccountingDB readonly
FIX: DataCache - set daemon the datacache thread
BUGFIX: BasePlotter - proper handling of the Petabyte scale data

*DMS:
BUGFIX: TransferAgent, RegistrationTask - typos 

[v6r3p4]

*DMS:
BUGFIX: TransferAgent - wrong value for failback in TA:execute

[v6r3p3]

*Configuration
BUGFIX: Operations helper - typo

*DMS:
FIX: TransferAgent - change the way of redirecting request to task

[v6r3p2]

*DMS
FIX: FTSRequest - updating metadata for accouting when finalizing FTS requests

*Core
FIX: DIRAC/__init__.py - default version is set to v6r3

[v6r3p1]

*WMS
CHANGE: Use ResourcesStatus and Resources helpers in the InputDataAgent logic

*Configuration
NEW: added getStorageElementOptions in Resources helper

*DMS
FIX: resourceStatus object created in TransferAgent instead of StrategyHandler

[v6r3]

*Core
NEW: Added protections due to the process pool usage in the locking logic

*Resources
FIX: LcgFileCatalogClient - reduce the number of retries: LFC_CONRETRY = 5 to 
     avoid combined catalog to be stuck on a faulty LFC server
     
*RSS
BUGFIX: ResourceStatus - reworked helper to keep DB connections     

*DMS
BUGFIX: ReplicaManager::CatalogBase::_callFileCatalogFcnSingleFile() - wrong argument

*RequestManagement
FIX: TaskAgents - set timeOut for task to 10 min (15 min)
NEW: TaskAgents - fill in Error fields in case of failing operations

*Interfaces
BUGFIX: dirac-wms-select-jobs - wrong use of the Dirac API

[v6r2p9]

*Core
FIX: dirac-configure - make use of getSEsForSite() method to determine LocalSEs

*WMS
NEW: DownloadInputData,InputDataByProtocol - check Files on Tape SEs are on Disk cache 
     before Download or getturl calls from Wrapper
CHANGE: Matcher - add Stalled to "Running" Jobs when JobLimits are applied   
CHANGE: JobDB - allow to specify required platform as Platform JDL parameter,
        the specified platform is taken into account even without /Resources/Computing/OSCompatibility section

*DMS
CHANGE: dirac-admin-allow(ban)-se - removed lhcb-grid email account by default, 
        and added switch to avoid sending email
FIX: TaskAgents - fix for non-existing files
FIX: change verbosity in failoverReplication 
FIX: FileCatalog - remove properly metadata indices 
BUGFIX: FileManagerBase - bugfix in the descendants evaluation logic  
FIX: TransferAgent and TransferTask - update Files.Status to Failed when ReplicaManager.replicateAndRegister 
     will fail completely; when no replica is available at all.

*Core
FIX: dirac-pilot - default lcg bindings version set to 2012-02-20

[v6r2p8]

*DMS:
CHANGE: TransferAgent - fallback to task execution if replication tree is not found

[v6r2p7]

*WMS
BUGFIX: SiteDirector - wrong CS option use: BundleProxy -> HttpProxy
FIX: SiteDirector - use short lines in compressed/encoded files in the executable
     python script

[v6r2p6]

*DataManagement
FIX: Bad logic in StrategyHandler:MinimiseTotalWait

*Core
CHANGE: updated GGUS web portal URL

*RSS
BUGFIX: meta key cannot be reused, it is popped from dictionary

*Framework
FIX: The Gateway service does not have a handler
NEW: ConfingTemplate entry for Gateway
FIX: distribution notes allow for word wrap

*WorkloadManagement
FIX: avoid unnecessary call if no LFN is left in one of the SEs
FIX: When Uploading job outputs, try first Local SEs, if any


[v6r2p5]

*RSS
BUGFIX: several minor bug fixes

*RequestManagement
BUGFIX: RequestDBMySQL - removed unnecessary request type check

*DMS
BUGFIX: FileCatalogClienctCLI - wrong evaluation of the operation in the find command
NEW: FileCatalog - added possibility to remove specified metadata for a given path 
BUGFIX: ReplicaManager - wrong operation order causing failure of UploadLogFile module

*Core
NEW: dirac-install - generate cshrc DIRAC environment setting file for the (t)csh 

*Interfaces
CHANGE: Job - added InputData to each element in the ParametricInputData

*WMS
CHANGE: dirac-jobexec - pass ParametericInputData to the workflow as a semicolon separated string

[v6r2p4]

*WMS
BUGFIX: StalledJobAgent - protection against jobs with no PilotReference in their parameters
BUGFIX: WMSAdministratorHandler - wrong argument type specification for getPilotInfo method

*StorageManagement
BUGFIX: RequestFinalizationAgent - no method existence check when calling RPC method

[v6r2p3]

*WMS
CHANGE: Matcher - fixed the credentials check in requestJob() to simplify it

*ConfigurationSystem
CHANGE: Operations helper - fix that allow no VO to be defined for components that do not need it

*Core
BUGFIX: InstallTools - when applying runsvctrl to a list of components make sure that the config server is treated first and the sysadmin service - last
        
[v6r2p2]

*WMS
BUGFIX: Matcher - restored logic for checking private pilot asking for a given DN for belonging to the same group with JOB_SHARING property.

[v6r2p1]

*RequestManagementSystem
BUGFIX: RequestCleaningAgent - missing import of the "second" interval definition 

[v6r2]

*General
FIX: replaced use of exec() python statement in favor of object method execution

*Accounting
CHANGE: Accounting 'byte' units are in powers of 1000 instead of powers of 1024 (closes #457)

*Core
CHANGE: Pfn.py - pfnparse function rewritten for speed up and mem usage, unit test case added
FIX: DISET Clients are now thread-safe. Same clients used twice in different threads was not 
closing the previous connection
NEW: reduce wait times in DISET protocol machinery to improve performance    
NEW: dirac-fix-mysql-script command to fix the mysql start-up script for the given installation
FIX: TransferClient closes connections properly
FIX: DISET Clients are now thread-safe. Same client used twice in different threads will not close the previous connection
CHANGE: Beautification and reduce wait times to improve performance
NEW: ProcessPool - added functionality to kill all children processes properly when destroying ProcessPool objects
NEW: CS Helper for LocalSite section, with gridEnv method
NEW: Grid module will use Local.gridEnv if nothing passed in the arguments
CHANGE: Add deprecated sections in the CS Operations helper to ease the transition
FIX: dirac-install - execute dirac-fix-mysql-script, if available, to fix the mysql.server startup script
FIX: dirac-distribution - Changed obsoleted tar.list file URL
FIX: typo in dirac-admin-add-host in case of error
CHANGE: dirac-admin-allow(ban)-se - use diracAdmin.sendMail() instead of NotificationClient.sendMail()

*Framework
BUGFIX: UserProfileDB - no more use of "type" variable as it is a reserved keyword 

*RequestManagement:
FIX: RequestDBFile - more consistent treatment of requestDB Path
FIX: RequestMySQL - Execution order is evaluated based on not Done state of subrequests
NEW: RequestCleaningAgent - resetting Assigned requests to Waiting after a configurable period of time

*RSS
CHANGE: RSS Action now inherits from a base class, and Actions are more homogeneous, they all take a uniform set of arguments. The name of modules has been changed from PolType to Action as well.
FIX: CacheFeederAgent - too verbose messages moved to debug instead of info level
BUGFIX: fixed a bug preventing RSS clients to connect to the services     
FIX: Proper services synchronization
FIX: Better handling of exceptions due to timeouts in GOCDBClient   
FIX: RSS.Notification emails are sent again
FIX: Commands have been modified to return S_OK, S_ERROR inside the Result dict. This way, policies get a S_ERROR / S_OK object. CacheFeederAgent has been updated accordingly.
FIX: allow clients, if db connection fails, to reconnect ( or at least try ) to the servers.
CHANGE: access control using CS Authentication options. Default is SiteManager, and get methods are all.
BUGFIX: MySQLMonkey - properly escaped all parameters of the SQL queries, other fixes.
NEW: CleanerAgent renamed to CacheCleanerAgent
NEW: Updated RSS scripts, to set element statuses and / or tokens.
NEW: Added a new script, dirac-rss-synch
BUGFIX: Minor bugfixes spotted on the Web development
FIX: Removed useless decorator from RSS handlers
CHANGE: ResourceStatus helper tool moved to RSS/Client directory, no RSS objects created if the system is InActive
CHANGE: Removed ClientFastDec decorator, using a more verbose alternative.
CHANGE: Removed useless usage of kwargs on helper functions.  
NEW: added getSESitesList method to RSSClient      
FIX: _checkFloat() checks INTEGERS, not datetimes

*DataManagement
CHANGE: refactoring of DMS agents executing requests, allow requests from arbitrary users
NEW: DFC - allow to specify multiple replicas, owner, mode when adding files
CHANGE: DFC - optimization of the directory size evaluation
NEW: Added CREATE TEMPORARY TABLES privilege to FileCatalogDB
CHANGE: DFC - getCatalogCounters() update to show numbers of directories
NEW: lfc_dfc_copy script to migrate data from LFC to DFC
FIX: dirac-dms-user-lfns - fixed the case when the baseDir is specified
FIX: FTS testing scripts were using sys.argv and getting confused if options are passed
NEW: DFC - use DirectoryUsage tables for the storage usage evaluations
NEW: DFC - search by metadata can be limited to a given directory subtree
NEW: DFC - search by both directory and file indexed metadata
BUGFIX: DFC - avoid crash if no directories or files found in metadata query
NEW: DFC FileCatalogHandler - define database location in the configuration
NEW: DFC - new FileCatalogFactory class, possibility to use named DFC services
FIX: FTSMonitor, FTSRequest - fixes in handling replica registration, setting registration requests in FileToCat table for later retry
FIX: Failover registration request in the FTS agents.      
FIX: FTSMonitor - enabled to register new replicas if even the corresponding request were removed from the RequestManagement 
FIX: StorageElement - check if SE has been properly initialized before executing any method     
CHANGE: LFC client getReplica() - make use of the new bulk method lfc.lfc_getreplicasl()
FIX: LFC client - protect against getting None in lfc.lfc_readdirxr( oDirectory, "" )  
FIX: add extra protection in dump method of StorageElement base class
CHANGE: FailoverTransfer - create subrequest per catalog if more than one catalog

*Interface
NEW: Job.py - added method to handle the parametric parameters in the workflow. They are made available to the workflow_commons via the key 'GenericParameters'.
FIX: Dirac.py - fix some type checking things
FIX: Dirac.py - the addFile() method can now register to more than 1 catalog.

*WMS
FIX: removed dependency of the JobSchedulingAgent on RSS. Move the getSiteTier functionality to a new CS Helper.
FIX: WMSAdministratorHandler - Replace StringType by StringTypes in the export methods argument type
FIX: JobAgent - Set explicitly UseServerCertificate to "no" for the job executable
NEW: dirac-pilot - change directory to $OSG_WN_TMP on OSG sites
FIX: SiteDirector passes jobExecDir to pilot, this defaults to "." for CREAM CEs. It can be set in the CS. It will not make use of $TMPDIR in this case.
FIX: Set proper project and release version to the SiteDirector     
NEW: Added "JobDelay" option for the matching, refactored and added CS options to the matcher
FIX: Added installation as an option to the pilots and random MyProxyServer
NEW: Support for parametric jobs with parameters that can be of List type

*Resources
NEW: Added SSH Grid Engine Computing Element
NEW: Added SSH Computing Element
FIX: make sure lfc client will not try to connect for several days

*Transformation
FIX: TransformationDB - in setFileStatusForTransformation() reset ErrorCount to zero if "force" flag and    the new status is "unused"
NEW: TransformationDB - added support for dictionary in metadata for the InputDataQuery mechanism     

[v6r1p13]

*WMS
FIX: JobSchedulingAgent - backported from v6r2 use of Resources helper

[v6r1p12]

*Accounting
FIX: Properly delete cached plots

*Core
FIX: dirac-install - run externals post install after generating the versions dir

[v6r1p11]

*Core
NEW: dirac-install - caches locally the externals and the grid bundle
FIX: dirac-distribution - properly generate releasehistory and releasenotes

[v6r1p10]

*WorloadManagement
FIX: JobAgent - set UseServerCertificate option "no" for the job executable

[v6r1p9]

*Core
FIX: dirac-configure - set the proper /DIRAC/Hostname when defining /LocalInstallation/Host

*DataManagement
FIX: dirac-dms-user-lfns - fixed the case when the baseDir is specified
BUGFIX: dirac-dms-remove-files - fixed crash in case of returned error report in a form of dictionary 

[v6r1p8]

*Web
FIX: restored Run panel in the production monitor

*Resources
FIX: FileCatalog - do not check existence of the catalog client module file

[v6r1p7]

*Web
BUGFIX: fixed scroll bar in the Monitoring plots view

[v6r1p6]

*Core
FIX: TransferClient closes connections properly

[v6r1p5]

*Core
FIX: DISET Clients are now thread-safe. Same clients used twice in different threads was not 
     closing the previous connection
NEW: reduce wait times in DISET protocol machinery to improve performance   

[v6r1p4]

*RequestManagement
BUGFIX: RequestContainer - in isSubRequestDone() treat special case for subrequests with files

*Transformation
BUGFIX: TransformationCleaningAgent - do not clear requests for tasks with no associated jobs

[v6r1p3]

*Framework
NEW: Pass the monitor down to the request RequestHandler
FIX: Define the service location for the monitor
FIX: Close some connections that DISET was leaving open

[v6r1p2]

*WorkloadManagement
BUGFIX: JobSchedulingAgent - use getSiteTiers() with returned direct value and not S_OK

*Transformation
BUGFIX: Uniform use of the TaskManager in the RequestTaskAgent and WorkflowTaskAgent

[v6r1p1]

*RSS
BUGFIX: Alarm_PolType now really send mails instead of crashing silently.

[v6r1]

*RSS
CHANGE: Major refactoring of the RSS system
CHANGE: DB.ResourceStatusDB has been refactored, making it a simple wrapper round ResourceStatusDB.sql with only four methods by table ( insert, update, get & delete )
CHANGE: DB.ResourceStatusDB.sql has been modified to support different statuses per granularity.
CHANGE: DB.ResourceManagementDB has been refactored, making it a simple wrapper round ResourceStatusDB.sql with only four methods by table ( insert, update, get & delete )
CHANGE: Service.ResourceStatusHandler has been refactored, removing all data processing, making it an intermediary between client and DB.
CHANGE: Service.ResourceManagementHandler has been refactored, removing all data processing, making it an intermediary between client and DB.
NEW: Utilities.ResourceStatusBooster makes use of the 'DB primitives' exposed on the client and does some useful data processing, exposing the new functions on the client.
NEW: Utilities.ResourceManagementBooster makes use of the 'DB primitives' exposed on the client and does some useful data processing, exposing the new functions on the client.
CHANGE: Client.ResourceStatusClient has been refactorerd. It connects automatically to DB or to the Service. Exposes DB and booster functions.
CHANGE: Client.ResourceManagementClient has been refactorerd. It connects automatically to DB or to the Service. Exposes DB and booster functions.
CHANGE: Agent.ClientsCacheFeederAgent renamed to CacheFeederAgent. The name was not accurate, as it also feeds Accouting Cache tables.
CHANGE: Agent.InspectorAgent, makes use of automatic API initialization.
CHANGE: Command. refactor and usage of automatic API initialization.
CHANGE: PolicySystem.PEP has reusable client connections, which increase significantly performance.
CHANGE: PolicySystem.PDP has reusable client connections, which increase significantly performance.
NEW: Utilities.Decorators are syntactic sugar for DB, Handler and Clients.
NEW: Utilities.MySQLMonkey is a mixture of laziness and refactoring, in order to generate the SQL statements automatically. Not anymore sqlStatemens hardcoded on the RSS.
NEW: Utilities.Validator are common checks done through RSS modules
CHANGE: Utilities.Synchronizer syncs users and DIRAC sites
CHANGE: cosmetic changes everywhere, added HeadURL and RCSID
CHANGE: Removed all the VOExtension logic on RSS
BUGFIX: ResourceStatusHandler - getStorageElementStatusWeb(), access mode by default is Read
FIX: RSS __init__.py will not crash anymore if no CS info provided
BUGFIX: CS.getSiteTier now behaves correctly when a site is passed as a string

*dirac-setup-site
BUGFIX: fixed typos in the Script class name

*Transformation
FIX: Missing logger in the TaskManager Client (was using agent's one)
NEW: Added UnitTest class for TaskManager Client

*DIRAC API
BUGFIX: Dirac.py. If /LocalSite/FileCatalog is not define the default Catalog was not properly set.
FIX: Dirac.py - fixed __printOutput to properly interpret the first argument: 0:stdout, 1:stderr
NEW: Dirac.py - added getConfigurationValue() method

*Framework
NEW: UsersAndGroups agent to synchronize users from VOMRS server.

*dirac-install
FIX: make Platform.py able to run with python2.3 to be used inside dirac-install
FIX: protection against the old or pro links pointing to non-existent directories
NEW: make use of the HTTP proxies if available
FIX: fixed the logic of creating links to /opt/dirac directories to take into account webRoot subdirs

*WorkloadManagement
FIX: SiteDirector - change getVO() function call to getVOForGroup()

*Core:
FIX: Pfn.py - check the sanity of the pfn and catch the erroneous case

*RequestManagement:
BUGFIX: RequestContainer.isSubrequestDone() - return 0 if Done check fails

*DataManagement
NEW: FileCatalog - possibility to configure multiple FileCatalog services of the same type

[v6r0p4]

*Framework
NEW: Pass the monitor down to the request RequestHandler
FIX: Define the service location for the monitor
FIX: Close some connections that DISET was leaving open

[v6r0p3]

*Framework
FIX: ProxyManager - Registry.groupHasProperties() wasn't returning a result 
CHANGE: Groups without AutoUploadProxy won't receive expiration notifications 
FIX: typo dirac-proxy-info -> dirac-proxy-init in the expiration mail contents
CHANGE: DISET - directly close the connection after a failed handshake

[v6r0p2]

*Framework
FIX: in services logs change ALWAYS log level for query messages to NOTICE

[v6r0p1]

*Core
BUGFIX: List.uniqueElements() preserves the other of the remaining elements

*Framework
CHANGE: By default set authorization rules to authenticated instead of all
FIX: Use all required arguments in read access data for UserProfileDB
FIX: NotificationClient - dropped LHCb-Production setup by default in the __getRPSClient()

[v6r0]

*Framework
NEW: DISET Framework modified client/server protocol, messaging mechanism to be used for optimizers
NEW: move functions in DIRAC.Core.Security.Misc to DIRAC.Core.Security.ProxyInfo
CHANGE: By default log level for agents and services is INFO
CHANGE: Disable the log headers by default before initializing
NEW: dirac-proxy-init modification according to issue #29: 
     -U flag will upload a long lived proxy to the ProxyManager
     If /Registry/DefaultGroup is defined, try to generate a proxy that has that group
     Replaced params.debugMessage by gLogger.verbose. Closes #65
     If AutoUploadProxy = true in the CS, the proxy will automatically be uploaded
CHANGE: Proxy upload by default is one month with dirac-proxy-upload
NEW: Added upload of pilot proxies automatically
NEW: Print info after creating a proxy
NEW: Added setting VOMS extensions automatically
NEW: dirac-proxy-info can also print the information of the uploaded proxies
NEW: dirac-proxy-init will check that the lifetime of the certificate is less than one month and advise to renew it
NEW: dirac-proxy-init will check that the certificate has at least one month of validity
FIX: Never use the host certificate if there is one for dirac-proxy-init
NEW: Proxy manager will send notifications when the uploaded proxies are about to expire (configurable via CS)
NEW: Now the proxyDB also has a knowledge of user names. Queries can use the user name as a query key
FIX: ProxyManager - calculate properly the dates for credentials about to expire
CHANGE: ProxyManager will autoexpire old proxies, also auto purge logs
CHANGE: Rename dirac-proxy-upload to dirac-admin-proxy-upload
NEW: dirac-proxy-init will complain if the user certificate has less than 30 days
CHANGE: SecurityLogging - security log level to verbose
NEW: OracleDB - added Array type 
NEW: MySQL - allow definition of the port number in the configuration
FIX: Utilities/Security - hash VOMS Attributes as string
FIX: Utilities/Security - Generate a chain hash to discover if two chains are equal
NEW: Use chain has to discover if it has already been dumped
FIX: SystemAdministrator - Do not set  a default lcg version
NEW: SystemAdministrator - added Project support for the sysadmin
CHANGE: SysAdmin CLI - will try to connect to the service when setting the host
NEW: SysAdmin CLI - colorization of errors in the cli
NEW: Logger - added showing the thread id in the logger if enabled
     
*Configuration
NEW: added getVOfromProxyGroup() utility
NEW: added getVoForGroup() utility, use it in the code as appropriate
NEW: added Registry and Operations Configuration helpers
NEW: dirac-configuration-shell - a configuration script for CS that behaves like an UNIX shellCHANGE: CSAPI - added more functionality required by updated configuration console
NEW: Added possibility to define LocalSE to any Site using the SiteLocalSEMapping 
     section on the Operations Section     
NEW: introduce Registry/VO section, associate groups to VOs, define SubmitPools per VO
FIX: CE2CSAgent - update the CEType only if there is a relevant info in the BDII  

*ReleaseManagement
NEW: release preparations and installation tools based on installation packages
NEW: dirac-compile-externals will try go get a DIRAC-free environment before compiling
NEW: dirac-disctribution - upload command can be defined via defaults file
NEW: dirac-disctribution - try to find if the version name is a branch or a tag in git and act accordingly
NEW: dirac-disctribution - added keyword substitution when creating a a distribution from git
FIX: Install tools won't write HostDN to the configuration if the Admin username is not set 
FIX: Properly set /DIRAC/Configuration/Servers when installing a CS Master
FIX: install_site.sh - missing option in wget for https download: --no-check-certificate
FIX: dirac-install-agent(service) - If the component being installed already has corresponding 
     CS section, it is not overwritten unless explicitly asked for
NEW: dirac-install functionality enhancement: start using the switches as defined in issue #26;
CHANGE: dirac-install - write the defaults if any under defaults-.cfg so dirac-configure can 
        pick it up
FIX: dirac-install - define DYLD_LIBRARY_PATH ( for Mac installations )     
NEW: dirac-install - put all the goodness under a function so scripts like lhcb-proxy-init can use it easily
FIX: dirac-install - Properly search for the LcgVer
NEW: dirac-install will write down the releases files in -d mode   
CHANGE: use new dirac_install from gothub/integration branch in install_site.sh
NEW: Extensions can request custom external dependencies to be installed via pip when 
     installing DIRAC.
NEW: LCG bundle version can be defined on a per release basis in the releases.cfg 
NEW: dirac-deploy-scripts - when setting the lib path in the deploy scripts. 
     Also search for subpaths of the libdir and include them
NEW: Install tools - plainly separate projects from installations

*Accounting
CHANGE: For the WMSHistory type, send as JobSplitType the JobType
CHANGE: Reduced the size of the max key length to workaround mysql max bytes for index problem
FIX: Modified buckets width of 1week to 1 week + 1 day to fix summer time end week (1 hour more )

*WorkloadManagement
CHANGE: SiteDirector - simplified executable generation
NEW: SiteDirector - few more checks of error conditions   
NEW: SiteDirector - limit the queue max length to the value of MaxQueueLengthOption 
     ( 3 days be default )
BUGFIX: SiteDirector - do not download pilot output if the flag getPilotOutput is not set     
NEW: JobDB will extract the VO when applying DIRAC/VOPolicy from the proper VO
FIX: SSHTorque - retrieve job status by chunks of 100 jobs to avoid too long
NEW: glexecComputingElement - allow glexecComputingElement to "Reschedule" jobs if the Test of
     the glexec fails, instead of defaulting to InProcess. Controlled by
     RescheduleOnError Option of the glexecComputingElement
NEW: SandboxStore - create a different SBPath with the group included     
FIX: JobDB - properly treat Site parameter in the job JDL while rescheduling jobs
NEW: JobSchedulingAgent - set the job Site attribute to the name of a group of sites corresponding 
     to a SE chosen by the data staging procedure 
CHANGE: TimeLeft - call batch system commands with the ( default ) timeout 120 sec
CHANGE: PBSTimeLeft - uses default CPU/WallClock if not present in the output  
FIX: PBSTimeLeft - proper handling of (p)cput parameter in the batch system output, recovery of the
     incomplete batch system output      
NEW: automatically add SubmitPools JDL option of the job owner's VO defines it     
NEW: JobManager - add MaxParametericJobs option to the service configuration
NEW: PilotDirector - each SubmitPool or Middleware can define TargetGrids
NEW: JobAgent - new StopOnApplicationFailure option to make the agent exiting the loop on application failure
NEW: PilotAgentsDB - on demand retrieval of the CREAM pilot output
NEW: Pilot - proper job ID evaluation for the OSG sites
FIX: ComputingElement - fixed proxy renewal logic for generic and private pilots
NEW: JDL - added %j placeholder in the JDL to be replaced by the JobID
BUGFIX: DownloadInputData - bug fixed in the naming of downloaded files
FIX: Matcher - set the group and DN when a request gets to the matcher if the request is not 
     coming from a pilot
FIX: Matcher = take into account JobSharing when checking the owner for the request
CHANGE: PilotDirector, dirac-pilot - interpret -V flag of the pilot as Installation name

*DataManagement
FIX: FileCatalog/DiractoryLevelTree - consistent application of the max directory level using global 
     MAX_LEVELS variable
FIX: FileCatalog - Directory metadata is deleted together with the directory deletion, issue #40    
CHANGE: FileCatalog - the logic of the files query by metadata revisited to increase efficiency 
FIX: LcgFileCatalog - use lfcthr and call lfcthr.init() to allow multithread
     try the import only once and just when LcgFileCatalogClient class is intantiated
NEW: LcgFileCatalogClient - new version of getPathPermissions relying on the lfc_access method to solve the problem
     of multiple user DNs in LFC.     
FIX: StorageElement - get service CS options with getCSOption() method ( closes #97 )
FIX: retrieve FileCatalogs as ordered list, to have a proper default.
CHANGE: FileCatalog - allow up to 15 levels of directories
BUGFIX: FileCatalog - bug fixes in the directory removal methods (closes #98)
BUGFIX: RemovalAgent - TypeError when getting JobID in RemovalAgent
BUGFIX: RemovalAgent - put a limit to be sure the execute method will end after a certain number of iterations
FIX: DownloadInputData - when files have been uploaded with lcg_util, the PFN filename
     might not match the LFN file name
FIX: putting FTSMonitor web page back
NEW: The default file catalog is now determined using /LocalSite/FileCatalog. The old behavior 
     is provided as a fallback solution
NEW: ReplicaManager - can now deal with multiple catalogs. Makes sure the surl used for removal is 
the same as the one used for registration.   
NEW: PoolXMLCatalog - added getTypeByPfn() function to get the type of the given PFN  
NEW: dirac-dms-ban(allow)-se - added possibility to use CheckAccess property of the SE

*StorageManagement
FIX: Stager - updateJobFromStager(): only return S_ERROR if the Status sent is not
recognized or if a state update fails. If the jobs has been removed or
has moved forward to another status, the Stager will get an S_OK and
should forget about the job.
NEW: new option in the StorageElement configuration "CheckAccess"
FIX: Requests older than 1 day, which haven't been staged are retried. Tasks older than "daysOld" 
     number of days are set to Failed. These tasks have already been retried "daysOld" times for staging.
FIX: CacheReplicas and StageRequests records are kept until the pin has expired. This way the 
     StageRequest agent will have proper accounting of the amount of staged data in cache.
NEW: FTSCleaningAgent will allow to fix transient errors in RequestDB. At the moment it's 
     only fixing Requests for which SourceTURL is equal to TargetSURL.
NEW: Stager - added new command dirac-stager-stage-files          
FIX: Update Stager code in v6 to the same point as v5r13p37
FIX: StorageManager - avoid race condition by ensuring that Links=0 in the query while removing replicas

*RequestManagement
FIX: RequestDBFile - get request in chronological order (closes issue #84)
BUGFIX: RequestDBFile - make getRequest return value for getRequest the same as for

*ResourceStatusSystem
NEW: Major code refacoring. First refactoring of RSS's PEP. Actions are now function 
     defined in modules residing in directory "Actions".
NEW: methods to store cached environment on a DB and ge them.
CHANGE: command caller looks on the extension for commands.
CHANGE: RSS use now the CS instead of getting info from Python modules.
BUGFIX: Cleaned RSS scripts, they are still prototypes
CHANGE: PEP actions now reside in separate modules outside PEP module.
NEW: RSS CS module add facilities to extract info from CS.
CHANGE: Updating various RSS tests to make them compatible with
changes in the system.
NEW: CS is used instead of ad-hoc configuration module in most places.
NEW: Adding various helper functions in RSS Utils module. These are
functions used by RSS developers, including mainly myself, and are
totally independant from the rest of DIRAC.
CHANGE: Mostly trivial changes, typos, etc in various files in RSS     
CHANGE: TokenAgent sends e-mails with current status   

*Transformation
CHANGE: allow Target SE specification for jobs, Site parameter is not set in this case
CHANGE: TransformationAgent  - add new file statuses in production monitoring display
CHANGE: TransformationAgent - limit the number of files to be treated in TransformationAgent 
        for replication and removal (default 5000)
BUGFIX: TransformationDB - not removing task when site is not set
BUGFIX: TransformationCleaningAgent - archiving instead of cleaning Removal and Replication 
        transformations 
FIX: TransformationCleaningAgent - kill jobs before deleting them        

*Workflow
NEW: allow modules to define Input and Output parameters that can be
     used instead of the step_commons/workflow_commons (Workflow.py, Step.py, Module.py)

*Various fixes
BUGFIX: Mail.py uses SMTP class rather than inheriting it
FIX: Platform utility will properly discover libc version even for the new Ubuntu
FIX: Removed old sandbox and other obsoleted components<|MERGE_RESOLUTION|>--- conflicted
+++ resolved
@@ -1,4 +1,3 @@
-<<<<<<< HEAD
 [v7r2p8]
 
 *Core
@@ -204,7 +203,7 @@
 NEW: (#4910) --runslow option on unit tests to allow faster local tests
 NEW: (#4938) added a helloworld test for the (yet to be implemented) cloud testing in certification
 CHANGE: (#4968) Change the defaults for tests (to MySQL 8 and ES 7)
-=======
+
 [v7r1p41]
 
 *Accounting
@@ -221,7 +220,6 @@
 *WorkloadManagement
 CHANGE: (#5161) SiteDirector - Combine CE and Queue name in PilotSubmissionAccounting
         to avoid duplicated queue name
->>>>>>> 6e884fc6
 
 [v7r1p40]
 
