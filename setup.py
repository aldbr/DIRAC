from __future__ import absolute_import
from __future__ import division
from __future__ import print_function

from setuptools import setup

<<<<<<< HEAD
# This is required to allow editable pip installs while using the declarative configuration (setup.cfg)
setup()
=======
# Find the base dir where the setup.py lies
base_dir = os.path.abspath(os.path.dirname(__file__))

# Take all the packages but the scripts and tests
allPackages = find_packages(where=base_dir, exclude=["*test*", "*scripts*", "*docs*"])

# Because we want to have a 'DIRAC' base module and that the setup.py
# is lying inside it, we need to define a mapping
# < module name : directory >
# e.g. DIRAC.DataManagementSystem is base_dir/DataManagementSystem

package_dir = dict(("DIRAC.%s" % p, os.path.join(base_dir, p.replace('.', '/'))) for p in allPackages)

# We also rename the packages so that they contain DIRAC
allPackages = ['DIRAC.%s' % p for p in allPackages]

# Artificially create the 'DIRAC' package
# at the root
allPackages.insert(0, 'DIRAC')
package_dir['DIRAC'] = base_dir

# The scripts to be distributed
scripts = glob.glob('%s/*/scripts/*.py' % base_dir)

setup(
    name="DIRAC",
    version="7.1.47",
    url="https://github.com/DIRACGRID/DIRAC",
    license="GPLv3",
    package_dir=package_dir,
    packages=allPackages,
    scripts=scripts,
)
>>>>>>> 30ca749b
<|MERGE_RESOLUTION|>--- conflicted
+++ resolved
@@ -4,41 +4,5 @@
 
 from setuptools import setup
 
-<<<<<<< HEAD
 # This is required to allow editable pip installs while using the declarative configuration (setup.cfg)
-setup()
-=======
-# Find the base dir where the setup.py lies
-base_dir = os.path.abspath(os.path.dirname(__file__))
-
-# Take all the packages but the scripts and tests
-allPackages = find_packages(where=base_dir, exclude=["*test*", "*scripts*", "*docs*"])
-
-# Because we want to have a 'DIRAC' base module and that the setup.py
-# is lying inside it, we need to define a mapping
-# < module name : directory >
-# e.g. DIRAC.DataManagementSystem is base_dir/DataManagementSystem
-
-package_dir = dict(("DIRAC.%s" % p, os.path.join(base_dir, p.replace('.', '/'))) for p in allPackages)
-
-# We also rename the packages so that they contain DIRAC
-allPackages = ['DIRAC.%s' % p for p in allPackages]
-
-# Artificially create the 'DIRAC' package
-# at the root
-allPackages.insert(0, 'DIRAC')
-package_dir['DIRAC'] = base_dir
-
-# The scripts to be distributed
-scripts = glob.glob('%s/*/scripts/*.py' % base_dir)
-
-setup(
-    name="DIRAC",
-    version="7.1.47",
-    url="https://github.com/DIRACGRID/DIRAC",
-    license="GPLv3",
-    package_dir=package_dir,
-    packages=allPackages,
-    scripts=scripts,
-)
->>>>>>> 30ca749b
+setup()