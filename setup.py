--- conflicted
+++ resolved
@@ -34,11 +34,7 @@
 
 setup(
     name="DIRAC",
-<<<<<<< HEAD
-    version="6.22.pre1",
-=======
-    version="6.21.7",
->>>>>>> bd26b202
+    version="6.22.pre2",
     url="https://github.com/DIRACGRID/DIRAC",
     license="GPLv3",
     package_dir=package_dir,
