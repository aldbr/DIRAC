--- conflicted
+++ resolved
@@ -5,20 +5,11 @@
 
 """ 
 :mod: LcgFileCatalogProxyHandler 
-<<<<<<< HEAD
- 
-.. module: LcgFileCatalogProxyHandler
-
-:synopsis: This is a service which represents a DISET proxy to the LCG File Catalog    
-:deprecated:
-=======
-================================
  
 .. module: LcgFileCatalogProxyHandler
   :synopsis: This is a service which represents a DISET proxy to the 
   LCG File Catalog    
 
->>>>>>> 9338b1f7
 """
 ## imports
 import os
