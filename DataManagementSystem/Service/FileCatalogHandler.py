--- conflicted
+++ resolved
@@ -13,11 +13,7 @@
 
 ## imports
 import os
-<<<<<<< HEAD
-from types import IntType, LongType, DictType, StringTypes, BooleanType, ListType
-=======
 from types import IntType, LongType, DictType, StringTypes, BooleanType, ListType 
->>>>>>> 2541a788
 ## from DIRAC
 from DIRAC.Core.DISET.RequestHandler import RequestHandler
 from DIRAC import gLogger, gConfig, S_OK, S_ERROR
