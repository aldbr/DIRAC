--- conflicted
+++ resolved
@@ -26,11 +26,7 @@
 import os
 import stat
 import re
-<<<<<<< HEAD
 import six
-=======
-from types import StringTypes, ListType
->>>>>>> ecb3fac4
 # from DIRAC
 from DIRAC import gLogger, S_OK, S_ERROR, gConfig
 from DIRAC.Core.DISET.RequestHandler import RequestHandler
@@ -38,14 +34,8 @@
 
 from DIRAC.Resources.Storage.StorageBase import StorageBase
 
-<<<<<<< HEAD
 from irods import rcConnect, rcDisconnect, clientLoginWithPassword  # pylint: disable=import-error
 from irods import irodsCollection, irodsOpen, getResources  # pylint: disable=import-error
-=======
-# pylint: disable=import-error
-from irods import rcConnect, rcDisconnect, clientLoginWithPassword, irodsCollection, \
-    irodsOpen, getResources, getResource
->>>>>>> ecb3fac4
 
 __RCSID__ = "$Id$"
 
@@ -117,11 +107,7 @@
   IRODS_PORT = gConfig.getValue("%s/iRodsPort" % cfgPath, IRODS_PORT)
   try:
     IRODS_PORT = int(IRODS_PORT)
-<<<<<<< HEAD
   except ValueError:
-=======
-  except BaseException:
->>>>>>> ecb3fac4
     pass
   if not IRODS_PORT:
     gLogger.error('Failed to get iRods server port')
@@ -156,17 +142,11 @@
 
   def __checkForDiskSpace(self, path, size):
     """ Check if iRods resource has enough space
-<<<<<<< HEAD
     """
     # dsize = ( getDiskSpace( dpath ) - 1 ) * 1024 * 1024
     # maxStorageSizeBytes = MAX_STORAGE_SIZE * 1024 * 1024
     # return ( min( dsize, maxStorageSizeBytes ) > size )
-=======
-"""
-# dsize = ( getDiskSpace( dpath ) - 1 ) * 1024 * 1024
-# maxStorageSizeBytes = MAX_STORAGE_SIZE * 1024 * 1024
-# return ( min( dsize, maxStorageSizeBytes ) > size )
->>>>>>> ecb3fac4
+
     return True
 
   def __resolveFileID(self, fileID, userDict):
@@ -251,11 +231,7 @@
       else:
         return S_ERROR('Path does not exist')
 
-<<<<<<< HEAD
   types_exists = [list(six.string_types)]
-=======
-  types_exists = [StringTypes]
->>>>>>> ecb3fac4
 
   def export_exists(self, fileID):
     """ Check existence of the fileID """
@@ -276,26 +252,16 @@
       if coll:
         return S_OK(True)
     return S_OK(False)
-<<<<<<< HEAD
 
   types_getMetadata = [list(six.string_types)]
 
-=======
-
-  types_getMetadata = [StringTypes]
-
->>>>>>> ecb3fac4
   def export_getMetadata(self, fileID):
     """
     Get metadata for the file or directory specified by fileID
     """
     return self.__getFileStat(fileID)
 
-<<<<<<< HEAD
   types_createDirectory = [list(six.string_types)]
-=======
-  types_createDirectory = [StringTypes]
->>>>>>> ecb3fac4
 
   def export_createDirectory(self, dir_path):
     """
@@ -317,11 +283,7 @@
         return S_ERROR('Failed to create directory')
     return S_OK()
 
-<<<<<<< HEAD
   types_listDirectory = [list(six.string_types), list(six.string_types)]
-=======
-  types_listDirectory = [StringTypes, StringTypes]
->>>>>>> ecb3fac4
 
   def export_listDirectory(self, dir_path, mode):
     """
@@ -516,11 +478,7 @@
       gLogger.error('Failed to send bulk to network', res['Message'])
     return res
 
-<<<<<<< HEAD
   types_remove = [list(six.string_types), list(six.string_types)]
-=======
-  types_remove = [StringTypes, StringTypes]
->>>>>>> ecb3fac4
 
   def export_remove(self, fileID, token):
     """ Remove fileID from the storage. token is used for access rights confirmation. """
@@ -566,11 +524,7 @@
     else:
       return S_ERROR('File removal %s not authorized' % fileID)
 
-<<<<<<< HEAD
   types_getDirectorySize = [list(six.string_types)]
-=======
-  types_getDirectorySize = [StringTypes]
->>>>>>> ecb3fac4
 
   def export_getDirectorySize(self, fileID):
     """ Get the size occupied by the given directory
@@ -589,15 +543,9 @@
   def __getDirectorySize(self, dir_path):
     """ dummy implementation to make pylint happy"""
     raise NotImplementedError("IRODSStorageElement__getDirectorySize is not implemented ")
-<<<<<<< HEAD
 
   types_removeDirectory = [list(six.string_types), list(six.string_types)]
 
-=======
-
-  types_removeDirectory = [StringTypes, StringTypes]
-
->>>>>>> ecb3fac4
   def export_removeDirectory(self, fileID, token):
     """ Remove the given directory from the storage
 """
@@ -621,11 +569,7 @@
 
     return S_ERROR()
 
-<<<<<<< HEAD
   types_removeFileList = [list, list(six.string_types)]
-=======
-  types_removeFileList = [ListType, StringTypes]
->>>>>>> ecb3fac4
 
   def export_removeFileList(self, fileList, token):
     """ Remove files in the given list
