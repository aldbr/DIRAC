--- conflicted
+++ resolved
@@ -6,12 +6,8 @@
 :mod: StorageElementProxyHandler
  
 .. module: StorageElementProxyHandler
-<<<<<<< HEAD
-
-:synopsis: This is a service which represents a DISET proxy to the Storage Element component.
-=======
+
   :synopsis: This is a service which represents a DISET proxy to the Storage Element component.
->>>>>>> 9338b1f7
 
 This is used to get and put files from a remote storage.
 """
