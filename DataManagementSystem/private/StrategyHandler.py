--- conflicted
+++ resolved
@@ -501,11 +501,7 @@
     """    
     return self.supportedStrategies
 
-<<<<<<< HEAD
-  def replicationTree( self, lfn, sourceSEs, targetSEs, size, strategy=None ):
-=======
   def replicationTree( self, lfn, metadata, sourceSEs, targetSEs, size, strategy=None ):
->>>>>>> 191869ec
     """ get replication tree
 
     :param str lfn: LFN
@@ -532,11 +528,7 @@
     ## filter out wrong sources
     sourceSEs = dict.fromkeys( sourceSEs, S_OK() )
     for sourceSE in sourceSEs:
-<<<<<<< HEAD
-      sourceSEs[sourceSE] = self.checkSourceSE( sourceSE, lfn )
-=======
       sourceSEs[sourceSE] = self.checkSourceSE( sourceSE, lfn, metadata )
->>>>>>> 191869ec
     sourceSEs = [ key for key, value in sourceSEs.items() if value["OK"] ]  
     if not sourceSEs:
       self.log.error("replicationTree: no valid SourceSEs for %s found" % lfn )
@@ -585,11 +577,7 @@
       rwDict[se]["write"] = se in wAccess
     return S_OK( rwDict )
    
-<<<<<<< HEAD
-  def checkSourceSE( self, sourceSE, lfn ):
-=======
   def checkSourceSE( self, sourceSE, lfn, metadata ):
->>>>>>> 191869ec
     """ filter out SourceSE where PFN is not existing 
 
     :param self: self reference
@@ -607,12 +595,6 @@
     if not pfn["OK"]:
       self.log.error("checkSourceSE: unable to create pfn for %s lfn: %s" % ( lfn, pfn["Message"] ) ) 
       return pfn
-<<<<<<< HEAD
-    exists = se.exists( pfn["Value"] )
-    if not exists["OK"]:
-      self.log.error("checkSourceSE: %s" % exists["Message"] )
-      return exists
-=======
     pfn = pfn["Value"]
     exists = se.exists( pfn )
     if not exists["OK"]:
@@ -627,6 +609,5 @@
       self.log.error("checkSourceSE: checksum mismatch between catalogue and storage element!")
       return S_ERROR("checkSourceSE: checksum mismatch")
     
->>>>>>> 191869ec
     ## if we're here everything is OK
     return S_OK()