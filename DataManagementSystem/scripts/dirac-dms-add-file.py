#!/usr/bin/env python
########################################################################
# $HeadURL$
# File :    dirac-dms-add-file
# Author :  Stuart Paterson
########################################################################
"""
  Upload a file to the grid storage and register it in the File Catalog
"""
__RCSID__ = "$Id$"

from DIRAC.Core.Base import Script
from DIRAC import S_OK
import os
Script.setUsageMessage('\n'.join([__doc__.split('\n')[1],
                                  '\nUsage:',
                                  '  %s [option|cfgfile] ... LFN Path SE [GUID]' % Script.scriptName,
                                  '\nArguments:',
                                  '  LFN:      Logical File Name',
                                  '  Path:     Local path to the file',
                                  '  SE:       DIRAC Storage Element',
                                  '  GUID:     GUID to use in the registration (optional)',
                                  '',
                                  '**OR**',
                                  '',
                                  'Usage:',
                                  '  %s [option|cfgfile] ... LocalFile' % Script.scriptName,
                                  '\nArguments:',
                                  '  LocalFile: Path to local file containing all the above, i.e.:',
                                  '  lfn1 localfile1 SE [GUID1]',
                                  '  lfn2 localfile2 SE [GUID2]'])
                       )
overwrite = False


def setOverwrite(arg):
  global overwrite
  overwrite = True
  return S_OK()


Script.registerSwitch("f", "force", "Force overwrite of existing file", setOverwrite)
Script.parseCommandLine(ignoreErrors=True)
args = Script.getPositionalArgs()
if len(args) < 1 or len(args) > 4:
  Script.showHelp()


def getDict(item_list):
  """
    From the input list, populate the dictionary
  """
  lfn_dict = {}
  lfn_dict['lfn'] = item_list[0].replace('LFN:', '').replace('lfn:', '')
  lfn_dict['localfile'] = item_list[1]
  lfn_dict['SE'] = item_list[2]
  guid = None
  if len(item_list) > 3:
    guid = item_list[3]
  lfn_dict['guid'] = guid
  return lfn_dict

<<<<<<< HEAD
=======
from DIRAC.DataManagementSystem.Client.DataManager import DataManager
from DIRAC import gLogger
import DIRAC
exitCode = 0
>>>>>>> 6f5d2c1b

lfns = []
if len(args) == 1:
  inputFileName = args[0]
  if os.path.exists(inputFileName):
    inputFile = open(inputFileName, 'r')
    for line in inputFile:
      line = line.rstrip()
      items = line.split()
      items[0] = items[0].replace('LFN:', '').replace('lfn:', '')
      lfns.append(getDict(items))
    inputFile.close()
  else:
    gLogger.error("Error: LFN list '%s' missing." % inputFileName)
    exitCode = 4
else:
  lfns.append(getDict(args))

dm = DataManager()
for lfn in lfns:
  if not os.path.exists(lfn['localfile']):
    gLogger.error("File %s must exist locally" % lfn['localfile'])
    exitCode = 1
    continue
  if not os.path.isfile(lfn['localfile']):
    gLogger.error("%s is not a file" % lfn['localfile'])
    exitCode = 2
    continue

  gLogger.notice("\nUploading %s" % lfn['lfn'])
  res = dm.putAndRegister(lfn['lfn'], lfn['localfile'], lfn['SE'], lfn['guid'], overwrite=overwrite)
  if not res['OK']:
    exitCode = 3
    gLogger.error('Error: failed to upload %s to %s' % (lfn['lfn'], lfn['SE']))
    continue
  else:
    gLogger.notice('Successfully uploaded file to %s' % lfn['SE'])

DIRAC.exit(exitCode)<|MERGE_RESOLUTION|>--- conflicted
+++ resolved
@@ -60,13 +60,10 @@
   lfn_dict['guid'] = guid
   return lfn_dict
 
-<<<<<<< HEAD
-=======
 from DIRAC.DataManagementSystem.Client.DataManager import DataManager
 from DIRAC import gLogger
 import DIRAC
 exitCode = 0
->>>>>>> 6f5d2c1b
 
 lfns = []
 if len(args) == 1:
