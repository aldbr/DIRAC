#!/usr/bin/env python
########################################################################
# $HeadURL$
########################################################################
__RCSID__ = "$Id$"

from DIRAC.Core.Base import Script

Script.setUsageMessage( """
Launch the File Catalog shell

Usage:
   %s [option]
""" % Script.scriptName )

fcType = 'FileCatalog'
Script.registerSwitch( "f:", "file-catalog=", "   Catalog client type to use (default %s)" % fcType )

Script.parseCommandLine( ignoreErrors = False )

import sys, os
import DIRAC
from DIRAC import gLogger, gConfig

<<<<<<< HEAD
res = gConfig.getSections( "/Resources/FileCatalogs/", listOrdered = True )
=======
res = gConfig.getOption("/LocalSite/FileCatalog","")
>>>>>>> 24cb9344
if res['OK']:
  fcType = res['Value']

if not fcType:
  res = gConfig.getSections("/Resources/FileCatalogs",listOrdered = True)
  if res['OK']:
    fcType = res['Value'][0]

for switch in Script.getUnprocessedSwitches():
  if switch[0].lower() == "f" or switch[0].lower() == "file-catalog":
    fcType = switch[1]

from DIRAC.DataManagementSystem.Client.FileCatalogClientCLI import FileCatalogClientCLI

if fcType == "LcgFileCatalog" or fcType == "LFC" :
  from DIRAC.Resources.Catalog.LcgFileCatalogClient import LcgFileCatalogClient
  cli = FileCatalogClientCLI( LcgFileCatalogClient() )
  try:
    host = os.environ['LFC_HOST']
  except Exception, x:
    print "LFC_HOST environment variable not defined"
    sys.exit( 1 )
  print "Starting LFC FileCatalog client"
  cli.cmdloop()
elif fcType == "LcgFileCatalogProxy" or fcType == "LFCproxy":
  from DIRAC.Resources.Catalog.LcgFileCatalogProxyClient import LcgFileCatalogProxyClient
  cli = FileCatalogClientCLI( LcgFileCatalogProxyClient() )
  print "Starting LFC Proxy FileCatalog client"
  cli.cmdloop()
elif fcType == "LcgFileCatalogCombined" or fcType == "LFCCombined":
  from DIRAC.Resources.Catalog.LcgFileCatalogCombinedClient import LcgFileCatalogCombinedClient
  cli = FileCatalogClientCLI( LcgFileCatalogCombinedClient() )
  print "Starting LFC FileCatalog Combined client"
  cli.cmdloop()
elif fcType == "FileCatalog" or fcType == "DiracFC" :
  from DIRAC.Resources.Catalog.FileCatalogClient import FileCatalogClient
  cli = FileCatalogClientCLI( FileCatalogClient() )
  print "Starting DIRAC FileCatalog client"
  cli.cmdloop()
else:
  print "Unknown catalog type", fcType<|MERGE_RESOLUTION|>--- conflicted
+++ resolved
@@ -22,11 +22,7 @@
 import DIRAC
 from DIRAC import gLogger, gConfig
 
-<<<<<<< HEAD
-res = gConfig.getSections( "/Resources/FileCatalogs/", listOrdered = True )
-=======
 res = gConfig.getOption("/LocalSite/FileCatalog","")
->>>>>>> 24cb9344
 if res['OK']:
   fcType = res['Value']
 
