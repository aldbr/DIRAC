--- conflicted
+++ resolved
@@ -20,11 +20,8 @@
 from DIRAC.DataManagementSystem.Client.CmdDirCompletion.AbstractFileSystem import DFCFileSystem, UnixLikeFileSystem
 from DIRAC.DataManagementSystem.Client.CmdDirCompletion.DirectoryCompletion import DirectoryCompletion
 
-<<<<<<< HEAD
-=======
 __RCSID__ = "$Id$"
 
->>>>>>> 1c02b122
 
 class FileCatalogClientCLI(CLI):
   """ usage: FileCatalogClientCLI.py xmlrpc-url.
@@ -47,13 +44,6 @@
         server.exported_function(args)
   """
 
-<<<<<<< HEAD
-  intro = """
-File Catalog Client $Revision: 1.17 $Date:
-            """
-
-=======
->>>>>>> 1c02b122
   def __init__(self, client):
     CLI.__init__(self)
     self.fc = client
@@ -341,16 +331,6 @@
     return result
 
   def do_rmdir(self, args):
-<<<<<<< HEAD
-    """ Remove directory from the storage and from the File Catalog
-
-        usage:
-          rmdir <path>
-
-        NB: this method is not fully implemented !
-    """
-    # Not yet really implemented yet
-=======
     """ Remove directory from the File Catalog. Note, this method does not remove physical replicas
 
         usage:
@@ -360,7 +340,6 @@
         -f flag to force removing files also in the directories to be removed
 
     """
->>>>>>> 1c02b122
     argss = args.split()
     recursive = False
     if '-r' in argss:
@@ -377,13 +356,9 @@
     if len(argss) != 1:
       print(self.do_rmdir.__doc__)
       return
-<<<<<<< HEAD
-    self.removeDirectory(argss)
-=======
     path = argss[0]
     lfn = self.getPath(path)
     self.removeDirectory(lfn, recursive, forceNonEmpty)
->>>>>>> 1c02b122
 
   def complete_rmdir(self, text, line, begidx, endidx):
     result = []
@@ -452,23 +427,6 @@
     except Exception as x:
       print("Error: rm failed with exception: ", x)
 
-<<<<<<< HEAD
-  def removeDirectory(self, args):
-    """ Remove file from the catalog
-    """
-
-    path = args[0]
-    lfn = self.getPath(path)
-    print("lfn:", lfn)
-    try:
-      result = self.fc.removeDirectory(lfn)
-      if result['OK']:
-        if result['Value']['Successful']:
-          print("Directory", lfn, "removed from the catalog")
-        elif result['Value']['Failed']:
-          print("ERROR:", result['Value']['Failed'][lfn])
-      else:
-=======
   def removeDirectory(self, lfn, recursive=False, forceNonEmpty=False):
     """ Remove a given directory from the catalog. Remove multiple directories
         recursively if recursive flag is True. Remove contained files if forceNonEmpty
@@ -516,17 +474,12 @@
       print("Removing directory", lfn)
       result = returnSingleResult(self.fc.removeDirectory(lfn))
       if not result['OK']:
->>>>>>> 1c02b122
         print("Failed to remove directory from the catalog")
         print(result['Message'])
       return result
     except Exception as x:
-<<<<<<< HEAD
-      print("Error: rm failed with exception: ", x)
-=======
       print("Error: rmdir failed with exception: ", x)
       return S_ERROR('Exception: %s' % str(x))
->>>>>>> 1c02b122
 
   def do_replicate(self, args):
     """ Replicate a given file to a given SE
@@ -1134,11 +1087,7 @@
       os.chdir(localDir)
       newDir = os.getcwd()
       print("Local directory: %s" % newDir)
-<<<<<<< HEAD
-    except BaseException:
-=======
     except Exception:
->>>>>>> 1c02b122
       print("%s seems not a directory" % localDir)
 
   def complete_lcd(self, text, line, begidx, endidx):
@@ -2319,27 +2268,17 @@
            repair
     """
 
-<<<<<<< HEAD
-    argss = args.split()
-    _option = argss[0]
-=======
->>>>>>> 1c02b122
     start = time.time()
     result = self.fc.repairCatalog()
     if not result['OK']:
       print("Error:", result['Message'])
       return
 
-<<<<<<< HEAD
-    total = time.time() - start
-    print("Catalog repaired in %.2f sec" % total)
-=======
     for repType, repResult in result["Value"].items():
       print("%s repair: %s" % (repType, repResult))
 
     total = time.time() - start
     print("Catalog repair operation done in %.2f sec" % total)
->>>>>>> 1c02b122
 
 
 if __name__ == "__main__":
