--- conflicted
+++ resolved
@@ -2092,10 +2092,7 @@
         print dir_
     else:
       print "No matching data found"      
-<<<<<<< HEAD
-=======
-
->>>>>>> 00c1c790
+
     if verbose and "QueryTime" in result:
       print "QueryTime %.2f sec" % result['QueryTime']  
 
