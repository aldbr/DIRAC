#!/usr/bin/env python
""" File Catalog Client Command Line Interface. """

__RCSID__ = "$Id$"

import cmd
import commands
import os.path
import time
import sys
<<<<<<< HEAD
=======
import getopt
from types  import DictType, ListType
>>>>>>> eac4b4f4

from DIRAC.Core.Utilities.ReturnValues import returnSingleResult
from DIRAC.Core.Security.ProxyInfo import getProxyInfo
from DIRAC.Interfaces.API.Dirac import Dirac
from DIRAC.Core.Utilities.PrettyPrint import int_with_commas, printTable
from DIRAC.DataManagementSystem.Client.DirectoryListing import DirectoryListing
from DIRAC.DataManagementSystem.Client.MetaQuery import MetaQuery, FILE_STANDARD_METAKEYS
from DIRAC.DataManagementSystem.Client.CmdDirCompletion.AbstractFileSystem import DFCFileSystem, UnixLikeFileSystem
from DIRAC.DataManagementSystem.Client.CmdDirCompletion.DirectoryCompletion import DirectoryCompletion

<<<<<<< HEAD
=======
class DirectoryListing:
  
  def __init__(self):
    
    self.entries = []
  
  def addFile(self,name,fileDict,repDict,numericid):
    """ Pretty print of the file ls output
    """        
    perm = fileDict['Mode']
    date = fileDict['ModificationDate']
    #nlinks = fileDict.get('NumberOfLinks',0)
    nreplicas = len( repDict )
    size = fileDict['Size']
    if fileDict.has_key('Owner'):
      uname = fileDict['Owner']
    elif fileDict.has_key('OwnerDN'):
      result = CS.getUsernameForDN(fileDict['OwnerDN'])
      if result['OK']:
        uname = result['Value']
      else:
        uname = 'unknown' 
    else:
      uname = 'unknown'
    if numericid:
      uname = str(fileDict['UID'])
    if fileDict.has_key('OwnerGroup'):
      gname = fileDict['OwnerGroup']
    elif fileDict.has_key('OwnerRole'):
      groups = CS.getGroupsWithVOMSAttribute('/'+fileDict['OwnerRole'])
      if groups: 
        if len(groups) > 1:
          gname = groups[0]
          default_group = gConfig.getValue('/Registry/DefaultGroup','unknown')
          if default_group in groups:
            gname = default_group
        else:
          gname = groups[0]
      else:
        gname = 'unknown' 
    else:
      gname = 'unknown'     
    if numericid:
      gname = str(fileDict['GID'])
    
    self.entries.append( ('-'+self.__getModeString(perm),nreplicas,uname,gname,size,date,name) )
    
  def addDirectory(self,name,dirDict,numericid):
    """ Pretty print of the file ls output
    """    
    perm = dirDict['Mode']
    date = dirDict['ModificationDate']
    nlinks = 0
    size = 0
    if dirDict.has_key('Owner'):
      uname = dirDict['Owner']
    elif dirDict.has_key('OwnerDN'):
      result = CS.getUsernameForDN(dirDict['OwnerDN'])
      if result['OK']:
        uname = result['Value']
      else:
        uname = 'unknown'
    else:
      uname = 'unknown'
    if numericid:
      uname = str(dirDict['UID'])
    if dirDict.has_key('OwnerGroup'):
      gname = dirDict['OwnerGroup']
    elif dirDict.has_key('OwnerRole'):
      groups = CS.getGroupsWithVOMSAttribute('/'+dirDict['OwnerRole'])
      if groups:
        if len(groups) > 1:
          gname = groups[0]
          default_group = gConfig.getValue('/Registry/DefaultGroup','unknown')
          if default_group in groups:
            gname = default_group
        else:
          gname = groups[0]
      else:
        gname = 'unknown'
    if numericid:
      gname = str(dirDict['GID'])
    
    self.entries.append( ('d'+self.__getModeString(perm),nlinks,uname,gname,size,date,name) )  
    
  def addDataset(self,name,datasetDict,numericid):
    """ Pretty print of the dataset ls output
    """    
    perm = datasetDict['Mode']
    date = datasetDict['ModificationDate']
    size = datasetDict['TotalSize']
    if datasetDict.has_key('Owner'):
      uname = datasetDict['Owner']
    elif datasetDict.has_key('OwnerDN'):
      result = CS.getUsernameForDN(datasetDict['OwnerDN'])
      if result['OK']:
        uname = result['Value']
      else:
        uname = 'unknown'
    else:
      uname = 'unknown'
    if numericid:
      uname = str( datasetDict['UID'] )
      
    gname = 'unknown'  
    if datasetDict.has_key('OwnerGroup'):
      gname = datasetDict['OwnerGroup']
    if numericid:
      gname = str( datasetDict ['GID'] )
    
    numberOfFiles = datasetDict ['NumberOfFiles']
        
    self.entries.append( ('s'+self.__getModeString(perm),numberOfFiles,uname,gname,size,date,name) )   
    
  def __getModeString(self,perm):
    """ Get string representation of the file/directory mode
    """  
    
    pstring = ''
    if perm & stat.S_IRUSR:
      pstring += 'r'
    else:
      pstring += '-'
    if perm & stat.S_IWUSR:
      pstring += 'w'
    else:
      pstring += '-'
    if perm & stat.S_IXUSR:
      pstring += 'x'
    else:
      pstring += '-'    
    if perm & stat.S_IRGRP:
      pstring += 'r'
    else:
      pstring += '-'
    if perm & stat.S_IWGRP:
      pstring += 'w'
    else:
      pstring += '-'
    if perm & stat.S_IXGRP:
      pstring += 'x'
    else:
      pstring += '-'    
    if perm & stat.S_IROTH:
      pstring += 'r'
    else:
      pstring += '-'
    if perm & stat.S_IWOTH:
      pstring += 'w'
    else:
      pstring += '-'
    if perm & stat.S_IXOTH:
      pstring += 'x'
    else:
      pstring += '-'    
      
    return pstring  
  
  def humanReadableSize(self,num,suffix='B'):
    """ Translate file size in bytes to human readable

        Powers of 2 are used (1Mi = 2^20 = 1048576 bytes).
    """
    num = int(num)
    for unit in ['','Ki','Mi','Gi','Ti','Pi','Ei','Zi']:
      if abs(num) < 1024.0:
        return "%3.1f%s%s" % (num, unit, suffix)
      num /= 1024.0
    return "%.1f%s%s" % (num, 'Yi', suffix)
    
  def printListing(self,reverse,timeorder,sizeorder,humanread):
    """
    """
    if timeorder:
      if reverse:
        self.entries.sort(key=lambda x: x[5]) 
      else:  
        self.entries.sort(key=lambda x: x[5],reverse=True) 
    elif sizeorder:  
      if reverse:
        self.entries.sort(key=lambda x: x[4])
      else:  
        self.entries.sort(key=lambda x: x[4],reverse=True)
    else:  
      if reverse:
        self.entries.sort(key=lambda x: x[6],reverse=True) 
      else:  
        self.entries.sort(key=lambda x: x[6]) 
        
    # Determine the field widths
    wList = [0] * 7
    for d in self.entries:
      for i in range(7):
        if humanread and i == 4:
          humanreadlen = len(str(self.humanReadableSize(d[4])))
          if humanreadlen > wList[4]:
            wList[4] = humanreadlen
        else:
          if len(str(d[i])) > wList[i]:
            wList[i] = len(str(d[i]))
        
    for e in self.entries:
      size = e[4]
      if humanread:
        size = self.humanReadableSize(e[4])
      print str(e[0]),
      print str(e[1]).rjust(wList[1]),
      print str(e[2]).ljust(wList[2]),
      print str(e[3]).ljust(wList[3]),
      print str(size).rjust(wList[4]),
      print str(e[5]).rjust(wList[5]),
      print str(e[6])

  def addSimpleFile(self,name):
    """ Add single files to be sorted later"""
    self.entries.append(name)

  def printOrdered(self):
    """ print the ordered list"""
    self.entries.sort()
    for entry in self.entries:
      print entry

>>>>>>> rel-v6r12
class FileCatalogClientCLI(cmd.Cmd):
  """ usage: FileCatalogClientCLI.py xmlrpc-url.

    The URL should use HTTP protocol, and specify a port.  e.g.::

        http://localhost:7777

    This provides a command line interface to the FileCatalog Exported API::

        ls(path) - lists the directory path

    The command line interface to these functions can be listed by typing "help"
    at the prompt.

    Other modules which want access to the FileCatalog API should simply make
    their own internal connection to the XMLRPC server using code like::

        server = xmlrpclib.Server(xmlrpc_url)
        server.exported_function(args)
  """

  intro = """
File Catalog Client $Revision: 1.17 $Date: 
            """

  def __init__(self, client):
    cmd.Cmd.__init__(self)
    self.fc = client
    self.cwd = '/'
    self.prompt = 'FC:'+self.cwd+'> '
    self.previous_cwd = '/'

    self.dfc_fs = DFCFileSystem(self.fc)
    self.lfn_dc = DirectoryCompletion(self.dfc_fs)

    self.ul_fs = UnixLikeFileSystem()
    self.ul_dc = DirectoryCompletion(self.ul_fs)

  def getPath(self,apath):

    if apath.find('/') == 0:
      path = apath
    else:
      path = self.cwd+'/'+apath
    path = path.replace('//','/')

    return os.path.normpath(path)
  
  def do_register(self,args):
    """ Register a record to the File Catalog
    
        usage:
          register file <lfn> <pfn> <size> <SE> [<guid>]  - register new file record in the catalog
          register replica <lfn> <pfn> <SE>   - register new replica in the catalog
    """
    
    argss = args.split()
    if (len(argss)==0):
      print self.do_register.__doc__
      return
    option = argss[0]
    del argss[0]
    if option == 'file':
      if (len(argss) < 4):
        print self.do_register.__doc__
        return
      return self.registerFile(argss)
    elif option == 'pfn' or option == "replica":
      # TODO
      # Is the __doc__ not complete ?
      if (len(argss) != 3):
        print self.do_register.__doc__
        return
      return self.registerReplica(argss)
    else:
      print "Unknown option:",option

  # An Auto Completion For ``register``
  _available_register_cmd = ['file', 'replica']
  def complete_register(self, text, line, begidx, endidx):
    result = []
    args = line.split()
    if len(args) >= 2 and (args[1] in self._available_register_cmd):
      # if 'register file' or 'register replica' exists,
      # try to do LFN auto completion.
      cur_path = ""
      if (len(args) == 3):
        cur_path = args[2]
      result = self.lfn_dc.parse_text_line(text, cur_path, self.cwd)
      return result

    result = [i for i in self._available_register_cmd if i.startswith(text)]
    return result
  
  def do_add(self,args):
    """ Upload a new file to a SE and register in the File Catalog
    
        usage:
        
          add <lfn> <pfn> <SE> [<guid>] 
    """
    
    # ToDo - adding directories
    
    argss = args.split()
    
    if len(argss) < 3:
      print "Error: insufficient number of arguments"
      return
    
    lfn = argss[0]
    lfn = self.getPath(lfn)
    pfn = argss[1]
    se = argss[2]
    guid = None
    if len(argss)>3:
      guid = argss[3]
        
    dirac = Dirac()
    result = dirac.addFile(lfn,pfn,se,guid,printOutput=False)
    if not result['OK']:
      print 'Error: %s' %(result['Message'])
    else:
      print "File %s successfully uploaded to the %s SE" % (lfn,se)  

  def complete_add(self, text, line, begidx, endidx):
    result = []
    args = line.split()

    # the first argument -- LFN.
    if (1<=len(args)<=2):
      # If last char is ' ',
      # this can be a new parameter.
      if (len(args) == 1) or (len(args)==2 and (not line.endswith(' '))):
        cur_path = ""
        if (len(args) == 2):
          cur_path = args[1]
        result = self.lfn_dc.parse_text_line(text, cur_path, self.cwd)

    return result
      
  def do_get(self,args):
    """ Download file from grid and store in a local directory
    
        usage:
        
          get <lfn> [<local_directory>] 
    """
    
    argss = args.split()
    if (len(argss)==0):
      print self.do_get.__doc__
      return
    lfn = argss[0]
    lfn = self.getPath(lfn)
    dir_ = ''
    if len(argss)>1:
      dir_ = argss[1]
        
    dirac = Dirac()
    localCWD = ''
    if dir_:
      localCWD = os.getcwd()
      os.chdir(dir_)
    result = dirac.getFile(lfn)
    if localCWD:
      os.chdir(localCWD)
      
    if not result['OK']:
      print 'Error: %s' %(result['Message'])
    else:
      print "File %s successfully downloaded" % lfn      

  def complete_get(self, text, line, begidx, endidx):
    result = []
    args = line.split()

    # the first argument -- LFN.
    if (1<=len(args)<=2):
      # If last char is ' ',
      # this can be a new parameter.
      if (len(args) == 1) or (len(args)==2 and (not line.endswith(' '))):
        cur_path = ""
        if (len(args) == 2):
          cur_path = args[1]
        result = self.lfn_dc.parse_text_line(text, cur_path, self.cwd)

    return result

  def do_unregister(self,args):
    """ Unregister records in the File Catalog
    
        usage:
          unregister replica  <lfn> <se>
          unregister file <lfn>
          unregister dir <path>
    """        
    argss = args.split()
    if (len(argss)==0):
      print self.do_unregister.__doc__
      return
    option = argss[0]
    del argss[0]
    if option == 'replica':
      if (len(argss) != 2):
        print self.do_unregister.__doc__
        return
      return self.removeReplica(argss)
    elif option == 'file': 
      if (len(argss) != 1):
        print self.do_unregister.__doc__
        return
      return self.removeFile(argss)
    elif option == "dir" or option == "directory":
      if (len(argss) != 1):
        print self.do_unregister.__doc__
        return
      return self.removeDirectory(argss)    
    else:
      print "Error: illegal option %s" % option

  # An Auto Completion For ``register``
  _available_unregister_cmd = ['replica', 'file', 'dir', 'directory']
  def complete_unregister(self, text, line, begidx, endidx):
    result = []
    args = line.split()
    if len(args) >= 2 and (args[1] in self._available_unregister_cmd):
      # if 'unregister file' or 'unregister replica' and so on exists,
      # try to do LFN auto completion.
      cur_path = ""
      if (len(args) == 3):
        cur_path = args[2]
      result = self.lfn_dc.parse_text_line(text, cur_path, self.cwd)
      return result

    result = [i for i in self._available_unregister_cmd if i.startswith(text)]
    return result
      
  def do_rmreplica(self,args):
    """ Remove LFN replica from the storage and from the File Catalog
    
        usage:
          rmreplica <lfn> <se>
    """        
    argss = args.split()
    if (len(argss) != 2):
      print self.do_rmreplica.__doc__
      return
    lfn = argss[0]
    lfn = self.getPath(lfn)
    print "lfn:",lfn
    se = argss[1]
    try:
      result =  self.fc.setReplicaStatus( {lfn:{'SE':se,'Status':'Trash'}} )
      if result['OK']:
        print "Replica at",se,"moved to Trash Bin"
      else:
        print "Failed to remove replica at",se
        print result['Message']
    except Exception, x:
      print "Error: rmreplica failed with exception: ", x

  def complete_rmreplica(self, text, line, begidx, endidx):
    result = []
    args = line.split()

    # the first argument -- LFN.
    if (1<=len(args)<=2):
      # If last char is ' ',
      # this can be a new parameter.
      if (len(args) == 1) or (len(args)==2 and (not line.endswith(' '))):
        cur_path = ""
        if (len(args) == 2):
          cur_path = args[1]
        result = self.lfn_dc.parse_text_line(text, cur_path, self.cwd)

    return result

    
  def do_rm(self,args):
    """ Remove file from the storage and from the File Catalog
    
        usage:
          rm <lfn>
          
        NB: this method is not fully implemented !    
    """  
    # Not yet really implemented
    argss = args.split()
    if len(argss) != 1:
      print self.do_rm.__doc__
      return
    self.removeFile(argss)

  def complete_rm(self, text, line, begidx, endidx):
    result = []
    args = line.split()

    # the first argument -- LFN.
    if (1<=len(args)<=2):
      # If last char is ' ',
      # this can be a new parameter.
      if (len(args) == 1) or (len(args)==2 and (not line.endswith(' '))):
        cur_path = ""
        if (len(args) == 2):
          cur_path = args[1]
        result = self.lfn_dc.parse_text_line(text, cur_path, self.cwd)

    return result
    
  def do_rmdir(self,args):
    """ Remove directory from the storage and from the File Catalog
    
        usage:
          rmdir <path>
          
        NB: this method is not fully implemented !  
    """  
    # Not yet really implemented yet
    argss = args.split()
    if len(argss) != 1:
      print self.do_rmdir.__doc__
      return
    self.removeDirectory(argss)  

  def complete_rmdir(self, text, line, begidx, endidx):
    result = []
    args = line.split()

    # the first argument -- LFN.
    if (1<=len(args)<=2):
      # If last char is ' ',
      # this can be a new parameter.
      if (len(args) == 1) or (len(args)==2 and (not line.endswith(' '))):
        cur_path = ""
        if (len(args) == 2):
          cur_path = args[1]
        result = self.lfn_dc.parse_text_line(text, cur_path, self.cwd)

    return result
          
  def removeReplica(self,args):
    """ Remove replica from the catalog
    """          
    
    path = args[0]
    lfn = self.getPath(path)
    print "lfn:",lfn
    rmse = args[1]
    try:
      result =  self.fc.removeReplica( {lfn:{'SE':rmse}} )
      if result['OK']:
        if 'Failed' in result['Value']:
          if lfn in result['Value']['Failed']:
            print "ERROR: %s" % ( result['Value']['Failed'][lfn])
          elif  lfn in result['Value']['Successful']:
            print "File %s at %s removed from the catalog" %( lfn, rmse )
          else:
            "ERROR: Unexpected returned value %s" % result['Value']
        else:
          print "File %s at %s removed from the catalog" %( lfn, rmse )
      else:
        print "Failed to remove replica at",rmse
        print result['Message']
    except Exception, x:
      print "Error: rmpfn failed with exception: ", x
      
  def removeFile(self,args):
    """ Remove file from the catalog
    """  
    
    path = args[0]
    lfn = self.getPath(path)
    print "lfn:",lfn
    try:
      result =  self.fc.removeFile(lfn)
      if result['OK']:
        if 'Failed' in result['Value']:
          if lfn in result['Value']['Failed']:
            print "ERROR: %s" % ( result['Value']['Failed'][lfn] )
          elif lfn in result['Value']['Successful']:
            print "File",lfn,"removed from the catalog"
          else:
            print "ERROR: Unexpected result %s" % result['Value']
        else:
          print "File",lfn,"removed from the catalog"
      else:
        print "Failed to remove file from the catalog"  
        print result['Message']
    except Exception, x:
      print "Error: rm failed with exception: ", x       
      
  def removeDirectory(self,args):
    """ Remove file from the catalog
    """  
    
    path = args[0]
    lfn = self.getPath(path)
    print "lfn:",lfn
    try:
      result =  self.fc.removeDirectory(lfn)
      if result['OK']:
        if result['Value']['Successful']:
          print "Directory",lfn,"removed from the catalog"
        elif result['Value']['Failed']:
          print "ERROR:", result['Value']['Failed'][lfn]  
      else:
        print "Failed to remove directory from the catalog"  
        print result['Message']
    except Exception, x:
      print "Error: rm failed with exception: ", x            
      
  def do_replicate(self,args):
    """ Replicate a given file to a given SE
        
        usage:
          replicate <LFN> <SE> [<SourceSE>]
    """
    argss = args.split()
    if len(argss) < 2:
      print "Error: unsufficient number of arguments"
      return
    lfn = argss[0]
    lfn = self.getPath(lfn)
    se = argss[1]
    sourceSE = ''
    if len(argss)>2:
      sourceSE=argss[2]
    try:
      dirac = Dirac()
      result = dirac.replicateFile(lfn,se,sourceSE,printOutput=True)      
      if not result['OK']:
        print 'Error: %s' %(result['Message'])
      elif not result['Value']:
        print "Replica is already present at the target SE"
      else:  
        print "File %s successfully replicated to the %s SE" % (lfn,se)  
    except Exception, x:
      print "Error: replicate failed with exception: ", x      
      
  def complete_replicate(self, text, line, begidx, endidx):
    result = []
    args = line.split()

    # the first argument -- LFN.
    if (1<=len(args)<=2):
      # If last char is ' ',
      # this can be a new parameter.
      if (len(args) == 1) or (len(args)==2 and (not line.endswith(' '))):
        cur_path = ""
        if (len(args) == 2):
          cur_path = args[1]
        result = self.lfn_dc.parse_text_line(text, cur_path, self.cwd)

    return result

  def do_replicas(self,args):
    """ Get replicas for the given file specified by its LFN

        usage: replicas <lfn>
    """
    argss = args.split()
    if (len(argss) == 0):
      print self.do_replicas.__doc__
      return
    apath = argss[0]
    path = self.getPath(apath)
    print "lfn:",path
    try:
      result =  self.fc.getReplicas(path)    
      if result['OK']:
        if result['Value']['Successful']:
          for se,entry in result['Value']['Successful'][path].items():
            print se.ljust(15),entry
      else:
        print "Replicas: ",result['Message']
    except Exception, x:
      print "replicas failed: ", x

  def complete_replicas(self, text, line, begidx, endidx):
    result = []
    args = line.split()

    # the first argument -- LFN.
    if (1<=len(args)<=2):
      # If last char is ' ',
      # this can be a new parameter.
      if (len(args) == 1) or (len(args)==2 and (not line.endswith(' '))):
        cur_path = ""
        if (len(args) == 2):
          cur_path = args[1]
        result = self.lfn_dc.parse_text_line(text, cur_path, self.cwd)

    return result
        
  def registerFile(self,args):
    """ Add a file to the catatlog 

        usage: add <lfn> <pfn> <size> <SE> [<guid>]
    """      
       
    path = args[0]
    infoDict = {}
    lfn = self.getPath(path)
    infoDict['PFN'] = args[1]
    infoDict['Size'] = int(args[2])
    infoDict['SE'] = args[3]
    if len(args) == 5:
      guid = args[4]
    else:
      _status,guid = commands.getstatusoutput('uuidgen')
    infoDict['GUID'] = guid
    infoDict['Checksum'] = ''    
      
    fileDict = {}
    fileDict[lfn] = infoDict  
      
    try:
      result = self.fc.addFile(fileDict)         
      if not result['OK']:
        print "Failed to add file to the catalog: ",
        print result['Message']
      elif result['Value']['Failed']:
        if result['Value']['Failed'].has_key(lfn):
          print 'Failed to add file:',result['Value']['Failed'][lfn]  
      elif result['Value']['Successful']:
        if result['Value']['Successful'].has_key(lfn):
          print "File successfully added to the catalog"    
    except Exception, x:
      print "add file failed: ", str(x)    
    
  def registerReplica(self,args):
    """ Add a file to the catatlog 

        usage: addpfn <lfn> <pfn> <SE> 
    """      
    path = args[0]
    infoDict = {}
    lfn = self.getPath(path)
    infoDict['PFN'] = args[1]
    if infoDict['PFN'] == "''" or infoDict['PFN'] == '""':
      infoDict['PFN'] = ''
    infoDict['SE'] = args[2]
      
    repDict = {}
    repDict[lfn] = infoDict    
      
    try:
      result = self.fc.addReplica(repDict)                    
      if not result['OK']:
        print "Failed to add replica to the catalog: ",
        print result['Message']
      elif result['Value']['Failed']:
        print 'Failed to add replica:',result['Value']['Failed'][lfn]   
      else:
        print "Replica added successfully:", result['Value']['Successful'][lfn]    
    except Exception, x:
      print "add pfn failed: ", str(x)    
      
  def do_ancestorset(self,args):
    """ Set ancestors for the given file
    
        usage: ancestorset <lfn> <ancestor_lfn> [<ancestor_lfn>...]
    """            
    
    argss = args.split()    
    if (len(argss) == 0):
      print self.do_ancestorset.__doc__
      return 
    lfn = argss[0]
    if lfn[0] != '/':
      lfn = self.cwd + '/' + lfn
    ancestors = argss[1:]
    tmpList = []
    for a in ancestors:
      if a[0] != '/':
        a = self.cwd + '/' + a
      tmpList.append(a)
    ancestors = tmpList       
    
    try:
      result = self.fc.addFileAncestors({lfn:{'Ancestors':ancestors}})
      if not result['OK']:
        print "Failed to add file ancestors to the catalog: ",
        print result['Message']
      elif result['Value']['Failed']:
        print "Failed to add file ancestors to the catalog: ",
        print result['Value']['Failed'][lfn]
      else:
        print "Added %d ancestors to file %s" % (len(ancestors),lfn)
    except Exception, x:
      print "Exception while adding ancestors: ", str(x)                
                         
  def complete_ancestorset(self, text, line, begidx, endidx):

    args = line.split()

    if ( len(args) == 1 ):
      cur_path = ""
    elif ( len(args) > 1 ):
      # If the line ends with ' '
      # this means a new parameter begin.
      if line.endswith(' '):
        cur_path = ""
      else:
        cur_path = args[-1]

    result = self.lfn_dc.parse_text_line(text, cur_path, self.cwd)

    return result
      
  def do_ancestor(self,args):
    """ Get ancestors of the given file
    
        usage: ancestor <lfn> [depth]
    """            
    
    argss = args.split()
    if (len(argss) == 0):
      print self.do_ancestor.__doc__
      return
    lfn = argss[0]
    if lfn[0] != '/':
      lfn = self.cwd + '/' + lfn
    depth = [1]
    if len(argss) > 1:
      depth = int(argss[1])
      depth = range(1,depth+1)
        
    try:      
      result = self.fc.getFileAncestors([lfn],depth)
      if not result['OK']:
        print "ERROR: Failed to get ancestors: ",
        print result['Message']       
      elif result['Value']['Failed']:
        print "Failed to get ancestors: ",
        print result['Value']['Failed'][lfn]
      else:
        depthDict = {}  
        depSet = set()    
        for lfn,ancestorDict in  result['Value']['Successful'].items():
          for ancestor,dep in ancestorDict.items():     
            depthDict.setdefault(dep,[])
            depthDict[dep].append(ancestor)
            depSet.add(dep)
        depList = list(depSet)
        depList.sort()
        print lfn   
        for dep in depList:
          for lfn in depthDict[dep]:      
            print dep,' '*dep*5, lfn
    except Exception, x:
      print "Exception while getting ancestors: ", str(x)    

  def complete_ancestor(self, text, line, begidx, endidx):
    result = []
    args = line.split()

    # the first argument -- LFN.
    if (1<=len(args)<=2):
      # If last char is ' ',
      # this can be a new parameter.
      if (len(args) == 1) or (len(args)==2 and (not line.endswith(' '))):
        cur_path = ""
        if (len(args) == 2):
          cur_path = args[1]
        result = self.lfn_dc.parse_text_line(text, cur_path, self.cwd)

    return result
                                                                     
  def do_descendent(self,args):
    """ Get descendents of the given file
    
        usage: descendent <lfn> [depth]
    """            
    
    argss = args.split()
    if (len(argss) == 0):
      print self.do_descendent.__doc__
      return
    lfn = argss[0]
    if lfn[0] != '/':
      lfn = self.cwd + '/' + lfn
    depth = [1]
    if len(argss) > 1:
      depth = int(argss[1])
      depth = range(1,depth+1)
        
    try:
      result = self.fc.getFileDescendents([lfn],depth)
      if not result['OK']:
        print "ERROR: Failed to get descendents: ",
        print result['Message']       
      elif result['Value']['Failed']:
        print "Failed to get descendents: ",
        print result['Value']['Failed'][lfn]
      else:
        depthDict = {}  
        depSet = set()    
        for lfn,descDict in  result['Value']['Successful'].items():
          for desc,dep in descDict.items():     
            depthDict.setdefault(dep,[])
            depthDict[dep].append(desc)
            depSet.add(dep)
        depList = list(depSet)
        depList.sort()
        print lfn   
        for dep in depList:
          for lfn in depthDict[dep]:      
            print dep,' '*dep*5, lfn
    except Exception, x:
      print "Exception while getting descendents: ", str(x)              

  def complete_descendent(self, text, line, begidx, endidx):
    result = []
    args = line.split()

    # the first argument -- LFN.
    if (1<=len(args)<=2):
      # If last char is ' ',
      # this can be a new parameter.
      if (len(args) == 1) or (len(args)==2 and (not line.endswith(' '))):
        cur_path = ""
        if (len(args) == 2):
          cur_path = args[1]
        result = self.lfn_dc.parse_text_line(text, cur_path, self.cwd)

    return result
      
#######################################################################################
# User and group methods      
      
  def do_user(self,args):
    """ User related commands
    
        usage:
          user add <username>  - register new user in the catalog
          user delete <username>  - delete user from the catalog
          user show - show all users registered in the catalog
    """    
    argss = args.split()
    if (len(argss)==0):
      print self.do_user.__doc__
      return
    option = argss[0]
    del argss[0]
    if option == 'add':
      if (len(argss)!=1):
        print self.do_user.__doc__
        return
      return self.registerUser(argss) 
    elif option == 'delete':
      if (len(argss)!=1):
        print self.do_user.__doc__
        return
      return self.deleteUser(argss) 
    elif option == "show":
      result = self.fc.getUsers()
      if not result['OK']:
        print ("Error: %s" % result['Message'])            
      else:  
        if not result['Value']:
          print "No entries found"
        else:  
          for user,id_ in result['Value'].items():
            print user.rjust(20),':',id_
    else:
      print "Unknown option:",option

  # completion for ``user``
  _available_user_cmd = ['add', 'delete', 'show']
  def complete_user(self, text, line, begidx, endidx):
    result = []
    args = line.split()
    if len(args) == 2 and (args[1] in self._available_user_cmd):
      # if the sub command exists,
      # Don't need any auto completion
      return result

    result = [i for i in self._available_user_cmd if i.startswith(text)]
    return result
    
  def do_group(self,args):
    """ Group related commands
    
        usage:
          group add <groupname>  - register new group in the catalog
          group delete <groupname>  - delete group from the catalog
          group show - how all groups registered in the catalog
    """    
    argss = args.split()
    if (len(argss)==0):
      print self.do_group.__doc__
      return
    option = argss[0]
    del argss[0]
    if option == 'add':
      if (len(argss)!=1):
        print self.do_group.__doc__
        return
      return self.registerGroup(argss) 
    elif option == 'delete':
      if (len(argss)!=1):
        print self.do_group.__doc__
        return
      return self.deleteGroup(argss) 
    elif option == "show":
      result = self.fc.getGroups()
      if not result['OK']:
        print ("Error: %s" % result['Message'])            
      else:  
        if not result['Value']:
          print "No entries found"
        else:  
          for user,id_ in result['Value'].items():
            print user.rjust(20),':',id_
    else:
      print "Unknown option:",option  
  
  # completion for ``group``
  _available_group_cmd = ['add', 'delete', 'show']
  def complete_group(self, text, line, begidx, endidx):
    result = []
    args = line.split()
    if len(args) == 2 and (args[1] in self._available_group_cmd):
      # if the sub command exists,
      # Don't need any auto completion
      return result

    result = [i for i in self._available_group_cmd if i.startswith(text)]
    return result
  def registerUser(self,argss):
    """ Add new user to the File Catalog
    
        usage: adduser <user_name>
    """
 
    username = argss[0] 
    
    result =  self.fc.addUser(username)
    if not result['OK']:
      print ("Error: %s" % result['Message'])
    else:
      print "User ID:",result['Value']  
      
  def deleteUser(self,args):
    """ Delete user from the File Catalog
    
        usage: deleteuser <user_name>
    """
 
    username = args[0] 
    
    result =  self.fc.deleteUser(username)
    if not result['OK']:
      print ("Error: %s" % result['Message'])    
      
  def registerGroup(self,argss):
    """ Add new group to the File Catalog
    
        usage: addgroup <group_name>
    """
 
    gname = argss[0] 
    
    result =  self.fc.addGroup(gname)
    if not result['OK']:
      print ("Error: %s" % result['Message'])
    else:
      print "Group ID:",result['Value']    
      
  def deleteGroup(self,args):
    """ Delete group from the File Catalog
    
        usage: deletegroup <group_name>
    """
 
    gname = args[0] 
    
    result =  self.fc.deleteGroup(gname)
    if not result['OK']:
      print ("Error: %s" % result['Message'])         
         
  def do_mkdir(self,args):
    """ Make directory
    
        usage: mkdir <path>
    """
    
    argss = args.split()
    if (len(argss)==0):
      print self.do_group.__doc__
      return
    path = argss[0] 
    if path.find('/') == 0:
      newdir = path
    else:
      newdir = self.cwd + '/' + path
      
    newdir = self.getPath(newdir)
    
    result =  self.fc.createDirectory(newdir)    
    if result['OK']:
      if result['Value']['Successful']:
        if result['Value']['Successful'].has_key(newdir):
          print "Successfully created directory:", newdir
      elif result['Value']['Failed']:
        if result['Value']['Failed'].has_key(newdir):  
          print 'Failed to create directory:',result['Value']['Failed'][newdir]
    else:
      print 'Failed to create directory:',result['Message']

  def complete_mkdir(self, text, line, begidx, endidx):
    result = []
    args = line.split()

    # the first argument -- LFN.
    if (1<=len(args)<=2):
      # If last char is ' ',
      # this can be a new parameter.
      if (len(args) == 1) or (len(args)==2 and (not line.endswith(' '))):
        cur_path = ""
        if (len(args) == 2):
          cur_path = args[1]
        result = self.lfn_dc.parse_text_line(text, cur_path, self.cwd)

    return result

  def do_cd(self,args):
    """ Change directory to <path>
    
        usage: cd <path>
               cd -
    """
 
    argss = args.split()
    if len(argss) == 0:
      path = '/'
    else:  
      path = argss[0] 
      
    if path == '-':
      path = self.previous_cwd
      
    newcwd = self.getPath(path)
    if len(newcwd)>1 and not newcwd.find('..') == 0 :
      newcwd=newcwd.rstrip("/")
    
    result =  self.fc.isDirectory(newcwd)        
    if result['OK']:
      if result['Value']['Successful']:
        if result['Value']['Successful'][newcwd]:
        #if result['Type'] == "Directory":
          self.previous_cwd = self.cwd
          self.cwd = newcwd
          self.prompt = 'FC:'+self.cwd+'>'
        else:
          print newcwd,'does not exist or is not a directory'
      else:
        print newcwd,'is not found'
    else:
      print 'Server failed to find the directory',newcwd

  def complete_cd(self, text, line, begidx, endidx):
    result = []
    args = line.split()

    # the first argument -- LFN.
    if (1<=len(args)<=2):
      # If last char is ' ',
      # this can be a new parameter.
      if (len(args) == 1) or (len(args)==2 and (not line.endswith(' '))):
        cur_path = ""
        if (len(args) == 2):
          cur_path = args[1]
        result = self.lfn_dc.parse_text_line(text, cur_path, self.cwd)

    return result
      
  def do_id(self,args):
    """ Get user identity
    """
    result = getProxyInfo()
    if not result['OK']:
      print "Error: %s" % result['Message']
      return
    user = result['Value']['username']
    group = result['Value']['group']
    result = self.fc.getUsers()
    if not result['OK']:
      print "Error: %s" % result['Message']
      return
    userDict = result['Value']
    result = self.fc.getGroups()
    if not result['OK']:
      print "Error: %s" % result['Message']
      return
    groupDict = result['Value']    
    idUser = userDict.get(user,0)
    idGroup = groupDict.get(group,0)
    print "user=%d(%s) group=%d(%s)" % (idUser,user,idGroup,group)
      
  def do_lcd(self,args):
    """ Change local directory
    
        usage:
          lcd <local_directory>
    """    
    argss = args.split()
    if (len(argss) != 1):
      print self.do_lcd.__doc__
      return
    localDir = argss[0]
    try:
      os.chdir(localDir)
      newDir = os.getcwd()
      print "Local directory: %s" % newDir
    except:
      print "%s seems not a directory" % localDir

  def complete_lcd(self, text, line, begidx, endidx):
    # TODO
    result = []
    args = line.split()

    # the first argument -- LFN.
    if (1<=len(args)<=2):
      # If last char is ' ',
      # this can be a new parameter.
      if (len(args) == 1) or (len(args)==2 and (not line.endswith(' '))):
        cur_path = ""
        if (len(args) == 2):
          cur_path = args[1]
        result = self.ul_dc.parse_text_line(text, cur_path, self.cwd)

    return result
          
  def do_pwd(self,args):
    """ Print out the current directory
    
        usage: pwd
    """
    print self.cwd      

  def do_ls(self,args):
    """ Lists directory entries at <path> 

        usage: ls [-ltrnSh] <path>

     -l  --long                : Long listing.
     -t  --timeorder           : List ordering by time.
     -r  --reverse             : Reverse list order.
     -n  --numericid           : List with numeric value of UID and GID.
     -S  --sizeorder           : List ordering by file size.
     -H  --human-readable      : Print sizes in human readable format (e.g., 1Ki, 20Mi);
                                 powers of 2 are used (1Mi = 2^20 B).
    """
    
    argss = args.split()
    # Get switches
    _long = False
    reverse = False
    timeorder = False
    numericid = False
    sizeorder = False
    humanread = False
    shortopts = 'ltrnSH'
    longopts = ['long','timeorder','reverse','numericid','sizeorder','human-readable']
    path = self.cwd
    if len(argss) > 0:
      try:
        optlist, arguments = getopt.getopt(argss,shortopts,longopts)
      except getopt.GetoptError, e:
        print str(e)
        print self.do_ls.__doc__
        return
      # Duplicated options are allowed: later options have precedence, e.g.,
      # '-ltSt' will be order by time
      # '-ltStS' will be order by size
      options = [ opt for (opt, arg) in optlist]
      for opt in options:
        if opt in ['-l', '--long']:
          _long = True
        elif opt in ['-r', '--reverse']:
          reverse = True
        elif opt in ['-t', '--timeorder']:
          timeorder = True
        elif opt in ['-n', '--numericid']:
          numericid = True  
        elif opt in ['-S', '--sizeorder']:
          sizeorder = True
        elif opt in ['-H', '--human-readable']:
          humanread = True

      if timeorder and sizeorder:
        options = [w.replace('--sizeorder','-S') for w in options]
        options = [w.replace('--human-readable','-H') for w in options]
        options.reverse()
        # The last ['-S','-t'] provided is the one we use: reverse order
        # means that the last provided has the smallest index.
        if options.index('-S') < options.index('-t'):
          timeorder = False
        else:
          sizeorder = False
        
      # Get path    
      if arguments:
        inputpath = False
        while arguments or not inputpath:
          tmparg = arguments.pop()
          # look for a non recognized option not starting with '-'
          if tmparg[0] != '-':
            path = tmparg
            inputpath = True
            if path[0] != '/':
              path = self.cwd+'/'+path
    path = self.getPath(path)
    
    # Check if the target path is a file
    result =  self.fc.isFile(path)          
    if not result['OK']:
      print "Error: can not verify path"
      return
    elif path in result['Value']['Successful'] and result['Value']['Successful'][path]:
      result = self.fc.getFileMetadata(path)      
      dList = DirectoryListing()
      fileDict = result['Value']['Successful'][path]
      dList.addFile(os.path.basename(path),fileDict,{},numericid)
      dList.printListing(reverse,timeorder,sizeorder,humanread)
      return         
    
    # Get directory contents now
    try:
      result =  self.fc.listDirectory(path,_long)                   
      dList = DirectoryListing()
      if result['OK']:
        if result['Value']['Successful']:
          for entry in result['Value']['Successful'][path]['Files']:
            fname = entry.split('/')[-1]
            # print entry, fname
            # fname = entry.replace(self.cwd,'').replace('/','')
            if _long:
              fileDict = result['Value']['Successful'][path]['Files'][entry]['MetaData']
              repDict = result['Value']['Successful'][path]['Files'][entry].get( "Replicas", {} )
              if fileDict:
                dList.addFile(fname,fileDict,repDict,numericid)
            else:  
              dList.addSimpleFile(fname)
          for entry in result['Value']['Successful'][path]['SubDirs']:
            dname = entry.split('/')[-1]
            # print entry, dname
            # dname = entry.replace(self.cwd,'').replace('/','')  
            if _long:
              dirDict = result['Value']['Successful'][path]['SubDirs'][entry]
              if dirDict:
                dList.addDirectory(dname,dirDict,numericid)
            else:    
              dList.addSimpleFile(dname)
          
          for entry in result['Value']['Successful'][path]['Links']:
            pass
          
          if 'Datasets' in result['Value']['Successful'][path]:
            for entry in result['Value']['Successful'][path]['Datasets']:
              dname = os.path.basename( entry )    
              if _long:
                dsDict = result['Value']['Successful'][path]['Datasets'][entry]['Metadata']  
                if dsDict:
                  dList.addDataset(dname,dsDict,numericid)
              else:    
                dList.addSimpleFile(dname)
              
          if _long:
            dList.printListing(reverse,timeorder,sizeorder,humanread)
          else:
            dList.printOrdered()
      else:
        print "Error:",result['Message']
    except Exception, x:
      print "Error:", str(x)

  def complete_ls(self, text, line, begidx, endidx):
    result = []
    args = line.split()

    index_cnt = 0

    if (len(args) > 1):
      if ( args[1][0] == "-"):
        index_cnt = 1

    # the first argument -- LFN.
    if (1+index_cnt<=len(args)<=2+index_cnt):
      # If last char is ' ',
      # this can be a new parameter.
      if (len(args) == 1+index_cnt) or (len(args)==2+index_cnt and (not line.endswith(' '))):
        cur_path = ""
        if (len(args) == 2+index_cnt):
          cur_path = args[1+index_cnt]
        result = self.lfn_dc.parse_text_line(text, cur_path, self.cwd)

    return result
      
  def do_chown(self,args):
    """ Change owner of the given path

        usage: chown [-R] <owner> <path> 
    """         
    
    argss = args.split()
    recursive = False
    if (len(argss) == 0):
      print self.do_chown.__doc__
      return
    if argss[0] == '-R':
      recursive = True
      del argss[0]
    if (len(argss) != 2):
      print self.do_chown.__doc__
      return
    owner = argss[0]
    path = argss[1]
    lfn = self.getPath(path)
    pathDict = {}
    pathDict[lfn] = owner
    
    try:
      result = self.fc.changePathOwner( pathDict, recursive )        
      if not result['OK']:
        print "Error:",result['Message']
        return
      if lfn in result['Value']['Failed']:
        print "Error:",result['Value']['Failed'][lfn]
        return  
    except Exception, x:
      print "Exception:", str(x)         

  def complete_chown(self, text, line, begidx, endidx):
    result = []
    args = line.split()

    index_counter = 0+1

    if '-R' in args:
      index_counter = 1+1

    # the first argument -- LFN.
    if ((1+index_counter) <=len(args)<= (2+index_counter)):
      # If last char is ' ',
      # this can be a new parameter.
      if (len(args) == 1+index_counter) or (len(args)==2+index_counter and (not line.endswith(' '))):
        cur_path = ""
        if (len(args) == 2+index_counter):
          cur_path = args[1+index_counter]
        result = self.lfn_dc.parse_text_line(text, cur_path, self.cwd)

    return result
      
  def do_chgrp(self,args):
    """ Change group of the given path

        usage: chgrp [-R] <group> <path> 
    """         
    
    argss = args.split()
    recursive = False
    if (len(argss) == 0):
      print self.do_chgrp.__doc__
      return
    if argss[0] == '-R':
      recursive = True
      del argss[0]
    if (len(argss) != 2):
      print self.do_chgrp.__doc__
      return
    group = argss[0]
    path = argss[1]
    lfn = self.getPath(path)
    pathDict = {}
    pathDict[lfn] = group
    
    try:
      result = self.fc.changePathGroup( pathDict, recursive )         
      if not result['OK']:
        print "Error:",result['Message']
        return
      if lfn in result['Value']['Failed']:
        print "Error:",result['Value']['Failed'][lfn]
        return  
    except Exception, x:
      print "Exception:", str(x)    

  def complete_chgrp(self, text, line, begidx, endidx):
    result = []
    args = line.split()

    index_counter = 0+1

    if '-R' in args:
      index_counter = 1+1

    # the first argument -- LFN.
    if ((1+index_counter) <=len(args)<= (2+index_counter)):
      # If last char is ' ',
      # this can be a new parameter.
      if (len(args) == 1+index_counter) or (len(args)==2+index_counter and (not line.endswith(' '))):
        cur_path = ""
        if (len(args) == 2+index_counter):
          cur_path = args[1+index_counter]
        result = self.lfn_dc.parse_text_line(text, cur_path, self.cwd)

    return result
      
  def do_chmod(self,args):
    """ Change permissions of the given path
        usage: chmod [-R] <mode> <path> 
    """         
    
    argss = args.split()
    recursive = False
    if (len(argss) < 2):
      print self.do_chmod.__doc__
      return
    if argss[0] == '-R':
      recursive = True
      del argss[0]
    mode = argss[0]
    path = argss[1]
    lfn = self.getPath(path)
    pathDict = {}
    # treat mode as octal 
    pathDict[lfn] = eval('0'+mode)
    
    try:
      result = self.fc.changePathMode( pathDict, recursive )             
      if not result['OK']:
        print "Error:",result['Message']
        return
      if lfn in result['Value']['Failed']:
        print "Error:",result['Value']['Failed'][lfn]
        return  
    except Exception, x:
      print "Exception:", str(x)       
      
  def complete_chmod(self, text, line, begidx, endidx):
    result = []
    args = line.split()

    index_counter = 0+1

    if '-R' in args:
      index_counter = 1+1

    # the first argument -- LFN.
    if ((1+index_counter) <=len(args)<= (2+index_counter)):
      # If last char is ' ',
      # this can be a new parameter.
      if (len(args) == 1+index_counter) or (len(args)==2+index_counter and (not line.endswith(' '))):
        cur_path = ""
        if (len(args) == 2+index_counter):
          cur_path = args[1+index_counter]
        result = self.lfn_dc.parse_text_line(text, cur_path, self.cwd)

    return result
      
  def do_size(self,args):
    """ Get file or directory size. If -l switch is specified, get also the total
        size per Storage Element 

        usage: size [-l] [-f] <lfn>|<dir_path>
        
        Switches:
           -l  long output including per SE report
           -f  use raw file information and not the storage tables  
    """      
    
    argss = args.split()
    _long = False
    fromFiles = False
    if len(argss) > 0:
      if argss[0] == '-l':
        _long = True
        del argss[0]
    if len(argss) > 0:
      if argss[0] == '-f':
        fromFiles = True
        del argss[0]    
        
    if len(argss) == 1:
      path = argss[0]
      if path == '.':
        path = self.cwd    
    else:
      path = self.cwd
    path = self.getPath(path)
    
    try:
      result = self.fc.isFile(path)
      if not result['OK']:
        print "Error:",result['Message']
      if result['Value']['Successful']:
        if result['Value']['Successful'][path]:  
          print "lfn:",path
          result =  self.fc.getFileSize(path)
          if result['OK']:
            if result['Value']['Successful']:
              print "Size:",result['Value']['Successful'][path]
            else:
              print "File size failed:", result['Value']['Failed'][path]  
          else:
            print "File size failed:",result['Message']
        else:
          print "directory:",path
          result =  self.fc.getDirectorySize( path, _long, fromFiles )          
          if result['OK']:
            if result['Value']['Successful']:
              print "Logical Size:",int_with_commas(result['Value']['Successful'][path]['LogicalSize']), \
                    "Files:",result['Value']['Successful'][path]['LogicalFiles'], \
                    "Directories:",result['Value']['Successful'][path]['LogicalDirectories']
              if _long:
                fields = ['StorageElement','Size','Replicas']
                values = []
                if "PhysicalSize" in result['Value']['Successful'][path]:
                  print 
                  totalSize = result['Value']['Successful'][path]['PhysicalSize']['TotalSize']
                  totalFiles = result['Value']['Successful'][path]['PhysicalSize']['TotalFiles'] 
                  for se,sdata in result['Value']['Successful'][path]['PhysicalSize'].items():
                    if not se.startswith("Total"):
                      size = sdata['Size']
                      nfiles = sdata['Files']
                      #print se.rjust(20),':',int_with_commas(size).ljust(25),"Files:",nfiles
                      values.append( (se, int_with_commas(size), str(nfiles)) )
                  #print '='*60
                  #print 'Total'.rjust(20),':',int_with_commas(totalSize).ljust(25),"Files:",totalFiles
                  values.append( ('Total', int_with_commas(totalSize), str(totalFiles)) )
                  printTable(fields,values)  
              if "QueryTime" in result['Value']:
                print "Query time %.2f sec" % result['Value']['QueryTime']
            else:
              print "Directory size failed:", result['Value']['Failed'][path]
          else:
            print "Directory size failed:",result['Message']  
      else:
        print "Failed to determine path type"        
    except Exception, x:
      print "Size failed: ", x

  def complete_size(self, text, line, begidx, endidx):
    result = []
    args = line.split()

    index_counter = 0

    if '-l' in args:
      index_counter = 1

    # the first argument -- LFN.
    if ((1+index_counter) <=len(args)<= (2+index_counter)):
      # If last char is ' ',
      # this can be a new parameter.
      if (len(args) == 1+index_counter) or (len(args)==2+index_counter and (not line.endswith(' '))):
        cur_path = ""
        if (len(args) == 2+index_counter):
          cur_path = args[1+index_counter]
        result = self.lfn_dc.parse_text_line(text, cur_path, self.cwd)

    return result
      
  def do_guid(self,args):
    """ Get the file GUID 

        usage: guid <lfn> 
    """      
    
    argss = args.split()
    if (len(argss) == 0):
      print self.do_guid.__doc__
      return
    path = argss[0]
    path = self.getPath(path)
    try:
      result =  self.fc.getFileMetadata(path)
      if result['OK']:
        if result['Value']['Successful']:
          print "GUID:",result['Value']['Successful'][path]['GUID']
        else:
          print "ERROR: getting guid failed"  
      else:
        print "ERROR:",result['Message']
    except Exception, x:
      print "guid failed: ", x   

  def complete_guid(self, text, line, begidx, endidx):
    result = []
    args = line.split()

    # the first argument -- LFN.
    if (1<=len(args)<=2):
      # If last char is ' ',
      # this can be a new parameter.
      if (len(args) == 1) or (len(args)==2 and (not line.endswith(' '))):
        cur_path = ""
        if (len(args) == 2):
          cur_path = args[1]
        result = self.lfn_dc.parse_text_line(text, cur_path, self.cwd)

    return result

##################################################################################
#  Metadata methods
      
  def do_meta(self,args):
    """ Metadata related operations
    
        Usage:
          meta index [-d|-f|-r] <metaname> [<metatype>]  - add new metadata index. Possible types are:
                                                           'int', 'float', 'string', 'date';
                                                         -d  directory metadata
                                                         -f  file metadata
                                                         -r  remove the specified metadata index
          meta set <path> <metaname> <metavalue> [<metaname> <metavalue> ...]- set metadata values for directory or file
          meta remove <path> <metaname> [<metaname> ...] - remove metadata values for directory or file
          meta get [-e] [<path>] - get metadata for the given directory or file
          meta tags <path> <metaname> where <meta_selection> - get values (tags) of the given metaname compatible with 
                                                        the metadata selection
          meta show - show all defined metadata indice
    
    """    
    argss = args.split()
    if (len(argss)==0):
      print self.do_meta.__doc__
      return
    option = argss[0]
    del argss[0]
    if option == 'set':
      if (len(argss) < 3 or len(argss)%2 != 1):
        print self.do_meta.__doc__
        return
      return self.setMeta(argss)
    elif option == 'get':
      return self.getMeta(argss)  
    elif option[:3] == 'tag':
      # TODO
      if (len(argss) == 0):
        print self.do_meta.__doc__
        return
      return self.metaTag(argss)    
    elif option == 'index':
      if (len(argss) < 1):
        print self.do_meta.__doc__
        return
      return self.registerMeta(argss)
    elif option == 'metaset':
      # TODO
      if (len(argss) == 0):
        print self.do_meta.__doc__
        return
      return self.registerMetaset(argss)
    elif option == 'show':
      return self.showMeta()
    elif option == 'remove' or option == "rm":
      if (len(argss) < 2):
        print self.do_meta.__doc__
        return
      return self.removeMeta(argss) 
    else:
      print "Unknown option:",option  

  # auto completion for ``meta``
  # TODO: what's the doc for metaset?
  _available_meta_cmd = ["set", "get", "tag", "tags", 
                         "index", "metaset","show",
                         "rm", "remove"]
  _meta_cmd_need_lfn = ["set", "get",
                        "rm", "remove"]
  def complete_meta(self, text, line, begidx, endidx):
    result = []
    args = line.split()
    if len(args) >= 2 and (args[1] in self._available_meta_cmd):
      # if the sub command is not in self._meta_cmd_need_lfn
      # Don't need any auto completion
      if args[1] in self._meta_cmd_need_lfn:
        # TODO
        if len(args) == 2:
          cur_path = ""
        elif len(args) > 2:
          # If the line ends with ' '
          # this means a new parameter begin.
          if line.endswith(' '):
            cur_path = ""
          else:
            cur_path = args[-1]
          
        result = self.lfn_dc.parse_text_line(text, cur_path, self.cwd)
        pass
      return result

    result = [i for i in self._available_meta_cmd if i.startswith(text)]
    return result
            
  def removeMeta(self,argss):
    """ Remove the specified metadata for a directory or file
    """    
    apath = argss[0]
    path = self.getPath(apath)
    if len(argss) < 2:
      print "Error: no metadata is specified for removal"
      return
    
    metadata = argss[1:]
    metaDict = {path:metadata}
    result = self.fc.removeMetadata(metaDict)
    if not result['OK']:
      print "Error:", result['Message']
      if "FailedMetadata" in result:
        for meta,error in result['FailedMetadata']:
          print meta,';',error
     
  def setMeta(self,argss):
    """ Set metadata value for a directory
    """      
    if (len(argss) < 3 or len(argss)%2 != 1):
      print "Error: command requires at least 3 arguments (or odd number of arguments > 3), %d given" % len(argss)
      return
    path = argss[0]
    if path == '.':
      path = self.cwd
    elif path[0] != '/':
      path = self.cwd+'/'+path  
    path = self.getPath(path)
    del argss[0]
    meta = argss[::2]
    value = argss[1::2]
    metadict = {meta[n]:value[n] for n in range(len(meta))}
    print path,metadict
    result = self.fc.setMetadata(path,metadict)
    if not result['OK']:
      print ("Error: %s" % result['Message'])     
      
  def getMeta(self,argss):
    """ Get metadata for the given directory
    """            
    expandFlag = False
    dirFlag = True
    if len(argss) == 0:
      path ='.'
    else:  
      if argss[0] == "-e":
        expandFlag = True
        del argss[0]
      if len(argss) == 0:
        path ='.'  
      else:  
        path = argss[0]
        dirFlag = False
    if path == '.':
      path = self.cwd
    elif path[0] != '/':
      path = self.getPath(path)

    path = path.rstrip( '/' )
      
    if not dirFlag:
      # Have to decide if it is a file or not
      result = self.fc.isFile(path)
      if not result['OK']:
        print "ERROR: Failed to contact the catalog"      
      if not result['Value']['Successful']:
        print "ERROR: Path not found"
      dirFlag = not result['Value']['Successful'][path]        
        
    if dirFlag:    
      result = self.fc.getDirectoryUserMetadata(path)
      if not result['OK']:
        print ("Error: %s" % result['Message']) 
        return
      if result['Value']:
        metaDict = result['MetadataOwner']
        metaTypeDict = result['MetadataType']
        for meta, value in result['Value'].items():
          setFlag = metaDict[meta] != 'OwnParameter' and metaTypeDict[meta] == "MetaSet"
          prefix = ''
          if setFlag:
            prefix = "+"
          if metaDict[meta] == 'ParentMetadata':
            prefix += "*"
            print (prefix+meta).rjust(20),':',value
          elif metaDict[meta] == 'OwnMetadata':
            prefix += "!"
            print (prefix+meta).rjust(20),':',value   
          else:
            print meta.rjust(20),':',value 
          if setFlag and expandFlag:
            result = self.fc.getMetadataSet(value,expandFlag)
            if not result['OK']:
              print ("Error: %s" % result['Message']) 
              return
            for m,v in result['Value'].items():
              print " "*10,m.rjust(20),':',v      
      else:
        print "No metadata defined for directory"   
    else:
      result = self.fc.getFileUserMetadata(path)      
      if not result['OK']:
        print ("Error: %s" % result['Message']) 
        return
      if result['Value']:      
        for meta,value in result['Value'].items():
          print meta.rjust(20),':', value
      else:
        print "No metadata found"        
      
  def metaTag(self,argss):
    """ Get values of a given metadata tag compatible with the given selection
    """    
    path =  argss[0]
    del argss[0]
    tag = argss[0]
    del argss[0]
    path = self.getPath(path)
    
    # Evaluate the selection dictionary
    metaDict = {}
    if argss:
      if argss[0].lower() == 'where':
        result = self.fc.getMetadataFields()        
        if not result['OK']:
          print ("Error: %s" % result['Message']) 
          return
        if not result['Value']:
          print "Error: no metadata fields defined"
          return
        typeDictfm = result['Value']['FileMetaFields']
        typeDict = result['Value']['DirectoryMetaFields']

        
        del argss[0]
        for arg in argss:
          try:
            name,value = arg.split('=')
            if not name in typeDict:
              if not name in typeDictfm:
                print "Error: metadata field %s not defined" % name
              else:
                print 'No support for meta data at File level yet: %s' % name
              return
            mtype = typeDict[name]
            mvalue = value
            if mtype[0:3].lower() == 'int':
              mvalue = int(value)
            if mtype[0:5].lower() == 'float':
              mvalue = float(value)
            metaDict[name] = mvalue
          except Exception,x:
            print "Error:",str(x)
            return  
      else:
        print "Error: WHERE keyword is not found after the metadata tag name"
        return
      
    result = self.fc.getCompatibleMetadata( metaDict, path )  
    if not result['OK']:
      print ("Error: %s" % result['Message']) 
      return
    tagDict = result['Value']
    if tag in tagDict:
      if tagDict[tag]:
        print "Possible values for %s:" % tag
        for v in tagDict[tag]:
          print v
      else:
        print "No compatible values found for %s" % tag       

  def showMeta(self):
    """ Show defined metadata indices
    """
    result = self.fc.getMetadataFields()  
    if not result['OK']:
      print ("Error: %s" % result['Message'])            
    else:
      if not result['Value']:
        print "No entries found"
      else:  
        for meta,_type in result['Value'].items():
          print meta.rjust(20),':',_type

  def registerMeta(self,argss):
    """ Add metadata field. 
    """

    if len(argss) < 2:
      print "Unsufficient number of arguments"
      return

    fdType = '-d'
    removeFlag = False
    if argss[0].lower() in ['-d','-f']:
      fdType = argss[0]
      del argss[0]
    if argss[0].lower() == '-r':
      removeFlag = True
      del argss[0]

    if len(argss) < 2 and not removeFlag:
      print "Unsufficient number of arguments"
      return

    mname = argss[0]
    if removeFlag:
      result = self.fc.deleteMetadataField(mname)
      if not result['OK']:
        print "Error:", result['Message']
      return

    mtype = argss[1]

    if mtype.lower()[:3] == 'int':
      rtype = 'INT'
    elif mtype.lower()[:7] == 'varchar':
      rtype = mtype
    elif mtype.lower() == 'string':
      rtype = 'VARCHAR(128)'
    elif mtype.lower() == 'float':
      rtype = 'FLOAT'
    elif mtype.lower() == 'date':
      rtype = 'DATETIME'
    elif mtype.lower() == 'metaset':
      rtype = 'MetaSet'
    else:
      print "Error: illegal metadata type %s" % mtype
      return

    result =  self.fc.addMetadataField(mname,rtype,fdType)
    if not result['OK']:
      print ("Error: %s" % result['Message'])
    else:
      print "Added metadata field %s of type %s" % (mname,mtype)   
 
  def registerMetaset(self,argss):
    """ Add metadata set
    """
    
    setDict = {}
    setName = argss[0]
    del argss[0]
    for arg in argss:
      key,value = arg.split('=')
      setDict[key] = value
      
    result =  self.fc.addMetadataSet(setName,setDict)
    if not result['OK']:
      print ("Error: %s" % result['Message'])  
    else:
      print "Added metadata set %s" % setName  
    
  def do_find(self,args):
    """ Find all files satisfying the given metadata information 
    
        usage: find [-q] [-D] <path> <meta_name>=<meta_value> [<meta_name>=<meta_value>]
    """   

    argss = args.split()
    if (len(argss) < 1):
      print self.do_find.__doc__
      return
    
    verbose = True
    if argss[0] == "-q":
      verbose  = False
      del argss[0]

    dirsOnly = False
    if argss[0] == "-D":
      dirsOnly = True
      del argss[0]

    path = argss[0]
    path = self.getPath(path)
    del argss[0]
 
    if argss:
      if argss[0][0] == '{':
        metaDict = eval(argss[0])
      else:  
        result = self.__createQuery(' '.join(argss))
        if not result['OK']:
          print "Illegal metaQuery:", ' '.join(argss), result['Message']
          return
        metaDict = result['Value']
    else:
      metaDict = {}    
    if verbose: print "Query:",metaDict

    result = self.fc.findFilesByMetadata(metaDict,path)
    if not result['OK']:
      print ("Error: %s" % result['Message']) 
      return 

    if result['Value']:

      if dirsOnly:
        listToPrint = set( os.path.dirname(fullpath) for fullpath in result['Value'] )
      else:
        listToPrint = result['Value']

      for dir_ in listToPrint:
        print dir_

    else:
      if verbose:
        print "No matching data found"      

    if verbose and "QueryTime" in result:
      print "QueryTime %.2f sec" % result['QueryTime']  

  def complete_find(self, text, line, begidx, endidx):
    result = []
    args = line.split()

    # skip "-q" optional switch
    if len(args) >= 2 and args[1] == "-q":
      if len(args) > 2 or line.endswith(" "):
        del args[1]

    # the first argument -- LFN.
    if (1<=len(args)<=2):
      # If last char is ' ',
      # this can be a new parameter.
      if (len(args) == 1) or (len(args)==2 and (not line.endswith(' '))):
        cur_path = ""
        if (len(args) == 2):
          cur_path = args[1]
        result = self.lfn_dc.parse_text_line(text, cur_path, self.cwd)

    return result
      
  def __createQuery(self,args):
    """ Create the metadata query out of the command line arguments
    """    
    argss = args.split()
    result = self.fc.getMetadataFields()

    if not result['OK']:
      print ("Error: %s" % result['Message']) 
      return None
    if not result['Value']:
      print "Error: no metadata fields defined"
      return None
    typeDict = result['Value']['FileMetaFields']
    typeDict.update(result['Value']['DirectoryMetaFields'])
    
    # Special meta tags
    typeDict.update( FILE_STANDARD_METAKEYS )

    mq = MetaQuery( typeDict = typeDict )
    return mq.setMetaQuery( argss )

  def do_dataset( self, args ):
    """ A set of dataset manipulation commands
    
        Usage:
          
          dataset add <dataset_name> <meta_query>          - add a new dataset definition
          dataset annotate <dataset_name> <annotation>     - add annotation to a dataset
          dataset show [-l] [<dataset_name>]               - show existing datasets
          dataset status <dataset_name>                    - display the dataset status
          dataset files <dataset_name>                     - show dataset files     
          dataset rm <dataset_name>                        - remove dataset
          dataset check <dataset_name>                     - check if the dataset parameters are still valid     
          dataset update <dataset_name>                    - update the dataset parameters
          dataset freeze <dataset_name>                    - fix the current contents of the dataset     
          dataset release <dataset_name>                   - release the dynamic dataset
    """
    argss = args.split()
    if (len(argss)==0):
      print self.do_meta.__doc__
      return
    command = argss[0]
    del argss[0]
    if command == "add":
      self.dataset_add( argss )
    elif command == "annotate":
      self.dataset_annotate( argss )    
    elif command == "show":
      self.dataset_show( argss )  
    elif command == "files":
      self.dataset_files( argss )
    elif command == "rm":
      self.dataset_rm( argss )   
    elif command == "check":
      self.dataset_check( argss )
    elif command == "update":
      self.dataset_update( argss )     
    elif command == "freeze":
      self.dataset_freeze( argss )
    elif command == "release":
      self.dataset_release( argss )      
    elif command == "status":
      self.dataset_status( argss )        

  def dataset_add( self, argss ):
    """ Add a new dataset
    """
    datasetName = argss[0]
    metaSelections = ' '.join( argss[1:] )
    result = self.__createQuery( metaSelections )
    if not result['OK']:
      print "Illegal metaQuery:", metaSelections
      return
    metaDict = result['Value']
    datasetName = self.getPath( datasetName )
    
    result = returnSingleResult( self.fc.addDataset( { datasetName: metaDict } ) )
    if not result['OK']:
      print "ERROR: failed to add dataset:", result['Message']
    else:
      print "Successfully added dataset", datasetName  

  def dataset_annotate( self, argss ):
    """ Add a new dataset
    """
    datasetName = argss[0]
    annotation = ' '.join( argss[1:] )
    datasetName = self.getPath( datasetName )
    
    result = returnSingleResult( self.fc.addDatasetAnnotation( {datasetName: annotation} ) )
    if not result['OK']:
      print "ERROR: failed to add annotation:", result['Message']
    else:
      print "Successfully added annotation to", datasetName  

  def dataset_status( self, argss ):
    """ Display the dataset status
    """
    datasetName = argss[0]
    result = returnSingleResult( self.fc.getDatasetParameters( datasetName ) )
    if not result['OK']:
      print "ERROR: failed to get status of dataset:", result['Message']
    else:
      parDict = result['Value']
      for par,value in parDict.items():
        print par.rjust(20),':',value  

  def dataset_rm( self, argss ):
    """ Remove the given dataset
    """
    datasetName = argss[0]
    result = returnSingleResult( self.fc.removeDataset( datasetName ) )
    if not result['OK']:
      print "ERROR: failed to remove dataset:", result['Message']
    else:
      print "Successfully removed dataset", datasetName  

  def dataset_check( self, argss ):
    """ check if the dataset parameters are still valid
    """
    datasetName = argss[0]
    result = returnSingleResult( self.fc.checkDataset( datasetName ) )
    if not result['OK']:
      print "ERROR: failed to check dataset:", result['Message']
    else:
      changeDict = result['Value']
      if not changeDict:
        print "Dataset is not changed"
      else:
        print "Dataset changed:"
        for par in changeDict:
          print "   ",par,': ',changeDict[par][0],'->',changeDict[par][1]
          
  def dataset_update( self, argss ):
    """ Update the given dataset parameters
    """
    datasetName = argss[0]
    result = returnSingleResult( self.fc.updateDataset( datasetName ) )
    if not result['OK']:
      print "ERROR: failed to update dataset:", result['Message']
    else:
      print "Successfully updated dataset", datasetName            

  def dataset_freeze( self, argss ):
    """ Freeze the given dataset
    """
    datasetName = argss[0]
    result = returnSingleResult( self.fc.freezeDataset( datasetName ) )
    if not result['OK']:
      print "ERROR: failed to freeze dataset:", result['Message']
    else:
      print "Successfully frozen dataset", datasetName            

  def dataset_release( self, argss ):
    """ Release the given dataset
    """
    datasetName = argss[0]
    result = returnSingleResult( self.fc.releaseDataset( datasetName ) )
    if not result['OK']:
      print "ERROR: failed to release dataset:", result['Message']
    else:
      print "Successfully released dataset", datasetName       

  def dataset_files( self, argss ):
    """ Get the given dataset files
    """
    datasetName = argss[0]
    result = returnSingleResult( self.fc.getDatasetFiles( datasetName ) )
    if not result['OK']:
      print "ERROR: failed to get files for dataset:", result['Message']
    else:
      lfnList = result['Value']
      for lfn in lfnList:
        print lfn

  def dataset_show( self, argss ):
    """ Show existing requested datasets
    """
    long_ = False
    if '-l' in argss:
      long_ = True
      del argss[argss.index('-l')]
    datasetName = ''
    if len( argss ) > 0:
      datasetName = argss[0]

    result = returnSingleResult( self.fc.getDatasets( datasetName ) )
    if not result['OK']:
      print "ERROR: failed to get datasets"
      return

    datasetDict = result['Value']
    if not long_:
      for dName in datasetDict.keys():
        print dName
    else:
      fields = ['Key','Value']
      datasets = datasetDict.keys()
      dsAnnotations = {}
      resultAnno = returnSingleResult( self.fc.getDatasetAnnotation( datasets ) )
      if resultAnno['OK']:
        dsAnnotations = resultAnno['Value']['Successful']
      for dName in datasets:
        records = []
        print '\n'+dName+":"
        print '='*(len(dName)+1)
        for key,value in datasetDict[dName].items():
          records.append( [key,str( value )] )
        if dName in dsAnnotations:
          records.append( [ 'Annotation',dsAnnotations[dName] ] )  
        printTable( fields, records )  

  def do_stats( self, args ):
    """ Get the catalog statistics
    
        Usage:
          stats
    """
    
    try:
      result = self.fc.getCatalogCounters()
    except AttributeError, x:
      print "Error: no statistics available for this type of catalog:", str(x)
      return
      
    if not result['OK']:
      print ("Error: %s" % result['Message']) 
      return 
    fields = ['Counter','Number']
    records = []
    for key,value in result['Value'].items():
      records.append( ( key, str(value) ) )
      #print key.rjust(15),':',result['Value'][key]
    printTable( fields, records )    
      
  def do_rebuild( self, args ):
    """ Rebuild auxiliary tables
    
        Usage:
           rebuild <option>
    """
    
    argss = args.split()
    _option = argss[0]
    start = time.time()
    result = self.fc.rebuildDirectoryUsage( timeout = 300 )
    if not result['OK']:
      print "Error:", result['Message']
      return 
      
    total = time.time() - start
    print "Directory storage info rebuilt in %.2f sec", total    
    
  def do_repair( self, args ):
    """ Repair catalog inconsistencies
    
        Usage:
           repair catalog
    """
    
    argss = args.split()
    _option = argss[0]
    start = time.time()
    result = self.fc.repairCatalog()
    if not result['OK']:
      print "Error:", result['Message']
      return 
      
    total = time.time() - start
    print "Catalog repaired in %.2f sec", total      
      
  def do_exit(self, args):
    """ Exit the shell.

    usage: exit
    """
    sys.exit(0)

  def emptyline(self): 
    pass      
      
if __name__ == "__main__":
  
  if len(sys.argv) > 2:
    print FileCatalogClientCLI.__doc__
    sys.exit(2)

  from DIRAC.Resources.Catalog.FileCatalog import FileCatalog
  catalogs = None
  if len(sys.argv) == 2:
    catalogs = [ sys.argv[1] ]
  fc = FileCatalog( catalogs = catalogs )
  cli = FileCatalogClientCLI( fc )
  if catalogs:
    print "Starting %s file catalog client", catalogs[0]
  cli.cmdloop()
      <|MERGE_RESOLUTION|>--- conflicted
+++ resolved
@@ -8,11 +8,7 @@
 import os.path
 import time
 import sys
-<<<<<<< HEAD
-=======
 import getopt
-from types  import DictType, ListType
->>>>>>> eac4b4f4
 
 from DIRAC.Core.Utilities.ReturnValues import returnSingleResult
 from DIRAC.Core.Security.ProxyInfo import getProxyInfo
@@ -23,232 +19,6 @@
 from DIRAC.DataManagementSystem.Client.CmdDirCompletion.AbstractFileSystem import DFCFileSystem, UnixLikeFileSystem
 from DIRAC.DataManagementSystem.Client.CmdDirCompletion.DirectoryCompletion import DirectoryCompletion
 
-<<<<<<< HEAD
-=======
-class DirectoryListing:
-  
-  def __init__(self):
-    
-    self.entries = []
-  
-  def addFile(self,name,fileDict,repDict,numericid):
-    """ Pretty print of the file ls output
-    """        
-    perm = fileDict['Mode']
-    date = fileDict['ModificationDate']
-    #nlinks = fileDict.get('NumberOfLinks',0)
-    nreplicas = len( repDict )
-    size = fileDict['Size']
-    if fileDict.has_key('Owner'):
-      uname = fileDict['Owner']
-    elif fileDict.has_key('OwnerDN'):
-      result = CS.getUsernameForDN(fileDict['OwnerDN'])
-      if result['OK']:
-        uname = result['Value']
-      else:
-        uname = 'unknown' 
-    else:
-      uname = 'unknown'
-    if numericid:
-      uname = str(fileDict['UID'])
-    if fileDict.has_key('OwnerGroup'):
-      gname = fileDict['OwnerGroup']
-    elif fileDict.has_key('OwnerRole'):
-      groups = CS.getGroupsWithVOMSAttribute('/'+fileDict['OwnerRole'])
-      if groups: 
-        if len(groups) > 1:
-          gname = groups[0]
-          default_group = gConfig.getValue('/Registry/DefaultGroup','unknown')
-          if default_group in groups:
-            gname = default_group
-        else:
-          gname = groups[0]
-      else:
-        gname = 'unknown' 
-    else:
-      gname = 'unknown'     
-    if numericid:
-      gname = str(fileDict['GID'])
-    
-    self.entries.append( ('-'+self.__getModeString(perm),nreplicas,uname,gname,size,date,name) )
-    
-  def addDirectory(self,name,dirDict,numericid):
-    """ Pretty print of the file ls output
-    """    
-    perm = dirDict['Mode']
-    date = dirDict['ModificationDate']
-    nlinks = 0
-    size = 0
-    if dirDict.has_key('Owner'):
-      uname = dirDict['Owner']
-    elif dirDict.has_key('OwnerDN'):
-      result = CS.getUsernameForDN(dirDict['OwnerDN'])
-      if result['OK']:
-        uname = result['Value']
-      else:
-        uname = 'unknown'
-    else:
-      uname = 'unknown'
-    if numericid:
-      uname = str(dirDict['UID'])
-    if dirDict.has_key('OwnerGroup'):
-      gname = dirDict['OwnerGroup']
-    elif dirDict.has_key('OwnerRole'):
-      groups = CS.getGroupsWithVOMSAttribute('/'+dirDict['OwnerRole'])
-      if groups:
-        if len(groups) > 1:
-          gname = groups[0]
-          default_group = gConfig.getValue('/Registry/DefaultGroup','unknown')
-          if default_group in groups:
-            gname = default_group
-        else:
-          gname = groups[0]
-      else:
-        gname = 'unknown'
-    if numericid:
-      gname = str(dirDict['GID'])
-    
-    self.entries.append( ('d'+self.__getModeString(perm),nlinks,uname,gname,size,date,name) )  
-    
-  def addDataset(self,name,datasetDict,numericid):
-    """ Pretty print of the dataset ls output
-    """    
-    perm = datasetDict['Mode']
-    date = datasetDict['ModificationDate']
-    size = datasetDict['TotalSize']
-    if datasetDict.has_key('Owner'):
-      uname = datasetDict['Owner']
-    elif datasetDict.has_key('OwnerDN'):
-      result = CS.getUsernameForDN(datasetDict['OwnerDN'])
-      if result['OK']:
-        uname = result['Value']
-      else:
-        uname = 'unknown'
-    else:
-      uname = 'unknown'
-    if numericid:
-      uname = str( datasetDict['UID'] )
-      
-    gname = 'unknown'  
-    if datasetDict.has_key('OwnerGroup'):
-      gname = datasetDict['OwnerGroup']
-    if numericid:
-      gname = str( datasetDict ['GID'] )
-    
-    numberOfFiles = datasetDict ['NumberOfFiles']
-        
-    self.entries.append( ('s'+self.__getModeString(perm),numberOfFiles,uname,gname,size,date,name) )   
-    
-  def __getModeString(self,perm):
-    """ Get string representation of the file/directory mode
-    """  
-    
-    pstring = ''
-    if perm & stat.S_IRUSR:
-      pstring += 'r'
-    else:
-      pstring += '-'
-    if perm & stat.S_IWUSR:
-      pstring += 'w'
-    else:
-      pstring += '-'
-    if perm & stat.S_IXUSR:
-      pstring += 'x'
-    else:
-      pstring += '-'    
-    if perm & stat.S_IRGRP:
-      pstring += 'r'
-    else:
-      pstring += '-'
-    if perm & stat.S_IWGRP:
-      pstring += 'w'
-    else:
-      pstring += '-'
-    if perm & stat.S_IXGRP:
-      pstring += 'x'
-    else:
-      pstring += '-'    
-    if perm & stat.S_IROTH:
-      pstring += 'r'
-    else:
-      pstring += '-'
-    if perm & stat.S_IWOTH:
-      pstring += 'w'
-    else:
-      pstring += '-'
-    if perm & stat.S_IXOTH:
-      pstring += 'x'
-    else:
-      pstring += '-'    
-      
-    return pstring  
-  
-  def humanReadableSize(self,num,suffix='B'):
-    """ Translate file size in bytes to human readable
-
-        Powers of 2 are used (1Mi = 2^20 = 1048576 bytes).
-    """
-    num = int(num)
-    for unit in ['','Ki','Mi','Gi','Ti','Pi','Ei','Zi']:
-      if abs(num) < 1024.0:
-        return "%3.1f%s%s" % (num, unit, suffix)
-      num /= 1024.0
-    return "%.1f%s%s" % (num, 'Yi', suffix)
-    
-  def printListing(self,reverse,timeorder,sizeorder,humanread):
-    """
-    """
-    if timeorder:
-      if reverse:
-        self.entries.sort(key=lambda x: x[5]) 
-      else:  
-        self.entries.sort(key=lambda x: x[5],reverse=True) 
-    elif sizeorder:  
-      if reverse:
-        self.entries.sort(key=lambda x: x[4])
-      else:  
-        self.entries.sort(key=lambda x: x[4],reverse=True)
-    else:  
-      if reverse:
-        self.entries.sort(key=lambda x: x[6],reverse=True) 
-      else:  
-        self.entries.sort(key=lambda x: x[6]) 
-        
-    # Determine the field widths
-    wList = [0] * 7
-    for d in self.entries:
-      for i in range(7):
-        if humanread and i == 4:
-          humanreadlen = len(str(self.humanReadableSize(d[4])))
-          if humanreadlen > wList[4]:
-            wList[4] = humanreadlen
-        else:
-          if len(str(d[i])) > wList[i]:
-            wList[i] = len(str(d[i]))
-        
-    for e in self.entries:
-      size = e[4]
-      if humanread:
-        size = self.humanReadableSize(e[4])
-      print str(e[0]),
-      print str(e[1]).rjust(wList[1]),
-      print str(e[2]).ljust(wList[2]),
-      print str(e[3]).ljust(wList[3]),
-      print str(size).rjust(wList[4]),
-      print str(e[5]).rjust(wList[5]),
-      print str(e[6])
-
-  def addSimpleFile(self,name):
-    """ Add single files to be sorted later"""
-    self.entries.append(name)
-
-  def printOrdered(self):
-    """ print the ordered list"""
-    self.entries.sort()
-    for entry in self.entries:
-      print entry
-
->>>>>>> rel-v6r12
 class FileCatalogClientCLI(cmd.Cmd):
   """ usage: FileCatalogClientCLI.py xmlrpc-url.
 
