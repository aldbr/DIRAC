""" :mod: ReplicaManager
    =======================

    .. module: ReplicaManager
    :synopsis: ReplicaManager links the functionalities of StorageElement and FileCatalog.

    This module consists ReplicaManager and related classes.

"""

# # imports
from datetime import datetime, timedelta
import fnmatch
import os
import time
from types import StringTypes, ListType, DictType, StringType, TupleType
# # from DIRAC
import DIRAC
from DIRAC import S_OK, S_ERROR, gLogger, gConfig
from DIRAC.ConfigurationSystem.Client.Helpers.Operations import Operations
from DIRAC.AccountingSystem.Client.DataStoreClient import gDataStoreClient
from DIRAC.AccountingSystem.Client.Types.DataOperation import DataOperation
from DIRAC.Core.Utilities.Adler import fileAdler, compareAdler
from DIRAC.Core.Utilities.File import makeGuid, getSize
from DIRAC.Core.Utilities.List import randomize
from DIRAC.Core.Utilities.SiteSEMapping import getSEsForSite, isSameSiteSE, getSEsForCountry
from DIRAC.Resources.Catalog.FileCatalog import FileCatalog
from DIRAC.Resources.Storage.StorageElement import StorageElement
from DIRAC.Resources.Storage.StorageFactory import StorageFactory
from DIRAC.Resources.Utilities import Utils
from DIRAC.ResourceStatusSystem.Client.ResourceStatus import ResourceStatus
from DIRAC.Core.Security.ProxyInfo import getProxyInfo

class CatalogBase( object ):
  """
  .. class:: CatalogBase

  This class stores the two wrapper functions for interacting with the FileCatalog.
  """
  def __init__( self ):
    self.log = gLogger.getSubLogger( self.__class__.__name__, True )

  def _callFileCatalogFcnSingleFile( self, lfn, method, argsDict = None, catalogs = None ):
    """ A wrapper around :CatalogBase._callFileCatalogFcn: for a single file. It parses
    the output of :CatalogBase_callFileCatalogFcn: for the first file provided as input.
    If this file is found in::

    * res['Value']['Successful'] an S_OK() is returned with the value.
    * res['Value']['Failed'] an S_ERROR() is returned with the error message.

    :warning: this function is executed only for the first LFN provided, in case of dict of LFNs
    the order of keys are NOT preserved, so the output is undefined

    :param self: self reference
    :param mixed lfn: LFN as string or list with LFNs or dict with LFNs as keys
    :param str method: :FileCatalog: method name
    :param dict argsDict: kwargs for method
    :param list catalogs: list with catalog names
    """
    # # default values
    argsDict = argsDict if argsDict else dict()
    catalogs = catalogs if catalogs else list()
    # # checjk type
    if not lfn or type( lfn ) not in StringTypes + ( ListType, DictType ):
      return S_ERROR( "wrong type (%s) for argument 'lfn'" % type( lfn ) )
    singleLfn = lfn
    if type( lfn ) == ListType:
      singleLfn = lfn[0]
    elif type( lfn ) == DictType:
      singleLfn = lfn.keys()[0]
    # # call only for single lfn
    res = self._callFileCatalogFcn( lfn, method, argsDict, catalogs = catalogs )
    if not res["OK"]:
      return res
    elif singleLfn in res["Value"]["Failed"]:
      return S_ERROR( res["Value"]["Failed"][singleLfn] )
    if not singleLfn in res["Value"]["Successful"]:
      result = S_OK( {} )
      for catalog in catalogs:
        result['Value'][catalog] = 'OK'
      return result
    return S_OK( res["Value"]["Successful"][singleLfn] )

  def _callFileCatalogFcn( self, lfn, method, argsDict = None, catalogs = None ):
    """ A simple wrapper around the file catalog functionality

    This is a wrapper around the available :FileCatalog: functions.
    The :lfn: and :method: arguments must be provided.

    :param self: self reference
    :param mixed lfn: a single LFN string or a list of LFNs or dictionary with LFNs stored as keys.
    :param str method: name of the FileCatalog function to be invoked
    :param dict argsDict: aditional keyword arguments that are requred for the :method:
    :param list catalogs: list of catalogs the operation is to be performed on, by default this
                          is all available catalogs; examples are 'LcgFileCatalogCombined', 'BookkeepingDB',
                          'ProductionDB' etc.
    """
    # # default values
    argsDict = argsDict if argsDict else dict()
    catalogs = catalogs if catalogs else list()
    lfns = None
    if not lfn or type( lfn ) not in StringTypes + ( ListType, DictType ):
      errStr = "_callFileCatalogFcn: Wrong 'lfn' argument."
      self.log.error( errStr )
      return S_ERROR( errStr )
    elif type( lfn ) in StringTypes:
      lfns = { lfn : False }
    elif type( lfn ) == ListType:
      lfns = dict.fromkeys( lfn, False )
    elif type( lfn ) == DictType:
      lfns = lfn.copy()

    # # lfns supplied?
    if not lfns:
      errMsg = "_callFileCatalogFcn: No lfns supplied."
      self.log.error( errMsg )
      return S_ERROR( errMsg )
    self.log.debug( "_callFileCatalogFcn: Will execute '%s' method with %s lfns." % ( method, len( lfns ) ) )
    # # create FileCatalog instance
    fileCatalog = FileCatalog( catalogs = catalogs )
    if not fileCatalog.isOK():
      return S_ERROR( "Can't get FileCatalogs %s" % catalogs )
    # # get symbol
    fcFcn = getattr( fileCatalog, method ) if hasattr( fileCatalog, method ) else None
    # # check if it is callable
    fcFcn = fcFcn if callable( fcFcn ) else None
    if not fcFcn:
      errMsg = "_callFileCatalogFcn: '%s' isn't a member function in FileCatalog." % method
      self.log.error( errMsg )
      return S_ERROR( errMsg )
    # # call it at least
    res = fcFcn( lfns, **argsDict )
    if not res["OK"]:
      self.log.error( "_callFileCatalogFcn: Failed to execute '%s'." % method, res["Message"] )
    return res

  def _fcFuncWrapper( self, singleFile = False ):
    """ choose wrapper to call

    :param self: self reference
    :param bool singleFile: flag to choose wrapper function, default :False: will
    execute :FileCatalog._callFileCatalogFcn:
    """
    return { True: self._callFileCatalogFcnSingleFile,
             False: self._callFileCatalogFcn }[singleFile]

class CatalogFile( CatalogBase ):
  """
  .. class:: CatalogFile

  Wrappers for various :FileCatalog: methods concering operations on files.
  """
  def __init__( self ):
    """ c'tor """
    CatalogBase.__init__( self )

  def getCatalogExists( self, lfn, singleFile = False, catalogs = None ):
    """ determine whether the path is registered in the :FileCatalog: by calling
    :FileCatalog.exists: method.

    :param self: self reference
    :param mixed lfn: LFN as string or list of LFN strings or dict with LFNs as keys
    :param bool singleFile: execute for the first LFN only
    :param list catalogs: catalogs' names
    """
    catalogs = catalogs if catalogs else list()
    return self._fcFuncWrapper( singleFile )( lfn, "exists", catalogs = catalogs )

  def getCatalogIsFile( self, lfn, singleFile = False, catalogs = None ):
    """ determine whether the path is registered as a file in the :FileCatalog:

    :param self: self reference
    :param mixed lfn: LFN as string or list of LFN strings or dict with LFNs as keys
    :param bool singleFile: execute for the first LFN only
    :param list catalogs: catalogs' names
    """
    catalogs = catalogs if catalogs else list()
    return self._fcFuncWrapper( singleFile )( lfn, "isFile", catalogs = catalogs )

  def getCatalogFileMetadata( self, lfn, singleFile = False, catalogs = None ):
    """ get the metadata associated to the LFN in the :FileCatalog:

    :param self: self reference
    :param mixed lfn: LFN as string or list of LFN strings or dict with LFNs as keys
    :param bool singleFile: execute for the first LFN only
    :param list catalogs: catalogs' names
    """
    catalogs = catalogs if catalogs else list()
    return self._fcFuncWrapper( singleFile )( lfn, "getFileMetadata", catalogs = catalogs )

  def getCatalogFileSize( self, lfn, singleFile = False, catalogs = None ):
    """ get the size registered for files in the FileCatalog

    :param self: self reference
    :param mixed lfn: LFN as string or list of LFN strings or dict with LFNs as keys
    :param bool singleFile: execute for the first LFN only
    :param list catalogs: catalogs' names
    """
    catalogs = catalogs if catalogs else list()
    return self._fcFuncWrapper( singleFile )( lfn, "getFileSize", catalogs = catalogs )

  def getCatalogReplicas( self, lfn, allStatus = False, singleFile = False, catalogs = None ):
    """ Get the replicas registered for files in the FileCatalog

    :param self: self reference
    :param mixed lfn: LFN as string or list of LFN strings or dict with LFNs as keys
    :param bool allStatus: ???
    :param bool singleFile: execute for the first LFN only
    :param list catalogs: catalogs' names
    """
    catalogs = catalogs if catalogs else list()
    return self._fcFuncWrapper( singleFile )( lfn, "getReplicas", argsDict = { "allStatus" : allStatus },
                                            catalogs = catalogs )

  def getCatalogLFNForPFN( self, pfn, singleFile = False, catalogs = None ):
    """ get the LFNs registered with the supplied PFNs from the FileCatalog

    :param self: self reference
    :param mixed pfn: the files to obtain (can be a single PFN or list of PFNs)
    :param bool singleFile: execute for the first LFN only
    :param list catalogs: catalogs' names
    """
    catalogs = catalogs if catalogs else list()
    return self._fcFuncWrapper( singleFile )( pfn, 'getLFNForPFN', catalogs = catalogs )

  def addCatalogFile( self, lfn, singleFile = False, catalogs = None ):
    """ Add a new file to the FileCatalog

    :param self: self reference
    :param mixed lfn: LFN as string or list of LFN strings or dict with LFNs as keys
    :param bool singleFile: execute for the first LFN only
    :param list catalogs: catalogs' names
    """
    catalogs = catalogs if catalogs else list()
    return self._fcFuncWrapper( singleFile )( lfn, "addFile", catalogs = catalogs )

  def removeCatalogFile( self, lfn, singleFile = False, catalogs = None ):
    """ remove a file from the FileCatalog

    :param self: self reference
    :param mixed lfn: LFN as string or list of LFN strings or dict with LFNs as keys
    :param bool singleFile: execute for the first LFN only
    :param list catalogs: catalogs' names
    """
    catalogs = catalogs if catalogs else list()
    # # make sure lfns are sorted from the longest to the shortest
    if type( lfn ) == ListType:
      lfn = sorted( lfn, reverse = True )
    return self._fcFuncWrapper( singleFile )( lfn, "removeFile", catalogs = catalogs )

class CatalogReplica( CatalogBase ):
  """
  .. class:: CatalogReplica

  Wrappers for various :FileCatalog: methods concering operations on replicas.
  """
  def getCatalogReplicaStatus( self, lfn, singleFile = False, catalogs = None ):
    """ get the status of the replica as registered in the :FileCatalog:

    :param self: self reference
    :param dict lfn: dict containing { LFN : SE }
    :param bool singleFile: execute for the first LFN only
    :param list catalogs: catalogs' names
    """
    catalogs = catalogs if catalogs else list()
    return self._fcFuncWrapper( singleFile )( lfn, "getReplicaStatus", catalogs = catalogs )

  def addCatalogReplica( self, lfn, singleFile = False, catalogs = None ):
    """ add a new replica to the :FileCatalog:

    :param self: self reference
    :param dict lfn: dictionary containing the replica properties
    :param bool singleFile: execute for the first LFN only
    :param list catalogs: catalogs' names
    """
    catalogs = catalogs if catalogs else list()
    return self._fcFuncWrapper( singleFile )( lfn, "addReplica", catalogs = catalogs )

  def removeCatalogReplica( self, lfn, singleFile = False, catalogs = None ):
    """ remove a replica from the :FileCatalog:

    :param self: self reference
    :param mixed lfn: lfn to be removed
    :param bool singleFile: execute for the first LFN only
    :param list catalogs: catalogs' names
    """
    catalogs = catalogs if catalogs else list()
    return self._fcFuncWrapper( singleFile )( lfn, "removeReplica", catalogs = catalogs )

  def setCatalogReplicaStatus( self, lfn, singleFile = False, catalogs = None ):
    """ Change the status for a replica in the :FileCatalog:

    :param self: self reference
    :param mixed lfn: dict with replica information to change
    :param bool singleFile: execute for the first LFN only
    :param list catalogs: catalogs' names
    """
    catalogs = catalogs if catalogs else list()
    return self._fcFuncWrapper( singleFile )( lfn, "setReplicaStatus", catalogs = catalogs )

  def setCatalogReplicaHost( self, lfn, singleFile = False, catalogs = None ):
    """ change the registered SE for a replica in the :FileCatalog:

    :param self: self reference
    :param mixed lfn: dict with replica information to change
    :param bool singleFile: execute for the first LFN only
    :param list catalogs: catalogs' names
    """
    catalogs = catalogs if catalogs else list()
    return self._fcFuncWrapper( singleFile )( lfn, "setReplicaHost", catalogs = catalogs )

class CatalogDirectory( CatalogBase ):
  """
  .. class:: CatalogDirectory

  Wrappers for various :FileCatalog: methods concering operations on folders.
  """
  def __init__( self ):
    """ c'tor """
    CatalogBase.__init__( self )

  def getCatalogIsDirectory( self, lfn, singleFile = False, catalogs = None ):
    """ determine whether the path is registered as a directory in the :FileCatalog:

    :param self: self reference
    :param mixed lfn: files to check (can be a single file or list of lfns)
    :param bool singleFile: execute for the first LFN only
    :param list catalogs: catalogs' names
    """
    catalogs = catalogs if catalogs else list()
    return self._fcFuncWrapper( singleFile )( lfn, "isDirectory", catalogs = catalogs )

  def getCatalogDirectoryMetadata( self, lfn, singleFile = False, catalogs = None ):
    """ get the metadata associated to a directory in the :FileCatalog:

    :param self: self reference
    :param mixed lfn: folders to check (can be a single directory or list of directories)
    :param bool singleFile: execute for the first LFN only
    :param list catalogs: catalogs' names
    """
    catalogs = catalogs if catalogs else list()
    return self._fcFuncWrapper( singleFile )( lfn, "getDirectoryMetadata", catalogs = catalogs )

  def getCatalogDirectoryReplicas( self, lfn, singleFile = False, catalogs = None ):
    """ get the replicas for the contents of a directory in the FileCatalog

    :param self: self reference
    :param mixed lfn: folders to check (can be a single directory or list of directories)
    :param bool singleFile: execute for the first LFN only
    :param list catalogs: catalogs' names
    """
    catalogs = catalogs if catalogs else list()
    return self._fcFuncWrapper( singleFile )( lfn, "getDirectoryReplicas", catalogs = catalogs )

  def getCatalogListDirectory( self, lfn, verbose = False, singleFile = False, catalogs = None ):
    """ get the contents of a directory in the :FileCatalog:

    :param self: self reference
    :param mixed lfn: folders to check (can be a single directory or list of directories)
    :param bool verbose: shout
    :param bool singleFile: execute for the first LFN only
    :param list catalogs: catalogs' names
    """
    catalogs = catalogs if catalogs else list()
    return self._fcFuncWrapper( singleFile )( lfn, "listDirectory", argsDict = {"verbose": verbose},
                                            catalogs = catalogs )

  def getCatalogDirectorySize( self, lfn, singleFile = False, catalogs = None ):
    """ get the size a directory in the :FileCatalog:

    :param self: self reference
    :param mixed lfn: folders to check (can be a single directory or list of directories)
    :param bool singleFile: execute for the first LFN only
    :param list catalogs: catalogs' names
    """
    catalogs = catalogs if catalogs else list()
    return self._fcFuncWrapper( singleFile )( lfn, "getDirectorySize", catalogs = catalogs )

  def createCatalogDirectory( self, lfn, singleFile = False, catalogs = None ):
    """ mkdir in the :FileCatalog:

    :param self: self reference
    :param mixed lfn: the directory to create
    :param bool singleFile: execute for the first LFN only
    :param list catalogs: catalogs' names
    """
    catalogs = catalogs if catalogs else list()
    return self._fcFuncWrapper( singleFile )( lfn, "createDirectory", catalogs = catalogs )

  def removeCatalogDirectory( self, lfn, recursive = False, singleFile = False, catalogs = None ):
    """ rmdir from the :FileCatalog:

    :param self: self reference
    :param mixed lfn: the directory to remove
    :param bool singleFile: execute for the first LFN only
    :param list catalogs: catalogs' names
    """
    catalogs = catalogs if catalogs else list()
    return self._fcFuncWrapper( singleFile )( lfn, "removeDirectory", argsDict = {"recursive" : recursive},
                                            catalogs = catalogs )

class CatalogLink( CatalogBase ):
  """
  .. class:: CatalogReplica

  Wrappers for various :FileCatalog: methods concering operations on links.
  """
  def __init__( self ):
    """ c'tor """
    CatalogBase.__init__( self )

  def getCatalogIsLink( self, lfn, singleFile = False, catalogs = None ):
    """ determine whether the path is registered as a link in the :FileCatalog:

    :param self: self reference
    :param mixed lfn: path to be checked (string of list of strings)
    :param bool singleFile: execute for the first LFN only
    :param list catalogs: catalogs' names
    """
    catalogs = catalogs if catalogs else list()
    return self._fcFuncWrapper( singleFile )( lfn, "isLink", catalogs = catalogs )

  def getCatalogReadLink( self, lfn, singleFile = False, catalogs = None ):
    """ get the target of a link as registered in the :FileCatalog:

    :param self: self reference
    :param mixed lfn: path to be checked (string of list of strings)
    :param bool singleFile: execute for the first LFN only
    :param list catalogs: catalogs' names
    """
    catalogs = catalogs if catalogs else list()
    return self._fcFuncWrapper( singleFile )( lfn, "readLink", catalogs = catalogs )

  def createCatalogLink( self, lfn, singleFile = False, catalogs = None ):
    """ ln in the :FileCatalog: (create the link)

    :param self: self reference
    :param mixed lfn: link dictionary containing the target lfn and link name to create
    :param bool singleFile: execute for the first LFN only
    :param list catalogs: catalogs' names
    """
    catalogs = catalogs if catalogs else list()
    return self._fcFuncWrapper( singleFile )( lfn, "createLink", catalogs = catalogs )

  def removeCatalogLink( self, lfn, singleFile = False, catalogs = None ):
    """ rm the link supplied from the :FileCatalog:

    :param self: self reference
    :param mixed lfn: link to be removed (string of list of strings)
    :param bool singleFile: execute for the first LFN only
    :param list catalogs: catalogs' names
    """
    catalogs = catalogs if catalogs else list()
    self._fcFuncWrapper( singleFile )( lfn, "removeLink", catalogs = catalogs )

class CatalogInterface( CatalogFile, CatalogReplica, CatalogDirectory, CatalogLink ):
  """
  .. class:: CatalogInterface

  Dummy class to expose all the methods of the CatalogInterface
  """
  pass

class StorageBase( object ):
  """
  .. class:: StorageBase

  This class stores the two wrapper functions for interacting with the StorageElement.
  """
  def __init__( self ):
    """ c'tor """
    self.log = gLogger.getSubLogger( self.__class__.__name__, True )

  def _callStorageElementFcnSingleFile( self, storageElementName, pfn, method, argsDict = None ):
    """ wrapper around :StorageBase._callStorageElementFcn: for single file execution

    It parses the output of :StorageBase._callStorageElementFcn: for the first pfn provided as input.
    If this pfn is found in::

    * res['Value']['Successful'] an S_OK() is returned with the value.
    * res['Value']['Failed'] an S_ERROR() is returned with the error message.

    :param self: self reference
    :param str storageElementName:  DIRAC SE name to be accessed e.g. CERN-DST
    :param mixed pfn: contains a single PFN string or a list of PFNs or dictionary containing PFNs
    :param str method: name of the :StorageElement: method to be invoked
    :param dict argsDict: additional keyword arguments that are required for the :method:
    """
    argsDict = argsDict if argsDict else {}
    # # call wrapper
    res = self._callStorageElementFcn( storageElementName, pfn, method, argsDict )
    # # check type
    if type( pfn ) == ListType:
      pfn = pfn[0]
    elif type( pfn ) == DictType:
      pfn = pfn.keys()[0]
    # # check results
    if not res["OK"]:
      return res
    elif pfn in res["Value"]["Failed"]:
      errorMessage = res["Value"]["Failed"][pfn]
      return S_ERROR( errorMessage )
    else:
      return S_OK( res["Value"]["Successful"][pfn] )

  def _callStorageElementFcn( self, storageElementName, pfn, method, argsDict = None ):
    """ a simple wrapper around the :StorageElement: functionality

    :param self: self reference
    :param str storageElementName:  DIRAC SE name to be accessed e.g. CERN-DST
    :param mixed pfn: contains a single PFN string or a list of PFNs or dictionary containing PFNs
    :param str method: name of the :StorageElement: method to be invoked
    :param dict argsDict: additional keyword arguments that are required for the :method:
    """
    argsDict = argsDict if argsDict else {}
    # # check pfn type
    if type( pfn ) in StringTypes:
      pfns = {pfn : False}
    elif type( pfn ) == ListType:
      pfns = dict.fromkeys( pfn, False )
    elif type( pfn ) == DictType:
      pfns = pfn.copy()
    else:
      errStr = "_callStorageElementFcn: Supplied pfns must be a str, list of str or dict."
      self.log.error( errStr )
      return S_ERROR( errStr )
    # # have we got some pfns?
    if not pfns:
      errMessage = "_callStorageElementFcn: No pfns supplied."
      self.log.error( errMessage )
      return S_ERROR( errMessage )
    self.log.debug( "_callStorageElementFcn: Will execute '%s' with %s pfns." % ( method, len( pfns ) ) )
    storageElement = StorageElement( storageElementName )
    res = storageElement.isValid( method )
    if not res['OK']:
      errStr = "_callStorageElementFcn: Failed to instantiate Storage Element"
      self.log.error( errStr, "for performing %s at %s." % ( method, storageElementName ) )
      return res
    # # get sybmbol
    fcFcn = getattr( storageElement, method ) if hasattr( storageElement, method ) else None
    # # make sure it is callable
    fcFcn = fcFcn if callable( fcFcn ) else None
    if not fcFcn:
      errMsg = "_callStorageElementFcn: '%s' isn't a member function in StorageElement." % method
      self.log.error( errMsg )
      return S_ERROR( errMsg )
    # # call it at least
    res = fcFcn( pfns, **argsDict )
    # # return the output
    if not res["OK"]:
      errStr = "_callStorageElementFcn: Completely failed to perform %s." % method
      self.log.error( errStr, '%s : %s' % ( storageElementName, res["Message"] ) )
    return res

  def _seFuncWrapper( self, singleFile = False ):
    """ choose wrapper to call

    :param self: self reference
    :param bool singleFile: flag to choose wrapper function, default :False: will
    execute :StorageBase._callStorageElementFcn:
    """
    return { True: self._callStorageElementFcnSingleFile,
             False: self._callStorageElementFcn }[singleFile]

  def getPfnForLfn( self, lfns, storageElementName ):
    """ get PFNs for supplied LFNs at :storageElementName: SE

    :param self: self reference
    :param list lfns: list of LFNs
    :param str stotrageElementName: DIRAC SE name
    """
    if type( lfns ) == type( '' ):
      lfns = [lfns]
    storageElement = StorageElement( storageElementName )
    res = storageElement.isValid( "getPfnForLfn" )
    if not res['OK']:
      self.log.error( "getPfnForLfn: Failed to instantiate StorageElement at %s" % storageElementName )
      return res
    retDict = { "Successful" : {}, "Failed" : {} }
    for lfn in lfns:
      res = Utils.executeSingleFileOrDirWrapper( storageElement.getPfnForLfn( lfn ) )
      if res["OK"]:
        retDict["Successful"][lfn] = res["Value"]
      else:
        retDict["Failed"][lfn] = res["Message"]
    return S_OK( retDict )

  def getLfnForPfn( self, pfns, storageElementName ):
    """ get LFNs for supplied PFNs at :storageElementName: SE

    :param self: self reference
    :param list lfns: list of LFNs
    :param str stotrageElementName: DIRAC SE name
    """
    storageElement = StorageElement( storageElementName )
    res = storageElement.isValid( "getPfnPath" )
    if not res['OK']:
      self.log.error( "getLfnForPfn: Failed to instantiate StorageElement at %s" % storageElementName )
      return res
    retDict = { "Successful" : {}, "Failed" : {} }
    for pfn in pfns:
      res = storageElement.getPfnPath( pfn )
      if res["OK"]:
        retDict["Successful"][pfn] = res["Value"]
      else:
        retDict["Failed"][pfn] = res["Message"]
    return S_OK( retDict )

  def getPfnForProtocol( self, pfns, storageElementName, protocol = "SRM2", withPort = True ):
    """ create PFNs strings at :storageElementName: SE using protocol :protocol:

    :param self: self reference
    :param list pfns: list of PFNs
    :param str storageElementName: DIRAC SE name
    :param str protocol: protocol name (default: 'SRM2')
    :param bool withPort: flag to include port in PFN (default: True)
    """
    storageElement = StorageElement( storageElementName )
    res = storageElement.isValid( "getPfnForProtocol" )
    if not res["OK"]:
      self.log.error( "getPfnForProtocol: Failed to instantiate StorageElement at %s" % storageElementName )
      return res
    retDict = { "Successful" : {}, "Failed" : {}}
    for pfn in pfns:
      res = Utils.executeSingleFileOrDirWrapper( storageElement.getPfnForProtocol( pfn, protocol, withPort = withPort ) )
      if res["OK"]:
        retDict["Successful"][pfn] = res["Value"]
      else:
        retDict["Failed"][pfn] = res["Message"]
    return S_OK( retDict )

class StorageFile( StorageBase ):
  """
  .. class:: StorageFile

  Wrappers for various :StorageElement: methods concering operations on files.
  """
  def __init__( self ):
    """ c'tor """
    StorageBase.__init__( self )

  def getStorageFileExists( self, physicalFile, storageElementName, singleFile = False ):
    """ determine the existance of the physical files

    :param self: self reference
    :param mixed physicalFile: string with PFN or list with PFNs or dictionary with PFNs as keys
    :param str storageElementName: DIRAC SE name
    :param bool singleFile: execute for the first PFN only
    """
    return self._seFuncWrapper( singleFile )( storageElementName, physicalFile, "exists" )

  def getStorageFileIsFile( self, physicalFile, storageElementName, singleFile = False ):
    """ determine if supplied physical paths are files

    :param self: self reference
    :param mixed physicalFile: string with PFN or list with PFNs or dictionary with PFNs as keys
    :param str storageElementName: DIRAC SE name
    :param bool singleFile: execute for the first PFN only
    """
    return self._seFuncWrapper( singleFile )( storageElementName, physicalFile, "isFile" )

  def getStorageFileSize( self, physicalFile, storageElementName, singleFile = False ):
    """ get the size of the physical files

    :param self: self reference
    :param mixed physicalFile: string with PFN or list with PFNs or dictionary with PFNs as keys
    :param str storageElementName: DIRAC SE name
    :param bool singleFile: execute for the first PFN only
    """
    return self._seFuncWrapper( singleFile )( storageElementName, physicalFile, "getFileSize" )

  def getStorageFileAccessUrl( self, physicalFile, storageElementName, protocol = None, singleFile = False ):
    """ get the access url for a physical file

    :param self: self reference
    :param mixed physicalFile: string with PFN or list with PFNs or dictionary with PFNs as keys
    :param str storageElementName: DIRAC SE name
    :param bool singleFile: execute for the first PFN only
    """
    protocol = protocol if protocol else list()
    return self._seFuncWrapper( singleFile )( storageElementName, physicalFile,
                                            "getAccessUrl", argsDict = {"protocol" : protocol} )

  def getStorageFileMetadata( self, physicalFile, storageElementName, singleFile = False ):
    """ get the metadatas for physical files

    :param self: self reference
    :param mixed physicalFile: string with PFN or list with PFNs or dictionary with PFNs as keys
    :param str storageElementName: DIRAC SE name
    :param bool singleFile: execute for the first PFN only
    """
    return self._seFuncWrapper( singleFile )( storageElementName, physicalFile, "getFileMetadata" )

  def removeStorageFile( self, physicalFile, storageElementName, singleFile = False ):
    """ rm supplied physical files from :storageElementName: DIRAC SE

    :param self: self reference
    :param mixed physicalFile: string with PFN or list with PFNs or dictionary with PFNs as keys
    :param str storageElementName: DIRAC SE name
    :param bool singleFile: execute for the first PFN only
    """
    return self._seFuncWrapper( singleFile )( storageElementName, physicalFile, "removeFile" )

  def prestageStorageFile( self, physicalFile, storageElementName, lifetime = 86400, singleFile = False ):
    """ prestage physical files

    :param self: self reference
    :param mixed physicalFile: PFNs to be prestaged
    :param str storageElement: SE name
    :param int lifetime: 24h in seconds
    :param bool singleFile: flag to prestage only one file
    """
    return self._seFuncWrapper( singleFile )( storageElementName, physicalFile,
                                              "prestageFile", argsDict = {"lifetime" : lifetime} )

  def getPrestageStorageFileStatus( self, physicalFile, storageElementName, singleFile = False ):
    """ get the status of a pre-stage request

    :param self: self reference
    :param mixed physicalFile: string with PFN or list with PFNs or dictionary with PFNs as keys
    :param str storageElementName: DIRAC SE name
    :param bool singleFile: execute for the first PFN only
    """
    return self._seFuncWrapper( singleFile )( storageElementName, physicalFile, "prestageFileStatus" )

  def pinStorageFile( self, physicalFile, storageElementName, lifetime = 86400, singleFile = False ):
    """ pin physical files with a given lifetime

    :param self: self reference
    :param mixed physicalFile: string with PFN or list with PFNs or dictionary with PFNs as keys
    :param str storageElementName: DIRAC SE name
    :param int lifetime: 24h in seconds
    :param bool singleFile: execute for the first PFN only
    """
    return self._seFuncWrapper( singleFile )( storageElementName, physicalFile,
                                              "pinFile", argsDict = {"lifetime": lifetime} )

  def releaseStorageFile( self, physicalFile, storageElementName, singleFile = False ):
    """ release the pin on physical files

    :param self: self reference
    :param mixed physicalFile: string with PFN or list with PFNs or dictionary with PFNs as keys
    :param str storageElementName: DIRAC SE name
    :param bool singleFile: execute for the first PFN only
    """
    return self._seFuncWrapper( singleFile )( storageElementName, physicalFile, "releaseFile" )

  def getStorageFile( self, physicalFile, storageElementName, localPath = False, singleFile = False ):
    """ create a local copy of a physical file

    :param self: self reference
    :param mixed physicalFile: string with PFN or list with PFNs or dictionary with PFNs as keys
    :param str storageElementName: DIRAC SE name
    :param mixed localPath: string with local paht to use or False (if False, os.getcwd() will be used)
    :param bool singleFile: execute for the first PFN only
    """
    return self._seFuncWrapper( singleFile )( storageElementName, physicalFile,
                                              "getFile", argsDict = {"localPath": localPath} )

  def putStorageFile( self, physicalFile, storageElementName, singleFile = False ):
    """ put the local file to the storage element

    :param self: self reference
    :param mixed physicalFile: dictionary with PFNs as keys
    :param str storageElementName: DIRAC SE name
    :param bool singleFile: execute for the first PFN only
    """
    return self._seFuncWrapper( singleFile )( storageElementName, physicalFile, "putFile" )

  def replicateStorageFile( self, physicalFile, size, storageElementName, singleFile = False ):
    """ replicate a physical file to a storage element

    :param self: self reference
    :param mixed physicalFile: dictionary with PFN information
    :param int size: size of PFN in bytes
    :param str storageElementName: DIRAC SE name
    :param bool singleFile: execute for the first PFN only
    """
    return self._seFuncWrapper( singleFile )( storageElementName, physicalFile,
                                              'replicateFile', argsDict = {'sourceSize': size} )

class StorageDirectory( StorageBase ):
  """
  .. class:: StorageDirectory

  Wrappers for various :StorageElement: methods concering operations on folders.
  """
  def __init__( self ):
    """ c'tor """
    StorageBase.__init__( self )

  def getStorageDirectoryIsDirectory( self, storageDirectory, storageElementName, singleDirectory = False ):
    """ determine if the storage paths are directories

    :param self: self reference
    :param mixed storageDirectory: string with PFN or list with PFNs or dictionary with PFNs as keys
    :param str storageElementName: DIRAC SE name
    :param bool singleDirectory: execute for the first PFN only
    """
    return self._seFuncWrapper( singleDirectory )( storageElementName, storageDirectory, "isDirectory" )

  def getStorageDirectoryMetadata( self, storageDirectory, storageElementName, singleDirectory = False ):
    """ get the metadata for storage directories

    :param self: self reference
    :param mixed storageDirectory: string with PFN or list with PFNs or dictionary with PFNs as keys
    :param str storageElementName: DIRAC SE name
    :param bool singleDirectory: execute for the first PFN only
    """
    return self._seFuncWrapper( singleDirectory )( storageElementName, storageDirectory, "getDirectoryMetadata" )

  def getStorageDirectorySize( self, storageDirectory, storageElementName, singleDirectory = False ):
    """ get the size of the storage directories

    :param self: self reference
    :param mixed storageDirectory: string with PFN or list with PFNs or dictionary with PFNs as keys
    :param str storageElementName: DIRAC SE name
    :param bool singleDirectory: execute for the first PFN only
    """
    return self._seFuncWrapper( singleDirectory )( storageElementName, storageDirectory, "getDirectorySize" )

  def getStorageListDirectory( self, storageDirectory, storageElementName, singleDirectory = False ):
    """ ls of a directory in the Storage Element

    :param self: self reference
    :param mixed storageDirectory: string with PFN or list with PFNs or dictionary with PFNs as keys
    :param str storageElementName: DIRAC SE name
    :param bool singleDirectory: execute for the first PFN only
    """
    return self._seFuncWrapper( singleDirectory )( storageElementName, storageDirectory, "listDirectory" )

  def getStorageDirectory( self, storageDirectory, storageElementName, localPath = False, singleDirectory = False ):
    """  copy the contents of a directory from the Storage Element to local folder

    :param self: self reference
    :param mixed storageDirectory: string with PFN or list with PFNs or dictionary with PFNs as keys
    :param mixed localPath: destination folder, if False, so.getcwd() will be used
    :param str storageElementName: DIRAC SE name
    :param bool singleDirectory: execute for the first PFN only
    """
    return self._seFuncWrapper( singleDirectory )( storageElementName, storageDirectory,
                                                   "getDirectory", argsDict = {'localPath': localPath} )

  def putStorageDirectory( self, storageDirectory, storageElementName, singleDirectory = False ):
    """ put the local directory to the storage element

    :param self: self reference
    :param mixed storageDirectory: string with PFN or list with PFNs or dictionary with PFNs as keys
    :param str storageElementName: DIRAC SE name
    :param bool singleDirectory: execute for the first PFN only
    """
    return self._seFuncWrapper( singleDirectory )( storageElementName, storageDirectory, "putDirectory" )

  def removeStorageDirectory( self, storageDirectory, storageElementName, recursive = False, singleDirectory = False ):
    """ rmdir a directory from the storage element

    :param self: self reference
    :param mixed storageDirectory: string with PFN or list with PFNs or dictionary with PFNs as keys
    :param str storageElementName: DIRAC SE name
    :param bool singleDirectory: execute for the first PFN only
    """
    return self._seFuncWrapper( singleDirectory )( storageElementName, storageDirectory,
                                                   "removeDirectory", argsDict = {"recursive": recursive} )

class StorageInterface( StorageFile, StorageDirectory ):
  """
  .. class:: StorageInterface

  Dummy class to expose all the methods of the StorageInterface
  """
  def __init__( self ):
    """ c'tor """
    StorageFile.__init__( self )
    StorageDirectory.__init__( self )
    self.log = gLogger.getSubLogger( self.__class__.__name__, True )

class CatalogToStorage( CatalogInterface, StorageInterface ):
  """
  .. class:: CatalogToStorage

  Collection of functions doing simple replica<-->Storage element operations.
  """
  def __init__( self ):
    """ c'tor """
    CatalogInterface.__init__( self )
    StorageInterface.__init__( self )
    self.log = gLogger.getSubLogger( self.__class__.__name__, True )

  def _replicaSEFcnWrapper( self, singleFile = False ):
    """ choose wrapper to call

    :param self: self reference
    :param bool singleFile: flag to choose wrapper function, default :False: will
    execute :CatalogToStorage._callReplicaSEFcn:
    """
    return { True: self._callReplicaSEFcnSingleFile,
             False: self._callReplicaSEFcn }[singleFile]

  def _callReplicaSEFcnSingleFile( self, storageElementName, lfn, method, argsDict = None ):
    """ call :method: of StorageElement :storageElementName: for single :lfn: using :argsDict: kwargs

    :param self: self reference
    :param str storageElementName: DIRAC SE name
    :param mixed lfn: LFN
    :param str method: StorageElement function name
    :param dict argsDict: kwargs of :method:
    """
    # # default value
    argsDict = argsDict if argsDict else {}
    # # get single LFN
    singleLfn = lfn
    if type( lfn ) == ListType:
      singleLfn = lfn[0]
    elif type( lfn ) == DictType:
      singleLfn = lfn.keys()[0]
    # # call method
    res = self._callReplicaSEFcn( storageElementName, singleLfn, method, argsDict )
    # # check results
    if not res["OK"]:
      return res
    elif singleLfn in res["Value"]["Failed"]:
      return S_ERROR( res["Value"]["Failed"][singleLfn] )
    return S_OK( res["Value"]["Successful"][singleLfn] )

  def _callReplicaSEFcn( self, storageElementName, lfn, method, argsDict = None ):
    """ a simple wrapper that allows replica querying then perform the StorageElement operation

    :param self: self reference
    :param str storageElementName: DIRAC SE name
    :param mixed lfn: a LFN str, list of LFNs or dict with LFNs as keys
    """
    # # default value
    argsDict = argsDict if argsDict else {}
    # # get replicas for lfn
    res = self._callFileCatalogFcn( lfn, "getReplicas" )
    if not res["OK"]:
      errStr = "_callReplicaSEFcn: Completely failed to get replicas for LFNs."
      self.log.error( errStr, res["Message"] )
      return res
    # # returned dict, get failed replicase
    retDict = { "Failed": res["Value"]["Failed"],
                "Successful" : {} }
    # # print errors
    for lfn, reason in retDict["Failed"].items():
      self.log.error( "_callReplicaSEFcn: Failed to get replicas for file.", "%s %s" % ( lfn, reason ) )
    # # good replicas
    lfnReplicas = res["Value"]["Successful"]
    # # store PFN to LFN mapping
    pfnDict = {}
    for lfn, replicas in lfnReplicas.items():
      if storageElementName in replicas:
        res = self.getPfnForLfn( lfn, storageElementName )
        pfn = res.get( 'Value', {} ).get( 'Successful', {} ).get( lfn, replicas[storageElementName] )
        pfnDict[pfn] = lfn
      else:
        errStr = "_callReplicaSEFcn: File hasn't got replica at supplied Storage Element."
        self.log.error( errStr, "%s %s" % ( lfn, storageElementName ) )
        retDict["Failed"][lfn] = errStr
    # # call StorageElement function at least
    res = self._callStorageElementFcn( storageElementName, pfnDict.keys(), method, argsDict )
    # # check result
    if not res["OK"]:
      errStr = "_callReplicaSEFcn: Failed to execute %s StorageElement method." % method
      self.log.error( errStr, res["Message"] )
      return res
    # # filter out failed nad successful
    for pfn, pfnRes in res["Value"]["Successful"].items():
      retDict["Successful"][pfnDict[pfn]] = pfnRes
    for pfn, errorMessage in res["Value"]["Failed"].items():
      retDict["Failed"][pfnDict[pfn]] = errorMessage
    return S_OK( retDict )

  def getReplicaIsFile( self, lfn, storageElementName, singleFile = False ):
    """ determine whether the supplied lfns are files at the supplied StorageElement

    :param self: self reference
    :param mixed lfn: LFN string, list if LFNs or dict with LFNs as keys
    :param str storageElementName: DIRAC SE name
    :param bool singleFile: execute for the first LFN only
    """
    return self._replicaSEFcnWrapper( singleFile )( storageElementName, lfn, "isFile" )

  def getReplicaSize( self, lfn, storageElementName, singleFile = False ):
    """ get the size of files for the lfns at the supplied StorageElement

    :param self: self reference
    :param mixed lfn: LFN string, list if LFNs or dict with LFNs as keys
    :param str storageElementName: DIRAC SE name
    :param bool singleFile: execute for the first LFN only
    """
    return self._replicaSEFcnWrapper( singleFile )( storageElementName, lfn, "getFileSize" )

  def getReplicaAccessUrl( self, lfn, storageElementName, singleFile = False ):
    """ get the access url for lfns at the supplied StorageElement

    :param self: self reference
    :param mixed lfn: LFN string, list if LFNs or dict with LFNs as keys
    :param str storageElementName: DIRAC SE name
    :param bool singleFile: execute for the first LFN only
    """
    return self._replicaSEFcnWrapper( singleFile )( storageElementName, lfn, "getAccessUrl" )

  def getReplicaMetadata( self, lfn, storageElementName, singleFile = False ):
    """ get the file metadata for lfns at the supplied StorageElement

    :param self: self reference
    :param mixed lfn: LFN string, list if LFNs or dict with LFNs as keys
    :param str storageElementName: DIRAC SE name
    :param bool singleFile: execute for the first LFN only
    """
    return self._replicaSEFcnWrapper( singleFile )( storageElementName, lfn, "getFileMetadata" )

  def prestageReplica( self, lfn, storageElementName, lifetime = 86400, singleFile = False ):
    """ issue a prestage requests for the lfns at the supplied StorageElement

    :param self: self reference
    :param mixed lfn: LFN string, list if LFNs or dict with LFNs as keys
    :param str storageElementName: DIRAC SE name
    :param int lifetime: 24h in seconds
    :param bool singleFile: execute for the first LFN only
    """
    return self._replicaSEFcnWrapper( singleFile )( storageElementName, lfn,
                                                  "prestageFile", argsDict = {"lifetime": lifetime} )

  def getPrestageReplicaStatus( self, lfn, storageElementName, singleFile = False ):
    """ This functionality is not supported.

    Then what is it doing here? Not supported -> delete it!
    """
    return S_ERROR( "Not supported functionality. Please use getReplicaMetadata and check the 'Cached' element." )

  def pinReplica( self, lfn, storageElementName, lifetime = 86400, singleFile = False ):
    """ pin the lfns at the supplied StorageElement

    :param self: self reference
    :param mixed lfn: LFN string, list if LFNs or dict with LFNs as keys
    :param str storageElementName: DIRAC SE name
    :param int lifetime: 24h in seconds
    :param bool singleFile: execute for the first LFN only
    """
    return self._replicaSEFcnWrapper( singleFile )( storageElementName, lfn,
                                                  "pinFile", argsDict = {"lifetime": lifetime} )

  def releaseReplica( self, lfn, storageElementName, singleFile = False ):
    """ release pins for the lfns at the supplied StorageElement

    :param self: self reference
    :param mixed lfn: LFN string, list if LFNs or dict with LFNs as keys
    :param str storageElementName: DIRAC SE name
    :param bool singleFile: execute for the first LFN only
    """
    return self._replicaSEFcnWrapper( singleFile )( storageElementName, lfn, "releaseFile" )

  def getReplica( self, lfn, storageElementName, localPath = False, singleFile = False ):
    """ copy replicas from DIRAC SE to local directory

    :param self: self reference
    :param mixed lfn: LFN string, list if LFNs or dict with LFNs as keys
    :param str storageElementName: DIRAC SE name
    :param mixed localPath: path in the local file system, if False, os.getcwd() will be used
    :param bool singleFile: execute for the first LFN only
    """
    return self._replicaSEFcnWrapper( singleFile )( storageElementName, lfn,
                                                  "getFile", argsDict = {"localPath": localPath} )

class ReplicaManager( CatalogToStorage ):
  """
  .. class:: ReplicaManager

  A ReplicaManager is putting all possible StorageElement and FileCatalog functionalities togehter.
  """
  def __init__( self ):
    """ c'tor

    :param self: self reference
    """
    CatalogToStorage.__init__( self )
    self.fileCatalogue = FileCatalog()
    self.accountingClient = None
    self.registrationProtocol = ['SRM2', 'DIP']
    self.thirdPartyProtocols = ['SRM2', 'DIP']
    self.resourceStatus = ResourceStatus()
    self.ignoreMissingInFC = Operations().getValue( 'DataManagement/IgnoreMissingInFC', False )

  def setAccountingClient( self, client ):
    """ Set Accounting Client instance
    """
    self.accountingClient = client

  def __verifyOperationPermission( self, path ):
    """  Check if we have write permission to the given directory
    """
    if type( path ) in StringTypes:
      paths = [ path ]
    else:
      paths = path
    fc = FileCatalog()
    res = fc.getPathPermissions( paths )
    if not res['OK']:
      return res
    for path in paths:
      if not res['Value']['Successful'].get( path, {} ).get( 'Write', False ):
        return S_OK( False )
    return S_OK( True )

  ##########################################################################
  #
  # These are the bulk removal methods
  #

  def cleanLogicalDirectory( self, lfnDir ):
    """ Clean the logical directory from the catalog and storage
    """
    if type( lfnDir ) in StringTypes:
      lfnDir = [ lfnDir ]
    retDict = { "Successful" : {}, "Failed" : {} }
    for folder in lfnDir:
      res = self.__cleanDirectory( folder )
      if not res['OK']:
        self.log.error( "Failed to clean directory.", "%s %s" % ( folder, res['Message'] ) )
        retDict["Failed"][folder] = res['Message']
      else:
        self.log.info( "Successfully removed directory.", folder )
        retDict["Successful"][folder] = res['Value']
    return S_OK( retDict )

  def __cleanDirectory( self, folder ):
    """ delete all files from directory :folder: in FileCatalog and StorageElement

    :param self: self reference
    :param str folder: directory name
    """
    res = self.__verifyOperationPermission( folder )
    if not res['OK']:
      return res
    if not res['Value']:
      errStr = "__cleanDirectory: Write access not permitted for this credential."
      self.log.error( errStr, folder )
      return S_ERROR( errStr )
    res = self.__getCatalogDirectoryContents( [ folder ] )
    if not res['OK']:
      return res
    res = self.removeFile( res['Value'].keys() + [ '%s/dirac_directory' % folder ] )
    if not res['OK']:
      return res
    for lfn, reason in res['Value']['Failed'].items():
      self.log.error( "Failed to remove file found in the catalog", "%s %s" % ( lfn, reason ) )
    storageElements = gConfig.getValue( 'Resources/StorageElementGroups/SE_Cleaning_List', [] )
    failed = False
    for storageElement in sorted( storageElements ):
      res = self.__removeStorageDirectory( folder, storageElement )
      if not res['OK']:
        failed = True
    if failed:
      return S_ERROR( "Failed to clean storage directory at all SEs" )
    res = self.removeCatalogDirectory( folder, recursive = True, singleFile = True )
    if not res['OK']:
      return res
    return S_OK()

  def __removeStorageDirectory( self, directory, storageElement ):
    """ delete SE directory

    :param self: self reference
    :param str directory: folder to be removed
    :param str storageElement: DIRAC SE name
    """
    self.log.info( 'Removing the contents of %s at %s' % ( directory, storageElement ) )
    res = self.getPfnForLfn( [directory], storageElement )
    if not res['OK']:
      self.log.error( "Failed to get PFN for directory", res['Message'] )
      return res
    for directory, error in res['Value']['Failed'].items():
      self.log.error( 'Failed to obtain directory PFN from LFN', '%s %s' % ( directory, error ) )
    if res['Value']['Failed']:
      return S_ERROR( 'Failed to obtain directory PFN from LFNs' )
    storageDirectory = res['Value']['Successful'].values()[0]
    res = self.getStorageFileExists( storageDirectory, storageElement, singleFile = True )
    if not res['OK']:
      self.log.error( "Failed to obtain existance of directory", res['Message'] )
      return res
    exists = res['Value']
    if not exists:
      self.log.info( "The directory %s does not exist at %s " % ( directory, storageElement ) )
      return S_OK()
    res = self.removeStorageDirectory( storageDirectory, storageElement, recursive = True, singleDirectory = True )
    if not res['OK']:
      self.log.error( "Failed to remove storage directory", res['Message'] )
      return res
    self.log.info( "Successfully removed %d files from %s at %s" % ( res['Value']['FilesRemoved'],
                                                                    directory,
                                                                    storageElement ) )
    return S_OK()

  def __getCatalogDirectoryContents( self, directories ):
    """ ls recursively all files in directories

    :param self: self reference
    :param list directories: folder names
    """
    self.log.info( 'Obtaining the catalog contents for %d directories:' % len( directories ) )
    for directory in directories:
      self.log.info( directory )
    activeDirs = directories
    allFiles = {}
    while len( activeDirs ) > 0:
      currentDir = activeDirs[0]
      res = self.getCatalogListDirectory( currentDir, singleFile = True )
      activeDirs.remove( currentDir )
      if not res['OK'] and res['Message'].endswith( 'The supplied path does not exist' ):
        self.log.info( "The supplied directory %s does not exist" % currentDir )
      elif not res['OK']:
        self.log.error( 'Failed to get directory contents', '%s %s' % ( currentDir, res['Message'] ) )
      else:
        dirContents = res['Value']
        activeDirs.extend( dirContents['SubDirs'] )
        allFiles.update( dirContents['Files'] )
    self.log.info( "Found %d files" % len( allFiles ) )
    return S_OK( allFiles )

  def getReplicasFromDirectory( self, directory ):
    """ get all replicas from a given directory

    :param self: self reference
    :param mixed directory: list of directories or one directory
    """
    if type( directory ) in StringTypes:
      directories = [directory]
    else:
      directories = directory
    res = self.__getCatalogDirectoryContents( directories )
    if not res['OK']:
      return res
    allReplicas = {}
    for lfn, metadata in res['Value'].items():
      allReplicas[lfn] = metadata['Replicas']
    return S_OK( allReplicas )

  def getFilesFromDirectory( self, directory, days = 0, wildcard = '*' ):
    """ get all files from :directory: older than :days: days matching to :wildcard:

    :param self: self reference
    :param mixed directory: list of directories or directory name
    :param int days: ctime days
    :param str wildcard: pattern to match
    """
    if type( directory ) in StringTypes:
      directories = [directory]
    else:
      directories = directory
    self.log.info( "Obtaining the files older than %d days in %d directories:" % ( days, len( directories ) ) )
    for folder in directories:
      self.log.info( folder )
    activeDirs = directories
    allFiles = []
    while len( activeDirs ) > 0:
      currentDir = activeDirs[0]
      # We only need the metadata (verbose) if a limit date is given
      res = self.getCatalogListDirectory( currentDir, verbose = ( days != 0 ), singleFile = True )
      activeDirs.remove( currentDir )
      if not res['OK']:
        self.log.error( "Error retrieving directory contents", "%s %s" % ( currentDir, res['Message'] ) )
      else:
        dirContents = res['Value']
        subdirs = dirContents['SubDirs']
        files = dirContents['Files']
        self.log.info( "%s: %d files, %d sub-directories" % ( currentDir, len( files ), len( subdirs ) ) )
        for subdir in subdirs:
          if ( not days ) or self.__isOlderThan( subdirs[subdir]['CreationDate'], days ):
            if subdir[0] != '/':
              subdir = currentDir + '/' + subdir
            activeDirs.append( subdir )
        for fileName in files:
          fileInfo = files[fileName]
          fileInfo = fileInfo.get( 'Metadata', fileInfo )
          if ( not days ) or not fileInfo.get( 'CreationDate' ) or self.__isOlderThan( fileInfo['CreationDate'], days ):
            if wildcard == '*' or fnmatch.fnmatch( fileName, wildcard ):
              fileName = fileInfo.get( 'LFN', fileName )
              allFiles.append( fileName )
    return S_OK( allFiles )

  def __isOlderThan( self, stringTime, days ):
    timeDelta = timedelta( days = days )
    maxCTime = datetime.utcnow() - timeDelta
    # st = time.strptime( stringTime, "%a %b %d %H:%M:%S %Y" )
    # cTimeStruct = datetime( st[0], st[1], st[2], st[3], st[4], st[5], st[6], None )
    cTimeStruct = stringTime
    if cTimeStruct < maxCTime:
      return True
    return False

  ##########################################################################
  #
  # These are the data transfer methods
  #

  def getFile( self, lfn, destinationDir = '' ):
    """ Get a local copy of a LFN from Storage Elements.

        'lfn' is the logical file name for the desired file
    """
    if type( lfn ) == ListType:
      lfns = lfn
    elif type( lfn ) == StringType:
      lfns = [lfn]
    else:
      errStr = "getFile: Supplied lfn must be string or list of strings."
      self.log.error( errStr )
      return S_ERROR( errStr )
    self.log.verbose( "getFile: Attempting to get %s files." % len( lfns ) )
    res = self.getActiveReplicas( lfns )
    if not res['OK']:
      return res
    failed = res['Value']['Failed']
    lfnReplicas = res['Value']['Successful']
    res = self.getCatalogFileMetadata( lfnReplicas.keys() )
    if not res['OK']:
      return res
    failed.update( res['Value']['Failed'] )
    fileMetadata = res['Value']['Successful']
    successful = {}
    for lfn in fileMetadata:
      res = self.__getFile( lfn, lfnReplicas[lfn], fileMetadata[lfn], destinationDir )
      if not res['OK']:
        failed[lfn] = res['Message']
      else:
        successful[lfn] = res['Value']
    return S_OK( { 'Successful': successful, 'Failed' : failed } )

  def __getFile( self, lfn, replicas, metadata, destinationDir ):
    if not replicas:
      self.log.error( "No accessible replicas found" )
      return S_ERROR( "No accessible replicas found" )
    # Determine the best replicas
    res = self._getSEProximity( replicas.keys() )
    if not res['OK']:
      return res
    for storageElementName in res['Value']:
      physicalFile = self.getPfnForLfn( lfn, storageElementName ).get( 'Value', {} ).get( 'Successful', {} ).get( lfn, replicas[storageElementName] )
      # print '__getFile', physicalFile, replicas[storageElementName]
      res = self.getStorageFile( physicalFile,
                                 storageElementName,
                                 localPath = os.path.realpath( destinationDir ),
                                 singleFile = True )
      if not res['OK']:
        self.log.error( "Failed to get %s from %s" % ( lfn, storageElementName ), res['Message'] )
      else:
        localFile = os.path.realpath( os.path.join( destinationDir, os.path.basename( lfn ) ) )
        localAdler = fileAdler( localFile )
        if ( metadata['Size'] != res['Value'] ):
          self.log.error( "Size of downloaded file (%d) does not match catalog (%d)" % ( res['Value'],
                                                                                        metadata['Size'] ) )
        elif ( metadata['Checksum'] ) and ( not compareAdler( metadata['Checksum'], localAdler ) ):
          self.log.error( "Checksum of downloaded file (%s) does not match catalog (%s)" % ( localAdler,
                                                                                            metadata['Checksum'] ) )
        else:
          return S_OK( localFile )
    self.log.error( "getFile: Failed to get local copy from any replicas.", lfn )
    return S_ERROR( "ReplicaManager.getFile: Failed to get local copy from any replicas." )

  def _getSEProximity( self, ses ):
    """ get SE proximity """
    siteName = DIRAC.siteName()
    localSEs = [se for se in getSEsForSite( siteName )['Value'] if se in ses]
    countrySEs = []
    countryCode = str( siteName ).split( '.' )[-1]
    res = getSEsForCountry( countryCode )
    if res['OK']:
      countrySEs = [se for se in res['Value'] if se in ses and se not in localSEs]
    sortedSEs = randomize( localSEs ) + randomize( countrySEs )
    sortedSEs += randomize( [se for se in ses if se not in sortedSEs] )
    return S_OK( sortedSEs )

  def putAndRegister( self, lfn, fileName, diracSE, guid = None, path = None, checksum = None, catalog = None, ancestors = None ):
    """ Put a local file to a Storage Element and register in the File Catalogues

        'lfn' is the file LFN
        'file' is the full path to the local file
        'diracSE' is the Storage Element to which to put the file
        'guid' is the guid with which the file is to be registered (if not provided will be generated)
        'path' is the path on the storage where the file will be put (if not provided the LFN will be used)
    """
    ancestors = ancestors if ancestors else list()
    res = self.__verifyOperationPermission( os.path.dirname( lfn ) )
    if not res['OK']:
      return res
    if not res['Value']:
      errStr = "putAndRegister: Write access not permitted for this credential."
      self.log.error( errStr, lfn )
      return S_ERROR( errStr )
    # Instantiate the desired file catalog
    if catalog:
      self.fileCatalogue = FileCatalog( catalog )
      if not self.fileCatalogue.isOK():
        return S_ERROR( "Can't get FileCatalog %s" % catalog )
    else:
      self.fileCatalogue = FileCatalog()
    # Check that the local file exists
    if not os.path.exists( fileName ):
      errStr = "putAndRegister: Supplied file does not exist."
      self.log.error( errStr, fileName )
      return S_ERROR( errStr )
    # If the path is not provided then use the LFN path
    if not path:
      path = os.path.dirname( lfn )
    # Obtain the size of the local file
    size = getSize( fileName )
    if size == 0:
      errStr = "putAndRegister: Supplied file is zero size."
      self.log.error( errStr, fileName )
      return S_ERROR( errStr )
    # If the GUID is not given, generate it here
    if not guid:
      guid = makeGuid( fileName )
    if not checksum:
      self.log.info( "putAndRegister: Checksum information not provided. Calculating adler32." )
      checksum = fileAdler( fileName )
      self.log.info( "putAndRegister: Checksum calculated to be %s." % checksum )
    res = self.fileCatalogue.exists( {lfn:guid} )
    if not res['OK']:
      errStr = "putAndRegister: Completely failed to determine existence of destination LFN."
      self.log.error( errStr, lfn )
      return res
    if lfn not in res['Value']['Successful']:
      errStr = "putAndRegister: Failed to determine existence of destination LFN."
      self.log.error( errStr, lfn )
      return S_ERROR( errStr )
    if res['Value']['Successful'][lfn]:
      if res['Value']['Successful'][lfn] == lfn:
        errStr = "putAndRegister: The supplied LFN already exists in the File Catalog."
        self.log.error( errStr, lfn )
      else:
        errStr = "putAndRegister: This file GUID already exists for another file. " \
            "Please remove it and try again."
        self.log.error( errStr, res['Value']['Successful'][lfn] )
      return S_ERROR( "%s %s" % ( errStr, res['Value']['Successful'][lfn] ) )

    ##########################################################
    #  Instantiate the destination storage element here.
    storageElement = StorageElement( diracSE )
    res = storageElement.isValid()
    if not res['OK']:
      errStr = "putAndRegister: The storage element is not currently valid."
      self.log.error( errStr, "%s %s" % ( diracSE, res['Message'] ) )
      return S_ERROR( errStr )
    destinationSE = storageElement.getStorageElementName()['Value']
    res = Utils.executeSingleFileOrDirWrapper( storageElement.getPfnForLfn( lfn ) )
    if not res['OK']:
      errStr = "putAndRegister: Failed to generate destination PFN."
      self.log.error( errStr, res['Message'] )
      return S_ERROR( errStr )
    destPfn = res['Value']
    fileDict = {destPfn:fileName}

    successful = {}
    failed = {}
    ##########################################################
    #  Perform the put here.
    oDataOperation = self.__initialiseAccountingObject( 'putAndRegister', diracSE, 1 )
    oDataOperation.setStartTime()
    oDataOperation.setValueByKey( 'TransferSize', size )
    startTime = time.time()
    res = storageElement.putFile( fileDict, singleFile = True )
    putTime = time.time() - startTime
    oDataOperation.setValueByKey( 'TransferTime', putTime )
    if not res['OK']:
      errStr = "putAndRegister: Failed to put file to Storage Element."
      oDataOperation.setValueByKey( 'TransferOK', 0 )
      oDataOperation.setValueByKey( 'FinalStatus', 'Failed' )
      oDataOperation.setEndTime()
      gDataStoreClient.addRegister( oDataOperation )
      startTime = time.time()
      gDataStoreClient.commit()
      self.log.info( 'putAndRegister: Sending accounting took %.1f seconds' % ( time.time() - startTime ) )
      self.log.error( errStr, "%s: %s" % ( fileName, res['Message'] ) )
      return S_ERROR( "%s %s" % ( errStr, res['Message'] ) )
    successful[lfn] = {'put': putTime}

    ###########################################################
    # Perform the registration here
    oDataOperation.setValueByKey( 'RegistrationTotal', 1 )
    fileTuple = ( lfn, destPfn, size, destinationSE, guid, checksum )
    registerDict = {'LFN':lfn, 'PFN':destPfn, 'Size':size, 'TargetSE':destinationSE, 'GUID':guid, 'Addler':checksum}
    startTime = time.time()
    res = self.registerFile( fileTuple, catalog = catalog )
    registerTime = time.time() - startTime
    oDataOperation.setValueByKey( 'RegistrationTime', registerTime )
    if not res['OK']:
      errStr = "putAndRegister: Completely failed to register file."
      self.log.error( errStr, res['Message'] )
      failed[lfn] = { 'register' : registerDict }
      oDataOperation.setValueByKey( 'FinalStatus', 'Failed' )
    elif lfn in res['Value']['Failed']:
      errStr = "putAndRegister: Failed to register file."
      self.log.error( errStr, "%s %s" % ( lfn, res['Value']['Failed'][lfn] ) )
      oDataOperation.setValueByKey( 'FinalStatus', 'Failed' )
      failed[lfn] = { 'register' : registerDict }
    else:
      successful[lfn]['register'] = registerTime
      oDataOperation.setValueByKey( 'RegistrationOK', 1 )
    oDataOperation.setEndTime()
    gDataStoreClient.addRegister( oDataOperation )
    startTime = time.time()
    gDataStoreClient.commit()
    self.log.info( 'putAndRegister: Sending accounting took %.1f seconds' % ( time.time() - startTime ) )
    return S_OK( {'Successful': successful, 'Failed': failed } )

  def replicateAndRegister( self, lfn, destSE, sourceSE = '', destPath = '', localCache = '' , catalog = '' ):
    """ Replicate a LFN to a destination SE and register the replica.

        'lfn' is the LFN to be replicated
        'destSE' is the Storage Element the file should be replicated to
        'sourceSE' is the source for the file replication (where not specified all replicas will be attempted)
        'destPath' is the path on the destination storage element, if to be different from LHCb convention
        'localCache' is the local file system location to be used as a temporary cache
    """
    successful = {}
    failed = {}
    self.log.verbose( "replicateAndRegister: Attempting to replicate %s to %s." % ( lfn, destSE ) )
    startReplication = time.time()
    res = self.__replicate( lfn, destSE, sourceSE, destPath, localCache )
    replicationTime = time.time() - startReplication
    if not res['OK']:
      errStr = "ReplicaManager.replicateAndRegister: Completely failed to replicate file."
      self.log.error( errStr, res['Message'] )
      return S_ERROR( errStr )
    if not res['Value']:
      # The file was already present at the destination SE
      self.log.info( "replicateAndRegister: %s already present at %s." % ( lfn, destSE ) )
      successful[lfn] = { 'replicate' : 0, 'register' : 0 }
      resDict = { 'Successful' : successful, 'Failed' : failed }
      return S_OK( resDict )
    successful[lfn] = { 'replicate' : replicationTime }

    destPfn = res['Value']['DestPfn']
    destSE = res['Value']['DestSE']
    self.log.verbose( "replicateAndRegister: Attempting to register %s at %s." % ( destPfn, destSE ) )
    replicaTuple = ( lfn, destPfn, destSE )
    startRegistration = time.time()
    res = self.registerReplica( replicaTuple, catalog = catalog )
    registrationTime = time.time() - startRegistration
    if not res['OK']:
      # Need to return to the client that the file was replicated but not registered
      errStr = "replicateAndRegister: Completely failed to register replica."
      self.log.error( errStr, res['Message'] )
      failed[lfn] = { 'Registration' : { 'LFN' : lfn, 'TargetSE' : destSE, 'PFN' : destPfn } }
    else:
      if lfn in res['Value']['Successful']:
        self.log.info( "replicateAndRegister: Successfully registered replica." )
        successful[lfn]['register'] = registrationTime
      else:
        errStr = "replicateAndRegister: Failed to register replica."
        self.log.info( errStr, res['Value']['Failed'][lfn] )
        failed[lfn] = { 'Registration' : { 'LFN' : lfn, 'TargetSE' : destSE, 'PFN' : destPfn } }
    return S_OK( {'Successful': successful, 'Failed': failed} )

  def replicate( self, lfn, destSE, sourceSE = '', destPath = '', localCache = '' ):
    """ Replicate a LFN to a destination SE without registering the replica.

        'lfn' is the LFN to be replicated
        'destSE' is the Storage Element the file should be replicated to
        'sourceSE' is the source for the file replication (where not specified all replicas will be attempted)
        'destPath' is the path on the destination storage element, if to be different from LHCb convention
        'localCache' is the local file system location to be used as a temporary cache
    """
    self.log.verbose( "replicate: Attempting to replicate %s to %s." % ( lfn, destSE ) )
    res = self.__replicate( lfn, destSE, sourceSE, destPath, localCache )
    if not res['OK']:
      errStr = "replicate: Replication failed."
      self.log.error( errStr, "%s %s" % ( lfn, destSE ) )
      return res
    if not res['Value']:
      # The file was already present at the destination SE
      self.log.info( "replicate: %s already present at %s." % ( lfn, destSE ) )
      return res
    return S_OK( lfn )

  def __replicate( self, lfn, destSE, sourceSE = '', destPath = '', localCache = '' ):
    """ Replicate a LFN to a destination SE.

        'lfn' is the LFN to be replicated
        'destSE' is the Storage Element the file should be replicated to
        'sourceSE' is the source for the file replication (where not specified all replicas will be attempted)
        'destPath' is the path on the destination storage element, if to be different from LHCb convention
    """
    ###########################################################
    # Check that we have write permissions to this directory.
    res = self.__verifyOperationPermission( lfn )
    if not res['OK']:
      return res
    if not res['Value']:
      errStr = "__replicate: Write access not permitted for this credential."
      self.log.error( errStr, lfn )
      return S_ERROR( errStr )

    self.log.verbose( "__replicate: Performing replication initialization." )
    res = self.__initializeReplication( lfn, sourceSE, destSE )
    if not res['OK']:
      self.log.error( "__replicate: Replication initialisation failed.", lfn )
      return res
    destStorageElement = res['Value']['DestStorage']
    lfnReplicas = res['Value']['Replicas']
    destSE = res['Value']['DestSE']
    catalogueSize = res['Value']['CatalogueSize']
    ###########################################################
    # If the LFN already exists at the destination we have nothing to do
    if destSE in lfnReplicas:
      self.log.info( "__replicate: LFN is already registered at %s." % destSE )
      return S_OK()
    ###########################################################
    # Resolve the best source storage elements for replication
    self.log.verbose( "__replicate: Determining the best source replicas." )
    res = self.__resolveBestReplicas( lfn, sourceSE, lfnReplicas, catalogueSize )
    if not res['OK']:
      self.log.error( "__replicate: Best replica resolution failed.", lfn )
      return res
    replicaPreference = res['Value']
    ###########################################################
    # Now perform the replication for the file
    if destPath:
      destPath = '%s/%s' % ( destPath, os.path.basename( lfn ) )
    else:
      destPath = lfn
    res = Utils.executeSingleFileOrDirWrapper( destStorageElement.getPfnForLfn( destPath ) )
    if not res['OK']:
      errStr = "__replicate: Failed to generate destination PFN."
      self.log.error( errStr, res['Message'] )
      return S_ERROR( errStr )
    destPfn = res['Value']
    # Find out if there is a replica already at the same site
    localReplicas = []
    otherReplicas = []
    for sourceSE, sourcePfn in replicaPreference:
      if sourcePfn == destPfn:
        continue
      res = isSameSiteSE( sourceSE, destSE )
      if res['OK'] and res['Value']:
        localReplicas.append( ( sourceSE, sourcePfn ) )
      else:
        otherReplicas.append( ( sourceSE, sourcePfn ) )
    replicaPreference = localReplicas + otherReplicas
    for sourceSE, sourcePfn in replicaPreference:
      self.log.verbose( "__replicate: Attempting replication from %s to %s." % ( sourceSE, destSE ) )
      fileDict = {destPfn:sourcePfn}
      if sourcePfn == destPfn:
        continue

      localFile = ''
      #FIXME: this should not be hardcoded!!!
      if sourcePfn.find( 'srm' ) == -1 or destPfn.find( 'srm' ) == -1:
        # No third party transfer is possible, we have to replicate through the local cache
        localDir = '.'
        if localCache:
          localDir = localCache
        self.getFile( lfn, localDir )
        localFile = os.path.join( localDir, os.path.basename( lfn ) )
        fileDict = {destPfn:localFile}

      res = destStorageElement.replicateFile( fileDict, catalogueSize, singleFile = True )
      if localFile and os.path.exists( localFile ):
        os.remove( localFile )

      if res['OK']:
        self.log.info( "__replicate: Replication successful." )
        resDict = {'DestSE':destSE, 'DestPfn':destPfn}
        return S_OK( resDict )
      else:
        errStr = "__replicate: Replication failed."
        self.log.error( errStr, "%s from %s to %s." % ( lfn, sourceSE, destSE ) )
    ##########################################################
    # If the replication failed for all sources give up
    errStr = "__replicate: Failed to replicate with all sources."
    self.log.error( errStr, lfn )
    return S_ERROR( errStr )

  def __initializeReplication( self, lfn, sourceSE, destSE ):

    # Horrible, but kept to not break current log messages
    logStr = "__initializeReplication:"

    ###########################################################
    # Check the sourceSE if specified
    self.log.verbose( "%s: Determining whether source Storage Element is sane." % logStr )

    if sourceSE:
      if not self.__SEActive( sourceSE ).get( 'Value', {} ).get( 'Read' ):
        infoStr = "%s Supplied source Storage Element is not currently allowed for Read." % ( logStr )
        self.log.info( infoStr, sourceSE )
        return S_ERROR( infoStr )

    ###########################################################
    # Check that the destination storage element is sane and resolve its name
    self.log.verbose( "%s Verifying dest StorageElement validity (%s)." % ( logStr, destSE ) )

    destStorageElement = StorageElement( destSE )
    res = destStorageElement.isValid()
    if not res['OK']:
      errStr = "%s The storage element is not currently valid." % logStr
      self.log.error( errStr, "%s %s" % ( destSE, res['Message'] ) )
      return S_ERROR( errStr )
    destSE = destStorageElement.getStorageElementName()['Value']
    self.log.info( "%s Destination Storage Element verified." % logStr )

    ###########################################################
    # Check whether the destination storage element is banned
    self.log.verbose( "%s Determining whether %s ( destination ) is Write-banned." % ( logStr, destSE ) )

    if not self.__SEActive( destSE ).get( 'Value', {} ).get( 'Write' ):
      infoStr = "%s Supplied destination Storage Element is not currently allowed for Write." % ( logStr )
      self.log.info( infoStr, destSE )
      return S_ERROR( infoStr )

    ###########################################################
    # Get the LFN replicas from the file catalogue
    self.log.verbose( "%s Attempting to obtain replicas for %s." % ( logStr, lfn ) )

    res = self.getReplicas( lfn )
    if not res[ 'OK' ]:
      errStr = "%s Completely failed to get replicas for LFN." % logStr
      self.log.error( errStr, "%s %s" % ( lfn, res['Message'] ) )
      return res
    if lfn not in res['Value']['Successful']:
      errStr = "%s Failed to get replicas for LFN." % logStr
      self.log.error( errStr, "%s %s" % ( lfn, res['Value']['Failed'][lfn] ) )
      return S_ERROR( "%s %s" % ( errStr, res['Value']['Failed'][lfn] ) )
    self.log.info( "%s Successfully obtained replicas for LFN." % logStr )
    lfnReplicas = res['Value']['Successful'][lfn]

    ###########################################################
    # Check the file is at the sourceSE
    self.log.verbose( "%s: Determining whether source Storage Element is sane." % logStr )

    if sourceSE and sourceSE not in lfnReplicas:
      errStr = "%s LFN does not exist at supplied source SE." % logStr
      self.log.error( errStr, "%s %s" % ( lfn, sourceSE ) )
      return S_ERROR( errStr )

    ###########################################################
    # If the file catalogue size is zero fail the transfer
    self.log.verbose( "%s Attempting to obtain size for %s." % ( logStr, lfn ) )

    res = self.getFileSize( lfn )
    if not res['OK']:
      errStr = "%s Completely failed to get size for LFN." % logStr
      self.log.error( errStr, "%s %s" % ( lfn, res['Message'] ) )
      return res
    if lfn not in res['Value']['Successful']:
      errStr = "%s Failed to get size for LFN." % logStr
      self.log.error( errStr, "%s %s" % ( lfn, res['Value']['Failed'][lfn] ) )
      return S_ERROR( "%s %s" % ( errStr, res['Value']['Failed'][lfn] ) )
    catalogueSize = res['Value']['Successful'][lfn]
    if catalogueSize == 0:
      errStr = "%s Registered file size is 0." % logStr
      self.log.error( errStr, lfn )
      return S_ERROR( errStr )
    self.log.info( "%s File size determined to be %s." % ( logStr, catalogueSize ) )

    ###########################################################
    # Check whether the destination storage element is banned

    self.log.verbose( "%s Determining whether %s ( destination ) is Write-banned." % ( logStr, destSE ) )

    usableDestSE = self.resourceStatus.isUsableStorage( destSE, 'WriteAccess' )
    if not usableDestSE:
      infoStr = "%s Destination Storage Element is currently unusable for Write" % logStr
      self.log.info( infoStr, destSE )
      return S_ERROR( infoStr )

    self.log.info( "%s Destination site not banned for Write." % logStr )

    ###########################################################
    # Check whether the supplied source SE is sane

    self.log.verbose( "%s: Determining whether source Storage Element is sane." % logStr )

    if sourceSE:

      usableSourceSE = self.resourceStatus.isUsableStorage( sourceSE, 'ReadAccess' )

      if sourceSE not in lfnReplicas:
        errStr = "%s LFN does not exist at supplied source SE." % logStr
        self.log.error( errStr, "%s %s" % ( lfn, sourceSE ) )
        return S_ERROR( errStr )
      elif not usableSourceSE:
        infoStr = "%s Supplied source Storage Element is currently unusable for Read." % logStr
        self.log.info( infoStr, sourceSE )
        return S_ERROR( infoStr )

    self.log.info( "%s Replication initialization successful." % logStr )

    resDict = {
               'DestStorage'   : destStorageElement,
               'DestSE'        : destSE,
               'Replicas'      : lfnReplicas,
               'CatalogueSize' : catalogueSize
               }

    return S_OK( resDict )

  def __resolveBestReplicas( self, lfn, sourceSE, lfnReplicas, catalogueSize ):
    """ find best replicas """

    ###########################################################
    # Determine the best replicas (remove banned sources, invalid storage elements and file with the wrong size)

    logStr = "__resolveBestReplicas:"

    replicaPreference = []

    for diracSE, pfn in lfnReplicas.items():

      if sourceSE and diracSE != sourceSE:
        self.log.info( "%s %s replica not requested." % ( logStr, diracSE ) )
        continue

      usableDiracSE = self.resourceStatus.isUsableStorage( diracSE, 'ReadAccess' )

      if not usableDiracSE:
        self.log.info( "%s %s is currently unusable as a source." % ( logStr, diracSE ) )

      # elif diracSE in bannedSources:
      #  self.log.info( "__resolveBestReplicas: %s is currently banned as a source." % diracSE )
      else:
        self.log.info( "%s %s is available for use." % ( logStr, diracSE ) )
        storageElement = StorageElement( diracSE )
        res = storageElement.isValid()
        if not res['OK']:
          errStr = "%s The storage element is not currently valid." % logStr
          self.log.error( errStr, "%s %s" % ( diracSE, res['Message'] ) )
        else:
          pfn = Utils.executeSingleFileOrDirWrapper( storageElement.getPfnForLfn( lfn ) ).get( 'Value', pfn )
          if storageElement.getRemoteProtocols()['Value']:
            self.log.verbose( "%s Attempting to get source pfns for remote protocols." % logStr )
            res = Utils.executeSingleFileOrDirWrapper( storageElement.getPfnForProtocol( pfn, self.thirdPartyProtocols ) )
            if res['OK']:
              sourcePfn = res['Value']
              self.log.verbose( "%s Attempting to get source file size." % logStr )
              res = storageElement.getFileSize( sourcePfn )
              if res['OK']:
                if sourcePfn in res['Value']['Successful']:
                  sourceFileSize = res['Value']['Successful'][sourcePfn]
                  self.log.info( "%s Source file size determined to be %s." % ( logStr, sourceFileSize ) )
                  if catalogueSize == sourceFileSize:
                    fileTuple = ( diracSE, sourcePfn )
                    replicaPreference.append( fileTuple )
                  else:
                    errStr = "%s Catalogue size and physical file size mismatch." % logStr
                    self.log.error( errStr, "%s %s" % ( diracSE, sourcePfn ) )
                else:
                  errStr = "%s Failed to get physical file size." % logStr
                  self.log.error( errStr, "%s %s: %s" % ( sourcePfn, diracSE, res['Value']['Failed'][sourcePfn] ) )
              else:
                errStr = "%s Completely failed to get physical file size." % logStr
                self.log.error( errStr, "%s %s: %s" % ( sourcePfn, diracSE, res['Message'] ) )
            else:
              errStr = "%s Failed to get PFN for replication for StorageElement." % logStr
              self.log.error( errStr, "%s %s" % ( diracSE, res['Message'] ) )
          else:
            errStr = "%s Source Storage Element has no remote protocols." % logStr
            self.log.info( errStr, diracSE )

    if not replicaPreference:
      errStr = "%s Failed to find any valid source Storage Elements." % logStr
      self.log.error( errStr )
      return S_ERROR( errStr )
    else:
      return S_OK( replicaPreference )

  ###################################################################
  #
  # These are the file catalog write methods
  #

  def registerFile( self, fileTuple, catalog = '' ):
    """ Register a file or a list of files

    :param self: self reference
    :param tuple fileTuple: (lfn, physicalFile, fileSize, storageElementName, fileGuid, checksum )
    :param str catalog: catalog name
    """
    if type( fileTuple ) == ListType:
      fileTuples = fileTuple
    elif type( fileTuple ) == TupleType:
      fileTuples = [fileTuple]
    else:
      errStr = "registerFile: Supplied file info must be tuple of list of tuples."
      self.log.error( errStr )
      return S_ERROR( errStr )
    self.log.verbose( "registerFile: Attempting to register %s files." % len( fileTuples ) )
    res = self.__registerFile( fileTuples, catalog )
    if not res['OK']:
      errStr = "registerFile: Completely failed to register files."
      self.log.error( errStr, res['Message'] )
      return S_ERROR( errStr )
    return res

  def __registerFile( self, fileTuples, catalog ):
    """ register file to cataloge """
    seDict = {}
    for lfn, physicalFile, fileSize, storageElementName, fileGuid, checksum in fileTuples:
      seDict.setdefault( storageElementName, [] ).append( ( lfn, physicalFile, fileSize, storageElementName, fileGuid, checksum ) )
    failed = {}
    fileDict = {}
    for storageElementName, fileTuple in seDict.items():
      destStorageElement = StorageElement( storageElementName )
      res = destStorageElement.isValid()
      if not res['OK']:
        errStr = "__registerFile: The storage element is not currently valid."
        self.log.error( errStr, "%s %s" % ( storageElementName, res['Message'] ) )
        for lfn, physicalFile, fileSize, storageElementName, fileGuid, checksum in fileTuple:
          failed[lfn] = errStr
      else:
        storageElementName = destStorageElement.getStorageElementName()['Value']
        for lfn, physicalFile, fileSize, storageElementName, fileGuid, checksum in fileTuple:
          res = Utils.executeSingleFileOrDirWrapper( destStorageElement.getPfnForProtocol( physicalFile, self.registrationProtocol, withPort = False ) )
          if not res['OK']:
            pfn = physicalFile
          else:
            pfn = res['Value']
          # tuple = ( lfn, pfn, fileSize, storageElementName, fileGuid, checksum )
          fileDict[lfn] = {'PFN':pfn, 'Size':fileSize, 'SE':storageElementName, 'GUID':fileGuid, 'Checksum':checksum}
    self.log.verbose( "__registerFile: Resolved %s files for registration." % len( fileDict ) )
    if catalog:
      fileCatalog = FileCatalog( catalog )
      if not fileCatalog.isOK():
        return S_ERROR( "Can't get FileCatalog %s" % catalog )
      res = fileCatalog.addFile( fileDict )
    else:
      res = self.fileCatalogue.addFile( fileDict )
    if not res['OK']:
      errStr = "__registerFile: Completely failed to register files."
      self.log.error( errStr, res['Message'] )
      return S_ERROR( errStr )
    failed.update( res['Value']['Failed'] )
    successful = res['Value']['Successful']
    resDict = {'Successful':successful, 'Failed':failed}
    return S_OK( resDict )

  def registerReplica( self, replicaTuple, catalog = '' ):
    """ Register a replica (or list of) supplied in the replicaTuples.

        'replicaTuple' is a tuple or list of tuples of the form (lfn,pfn,se)
    """
    if type( replicaTuple ) == ListType:
      replicaTuples = replicaTuple
    elif type( replicaTuple ) == TupleType:
      replicaTuples = [ replicaTuple ]
    else:
      errStr = "registerReplica: Supplied file info must be tuple of list of tuples."
      self.log.error( errStr )
      return S_ERROR( errStr )
    self.log.verbose( "registerReplica: Attempting to register %s replicas." % len( replicaTuples ) )
    res = self.__registerReplica( replicaTuples, catalog )
    if not res['OK']:
      errStr = "registerReplica: Completely failed to register replicas."
      self.log.error( errStr, res['Message'] )
    return res

  def __registerReplica( self, replicaTuples, catalog ):
    """ register replica to catalogue """
    seDict = {}
    for lfn, pfn, storageElementName in replicaTuples:
      seDict.setdefault( storageElementName, [] ).append( ( lfn, pfn ) )
    failed = {}
    replicaTuples = []
    for storageElementName, replicaTuple in seDict.items():
      destStorageElement = StorageElement( storageElementName )
      res = destStorageElement.isValid()
      if not res['OK']:
        errStr = "__registerReplica: The storage element is not currently valid."
        self.log.error( errStr, "%s %s" % ( storageElementName, res['Message'] ) )
        for lfn, pfn in replicaTuple:
          failed[lfn] = errStr
      else:
        storageElementName = destStorageElement.getStorageElementName()['Value']
        for lfn, pfn in replicaTuple:
          res = Utils.executeSingleFileOrDirWrapper( destStorageElement.getPfnForProtocol( pfn, self.registrationProtocol, withPort = False ) )
          if not res['OK']:
            failed[lfn] = res['Message']
          else:
            replicaTuple = ( lfn, res['Value'], storageElementName, False )
            replicaTuples.append( replicaTuple )
    self.log.verbose( "__registerReplica: Successfully resolved %s replicas for registration." % len( replicaTuples ) )
    # HACK!
    replicaDict = {}
    for lfn, pfn, se, _master in replicaTuples:
      replicaDict[lfn] = {'SE':se, 'PFN':pfn}

    if catalog:
      fileCatalog = FileCatalog( catalog )
      res = fileCatalog.addReplica( replicaDict )
    else:
      res = self.fileCatalogue.addReplica( replicaDict )
    if not res['OK']:
      errStr = "__registerReplica: Completely failed to register replicas."
      self.log.error( errStr, res['Message'] )
      return S_ERROR( errStr )
    failed.update( res['Value']['Failed'] )
    successful = res['Value']['Successful']
    resDict = {'Successful':successful, 'Failed':failed}
    return S_OK( resDict )

  ###################################################################
  #
  # These are the removal methods for physical and catalogue removal
  #

  def removeFile( self, lfn, force = None ):
    """ Remove the file (all replicas) from Storage Elements and file catalogue

        'lfn' is the file to be removed
    """
    if force is None:
      force = self.ignoreMissingInFC
    if type( lfn ) == ListType:
      lfns = lfn
    elif type( lfn ) == StringType:
      lfns = [lfn]
    else:
      errStr = "removeFile: Supplied lfns must be string or list of strings."
      self.log.error( errStr )
      return S_ERROR( errStr )
    # First check if the file exists in the FC
    res = self.fileCatalogue.exists( lfns )
    if not res['OK']:
      return res
    success = res['Value']['Successful']
    lfns = [lfn for lfn in success if success[lfn] ]
    if force:
      # Files that don't exist are removed successfully
      successful = dict.fromkeys( [lfn for lfn in success if not success[lfn] ], True )
      failed = {}
    else:
      successful = {}
      failed = dict.fromkeys( [lfn for lfn in success if not success[lfn] ], 'No such file or directory' )
    # Check that we have write permissions to this directory.
    if lfns:
      res = self.__verifyOperationPermission( lfns )
      if not res['OK']:
        return res
      if not res['Value']:
        errStr = "removeFile: Write access not permitted for this credential."
        self.log.error( errStr, lfns )
        return S_ERROR( errStr )

      self.log.verbose( "removeFile: Attempting to remove %s files from Storage and Catalogue. Get replicas first" % len( lfns ) )
      res = self.fileCatalogue.getReplicas( lfns, True )
      if not res['OK']:
        errStr = "ReplicaManager.removeFile: Completely failed to get replicas for lfns."
        self.log.error( errStr, res['Message'] )
        return res
      lfnDict = res['Value']['Successful']

      for lfn, reason in res['Value'].get( 'Failed', {} ).items():
        # Ignore files missing in FC if force is set
        if reason == 'No such file or directory' and force:
          successful[lfn] = True
        elif reason == 'File has zero replicas':
          lfnDict[lfn] = {}
        else:
          failed[lfn] = reason

      res = self.__removeFile( lfnDict )
      if not res['OK']:
        errStr = "removeFile: Completely failed to remove files."
        self.log.error( errStr, res['Message'] )
        return res
      failed.update( res['Value']['Failed'] )
      successful.update( res['Value']['Successful'] )

    resDict = {'Successful':successful, 'Failed':failed}
    gDataStoreClient.commit()
    return S_OK( resDict )

  def __removeFile( self, lfnDict ):
    """ remove file """
    storageElementDict = {}
    # # sorted and reversed
    for lfn, repDict in sorted( lfnDict.items(), reverse = True ):
      for se, pfn in repDict.items():
        storageElementDict.setdefault( se, [] ).append( ( lfn, pfn ) )
    failed = {}
    successful = {}
    for storageElementName in sorted( storageElementDict ):
      fileTuple = storageElementDict[storageElementName]
      res = self.__removeReplica( storageElementName, fileTuple )
      if not res['OK']:
        errStr = res['Message']
        for lfn, pfn in fileTuple:
          failed[lfn] = failed.setdefault( lfn, '' ) + " %s" % errStr
      else:
        for lfn, errStr in res['Value']['Failed'].items():
          failed[lfn] = failed.setdefault( lfn, '' ) + " %s" % errStr
    completelyRemovedFiles = []
    for lfn in [lfn for lfn in lfnDict if lfn not in failed]:
      completelyRemovedFiles.append( lfn )
    if completelyRemovedFiles:
      res = self.fileCatalogue.removeFile( completelyRemovedFiles )
      if not res['OK']:
        for lfn in completelyRemovedFiles:
          failed[lfn] = "Failed to remove file from the catalog: %s" % res['Message']
      else:
        failed.update( res['Value']['Failed'] )
        successful = res['Value']['Successful']
    return S_OK( { 'Successful' : successful, 'Failed' : failed } )

  def removeReplica( self, storageElementName, lfn ):
    """ Remove replica at the supplied Storage Element from Storage Element then file catalogue

       'storageElementName' is the storage where the file is to be removed
       'lfn' is the file to be removed
    """
    if type( lfn ) == ListType:
      lfns = lfn
    elif type( lfn ) == StringType:
      lfns = [lfn]
    else:
      errStr = "removeReplica: Supplied lfns must be string or list of strings."
      self.log.error( errStr )
      return S_ERROR( errStr )
    # Check that we have write permissions to this directory.
    res = self.__verifyOperationPermission( lfns )
    if not res['OK']:
      return res
    if not res['Value']:
      errStr = "removaReplica: Write access not permitted for this credential."
      self.log.error( errStr, lfns )
      return S_ERROR( errStr )
    self.log.verbose( "removeReplica: Will remove catalogue entry for %s lfns at %s." % ( len( lfns ),
                                                                                          storageElementName ) )
    res = self.fileCatalogue.getReplicas( lfns, True )
    if not res['OK']:
      errStr = "removeReplica: Completely failed to get replicas for lfns."
      self.log.error( errStr, res['Message'] )
      return res
    failed = res['Value']['Failed']
    successful = {}
    replicaTuples = []
    for lfn, repDict in res['Value']['Successful'].items():
      if storageElementName not in repDict:
        # The file doesn't exist at the storage element so don't have to remove it
        successful[lfn] = True
      elif len( repDict ) == 1:
        # The file has only a single replica so don't remove
        self.log.error( "The replica you are trying to remove is the only one.", "%s @ %s" % ( lfn,
                                                                                               storageElementName ) )
        failed[lfn] = "Failed to remove sole replica"
      else:
        replicaTuples.append( ( lfn, repDict[storageElementName] ) )
    res = self.__removeReplica( storageElementName, replicaTuples )
    if not res['OK']:
      return res
    failed.update( res['Value']['Failed'] )
    successful.update( res['Value']['Successful'] )
    gDataStoreClient.commit()
    return S_OK( { 'Successful' : successful, 'Failed' : failed } )

  def __removeReplica( self, storageElementName, fileTuple ):
    """ remove replica """
    lfnDict = {}
    failed = {}
    for lfn, pfn in fileTuple:
      res = self.__verifyOperationPermission( lfn )
      if not res['OK'] or not res['Value']:
        errStr = "__removeReplica: Write access not permitted for this credential."
        self.log.error( errStr, lfn )
        failed[lfn] = errStr
      else:
        # This is the PFN as in hte FC
        lfnDict[lfn] = pfn
    res = self.__removePhysicalReplica( storageElementName, lfnDict.keys() )
    if not res['OK']:
      errStr = "__removeReplica: Failed to remove catalog replicas."
      self.log.error( errStr, res['Message'] )
      return S_ERROR( errStr )
    for lfn, error in res['Value']['Failed'].items():
      failed[lfn] = error
    replicaTuples = [( lfn, lfnDict[lfn], storageElementName ) for lfn in res['Value']['Successful']]
    successful = {}
    res = self.__removeCatalogReplica( replicaTuples )
    if not res['OK']:
      errStr = "__removeReplica: Completely failed to remove physical files."
      self.log.error( errStr, res['Message'] )
      failed.update( dict.fromkeys( [lfn for lfn in lfnDict if lfn not in failed], errStr ) )
    else:
      failed.update( res['Value']['Failed'] )
      successful = res['Value']['Successful']
    return S_OK( { 'Successful' : successful, 'Failed' : failed } )

  def removeReplicaFromCatalog( self, storageElementName, lfn ):
    """ remove :lfn: replica from :storageElementName: SE

    :param self: self reference
    :param str storageElementName: SE name
    :param mixed lfn: a single LFN or list of LFNs
    """

    # Remove replica from the file catalog 'lfn' are the file
    # to be removed 'storageElementName' is the storage where the file is to be removed
    if type( lfn ) == ListType:
      lfns = lfn
    elif type( lfn ) == StringType:
      lfns = [lfn]
    else:
      errStr = "removeReplicaFromCatalog: Supplied lfns must be string or list of strings."
      self.log.error( errStr )
      return S_ERROR( errStr )
    self.log.verbose( "removeReplicaFromCatalog: Will remove catalogue entry for %s lfns at %s." % \
                        ( len( lfns ), storageElementName ) )
    res = self.getCatalogReplicas( lfns, allStatus = True )
    if not res['OK']:
      errStr = "removeReplicaFromCatalog: Completely failed to get replicas for lfns."
      self.log.error( errStr, res['Message'] )
      return res
    failed = {}
    successful = {}
    for lfn, reason in res['Value']['Failed'].items():
      if reason in ( 'No such file or directory', 'File has zero replicas' ):
        successful[lfn] = True
      else:
        failed[lfn] = reason
    replicaTuples = []
    for lfn, repDict in res['Value']['Successful'].items():
      if storageElementName not in repDict:
        # The file doesn't exist at the storage element so don't have to remove it
        successful[lfn] = True
      else:
        replicaTuples.append( ( lfn, repDict[storageElementName], storageElementName ) )
    self.log.verbose( "removeReplicaFromCatalog: Resolved %s pfns for catalog removal at %s." % ( len( replicaTuples ),
                                                                                                  storageElementName ) )
    res = self.__removeCatalogReplica( replicaTuples )
    failed.update( res['Value']['Failed'] )
    successful.update( res['Value']['Successful'] )
    resDict = {'Successful':successful, 'Failed':failed}
    return S_OK( resDict )

  def removeCatalogPhysicalFileNames( self, replicaTuple ):
    """ Remove replicas from the file catalog specified by replica tuple

       'replicaTuple' is a tuple containing the replica to be removed and is of the form ( lfn, pfn, se )
    """
    if type( replicaTuple ) == ListType:
      replicaTuples = replicaTuple
    elif type( replicaTuple ) == TupleType:
      replicaTuples = [replicaTuple]
    else:
      errStr = "removeCatalogPhysicalFileNames: Supplied info must be tuple or list of tuples."
      self.log.error( errStr )
      return S_ERROR( errStr )
    return self.__removeCatalogReplica( replicaTuples )

  def __removeCatalogReplica( self, replicaTuple ):
    """ remove replica form catalogue """
    oDataOperation = self.__initialiseAccountingObject( 'removeCatalogReplica', '', len( replicaTuple ) )
    oDataOperation.setStartTime()
    start = time.time()
    # HACK!
    replicaDict = {}
    for lfn, pfn, se in replicaTuple:
      replicaDict[lfn] = {'SE':se, 'PFN':pfn}
    res = self.fileCatalogue.removeReplica( replicaDict )
    oDataOperation.setEndTime()
    oDataOperation.setValueByKey( 'RegistrationTime', time.time() - start )
    if not res['OK']:
      oDataOperation.setValueByKey( 'RegistrationOK', 0 )
      oDataOperation.setValueByKey( 'FinalStatus', 'Failed' )
      gDataStoreClient.addRegister( oDataOperation )
      errStr = "__removeCatalogReplica: Completely failed to remove replica."
      self.log.error( errStr, res['Message'] )
      return S_ERROR( errStr )
    for lfn in res['Value']['Successful']:
      infoStr = "__removeCatalogReplica: Successfully removed replica."
      self.log.debug( infoStr, lfn )
    if res['Value']['Successful']:
      self.log.info( "__removeCatalogReplica: Removed %d replicas" % len( res['Value']['Successful'] ) )
    for lfn, error in res['Value']['Failed'].items():
      errStr = "__removeCatalogReplica: Failed to remove replica."
      self.log.error( errStr, "%s %s" % ( lfn, error ) )
    oDataOperation.setValueByKey( 'RegistrationOK', len( res['Value']['Successful'] ) )
    gDataStoreClient.addRegister( oDataOperation )
    return res

  def removePhysicalReplica( self, storageElementName, lfn ):
    """ Remove replica from Storage Element.

       'lfn' are the files to be removed
       'storageElementName' is the storage where the file is to be removed
    """
    if type( lfn ) == ListType:
      lfns = lfn
    elif type( lfn ) == StringType:
      lfns = [lfn]
    else:
      errStr = "removePhysicalReplica: Supplied lfns must be string or list of strings."
      self.log.error( errStr )
      return S_ERROR( errStr )
    # Check that we have write permissions to this directory.
    res = self.__verifyOperationPermission( lfns )
    if not res['OK']:
      return res
    if not res['Value']:
      errStr = "removePhysicalReplica: Write access not permitted for this credential."
      self.log.error( errStr, lfns )
      return S_ERROR( errStr )
    self.log.verbose( "removePhysicalReplica: Attempting to remove %s lfns at %s." % ( len( lfns ),
                                                                                       storageElementName ) )
    self.log.verbose( "removePhysicalReplica: Attempting to resolve replicas." )
    res = self.fileCatalogue.getReplicas( lfns )
    if not res['OK']:
      errStr = "removePhysicalReplica: Completely failed to get replicas for lfns."
      self.log.error( errStr, res['Message'] )
      return res
    failed = res['Value']['Failed']
    successful = {}
    lfnsToRemove = []
    for lfn, repDict in res['Value']['Successful'].items():
      if storageElementName not in repDict:
        # The file doesn't exist at the storage element so don't have to remove it
        successful[lfn] = True
      else:
        lfnsToRemove.append( lfn )
    self.log.verbose( "removePhysicalReplica: Resolved %s pfns for removal at %s." % ( len( lfnsToRemove ),
                                                                                       storageElementName ) )
    res = self.__removePhysicalReplica( storageElementName, lfnsToRemove )
    for lfn, error in res['Value']['Failed'].items():
      failed[lfn] = error
    for pfn in res['Value']['Successful']:
      successful[lfn] = True
    resDict = { 'Successful' : successful, 'Failed' : failed }
    return S_OK( resDict )

  def __removePhysicalReplica( self, storageElementName, lfnsToRemove ):
    """ remove replica from storage element """
    self.log.verbose( "__removePhysicalReplica: Attempting to remove %s pfns at %s." % ( len( lfnsToRemove ),
                                                                                         storageElementName ) )
    pfnsToRemove = dict( [( self.getPfnForLfn( lfn, storageElementName )['Value'].get( 'Successful', {} ).get( lfn ), lfn ) for lfn in lfnsToRemove] )
    storageElement = StorageElement( storageElementName )
    res = storageElement.isValid()
    if not res['OK']:
      errStr = "__removePhysicalReplica: The storage element is not currently valid."
      self.log.error( errStr, "%s %s" % ( storageElementName, res['Message'] ) )
      return S_ERROR( errStr )
    oDataOperation = self.__initialiseAccountingObject( 'removePhysicalReplica',
                                                        storageElementName,
                                                        len( pfnsToRemove ) )
    oDataOperation.setStartTime()
    start = time.time()
    res = storageElement.removeFile( pfnsToRemove.keys() )
    oDataOperation.setEndTime()
    oDataOperation.setValueByKey( 'TransferTime', time.time() - start )
    if not res['OK']:
      oDataOperation.setValueByKey( 'TransferOK', 0 )
      oDataOperation.setValueByKey( 'FinalStatus', 'Failed' )
      gDataStoreClient.addRegister( oDataOperation )
      errStr = "__removePhysicalReplica: Failed to remove replicas."
      self.log.error( errStr, res['Message'] )
      return S_ERROR( errStr )
    else:
      result = {'Failed':{}, 'Successful':{}}
      for surl, value in res['Value']['Failed'].items():
        lfn = pfnsToRemove[surl]
        if 'No such file or directory' in value:
          result['Successful'][lfn] = surl
        else:
          result['Failed'][lfn] = value
      for surl in res['Value']['Successful']:
        lfn = pfnsToRemove[surl]
        ret = Utils.executeSingleFileOrDirWrapper( storageElement.getPfnForProtocol( surl, self.registrationProtocol, withPort = False ) )
        if not ret['OK']:
          result['Successful'][lfn] = surl
        else:
          result['Successful'][lfn] = ret['Value']
      oDataOperation.setValueByKey( 'TransferOK', len( res['Value']['Successful'] ) )
      gDataStoreClient.addRegister( oDataOperation )
      infoStr = "__removePhysicalReplica: Successfully issued accounting removal request."
      self.log.verbose( infoStr )
      return S_OK( result )

  #########################################################################
  #
  # File transfer methods
  #

  def put( self, lfn, fileName, diracSE, path = None ):
    """ Put a local file to a Storage Element

    :param self: self reference
    :param str lfn: LFN
    :param :

        'lfn' is the file LFN
        'file' is the full path to the local file
        'diracSE' is the Storage Element to which to put the file
        'path' is the path on the storage where the file will be put (if not provided the LFN will be used)
    """
    # Check that the local file exists
    if not os.path.exists( fileName ):
      errStr = "put: Supplied file does not exist."
      self.log.error( errStr, fileName )
      return S_ERROR( errStr )
    # If the path is not provided then use the LFN path
    if not path:
      path = os.path.dirname( lfn )
    # Obtain the size of the local file
    size = getSize( fileName )
    if size == 0:
      errStr = "put: Supplied file is zero size."
      self.log.error( errStr, fileName )
      return S_ERROR( errStr )

    ##########################################################
    #  Instantiate the destination storage element here.
    storageElement = StorageElement( diracSE )
    res = storageElement.isValid()
    if not res['OK']:
      errStr = "put: The storage element is not currently valid."
      self.log.error( errStr, "%s %s" % ( diracSE, res['Message'] ) )
      return S_ERROR( errStr )
    res = Utils.executeSingleFileOrDirWrapper( storageElement.getPfnForLfn( lfn ) )
    if not res['OK']:
      errStr = "put: Failed to generate destination PFN."
      self.log.error( errStr, res['Message'] )
      return S_ERROR( errStr )
    destPfn = res['Value']
    fileDict = {destPfn:fileName}

    successful = {}
    failed = {}
    ##########################################################
    #  Perform the put here.
    startTime = time.time()
    res = storageElement.putFile( fileDict, singleFile = True )
    putTime = time.time() - startTime
    if not res['OK']:
      errStr = "put: Failed to put file to Storage Element."
      failed[lfn] = res['Message']
      self.log.error( errStr, "%s: %s" % ( fileName, res['Message'] ) )
    else:
      self.log.info( "put: Put file to storage in %s seconds." % putTime )
      successful[lfn] = destPfn
    resDict = {'Successful': successful, 'Failed':failed}
    return S_OK( resDict )

  # def removeReplica(self,lfn,storageElementName,singleFile=False):
  # def putReplica(self,lfn,storageElementName,singleFile=False):
  # def replicateReplica(self,lfn,size,storageElementName,singleFile=False):

  def getActiveReplicas( self, lfns ):
    """ Get all the replicas for the SEs which are in Active status for reading.
    """
    res = self.getReplicas( lfns, allStatus = False )
    if not res['OK']:
      return res
    replicas = res['Value']
    return self.checkActiveReplicas( replicas )

  def checkActiveReplicas( self, replicaDict ):
    """ Check a replica dictionary for active replicas
    """

    if type( replicaDict ) != DictType:
      return S_ERROR( 'Wrong argument type %s, expected a dictionary' % type( replicaDict ) )

    for key in [ 'Successful', 'Failed' ]:
      if not key in replicaDict:
        return S_ERROR( 'Missing key "%s" in replica dictionary' % key )
      if type( replicaDict[key] ) != DictType:
        return S_ERROR( 'Wrong argument type %s, expected a dictionary' % type( replicaDict[key] ) )

    seReadStatus = {}
    for lfn, replicas in replicaDict['Successful'].items():
      if type( replicas ) != DictType:
        del replicaDict['Successful'][ lfn ]
        replicaDict['Failed'][lfn] = 'Wrong replica info'
        continue
      for se in replicas.keys():
<<<<<<< HEAD
        if se not in seReadStatus:
          res = self.getSEStatus( se )
          if res['OK']:
            seReadStatus[se] = res['Value']['Read']
          else:
            seReadStatus[se] = False
        if not seReadStatus[se]:
=======
        # Fix the caching
        seStatus = seReadStatus[se] if se in seReadStatus else seReadStatus.setdefault( se, self.__SEActive( se ).get( 'Value', {} ).get( 'Read', False ) )
        if not seStatus:
>>>>>>> 7cdefdda
          replicas.pop( se )

    return S_OK( replicaDict )

  def getSEStatus( self, se ):
    """ check is SE is active """
    result = StorageFactory().getStorageName( se )
    if not result['OK']:
      return S_ERROR( 'SE not known' )
    resolvedName = result['Value']
    res = self.resourceStatus.getStorageElementStatus( resolvedName, default = None )
    if not res[ 'OK' ]:
      return S_ERROR( 'SE not known' )

    seStatus = { 'Read' : True, 'Write' : True }
    if res['Value'][se].get( 'ReadAccess', 'Active' ) not in ( 'Active', 'Degraded' ):
      seStatus[ 'Read' ] = False
    if res['Value'][se].get( 'WriteAccess', 'Active' ) not in ( 'Active', 'Degraded' ):
      seStatus[ 'Write' ] = False

    return S_OK( seStatus )

  def __initialiseAccountingObject( self, operation, se, files ):
    """ create accouting record """
    accountingDict = {}
    accountingDict['OperationType'] = operation
    result = getProxyInfo()
    if not result['OK']:
      userName = 'system'
    else:
      userName = result['Value'].get( 'username', 'unknown' )
    accountingDict['User'] = userName
    accountingDict['Protocol'] = 'ReplicaManager'
    accountingDict['RegistrationTime'] = 0.0
    accountingDict['RegistrationOK'] = 0
    accountingDict['RegistrationTotal'] = 0
    accountingDict['Destination'] = se
    accountingDict['TransferTotal'] = files
    accountingDict['TransferOK'] = files
    accountingDict['TransferSize'] = files
    accountingDict['TransferTime'] = 0.0
    accountingDict['FinalStatus'] = 'Successful'
    accountingDict['Source'] = DIRAC.siteName()
    oDataOperation = DataOperation()
    oDataOperation.setValuesFromDict( accountingDict )
    return oDataOperation

  ##########################################
  #
  # Defunct methods only there before checking backward compatability
  #

  def  onlineRetransfer( self, storageElementName, physicalFile ):
    """ Requests the online system to re-transfer files

        'storageElementName' is the storage element where the file should be removed from
        'physicalFile' is the physical files
    """
    return self._callStorageElementFcn( storageElementName, physicalFile, 'retransferOnlineFile' )

  def getReplicas( self, lfns, allStatus = True ):
    """ get replicas from catalogue """
    res = self.getCatalogReplicas( lfns, allStatus = allStatus )
    if res['OK']:
      se_lfn = {}
      catalogReplicas = res['Value']['Successful']

      # We group the query to getPfnForLfn by storage element to gain in speed
      for lfn in catalogReplicas:
        for se in catalogReplicas[lfn]:
          se_lfn.setdefault( se, [] ).append( lfn )

      for se in se_lfn:
        succPfn = self.getPfnForLfn( se_lfn[se], se ).get( 'Value', {} ).get( 'Successful', {} )
        for lfn in succPfn:
          # catalogReplicas still points res["value"]["Successful"] so res will be updated
          catalogReplicas[lfn][se] = succPfn[lfn]
    return res

  def getFileSize( self, lfn ):
    """ get file size from catalogue """
    return self.getCatalogFileSize( lfn )
<|MERGE_RESOLUTION|>--- conflicted
+++ resolved
@@ -2474,7 +2474,6 @@
         replicaDict['Failed'][lfn] = 'Wrong replica info'
         continue
       for se in replicas.keys():
-<<<<<<< HEAD
         if se not in seReadStatus:
           res = self.getSEStatus( se )
           if res['OK']:
@@ -2482,11 +2481,6 @@
           else:
             seReadStatus[se] = False
         if not seReadStatus[se]:
-=======
-        # Fix the caching
-        seStatus = seReadStatus[se] if se in seReadStatus else seReadStatus.setdefault( se, self.__SEActive( se ).get( 'Value', {} ).get( 'Read', False ) )
-        if not seStatus:
->>>>>>> 7cdefdda
           replicas.pop( se )
 
     return S_OK( replicaDict )
