--- conflicted
+++ resolved
@@ -2205,32 +2205,18 @@
     rssClient = ResourceStatusClient()
     resR = rssClient.getStorageElement( se, 'Read' )
     resW = rssClient.getStorageElement( se, 'Write' )
-<<<<<<< HEAD
-    
-    if not resR['Ok'] or not resW['Ok']:
-      return S_ERROR( "SE not known" ) 
-    
-    seStatus = {'Read':True, 'Write':True}
-     
-=======
 
     if not resR['Ok'] or not resW['Ok']:
       return S_ERROR( "SE not known" )
 
     seStatus = {'Read':True, 'Write':True}
 
->>>>>>> 9fa98fef
     if not ( resR['Value'][1] == 'Active' or resR['Value'][1] == 'Bad' ) :
       seStatus[ 'Read' ] = False
     if not ( resW['Value'][1] == 'Active' or resW['Value'][1] == 'Bad' ) :
       seStatus[ 'Write' ] = False
-<<<<<<< HEAD
-    
-        
-=======
-
-
->>>>>>> 9fa98fef
+
+
     #if not res['OK']:
     #  return S_ERROR( "SE not known" )
     #seStatus = {'Read':True, 'Write':True}
