--- conflicted
+++ resolved
@@ -956,19 +956,6 @@
         return res
     else:
       # Target site FTS server should be used
-<<<<<<< HEAD
-      ep = targetSite
-
-    try:
-      endpointURL = self.resources.getTransferValue( ep, 'FTS', 'URL' )
-      if not endpointURL:
-        errStr = "FTSRequest.__resolveFTSServer: Failed to find FTS endpoint, check CS entry for '%s'." % ep
-        return S_ERROR( errStr )
-      self.ftsServer = endpointURL
-      return S_OK( endpointURL )
-    except Exception, x:
-      return S_ERROR( 'FTSRequest.__resolveFTSServer: Failed to obtain endpoint details from CS' )
-=======
       sourceFTS = self.__getFTSServer( sourceSite )
       if sourceFTS['OK']:
         ftsSource = res['Value']
@@ -985,7 +972,6 @@
           return S_ERROR( 'No FTS server found for %s nor %s' % ( sourceSite, targetSite ) )
       else:
         return targetFTS
->>>>>>> bae3e80e
 
   ####################################################################
   #
