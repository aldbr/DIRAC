--- conflicted
+++ resolved
@@ -50,11 +50,10 @@
 
   fieldList = ['FileID', 'LFN', 'PFN', 'Size', 'SE', 'GUID', 'Prognosis']
 
-<<<<<<< HEAD
-  def __init__( self, maxQueueSize = 10, checkTables = False ):
+  def __init__( self, checkTables = False ):
     """ Standard Constructor
     """
-    DB.__init__( self, 'DataIntegrityDB', 'DataManagement/DataIntegrityDB', maxQueueSize )
+    DB.__init__( self, 'DataIntegrityDB', 'DataManagement/DataIntegrityDB' )
     
     if checkTables:
       result = self._createTables( self.tableDict, force = False )
@@ -64,13 +63,6 @@
         sys.exit( error )
       if result['Value']:
         self.log.info( "DataIntegrityDB: created tables %s" % result['Value'] )    
-    
-=======
-  def __init__( self ):
-    """ Standard Constructor
-    """
-    DB.__init__( self, 'DataIntegrityDB', 'DataManagement/DataIntegrityDB' )
->>>>>>> 5e0ef977
 
   def _checkTable( self ):
     """ Make sure the table is created
