""" Frontend to FTS3 MySQL DB. Written using sqlalchemy
"""

# We disable the no-member error because
# they are constructed by SQLAlchemy for all
# the objects mapped to a table.
# pylint: disable=no-member

import datetime
import errno

from sqlalchemy.orm.exc import NoResultFound
from sqlalchemy.exc import SQLAlchemyError
from sqlalchemy.sql.expression import and_
from sqlalchemy.orm import relationship, sessionmaker, mapper
from sqlalchemy.sql import update, delete
from sqlalchemy import create_engine, Table, Column, MetaData, ForeignKey, \
    Integer, String, DateTime, Enum, BigInteger, SmallInteger, Float, func, text

# # from DIRAC
from DIRAC import S_OK, S_ERROR, gLogger
from DIRAC.DataManagementSystem.Client.FTS3Operation import FTS3Operation, FTS3TransferOperation, FTS3StagingOperation
from DIRAC.DataManagementSystem.Client.FTS3File import FTS3File
from DIRAC.DataManagementSystem.Client.FTS3Job import FTS3Job
from DIRAC.ConfigurationSystem.Client.Utilities import getDBParameters

__RCSID__ = "$Id$"


metadata = MetaData()


fts3FileTable = Table('Files', metadata,
                      Column('fileID', Integer, primary_key=True),
                      Column('operationID', Integer,
                             ForeignKey('Operations.operationID', ondelete='CASCADE'),
                             nullable=False),
                      Column('attempt', Integer, server_default='0'),
                      Column('lastUpdate', DateTime, onupdate=func.utc_timestamp()),
                      Column('rmsFileID', Integer, server_default='0'),
                      Column('lfn', String(1024)),
                      Column('checksum', String(255)),
                      Column('size', BigInteger),
                      Column('targetSE', String(255), nullable=False),
                      Column('error', String(2048)),
                      Column('ftsGUID', String(255)),
                      Column('status', Enum(*FTS3File.ALL_STATES),
                             server_default=FTS3File.INIT_STATE,
                             index=True),
                      mysql_engine='InnoDB',
                      )

mapper(FTS3File, fts3FileTable)


fts3JobTable = Table('Jobs', metadata,
                     Column('jobID', Integer, primary_key=True),
                     Column('operationID', Integer,
                            ForeignKey('Operations.operationID', ondelete='CASCADE'),
                            nullable=False),
                     Column('submitTime', DateTime),
                     Column('lastUpdate', DateTime, onupdate=func.utc_timestamp()),
                     Column('lastMonitor', DateTime),
                     Column('completeness', Float),
                     # Could be fetched from Operation, but bad for perf
                     Column('username', String(255)),
                     # Could be fetched from Operation, but bad for perf
                     Column('userGroup', String(255)),
                     Column('ftsGUID', String(255)),
                     Column('ftsServer', String(255)),
                     Column('error', String(2048)),
                     Column('status', Enum(*FTS3Job.ALL_STATES),
                            server_default=FTS3Job.INIT_STATE,
                            index=True),
                     Column('assignment', String(255), server_default=None),
                     mysql_engine='InnoDB',
                     )

mapper(FTS3Job, fts3JobTable)


fts3OperationTable = Table('Operations', metadata,
                           Column('operationID', Integer, primary_key=True),
                           Column('username', String(255)),
                           Column('userGroup', String(255)),
                           # -1 because with 0 we get any request
                           Column('rmsReqID', Integer, server_default='-1'),
                           Column('rmsOpID', Integer, server_default='0', index=True),
                           Column('sourceSEs', String(255)),
                           Column('activity', String(255)),
                           Column('priority', SmallInteger),
                           Column('creationTime', DateTime),
                           Column('lastUpdate', DateTime, onupdate=func.utc_timestamp()),
                           Column('status', Enum(*FTS3Operation.ALL_STATES),
                                  server_default=FTS3Operation.INIT_STATE,
                                  index=True),
                           Column('error', String(1024)),
                           Column('type', String(255)),
                           Column('assignment', String(255), server_default=None),
                           mysql_engine='InnoDB',
                           )


fts3Operation_mapper = mapper(FTS3Operation, fts3OperationTable,
                              properties={'ftsFiles': relationship(
                                  FTS3File,
                                  lazy='joined',  # Immediately load the entirety of the object
                                  innerjoin=True,  # Use inner join instead of left outer join
                                  cascade='all, delete-orphan',  # if a File is removed from the list,
                                  # remove it from the DB
                                  passive_deletes=True,  # used together with cascade='all, delete-orphan'
                              ),
                                  'ftsJobs': relationship(
                                  FTS3Job,
                                  lazy='subquery',  # Immediately load the entirety of the object,
                                                    # but use a subquery to do it
                                                    # This is to avoid the cartesian product between the three tables.
                                                    # https://docs.sqlalchemy.org/en/latest/orm/loading_relationships.html#subquery-eager-loading
                                  cascade='all, delete-orphan',  # if a File is removed from the list,
                                  # remove it from the DB
                                  passive_deletes=True,  # used together with cascade='all, delete-orphan'
                              ),
                              },
                              polymorphic_on='type',
                              polymorphic_identity='Abs'
                              )

mapper(FTS3TransferOperation, fts3OperationTable,
       inherits=fts3Operation_mapper,
       polymorphic_identity='Transfer'
       )

mapper(FTS3StagingOperation, fts3OperationTable,
       inherits=fts3Operation_mapper,
       polymorphic_identity='Staging'
       )


########################################################################
class FTS3DB(object):
  """
  .. class:: RequestDB

  db holding requests
  """

  def __getDBConnectionInfo(self, fullname):
    """ Collect from the CS all the info needed to connect to the DB.
        This should be in a base class eventually
    """

    result = getDBParameters(fullname)
    if not result['OK']:
      raise Exception('Cannot get database parameters: %s' % result['Message'])

    dbParameters = result['Value']
    self.dbHost = dbParameters['Host']
    self.dbPort = dbParameters['Port']
    self.dbUser = dbParameters['User']
    self.dbPass = dbParameters['Password']
    self.dbName = dbParameters['DBName']

  def __init__(self, pool_size=15):
    """c'tor

    :param self: self reference
    :param pool_size: size of the connection pool to the DB

    """

    self.log = gLogger.getSubLogger('FTS3DB')
    # Initialize the connection info
    self.__getDBConnectionInfo('DataManagement/FTS3DB')

    runDebug = (gLogger.getLevel() == 'DEBUG')
    self.engine = create_engine(
        'mysql://%s:%s@%s:%s/%s' %
        (self.dbUser,
         self.dbPass,
         self.dbHost,
         self.dbPort,
         self.dbName),
        echo=runDebug,
        pool_size=pool_size)

    metadata.bind = self.engine

    self.dbSession = sessionmaker(bind=self.engine)

  def createTables(self):
    """ create tables """
    try:
      metadata.create_all(self.engine)
    except SQLAlchemyError as e:
      return S_ERROR(e)
    return S_OK()

  def persistOperation(self, operation):
    """ update or insert request into db
        Also release the assignment tag

    :param operation: FTS3Operation instance
    """

    session = self.dbSession(expire_on_commit=False)

    # set the assignment to NULL
    # so that another agent can work on the request
    operation.assignment = None
    # because of the merge we have to explicitely set lastUpdate
    operation.lastUpdate = func.utc_timestamp()
    try:

      # Merge it in case it already is in the DB
      operation = session.merge(operation)
      session.add(operation)
      session.commit()
      session.expunge_all()

      return S_OK(operation.operationID)

    except SQLAlchemyError as e:
      session.rollback()
      self.log.exception("persistOperation: unexpected exception", lException=e)
      return S_ERROR("persistOperation: unexpected exception %s" % e)
    finally:
      session.close()

  def getOperation(self, operationID):
    """ read request

      This does not set the assignment flag

    :param operationID: ID of the FTS3Operation

    """

    # expire_on_commit is set to False so that we can still use the object
    # after we close the session
    session = self.dbSession(expire_on_commit=False)

    try:

      operation = session.query(FTS3Operation)\
                         .filter(getattr(FTS3Operation, 'operationID') == operationID)\
                         .one()

      session.commit()

      ###################################
      session.expunge_all()
      return S_OK(operation)

    except NoResultFound as e:
      # We use the ENOENT error, even if not really a file error :)
      return S_ERROR(errno.ENOENT, "No FTS3Operation with id %s" % operationID)
    except SQLAlchemyError as e:
      return S_ERROR("getOperation: unexpected exception : %s" % e)
    finally:
      session.close()

  def getActiveJobs(self, limit=20, lastMonitor=None, jobAssignmentTag="Assigned"):
    """ Get  the FTSJobs that are not in a final state, and are not assigned for monitoring
        or has its operation being treated

        By assigning the job to the DB:
          * it cannot be monitored by another agent
          * the operation to which it belongs cannot be treated

       :param limit: max number of Jobs to retrieve
       :param lastMonitor: jobs monitored earlier than the given date
       :param jobAssignmentTag: if not None, block the Job for other queries,
                              and use it as a prefix for the value in the operation table

       :returns: list of FTS3Jobs

    """

    session = self.dbSession(expire_on_commit=False)

    try:
      # the tild sign is for "not"

      ftsJobsQuery = session.query(FTS3Job)\
          .join(FTS3Operation)\
          .filter(~FTS3Job.status.in_(FTS3Job.FINAL_STATES))\
          .filter(FTS3Job.assignment.is_(None))\
          .filter(FTS3Operation.assignment.is_(None))

      if lastMonitor:
        ftsJobsQuery = ftsJobsQuery.filter(FTS3Job.lastMonitor < lastMonitor)

      if jobAssignmentTag:
        ftsJobsQuery = ftsJobsQuery.with_for_update()

      ftsJobsQuery = ftsJobsQuery.order_by(FTS3Job.lastMonitor.desc())
      ftsJobsQuery = ftsJobsQuery.limit(limit)

      ftsJobs = ftsJobsQuery.all()

      if jobAssignmentTag:
        jobAssignmentTag += "_%s" % datetime.datetime.utcnow().strftime('%Y-%m-%d %H:%M:%S')

        jobIds = [job.jobID for job in ftsJobs]
        if jobIds:
          session.execute(update(FTS3Job)
                          .where(FTS3Job.jobID.in_(jobIds)
                                 )
                          .values({'assignment': jobAssignmentTag})
                          )

      session.commit()

      session.expunge_all()

      return S_OK(ftsJobs)

    except SQLAlchemyError as e:
      session.rollback()
      return S_ERROR("getAllActiveJobs: unexpected exception : %s" % e)
    finally:
      session.close()

  def updateFileStatus(self, fileStatusDict, ftsGUID=None):
    """Update the file ftsStatus and error
        The update is only done if the file is not in a final state
        (To avoid bringing back to life a file by consuming MQ a posteriori)



        TODO: maybe it should query first the status and filter the rows I want to update !

<<<<<<< HEAD
       :param fileStatusDict: { fileID : { status , error } }
=======
       :param fileStatusDict : { fileID : { status , error, ftsGUID } }
       :param ftsGUID: If specified, only update the rows where the ftsGUID matches this value.
                       This avoids two jobs handling the same file one after another to step on each other foot.
                       Note that for the moment it is an optional parameter, but it may turn mandatory soon.
>>>>>>> 6f555226

    """

    # This here is inneficient as we update every files, even if it did not change, and we commit every time.
    # It would probably be best to update only the files that changed.
    # However, commiting every time is the recommendation of MySQL
    # (https://dev.mysql.com/doc/refman/5.7/en/innodb-deadlocks-handling.html)

    for fileID, valueDict in fileStatusDict.iteritems():

      session = self.dbSession()
      try:

        updateDict = {FTS3File.status: valueDict['status']}

        # We only update error if it is specified
        if 'error' in valueDict:
          newError = valueDict['error']
          # Replace empty string with None
          if not newError:
            newError = None
          updateDict[FTS3File.error] = newError

        # We only update ftsGUID if it is specified
        if 'ftsGUID' in valueDict:
          newFtsGUID = valueDict['ftsGUID']
          # Replace empty string with None
          if not newFtsGUID:
            newFtsGUID = None
          updateDict[FTS3File.ftsGUID] = newFtsGUID

        # We only update the lines matching:
        # * the good fileID
        # * the status is not Final

        whereConditions = [FTS3File.fileID == fileID,
                           ~ FTS3File.status.in_(FTS3File.FINAL_STATES)]

        # If an ftsGUID is specified, add it to the `where` condition
        if ftsGUID:
          whereConditions.append(FTS3File.ftsGUID == ftsGUID)

        updateQuery = update(FTS3File)\
            .where(and_(*whereConditions)
                   )\
            .values(updateDict)

        session.execute(updateQuery)

        session.commit()

      except SQLAlchemyError as e:
        session.rollback()
        self.log.exception("updateFileFtsStatus: unexpected exception", lException=e)
        return S_ERROR("updateFileFtsStatus: unexpected exception %s" % e)
      finally:
        session.close()

    return S_OK()

  def updateJobStatus(self, jobStatusDict):
    """ Update the job Status and error
        The update is only done if the job is not in a final state
        The assignment flag is released

       :param jobStatusDict: { jobID : { status , error, completeness } }
    """
    session = self.dbSession()
    try:

      for jobID, valueDict in jobStatusDict.iteritems():

        updateDict = {FTS3Job.status: valueDict['status']}

        # We only update error if it is specified
        if 'error' in valueDict:
          newError = valueDict['error']
          # Replace empty string with None
          if not newError:
            newError = None
          updateDict[FTS3Job.error] = newError

        if 'completeness' in valueDict:
          updateDict[FTS3Job.completeness] = valueDict['completeness']

        if valueDict.get('lastMonitor'):
          updateDict[FTS3Job.lastMonitor] = func.utc_timestamp()

        updateDict[FTS3Job.assignment] = None

        session.execute(update(FTS3Job)
                        .where(and_(FTS3Job.jobID == jobID,
                                    ~ FTS3Job.status.in_(FTS3Job.FINAL_STATES)
                                    )
                               )
                        .values(updateDict)
                        )
      session.commit()

      return S_OK()

    except SQLAlchemyError as e:
      session.rollback()
      self.log.exception("updateJobStatus: unexpected exception", lException=e)
      return S_ERROR("updateJobStatus: unexpected exception %s" % e)
    finally:
      session.close()

  def getNonFinishedOperations(self, limit=20, operationAssignmentTag="Assigned"):
    """ Get all the non assigned FTS3Operations that are not yet finished, so either Active or Processed.
        An operation won't be picked if it is already assigned, or one of its job is.

        :param limit: max number of operations to retrieve
        :param operationAssignmentTag: if not None, block the operations for other queries,
                              and use it as a prefix for the value in the operation table
        :return: list of Operations
    """

    session = self.dbSession(expire_on_commit=False)

    try:

      ftsOperations = []

      # We need to do the select in two times because the join clause that makes the limit difficult
      operationIDsQuery = session.query(FTS3Operation.operationID)\
          .outerjoin(FTS3Job)\
          .filter(FTS3Operation.status.in_(['Active', 'Processed']))\
          .filter(FTS3Operation.assignment.is_(None))\
          .filter(FTS3Job.assignment.is_(None))\
          .limit(limit)\
          .distinct()

      # Block the Operations for other requests
      if operationAssignmentTag:
        operationIDsQuery = operationIDsQuery.with_for_update()

      operationIDs = operationIDsQuery.all()

      operationIDs = [oidTuple[0] for oidTuple in operationIDs]

      if operationIDs:
        # Fetch the operation object for these IDs
        ftsOperations = session.query(FTS3Operation)\
            .filter(FTS3Operation.operationID.in_(operationIDs))\
            .all()

        if operationAssignmentTag:
          operationAssignmentTag += "_%s" % datetime.datetime.utcnow().strftime('%Y-%m-%d %H:%M:%S')

          session.execute(update(FTS3Operation)
                          .where(FTS3Operation.operationID.in_(operationIDs)
                                 )
                          .values({'assignment': operationAssignmentTag})
                          )

      session.commit()
      session.expunge_all()

      return S_OK(ftsOperations)

    except SQLAlchemyError as e:
      session.rollback()
      return S_ERROR("getAllProcessedOperations: unexpected exception : %s" % e)
    finally:
      session.close()

  def kickStuckOperations(self, limit=20, kickDelay=2):
    """finds operations that have not been updated for more than a given
      time but are still assigned and resets the assignment

    :param int limit: number of operations to treat
    :param int kickDelay: age of the lastUpdate in hours
    :returns: S_OK/S_ERROR with number of kicked operations

    """

    session = self.dbSession(expire_on_commit=False)

    try:

      ftsOps = session.query(FTS3Operation.operationID)\
          .filter(FTS3Operation.lastUpdate < (func.date_sub(func.utc_timestamp(),
                                                            text('INTERVAL %d HOUR' % kickDelay
                                                                 ))))\
          .filter(~FTS3Operation.assignment.is_(None))\
          .limit(limit)

      opIDs = [opTuple[0] for opTuple in ftsOps]
      rowCount = 0

      if opIDs:
        result = session.execute(
            update(FTS3Operation) .where(
                FTS3Operation.operationID.in_(opIDs)) .where(
                FTS3Operation.lastUpdate < (
                    func.date_sub(
                        func.utc_timestamp(), text(
                            'INTERVAL %d HOUR' %
                            kickDelay)))) .values(
                {
                    'assignment': None}))
        rowCount = result.rowcount

      session.commit()
      session.expunge_all()

      return S_OK(rowCount)

    except SQLAlchemyError as e:
      session.rollback()
      return S_ERROR("kickStuckOperations: unexpected exception : %s" % e)
    finally:
      session.close()

  def kickStuckJobs(self, limit=20, kickDelay=2):
    """finds jobs that have not been updated for more than a given
      time but are still assigned and resets the assignment

    :param int limit: number of jobs to treat
    :param int kickDelay: age of the lastUpdate in hours
    :returns: S_OK/S_ERROR with number of kicked jobs

    """

    session = self.dbSession(expire_on_commit=False)

    try:

      ftsJobs = session.query(FTS3Job.jobID)\
          .filter(FTS3Job.lastUpdate < (func.date_sub(func.utc_timestamp(),
                                                      text('INTERVAL %d HOUR' % kickDelay
                                                           ))))\
          .filter(~FTS3Job.assignment.is_(None))\
          .limit(limit)

      jobIDs = [jobTuple[0] for jobTuple in ftsJobs]
      rowCount = 0

      if jobIDs:
        result = session.execute(
            update(FTS3Job) .where(
                FTS3Job.jobID.in_(jobIDs)) .where(
                FTS3Job.lastUpdate < (
                    func.date_sub(
                        func.utc_timestamp(), text(
                            'INTERVAL %d HOUR' %
                            kickDelay)))) .values(
                {
                    'assignment': None}))
        rowCount = result.rowcount

      session.commit()
      session.expunge_all()

      return S_OK(rowCount)

    except SQLAlchemyError as e:
      session.rollback()
      return S_ERROR("kickStuckJobs: unexpected exception : %s" % e)
    finally:
      session.close()

  def deleteFinalOperations(self, limit=20, deleteDelay=180):
    """deletes operation in final state that are older than given time

    :param int limit: number of operations to treat
    :param int deleteDelay: age of the lastUpdate in days
    :returns: S_OK/S_ERROR with number of deleted operations
    """

    session = self.dbSession(expire_on_commit=False)

    try:

      ftsOps = session.query(
          FTS3Operation.operationID) .filter(
          FTS3Operation.lastUpdate < (
              func.date_sub(
                  func.utc_timestamp(),
                  text(
                      'INTERVAL %d DAY' %
                      deleteDelay)))) .filter(
          FTS3Operation.status.in_(
              FTS3Operation.FINAL_STATES)) .limit(limit)

      opIDs = [opTuple[0] for opTuple in ftsOps]
      rowCount = 0
      if opIDs:
        result = session.execute(delete(FTS3Operation)
                                 .where(FTS3Operation.operationID.in_(opIDs)))
        rowCount = result.rowcount

      session.commit()
      session.expunge_all()

      return S_OK(rowCount)

    except SQLAlchemyError as e:
      session.rollback()
      return S_ERROR("deleteFinalOperations: unexpected exception : %s" % e)
    finally:
      session.close()

  def getOperationsFromRMSOpID(self, rmsOpID):
    """ Returns the FTS3Operations matching a given RMS OperationID

      This does not set the assignment flag

    :param rmsOpID: ID of the RMS Operation

    """

    # expire_on_commit is set to False so that we can still use the object
    # after we close the session
    session = self.dbSession(expire_on_commit=False)

    try:

      operations = session.query(FTS3Operation)\
          .filter(FTS3Operation.rmsOpID == rmsOpID)\
          .all()

      session.commit()

      ###################################
      session.expunge_all()
      return S_OK(operations)

    except NoResultFound as e:
      # If there is no such operation, return an empty list
      return S_OK([])
    except SQLAlchemyError as e:
      return S_ERROR("getOperationsFromRMSOpID: unexpected exception : %s" % e)
    finally:
      session.close()<|MERGE_RESOLUTION|>--- conflicted
+++ resolved
@@ -330,14 +330,10 @@
 
         TODO: maybe it should query first the status and filter the rows I want to update !
 
-<<<<<<< HEAD
-       :param fileStatusDict: { fileID : { status , error } }
-=======
        :param fileStatusDict : { fileID : { status , error, ftsGUID } }
        :param ftsGUID: If specified, only update the rows where the ftsGUID matches this value.
                        This avoids two jobs handling the same file one after another to step on each other foot.
                        Note that for the moment it is an optional parameter, but it may turn mandatory soon.
->>>>>>> 6f555226
 
     """
 
