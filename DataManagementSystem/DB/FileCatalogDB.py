########################################################################
# $Id$
########################################################################
""" DIRAC FileCatalog Database """

__RCSID__ = "$Id$"

<<<<<<< HEAD
from DIRAC                                                            import gLogger, S_OK, S_ERROR
from DIRAC.Core.Base.DB                                               import DB
from DIRAC.DataManagementSystem.DB.FileCatalogComponents.Utilities    import checkArgumentDict
from DIRAC.Core.Utilities.ObjectLoader import ObjectLoader
=======
from DIRAC                                                                     import gLogger, S_OK, S_ERROR
from DIRAC.Core.Base.DB                                                        import DB
from DIRAC.DataManagementSystem.DB.FileCatalogComponents.DirectoryMetadata     import DirectoryMetadata
from DIRAC.DataManagementSystem.DB.FileCatalogComponents.FileMetadata          import FileMetadata
from DIRAC.DataManagementSystem.DB.FileCatalogComponents.DirectorySimpleTree   import DirectorySimpleTree 
from DIRAC.DataManagementSystem.DB.FileCatalogComponents.DirectoryNodeTree     import DirectoryNodeTree 
from DIRAC.DataManagementSystem.DB.FileCatalogComponents.DirectoryLevelTree    import DirectoryLevelTree
from DIRAC.DataManagementSystem.DB.FileCatalogComponents.DirectoryFlatTree     import DirectoryFlatTree
from DIRAC.DataManagementSystem.DB.FileCatalogComponents.FileManagerFlat       import FileManagerFlat
from DIRAC.DataManagementSystem.DB.FileCatalogComponents.FileManager           import FileManager
from DIRAC.DataManagementSystem.DB.FileCatalogComponents.SEManager             import SEManagerCS,SEManagerDB
from DIRAC.DataManagementSystem.DB.FileCatalogComponents.SecurityManager       import NoSecurityManager,DirectorySecurityManager,FullSecurityManager
from DIRAC.DataManagementSystem.DB.FileCatalogComponents.UserAndGroupManager   import UserAndGroupManagerCS,UserAndGroupManagerDB
from DIRAC.DataManagementSystem.DB.FileCatalogComponents.DatasetManager        import DatasetManager
from DIRAC.DataManagementSystem.DB.FileCatalogComponents.Utilities             import checkArgumentFormat
>>>>>>> 2de40a98

#############################################################################
class FileCatalogDB(DB):

  __tables = {}
  __tables["FC_Statuses"] = { "Fields":
                              {
                                "StatusID": "INT AUTO_INCREMENT",
                                "Status": "VARCHAR(32)"
                              },
                              "UniqueIndexes": { "Status": ["Status"] },
                              "PrimaryKey":"StatusID" 
                            }

  def __init__( self, databaseLocation='DataManagement/FileCatalogDB', maxQueueSize=10 ):
    """ Standard Constructor
    """
    
    # The database location can be specified in System/Database form or in just the Database name
    # in the DataManagement system 
    db = databaseLocation
    if db.find('/') == -1:
      db = 'DataManagement/' + db
    DB.__init__(self,'FileCatalogDB',db,maxQueueSize)
    
    result = self._createTables( self.__tables )
    if not result['OK']:
      gLogger.error( "Failed to create tables", str( self.__tables.keys() ) )
    elif result['Value']:
      gLogger.info( "Tables created: %s" % ','.join( result['Value'] ) )    
    
    self.ugManager = None
    self.seManager = None
    self.securityManager = None
    self.dtree = None
    self.fileManager = None
    self.dmeta = None
    self.fmeta = None
    self.statusDict = {}

  def setConfig(self,databaseConfig):

    self.directories = {}
    # In memory storage of the various parameters
    self.users = {}
    self.uids = {}
    self.groups = {}
    self.gids = {}
    self.seNames = {}
    self.seids = {}
    self.seDefinitions = {}

    # Obtain some general configuration of the database
    self.uniqueGUID = databaseConfig['UniqueGUID']
    self.globalReadAccess = databaseConfig['GlobalReadAccess']
    self.lfnPfnConvention = databaseConfig['LFNPFNConvention']
    if self.lfnPfnConvention == "None":
      self.lfnPfnConvention = False
    self.resolvePfn = databaseConfig['ResolvePFN']
    self.umask = databaseConfig['DefaultUmask']
    self.validFileStatus = databaseConfig['ValidFileStatus']
    self.validReplicaStatus = databaseConfig['ValidReplicaStatus']
    self.visibleFileStatus = databaseConfig['VisibleFileStatus']
    self.visibleReplicaStatus = databaseConfig['VisibleReplicaStatus']

    # Obtain the plugins to be used for DB interaction
    self. objectLoader = ObjectLoader()
    
    result = self.__loadCatalogComponent( databaseConfig['UserGroupManager'] )
    if not result['OK']:
      return result
    self.ugManager = result['Value']
    
    result = self.__loadCatalogComponent( databaseConfig['SEManager'] )
    if not result['OK']:
      return result
    self.seManager = result['Value']
    
    result = self.__loadCatalogComponent( databaseConfig['SecurityManager'] )
    if not result['OK']:
      return result
    self.securityManager = result['Value']
    
    result = self.__loadCatalogComponent( databaseConfig['DirectoryManager'] )
    if not result['OK']:
      return result
    self.dtree = result['Value']
    
    result = self.__loadCatalogComponent( databaseConfig['FileManager'] )
    if not result['OK']:
      return result
    self.fileManager = result['Value']
    
    result = self.__loadCatalogComponent( databaseConfig['DatasetManager'] )
    if not result['OK']:
      return result
    self.datasetManager = result['Value']
    
    result = self.__loadCatalogComponent( databaseConfig['DirectoryMetadata'] )
    if not result['OK']:
      return result
    self.dmeta = result['Value']
    
    result = self.__loadCatalogComponent( databaseConfig['FileMetadata'] )
    if not result['OK']:
      return result
    self.fmeta = result['Value']

    return S_OK()
  
  def __loadCatalogComponent( self, componentName ):
    """ Create an object of a given catalog component
    """
    moduleName = componentName
    # some modules contain several implementation classes
    for m in ['SEManager','UserAndGroupManager','SecurityManager']:
      if m in componentName:
        moduleName = m
    componentPath = 'DataManagementSystem.DB.FileCatalogComponents'
    result = self.objectLoader.loadObject( '%s.%s' % ( componentPath, moduleName ), 
                                      componentName )
    if not result['OK']:
      gLogger.error( 'Failed to load catalog component', result['Message'] )
      return result
    componentClass = result['Value']
    component = componentClass( self )
    return S_OK( component )
    
  def setUmask(self,umask):
    self.umask = umask

  ########################################################################
  #
  #  General purpose utility methods

  def getStatusInt( self, status, connection = False ):
    
    """ Get integer ID of the given status string
    """
    connection = self._getConnection( connection )
    req = "SELECT StatusID FROM FC_Statuses WHERE Status = '%s';" % status
    res = self.db._query( req, connection )
    if not res['OK']:
      return res
    if res['Value']:
      return S_OK( res['Value'][0][0] )
    req = "INSERT INTO FC_Statuses (Status) VALUES ('%s');" % status
    res = self.db._update( req, connection )
    if not res['OK']:
      return res
    return S_OK( res['lastRowId'] )

  def getIntStatus(self,statusID,connection=False):
    """ Get status string for a given integer status ID
    """
    if statusID in self.statusDict:
      return S_OK(self.statusDict[statusID])
    connection = self._getConnection(connection)
    req = "SELECT StatusID,Status FROM FC_Statuses" 
    res = self.db._query(req,connection)
    if not res['OK']:
      return res
    if res['Value']:
      for row in res['Value']:
        self.statusDict[int(row[0])] = row[1]
    if statusID in self.statusDict:
      return S_OK(self.statusDict[statusID])
    return S_OK('Unknown')

  ########################################################################
  #
  #  SE based write methods
  #
  
  def addSE(self,seName,credDict):
    res = self._checkAdminPermission(credDict)
    if not res['OK']:
      return res
    if not res['Value']:
      return S_ERROR("Permission denied")
    return self.seManager.addSE(seName)
    
  def deleteSE(self,seName,credDict):
    res = self._checkAdminPermission(credDict)
    if not res['OK']:
      return res
    if not res['Value']:
      return S_ERROR("Permission denied")
    return self.seManager.deleteSE(seName)

  ########################################################################
  #
  #  User/groups based write methods
  #

  def addUser(self,userName,credDict):
    res = self._checkAdminPermission(credDict)
    if not res['OK']:
      return res
    if not res['Value']:
      return S_ERROR("Permission denied")
    return self.ugManager.addUser(userName)

  def deleteUser(self,userName,credDict):
    res = self._checkAdminPermission(credDict)
    if not res['OK']:
      return res
    if not res['Value']:
      return S_ERROR("Permission denied")
    return self.ugManager.deleteUser(userName)

  def addGroup(self,groupName,credDict):
    res = self._checkAdminPermission(credDict)
    if not res['OK']:
      return res
    if not res['Value']:
      return S_ERROR("Permission denied")
    return self.ugManager.addGroup(groupName)
  
  def deleteGroup(self,groupName,credDict):
    res = self._checkAdminPermission(credDict)
    if not res['OK']:
      return res
    if not res['Value']:
      return S_ERROR("Permission denied")
    return self.ugManager.deleteGroup(groupName)
  
  ########################################################################
  #
  #  User/groups based read methods
  #

  def getUsers(self,credDict):
    res = self._checkAdminPermission(credDict)
    if not res['OK']:
      return res
    if not res['Value']:
      return S_ERROR("Permission denied")
    return self.ugManager.getUsers()

  def getGroups(self,credDict):
    res = self._checkAdminPermission(credDict)
    if not res['OK']:
      return res
    if not res['Value']:
      return S_ERROR("Permission denied")
    return self.ugManager.getGroups()

  ########################################################################
  #
  #  Path based read methods
  #

  def exists(self, lfns, credDict):
    res = self._checkPathPermissions('Read', lfns, credDict)
    if not res['OK']:
      return res
    failed = res['Value']['Failed']
    res = self.fileManager.exists(res['Value']['Successful'])
    if not res['OK']:
      return res
    failed.update(res['Value']['Failed'])
    successful = res['Value']['Successful']
    notExist = []
    for lfn in res['Value']['Successful'].keys():
      if not successful[lfn]:
        notExist.append(lfn)
        successful.pop(lfn)
    if notExist:
      res = self.dtree.exists(notExist)
      if not res['OK']:
        return res    
      failed.update(res['Value']['Failed'])
      successful.update(res['Value']['Successful'])
    return S_OK( {'Successful':successful,'Failed':failed} )
  
  def getPathPermissions(self, lfns, credDict):
    """ Get permissions for the given user/group to manipulate the given lfns 
    """
    res = checkArgumentFormat(lfns)
    if not res['OK']:
      return res
    lfns = res['Value']

    return self.securityManager.getPathPermissions( lfns.keys(), credDict )
  
  ########################################################################
  #
  #  Path based read methods
  #

  def changePathOwner(self, lfns, credDict, recursive=False):
    """ Change the owner of the given list of paths
    """
    res = self._checkPathPermissions('Write', lfns, credDict)
    if not res['OK']:
      return res
    failed = res['Value']['Failed']
    res = self.fileManager.changePathOwner(res['Value']['Successful'],credDict, recursive)
    if not res['OK']:
      return res
    failed.update(res['Value']['Failed'])
    successful = res['Value']['Successful']   
    return S_OK({'Successful':successful,'Failed':failed}) 
  
  def changePathGroup(self, lfns, credDict, recursive=False):
    """ Change the group of the given list of paths
    """
    res = self._checkPathPermissions('Write', lfns, credDict)
    if not res['OK']:
      return res
    failed = res['Value']['Failed']
    res = self.fileManager.changePathGroup(res['Value']['Successful'],credDict, recursive)
    if not res['OK']:
      return res
    failed.update(res['Value']['Failed'])
    successful = res['Value']['Successful']   
    return S_OK({'Successful':successful,'Failed':failed}) 

  def changePathMode(self, lfns, credDict, recursive=False):
    """ Change the mode of the given list of paths
    """
    res = self._checkPathPermissions('Write', lfns, credDict)    
    if not res['OK']:
      return res
    failed = res['Value']['Failed']
    res = self.fileManager.changePathMode(res['Value']['Successful'],credDict, recursive)    
    if not res['OK']:
      return res
    failed.update(res['Value']['Failed'])
    successful = res['Value']['Successful']   
    return S_OK({'Successful':successful,'Failed':failed}) 

  ########################################################################
  #
  #  File based write methods
  #

  def addFile(self, lfns, credDict):
    res = self._checkPathPermissions('Write', lfns, credDict)
    if not res['OK']:
      return res
    failed = res['Value']['Failed']
    res = self.fileManager.addFile(res['Value']['Successful'],credDict)
    if not res['OK']:
      return res
    failed.update(res['Value']['Failed'])
    successful = res['Value']['Successful']
    return S_OK( {'Successful':successful,'Failed':failed} )
  
  def setFileStatus(self, lfns, credDict):
    res = self._checkPathPermissions('Write', lfns, credDict)
    if not res['OK']:
      return res
    failed = res['Value']['Failed']
    res = self.fileManager.setFileStatus( res['Value']['Successful'], credDict )
    if not res['OK']:
      return res
    failed.update(res['Value']['Failed'])
    successful = res['Value']['Successful']
    return S_OK( {'Successful':successful,'Failed':failed} )
  
  def removeFile(self, lfns, credDict):
    res = self._checkPathPermissions('Write', lfns, credDict)
    if not res['OK']:
      return res
    failed = res['Value']['Failed']
    res = self.fileManager.removeFile(res['Value']['Successful'])
    if not res['OK']:
      return res
    failed.update(res['Value']['Failed'])
    successful = res['Value']['Successful']
    return S_OK( {'Successful':successful,'Failed':failed} )
  
  def addReplica(self, lfns, credDict):
    res = self._checkPathPermissions('Write', lfns, credDict)
    if not res['OK']:
      return res
    failed = res['Value']['Failed']
    res = self.fileManager.addReplica(res['Value']['Successful'])
    if not res['OK']:
      return res
    failed.update(res['Value']['Failed'])
    successful = res['Value']['Successful']
    return S_OK( {'Successful':successful,'Failed':failed} )
  
  def removeReplica(self, lfns, credDict):
    res = self._checkPathPermissions('Write', lfns, credDict)
    if not res['OK']:
      return res
    failed = res['Value']['Failed']
    res = self.fileManager.removeReplica(res['Value']['Successful'])
    if not res['OK']:
      return res
    failed.update(res['Value']['Failed'])
    successful = res['Value']['Successful']
    return S_OK( {'Successful':successful,'Failed':failed} )

  def setReplicaStatus(self, lfns, credDict):
    res = self._checkPathPermissions('Write', lfns, credDict)
    if not res['OK']:
      return res
    failed = res['Value']['Failed']
    res = self.fileManager.setReplicaStatus(res['Value']['Successful'])
    if not res['OK']:
      return res
    failed.update(res['Value']['Failed'])
    successful = res['Value']['Successful']
    return S_OK( {'Successful':successful,'Failed':failed} )

  def setReplicaHost(self, lfns, credDict):
    res = self._checkPathPermissions('Write', lfns, credDict)
    if not res['OK']:
      return res
    failed = res['Value']['Failed']
    res = self.fileManager.setReplicaHost(res['Value']['Successful'])
    if not res['OK']:
      return res
    failed.update(res['Value']['Failed'])
    successful = res['Value']['Successful']
    return S_OK( {'Successful':successful,'Failed':failed} )

  def setFileOwner(self,lfns,credDict):
    res = self._checkPathPermissions('Write', lfns, credDict)
    if not res['OK']:
      return res
    failed = res['Value']['Failed']
    res = self.fileManager.setFileOwner(res['Value']['Successful'])
    if not res['OK']:
      return res
    failed.update(res['Value']['Failed'])
    successful = res['Value']['Successful']
    return S_OK( {'Successful':successful,'Failed':failed} )
  
  def setFileGroup(self,lfns,credDict):  
    res = self._checkPathPermissions('Write', lfns, credDict)
    if not res['OK']:
      return res
    failed = res['Value']['Failed']
    res = self.fileManager.setFileGroup(res['Value']['Successful'])
    if not res['OK']:
      return res
    failed.update(res['Value']['Failed'])
    successful = res['Value']['Successful']
    return S_OK( {'Successful':successful,'Failed':failed} )
    
  def setFileMode(self,lfns,credDict):  
    res = self._checkPathPermissions('Write', lfns, credDict)
    if not res['OK']:
      return res
    failed = res['Value']['Failed']
    res = self.fileManager.setFileMode(res['Value']['Successful'])
    if not res['OK']:
      return res
    failed.update(res['Value']['Failed'])
    successful = res['Value']['Successful']
    return S_OK( {'Successful':successful,'Failed':failed} )
    
  def addFileAncestors(self,lfns,credDict):
    """ Add ancestor information for the given LFNs
    """        
    res = self._checkPathPermissions('Write', lfns, credDict)
    if not res['OK']:
      return res
    failed = res['Value']['Failed']
    res = self.fileManager.addFileAncestors(res['Value']['Successful'])
    if not res['OK']:
      return res
    failed.update(res['Value']['Failed'])
    successful = res['Value']['Successful']
    return S_OK( {'Successful':successful,'Failed':failed} )
  
  ########################################################################
  #
  #  File based read methods
  #

  def isFile(self, lfns, credDict):
    res = self._checkPathPermissions('Read', lfns, credDict)
    if not res['OK']:
      return res
    failed = res['Value']['Failed']
    res = self.fileManager.isFile(res['Value']['Successful'])
    if not res['OK']:
      return res
    failed.update(res['Value']['Failed'])
    successful = res['Value']['Successful']
    return S_OK( {'Successful':successful,'Failed':failed} )

  def getFileSize(self, lfns, credDict):
    res = self._checkPathPermissions('Read', lfns, credDict)
    if not res['OK']:
      return res
    failed = res['Value']['Failed']
    res = self.fileManager.getFileSize(res['Value']['Successful'])
    if not res['OK']:
      return res
    failed.update(res['Value']['Failed'])
    successful = res['Value']['Successful']
    return S_OK( {'Successful':successful,'Failed':failed} )
  
  def getFileMetadata(self, lfns, credDict):
    res = self._checkPathPermissions('Read', lfns, credDict)
    if not res['OK']:
      return res
    failed = res['Value']['Failed']
    res = self.fileManager.getFileMetadata(res['Value']['Successful'])
    if not res['OK']:
      return res
    failed.update(res['Value']['Failed'])
    successful = res['Value']['Successful']
    return S_OK( {'Successful':successful,'Failed':failed} )

  def getReplicas(self, lfns, allStatus, credDict):
    res = self._checkPathPermissions('Read', lfns, credDict)
    if not res['OK']:
      return res
    failed = res['Value']['Failed']
    res = self.fileManager.getReplicas(res['Value']['Successful'],allStatus=allStatus)
    if not res['OK']:
      return res
    failed.update(res['Value']['Failed'])
    successful = res['Value']['Successful']
    return S_OK( {'Successful':successful, 'Failed':failed, 'SEPrefixes': res['Value'].get( 'SEPrefixes', {} ) } )

  def getReplicaStatus(self, lfns, credDict):
    res = self._checkPathPermissions('Read', lfns, credDict)
    if not res['OK']:
      return res
    failed = res['Value']['Failed']
    res = self.fileManager.getReplicaStatus(res['Value']['Successful'])
    if not res['OK']:
      return res
    failed.update(res['Value']['Failed'])
    successful = res['Value']['Successful']
    return S_OK( {'Successful':successful,'Failed':failed} )  
    
  def getFileAncestors(self, lfns, depths, credDict):
    res = self._checkPathPermissions('Read', lfns, credDict)
    if not res['OK']:
      return res
    failed = res['Value']['Failed']
    res = self.fileManager.getFileAncestors(res['Value']['Successful'],depths)
    if not res['OK']:
      return res
    failed.update(res['Value']['Failed'])
    successful = res['Value']['Successful']
    return S_OK( {'Successful':successful,'Failed':failed} )        
    
  def getFileDescendents(self, lfns, depths, credDict):
    res = self._checkPathPermissions('Read', lfns, credDict)
    if not res['OK']:
      return res
    failed = res['Value']['Failed']
    res = self.fileManager.getFileDescendents(res['Value']['Successful'],depths)
    if not res['OK']:
      return res
    failed.update(res['Value']['Failed'])
    successful = res['Value']['Successful']
    return S_OK( {'Successful':successful,'Failed':failed} )     
  
  def getFileDetails( self, lfnList, credDict ):
    """ Get all the metadata for the given files
    """  
    connection = False
    result = self.fileManager._findFiles( lfnList, connection=connection )
    if not result['OK']:
      return result
    resultDict = {}
    fileIDDict = {}
    lfnDict = result['Value']['Successful']
    for lfn in lfnDict:
      fileIDDict[lfnDict[lfn]['FileID']] = lfn
      
    result = self.fileManager._getFileMetadataByID( fileIDDict.keys(), connection=connection )
    if not result['OK']:
      return result
    for fileID in result['Value']:
      resultDict[ fileIDDict[fileID] ] = result['Value'][fileID]
      
    result = self.fmeta._getFileUserMetadataByID( fileIDDict.keys(), credDict, connection=connection )
    if not result['OK']:
      return result
    for fileID in fileIDDict:
      resultDict[ fileIDDict[fileID] ].setdefault( 'Metadata', {} )
      if fileID in result['Value']:
        resultDict[ fileIDDict[fileID] ]['Metadata'] = result['Value'][fileID]    
      
    return S_OK(resultDict) 

  ########################################################################
  #
  #  Directory based Write methods
  #

  def createDirectory(self,lfns,credDict):
    res = self._checkPathPermissions('Write', lfns, credDict)
    if not res['OK']:
      return res
    failed = res['Value']['Failed']
    res = self.dtree.createDirectory(res['Value']['Successful'],credDict)
    if not res['OK']:
      return res
    failed.update(res['Value']['Failed'])
    successful = res['Value']['Successful']
    return S_OK( {'Successful':successful,'Failed':failed} )

  def removeDirectory(self,lfns,credDict):
    res = self._checkPathPermissions('Write', lfns, credDict)
    if not res['OK']:
      return res
    failed = res['Value']['Failed']
    successful = res['Value']['Successful']
    if successful:
      res = self.dtree.removeDirectory(res['Value']['Successful'],credDict)
      if not res['OK']:
        return res
      failed.update(res['Value']['Failed'])
      successful = res['Value']['Successful']
      if not successful:
        return S_OK( {'Successful':successful,'Failed':failed} )
    else:
      return S_OK( {'Successful':successful,'Failed':failed} )
    
    # Remove the directory metadata now
    dirIdList = [ successful[p]['DirID'] for p in successful ]
    result = self.dmeta.removeMetadataForDirectory( dirIdList,credDict )
    if not result['OK']:
      return result
    failed.update(result['Value']['Failed'])
    successful = result['Value']['Successful']
    return S_OK( {'Successful':successful,'Failed':failed} )

  ########################################################################
  #
  #  Directory based read methods
  #

  def listDirectory(self,lfns,credDict,verbose=False):
    res = self._checkPathPermissions('Read', lfns, credDict)
    if not res['OK']:
      return res
    failed = res['Value']['Failed']
    res = self.dtree.listDirectory(res['Value']['Successful'],verbose=verbose)
    if not res['OK']:
      return res
    failed.update(res['Value']['Failed'])
    successful = res['Value']['Successful']
    return S_OK( {'Successful':successful,'Failed':failed} )
  
  def isDirectory(self,lfns,credDict):
    res = self._checkPathPermissions('Read', lfns, credDict)
    if not res['OK']:
      return res
    failed = res['Value']['Failed']
    res = self.dtree.isDirectory(res['Value']['Successful'])
    if not res['OK']:
      return res
    failed.update(res['Value']['Failed'])
    successful = res['Value']['Successful']
    return S_OK( {'Successful':successful,'Failed':failed} )

  def getDirectoryReplicas(self,lfns,allStatus,credDict):
    res = self._checkPathPermissions('Read', lfns, credDict)
    if not res['OK']:
      return res
    failed = res['Value']['Failed']
    res = self.dtree.getDirectoryReplicas(res['Value']['Successful'],allStatus)
    if not res['OK']:
      return res
    failed.update(res['Value']['Failed'])
    successful = res['Value']['Successful']
    return S_OK( { 'Successful':successful, 'Failed':failed, 'SEPrefixes': res['Value'].get( 'SEPrefixes', {} )} )

  def getDirectorySize(self,lfns,longOutput,fromFiles,credDict):
    res = self._checkPathPermissions('Read', lfns, credDict)
    if not res['OK']:
      return res
    failed = res['Value']['Failed']
    res = self.dtree.getDirectorySize(res['Value']['Successful'],longOutput,fromFiles)
    if not res['OK']:
      return res
    failed.update(res['Value']['Failed'])
    successful = res['Value']['Successful']
    queryTime = res['Value'].get('QueryTime',-1.)
    return S_OK( {'Successful':successful,'Failed':failed,'QueryTime':queryTime} )
  
  def rebuildDirectoryUsage(self):
    """ Rebuild DirectoryUsage table from scratch
    """
    
    result = self.dtree._rebuildDirectoryUsage()
    return result

  def repairCatalog( self, directoryFlag=True, credDict={} ):
    """ Repair catalog inconsistencies
    """
    result = S_OK()
    if directoryFlag:
      result = self.dtree.recoverOrphanDirectories( credDict )
      
    return result 
    
  #######################################################################
  #
  #  Catalog metadata methods
  #  
  
  def setMetadata(self, path, metadataDict, credDict):
    """ Add metadata to the given path
    """
    res = self._checkPathPermissions('Write', path, credDict)   
    if not res['OK']:
      return res
    if not res['Value']['Successful']:
      return S_ERROR('Permission denied')
    if not res['Value']['Successful'][path]:
      return S_ERROR('Permission denied') 
      
    result = self.dtree.isDirectory({path:True})
    if not result['OK']:
      return result
    if not result['Value']['Successful']:
      return S_ERROR('Failed to determine the path type')
    if result['Value']['Successful'][path]:
      # This is a directory
      return self.dmeta.setMetadata(path,metadataDict,credDict)
    else:
      # This is a file      
      return self.fmeta.setMetadata(path,metadataDict,credDict)      
    
  def setMetadataBulk( self, pathMetadataDict, credDict ):
    """  Add metadata for the given paths
    """  
    successful = {}
    failed = {}
    for path, metadataDict in pathMetadataDict.items():
      result = self.setMetadata( path, metadataDict, credDict )
      if result['OK']:
        successful[path] = True
      else:
        failed[path] = result['Message']
        
    return S_OK( { 'Successful': successful, 'Failed': failed } )      
    
  def removeMetadata(self, path, metadata, credDict):
    """ Add metadata to the given path
    """
    res = self._checkPathPermissions('Write', path, credDict)   
    if not res['OK']:
      return res
    if not res['Value']['Successful']:
      return S_ERROR('Permission denied')
    if not res['Value']['Successful'][path]:
      return S_ERROR('Permission denied') 
      
    result = self.dtree.isDirectory({path:True})
    if not result['OK']:
      return result
    if not result['Value']['Successful']:
      return S_ERROR('Failed to determine the path type')
    if result['Value']['Successful'][path]:
      # This is a directory
      return self.dmeta.removeMetadata(path,metadata,credDict)
    else:
      # This is a file      
      return self.fmeta.removeMetadata(path,metadata,credDict)                                  
    
  #######################################################################
  #
  #  Catalog admin methods
  #

  def getCatalogCounters(self,credDict):
    counterDict = {}
    res = self._checkAdminPermission(credDict)
    if not res['OK']:
      return res
    if not res['Value']:
      return S_ERROR("Permission denied")
    #res = self.dtree.getDirectoryCounters()
    #if not res['OK']:
    #  return res
    #counterDict.update(res['Value'])
    res = self.fileManager.getFileCounters()
    if not res['OK']:
      return res
    counterDict.update(res['Value'])
    res = self.fileManager.getReplicaCounters() 
    if not res['OK']:
      return res
    counterDict.update(res['Value'])
    res = self.dtree.getDirectoryCounters() 
    if not res['OK']:
      return res
    counterDict.update(res['Value'])
    return S_OK(counterDict)

  ########################################################################
  #
  #  Security based methods
  #

  def _checkAdminPermission(self,credDict):
    return self.securityManager.hasAdminAccess(credDict)

  def _checkPathPermissions(self,operation,lfns,credDict):
    res = checkArgumentFormat(lfns)
    if not res['OK']:
      return res
    lfns = res['Value']
    res = self.securityManager.hasAccess(operation,lfns.keys(),credDict)   
    if not res['OK']:
      return res
    # Do not consider those paths for which we failed to determine access
    failed = res['Value']['Failed']
    for lfn in failed.keys():
      lfns.pop(lfn)
    # Do not consider those paths for which access is denied
    successful = {}
    for lfn,access in res['Value']['Successful'].items():
      if not access:
        failed[lfn] = 'Permission denied'
      else:  
        successful[lfn] = lfns[lfn]
<<<<<<< HEAD
    return S_OK( {'Successful':successful,'Failed':failed} )
  
=======
    return S_OK( {'Successful':successful,'Failed':failed} )
>>>>>>> 2de40a98
<|MERGE_RESOLUTION|>--- conflicted
+++ resolved
@@ -5,28 +5,10 @@
 
 __RCSID__ = "$Id$"
 
-<<<<<<< HEAD
 from DIRAC                                                            import gLogger, S_OK, S_ERROR
 from DIRAC.Core.Base.DB                                               import DB
 from DIRAC.DataManagementSystem.DB.FileCatalogComponents.Utilities    import checkArgumentDict
 from DIRAC.Core.Utilities.ObjectLoader import ObjectLoader
-=======
-from DIRAC                                                                     import gLogger, S_OK, S_ERROR
-from DIRAC.Core.Base.DB                                                        import DB
-from DIRAC.DataManagementSystem.DB.FileCatalogComponents.DirectoryMetadata     import DirectoryMetadata
-from DIRAC.DataManagementSystem.DB.FileCatalogComponents.FileMetadata          import FileMetadata
-from DIRAC.DataManagementSystem.DB.FileCatalogComponents.DirectorySimpleTree   import DirectorySimpleTree 
-from DIRAC.DataManagementSystem.DB.FileCatalogComponents.DirectoryNodeTree     import DirectoryNodeTree 
-from DIRAC.DataManagementSystem.DB.FileCatalogComponents.DirectoryLevelTree    import DirectoryLevelTree
-from DIRAC.DataManagementSystem.DB.FileCatalogComponents.DirectoryFlatTree     import DirectoryFlatTree
-from DIRAC.DataManagementSystem.DB.FileCatalogComponents.FileManagerFlat       import FileManagerFlat
-from DIRAC.DataManagementSystem.DB.FileCatalogComponents.FileManager           import FileManager
-from DIRAC.DataManagementSystem.DB.FileCatalogComponents.SEManager             import SEManagerCS,SEManagerDB
-from DIRAC.DataManagementSystem.DB.FileCatalogComponents.SecurityManager       import NoSecurityManager,DirectorySecurityManager,FullSecurityManager
-from DIRAC.DataManagementSystem.DB.FileCatalogComponents.UserAndGroupManager   import UserAndGroupManagerCS,UserAndGroupManagerDB
-from DIRAC.DataManagementSystem.DB.FileCatalogComponents.DatasetManager        import DatasetManager
-from DIRAC.DataManagementSystem.DB.FileCatalogComponents.Utilities             import checkArgumentFormat
->>>>>>> 2de40a98
 
 #############################################################################
 class FileCatalogDB(DB):
@@ -852,9 +834,4 @@
         failed[lfn] = 'Permission denied'
       else:  
         successful[lfn] = lfns[lfn]
-<<<<<<< HEAD
-    return S_OK( {'Successful':successful,'Failed':failed} )
-  
-=======
-    return S_OK( {'Successful':successful,'Failed':failed} )
->>>>>>> 2de40a98
+    return S_OK( {'Successful':successful,'Failed':failed} )
