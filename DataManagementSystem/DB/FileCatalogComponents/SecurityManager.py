--- conflicted
+++ resolved
@@ -9,11 +9,7 @@
 
 class SecurityManagerBase( object ):
 
-<<<<<<< HEAD
-  def __init__( self, database=None ):
-=======
   def __init__( self, database = None ):
->>>>>>> 56b7e573
     self.db = database
 
   def setDatabase( self, database ):
