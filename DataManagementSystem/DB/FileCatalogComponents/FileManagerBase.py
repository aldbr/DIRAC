########################################################################
# $Id$
########################################################################

__RCSID__ = "$Id$"

from DIRAC                                  import S_OK, S_ERROR, gLogger
from DIRAC.Core.Utilities.List              import intListToString
from DIRAC.Core.Utilities.Pfn               import pfnparse, pfnunparse

import os, stat
from types import ListType, StringTypes

class FileManagerBase( object ):

  def __init__( self, database = None ):
    self.db = database
    self.statusDict = {}

  def _getConnection( self, connection ):
    if connection:
      return connection
    res = self.db._getConnection()
    if res['OK']:
      return res['Value']
    gLogger.warn( "Failed to get MySQL connection", res['Message'] )
    return connection

  def setDatabase( self, database ):
    self.db = database

  def getFileCounters( self, connection = False ):
    connection = self._getConnection( connection )
  
    resultDict = {}
    req = "SELECT COUNT(*) FROM FC_Files;"
    res = self.db._query( req, connection )
    if not res['OK']:
      return res
    resultDict['Files'] = res['Value'][0][0]

    req = "SELECT COUNT(FileID) FROM FC_Files WHERE FileID NOT IN ( SELECT FileID FROM FC_Replicas )"
    res = self.db._query( req, connection )
    if not res['OK']:
      return res
    resultDict['Files w/o Replicas'] = res['Value'][0][0]
    
    req = "SELECT COUNT(RepID) FROM FC_Replicas WHERE FileID NOT IN ( SELECT FileID FROM FC_Files )"
    res = self.db._query( req, connection )
    if not res['OK']:
      return res
    resultDict['Replicas w/o Files'] = res['Value'][0][0]

    treeTable = self.db.dtree.getTreeTable()
    req = "SELECT COUNT(FileID) FROM FC_Files WHERE DirID NOT IN ( SELECT DirID FROM %s)" % treeTable
    res = self.db._query( req, connection )
    if not res['OK']:
      return res
    resultDict['Orphan Files'] = res['Value'][0][0]

    req = "SELECT COUNT(FileID) FROM FC_Files WHERE FileID NOT IN ( SELECT FileID FROM FC_FileInfo)"
    res = self.db._query( req, connection )
    if not res['OK']:
      resultDict['Files w/o FileInfo'] = 0
    else:
      resultDict['Files w/o FileInfo'] = res['Value'][0][0]

    req = "SELECT COUNT(FileID) FROM FC_FileInfo WHERE FileID NOT IN ( SELECT FileID FROM FC_Files)"
    res = self.db._query( req, connection )
    if not res['OK']:
      resultDict['FileInfo w/o Files'] = 0
    else:
      resultDict['FileInfo w/o Files'] = res['Value'][0][0]

    return S_OK( resultDict )

  def getReplicaCounters( self, connection = False ):
    connection = self._getConnection( connection )
    req = "SELECT COUNT(*) FROM FC_Replicas;"
    res = self.db._query( req, connection )
    if not res['OK']:
      return res
    return S_OK( {'Replicas':res['Value'][0][0]} )

  ######################################################
  #
  # File write methods
  #

  def _insertFiles( self, lfns, uid, gid, connection = False ):
    """To be implemented on derived class
    """
    return S_ERROR( "To be implemented on derived class" )

  def _deleteFiles( self, toPurge, connection = False ):
    """To be implemented on derived class
    """
    return S_ERROR( "To be implemented on derived class" )

  def _insertReplicas( self, lfns, master = False, connection = False ):
    """To be implemented on derived class
    """
    return S_ERROR( "To be implemented on derived class" )

  def _findFiles( self, lfns, metadata = ["FileID"], allStatus = False, connection = False ):
    """To be implemented on derived class
    """
    return S_ERROR( "To be implemented on derived class" )

  def _getFileReplicas( self, fileIDs, fields_input = ['PFN'], allStatus = False, connection = False ):
    """To be implemented on derived class
    """
    return S_ERROR( "To be implemented on derived class" )

  def _getFileIDFromGUID( self, guid, connection = False ):
    """To be implemented on derived class
    """
    return S_ERROR( "To be implemented on derived class" )

  def _setFileParameter( self, fileID, paramName, paramValue, connection = False ):
    """To be implemented on derived class
    """
    return S_ERROR( "To be implemented on derived class" )

  def _deleteReplicas( self, lfns, connection = False ):
    """To be implemented on derived class
    """
    return S_ERROR( "To be implemented on derived class" )

  def _setReplicaStatus( self, fileID, se, status, connection = False ):
    """To be implemented on derived class
    """
    return S_ERROR( "To be implemented on derived class" )

  def _setReplicaHost( self, fileID, se, newSE, connection = False ):
    """To be implemented on derived class
    """
    return S_ERROR( "To be implemented on derived class" )

  def _getDirectoryFiles( self, dirID, fileNames, metadata, allStatus = False, connection = False ):
    """To be implemented on derived class
    """
    return S_ERROR( "To be implemented on derived class" )

  
  def _findFileIDs( self, lfns, connection=False ):
    """ To be implemented on derived class
    Should return following the successful/failed convention
    Successful is a dictionary with keys the lfn, and values the FileID"""
    
    return S_ERROR( "To be implemented on derived class" )

  def _getDirectoryReplicas( self, dirID, allStatus = False, connection = False ):
    """ To be implemented on derived class
    Should return with only one value, being a list of all the replicas (FileName,FileID,SEID,PFN)
     """

    return S_ERROR( "To be implemented on derived class" )

  def countFilesInDir( self, dirId ):
    """ Count how many files there is in a given Directory

        :param dirID : directory id

        :returns S_OK(value) or S_ERROR
    """
    return S_ERROR( "To be implemented on derived class" )

  def _getFileLFNs(self,fileIDs):
    """ Get the file LFNs for a given list of file IDs
    """
    stringIDs = intListToString(fileIDs)
    treeTable = self.db.dtree.getTreeTable()

    req = "SELECT F.FileID, CONCAT(D.DirName,'/',F.FileName) from FC_Files as F, %s as D WHERE F.FileID IN ( %s ) AND F.DirID=D.DirID" % (treeTable,stringIDs)
    result = self.db._query(req)
    if not result['OK']:
      return result

    fileNameDict = {}
    for row in result['Value']:
      fileNameDict[row[0]] = row[1]
    
    failed = {}
    successful = fileNameDict
    if len(fileNameDict) != len(fileIDs):
      for id_ in fileIDs:
        if not id_ in fileNameDict:
          failed[id_] = "File ID not found"

    return S_OK({'Successful':successful,'Failed':failed})
    
  def _getFileLFNs_old(self,fileIDs):
    """ Get the file LFNs for a given list of file IDs
    """            
    stringIDs = intListToString(fileIDs)
    req = "SELECT DirID, FileID, FileName from FC_Files WHERE FileID IN ( %s )" % stringIDs
    result = self.db._query(req)
    if not result['OK']:
      return result

    dirPathDict = {}  
    fileNameDict = {}
    for row in result['Value']:
      if not row[0] in dirPathDict:
        dirPathDict[row[0]] = self.db.dtree.getDirectoryPath(row[0])['Value']      
      fileNameDict[row[1]] = '%s/%s' % (dirPathDict[row[0]],row[2])

    failed = {}
    successful = fileNameDict
    for id_ in fileIDs:
      if not id_ in fileNameDict:
        failed[id_] = "File ID not found"

    return S_OK({'Successful':successful,'Failed':failed})          
                                    

  def addFile( self, lfns, credDict, connection = False ):
    """ Add files to the catalog
        :param lfns : dict { lfn : info}. 'info' is a dict containing PFN, SE, Size and Checksum
                      the SE parameter can be a list if we have several replicas to register


     """
    connection = self._getConnection( connection )
    successful = {}
    failed = {}
    for lfn, info in lfns.items():
      res = self._checkInfo( info, ['PFN', 'SE', 'Size', 'Checksum'] )
      if not res['OK']:
        failed[lfn] = res['Message']
        lfns.pop( lfn )
    res = self._addFiles( lfns, credDict, connection = connection )
    if not res['OK']:
      for lfn in lfns.keys():
        failed[lfn] = res['Message']
    else:
      failed.update( res['Value']['Failed'] )
      successful.update( res['Value']['Successful'] )
    return S_OK( {'Successful':successful, 'Failed':failed} )

  def _addFiles( self, lfns, credDict, connection = False ):
    """ Main file adding method
    """
    connection = self._getConnection( connection )
    successful = {}
    result = self.db.ugManager.getUserAndGroupID( credDict )
    if not result['OK']:
      return result
    uid, gid = result['Value']

    # prepare lfns with master replicas - the first in the list or a unique replica
    masterLfns = {}
    extraLfns = {}
    for lfn in lfns:
      masterLfns[lfn] = dict( lfns[lfn] )
      if 'SE' in lfns[lfn] and type( lfns[lfn]['SE'] ) == ListType:
        masterLfns[lfn]['SE'] = lfns[lfn]['SE'][0]  
        if len( lfns[lfn]['SE'] ) > 1:
          extraLfns[lfn] = dict( lfns[lfn] )
          extraLfns[lfn]['SE'] = lfns[lfn]['SE'][1:]

    # Check whether the supplied files have been registered already
    existingMetadata, failed = self._getExistingMetadata( masterLfns.keys(), connection = connection )
    if existingMetadata:
      success, fail = self._checkExistingMetadata( existingMetadata, masterLfns )
      successful.update( success )
      failed.update( fail )
      for lfn in ( success.keys() + fail.keys() ):
        masterLfns.pop( lfn )

    # If GUIDs are supposed to be unique check their pre-existance 
    if self.db.uniqueGUID:
      fail = self._checkUniqueGUID( masterLfns, connection = connection )
      failed.update( fail )
      for lfn in fail:
        masterLfns.pop( lfn )

    # If we have files left to register
    if masterLfns:
      # Create the directories for the supplied files and store their IDs
      directories = self._getFileDirectories( masterLfns.keys() )
      for directory, fileNames in directories.items():
        res = self.db.dtree.makeDirectories( directory, credDict )
        if not res['OK']:
          for fileName in fileNames:
            lfn = os.path.join( directory, fileName )
            failed[lfn] = res['Message']
            masterLfns.pop( lfn )
          continue
        for fileName in fileNames:
          if not fileName:
            failed[directory] = "Is no a valid file"
            masterLfns.pop( directory )
            continue

          lfn = "%s/%s" % ( directory, fileName )
          lfn = lfn.replace( '//', '/' )

          # This condition should never be true, we would not be here otherwise...
          if not res['OK']:
            failed[lfn] = "Failed to create directory for file"
            masterLfns.pop( lfn )
          else:
            masterLfns[lfn]['DirID'] = res['Value']

    # If we still have files left to register
    if masterLfns:
      res = self._insertFiles( masterLfns, uid, gid, connection = connection )
      if not res['OK']:
        for lfn in masterLfns.keys():
          failed[lfn] = res['Message']
          masterLfns.pop( lfn )
      else:
        for lfn, error in res['Value']['Failed'].items():
          failed[lfn] = error
          masterLfns.pop( lfn )
        masterLfns = res['Value']['Successful']

    # Add the ancestors
    if masterLfns:
      res = self._populateFileAncestors( masterLfns, connection = connection )
      toPurge = []
      if not res['OK']:
        for lfn in masterLfns.keys():
          failed[lfn] = "Failed while registering ancestors"
          toPurge.append( masterLfns[lfn]['FileID'] )
      else:
        failed.update( res['Value']['Failed'] )
        for lfn, error in res['Value']['Failed'].items():
          toPurge.append( masterLfns[lfn]['FileID'] )
      if toPurge:
        self._deleteFiles( toPurge, connection = connection )

    # Register the replicas
    newlyRegistered = {}
    if masterLfns:
      res = self._insertReplicas( masterLfns, master = True, connection = connection )
      toPurge = []
      if not res['OK']:
        for lfn in masterLfns.keys():
          failed[lfn] = "Failed while registering replica"
          toPurge.append( masterLfns[lfn]['FileID'] )
      else:
        newlyRegistered = res['Value']['Successful']
        successful.update( newlyRegistered )
        failed.update( res['Value']['Failed'] )
        for lfn, error in res['Value']['Failed'].items():
          toPurge.append( masterLfns[lfn]['FileID'] )
      if toPurge:
        self._deleteFiles( toPurge, connection = connection )
   
    # Add extra replicas for successfully registered LFNs
    for lfn in extraLfns.keys():
      if not lfn in successful:
        extraLfns.pop( lfn )

    if extraLfns:
      res = self._findFiles( extraLfns.keys(), ['FileID','DirID'], connection=connection )
      if not res['OK']:
        for lfn in lfns.keys():
          failed[lfn] = 'Failed while registering extra replicas'
          successful.pop( lfn )
          extraLfns.pop( lfn )
      else:
        failed.update(res['Value']['Failed'])
        for lfn in res['Value']['Failed'].keys():
          successful.pop(lfn)
          extraLfns.pop( lfn )
        for lfn,fileDict in res['Value']['Successful'].items():
          extraLfns[lfn]['FileID'] = fileDict['FileID']
          extraLfns[lfn]['DirID'] = fileDict['DirID']
 
      if extraLfns:
        res = self._insertReplicas( extraLfns, master = False, connection = connection )
        if not res['OK']:
          for lfn in extraLfns.keys():
            failed[lfn] = "Failed while registering extra replicas"
            successful.pop( lfn )
        else:
          newlyRegistered = res['Value']['Successful']
          successful.update( newlyRegistered )
          failed.update( res['Value']['Failed'] )

    return S_OK( {'Successful':successful, 'Failed':failed} )

  def _updateDirectoryUsage( self, directorySEDict, change, connection = False ):
    connection = self._getConnection( connection )
    for directoryID in directorySEDict.keys():
      result = self.db.dtree.getPathIDsByID( directoryID )
      if not result['OK']:
        return result
      parentIDs = result['Value']
      dirDict = directorySEDict[directoryID]
      for seID in dirDict.keys() :
        seDict = dirDict[seID]
        files = seDict['Files']
        size = seDict['Size']
        insertTuples = []
        for dirID in parentIDs:
          insertTuples.append( '(%d,%d,%d,%d,UTC_TIMESTAMP())' % ( dirID, seID, size, files ) )
    
        req = "INSERT INTO FC_DirectoryUsage (DirID,SEID,SESize,SEFiles,LastUpdate) "
        req += "VALUES %s" % ','.join( insertTuples )
        req += " ON DUPLICATE KEY UPDATE SESize=SESize%s%d, SEFiles=SEFiles%s%d, LastUpdate=UTC_TIMESTAMP() " \
                                                           % ( change, size, change, files )
        res = self.db._update( req )
        if not res['OK']:
          gLogger.warn( "Failed to update FC_DirectoryUsage", res['Message'] )
    return S_OK()
    
  def _populateFileAncestors( self, lfns, connection = False ):
    connection = self._getConnection( connection )
    successful = {}
    failed = {}
    for lfn, lfnDict in lfns.items():
      originalFileID = lfnDict['FileID']
      originalDepth = lfnDict.get( 'AncestorDepth', 1 )
      ancestors = lfnDict.get( 'Ancestors', [] )
      if type( ancestors ) == type( ' ' ):
        ancestors = [ancestors]
      if lfn in ancestors:
        ancestors.remove( lfn )
      if not ancestors:
        successful[lfn] = True
        continue
      res = self._findFiles( ancestors, connection = connection )
      if res['Value']['Failed']:
        failed[lfn] = "Failed to resolve ancestor files"
        continue
      ancestorIDs = res['Value']['Successful']
      fileIDLFNs = {}
      toInsert = {}
      for ancestor in ancestorIDs.keys():
        fileIDLFNs[ancestorIDs[ancestor]['FileID']] = ancestor
        toInsert[ancestorIDs[ancestor]['FileID']] = originalDepth
      res = self._getFileAncestors( fileIDLFNs.keys() )
      if not res['OK']:
        failed[lfn] = "Failed to obtain all ancestors"
        continue
      fileIDAncestorDict = res['Value']
      for fileIDDict in fileIDAncestorDict.values():
        for ancestorID, relativeDepth in fileIDDict.items():
          toInsert[ancestorID] = relativeDepth + originalDepth
      res = self._insertFileAncestors( originalFileID, toInsert, connection = connection )
      if not res['OK']:
        if "Duplicate" in res['Message']:
          failed[lfn] = "Failed to insert ancestor files: duplicate entry"
        else:              
          failed[lfn] = "Failed to insert ancestor files"
      else:
        successful[lfn] = True
    return S_OK( {'Successful':successful, 'Failed':failed} )

  def _insertFileAncestors( self, fileID, ancestorDict, connection = False ):
    connection = self._getConnection( connection )
    ancestorTuples = []
    for ancestorID, depth in ancestorDict.items():
      ancestorTuples.append( "(%d,%d,%d)" % ( fileID, ancestorID, depth ) )
    if not ancestorTuples:
      return S_OK()
    req = "INSERT INTO FC_FileAncestors (FileID, AncestorID, AncestorDepth) VALUES %s" \
                              % intListToString( ancestorTuples )
    return self.db._update( req, connection )

  def _getFileAncestors( self, fileIDs, depths = [], connection = False ):
    connection = self._getConnection( connection )
    req = "SELECT FileID, AncestorID, AncestorDepth FROM FC_FileAncestors WHERE FileID IN (%s)" \
                              % intListToString( fileIDs )
    if depths:
      req = "%s AND AncestorDepth IN (%s);" % ( req, intListToString( depths ) )
    res = self.db._query( req, connection )
    if not res['OK']:
      return res
    fileIDAncestors = {}
    for fileID, ancestorID, depth in res['Value']:
      if not fileIDAncestors.has_key( fileID ):
        fileIDAncestors[fileID] = {}
      fileIDAncestors[fileID][ancestorID] = depth
    return S_OK( fileIDAncestors )

  def _getFileDescendents( self, fileIDs, depths, connection = False ):
    connection = self._getConnection( connection )
    req = "SELECT AncestorID, FileID, AncestorDepth FROM FC_FileAncestors WHERE AncestorID IN (%s)" \
                                % intListToString( fileIDs )
    if depths:
      req = "%s AND AncestorDepth IN (%s);" % ( req, intListToString( depths ) )
    res = self.db._query( req, connection )
    if not res['OK']:
      return res
    fileIDAncestors = {}
    for ancestorID, fileID, depth in res['Value']:
      if not fileIDAncestors.has_key( ancestorID ):
        fileIDAncestors[ancestorID] = {}
      fileIDAncestors[ancestorID][fileID] = depth
    return S_OK( fileIDAncestors )

  def addFileAncestors(self,lfns, connection = False ):
    """ Add file ancestors to the catalog """
    connection = self._getConnection( connection )
    failed = {}
    successful = {}
    result = self._findFiles( lfns.keys(), connection = connection )
    if not result['OK']:
      return result
    if result['Value']['Failed']:
      failed.update(result['Value']['Failed'])
      for lfn in result['Value']['Failed']:
        lfns.pop(lfn)
    if not lfns:
      return S_OK({'Successful':successful,'Failed':failed})
    
    for lfn in  result['Value']['Successful']:
      lfns[lfn]['FileID'] = result['Value']['Successful'][lfn]['FileID']
    
    result = self._populateFileAncestors(lfns, connection)
    if not result['OK']:
      return result
    failed.update(result['Value']['Failed'])
    successful = result['Value']['Successful']
    return S_OK({'Successful':successful,'Failed':failed})                                           
    
  def _getFileRelatives( self, lfns, depths, relation, connection = False ):
    connection = self._getConnection( connection )
    failed = {}
    successful = {}
    result = self._findFiles( lfns.keys(), connection = connection )
    if not result['OK']:
      return result
    if result['Value']['Failed']:
      failed.update(result['Value']['Failed'])
      for lfn in result['Value']['Failed']:
        lfns.pop(lfn)
    if not lfns:
      return S_OK({'Successful':successful,'Failed':failed})
    
    inputIDDict = {}
    for lfn in result['Value']['Successful']:
      inputIDDict[ result['Value']['Successful'][lfn]['FileID'] ] = lfn
  
    inputIDs = inputIDDict.keys()
    if relation == 'ancestor':
      result = self._getFileAncestors(inputIDs,depths, connection)
    else:
      result = self._getFileDescendents(inputIDs,depths, connection)      
            
    if not result['OK']:
      return result
   
    failed = {}
    successful = {}
    relDict = result['Value']
    for id_ in inputIDs:
      if id_ in relDict:
        aList = relDict[id_].keys()
        result = self._getFileLFNs(aList)       
        if not result['OK']:
          failed[inputIDDict[id]] = "Failed to find %s" % relation    
        else:
          if result['Value']['Successful']:
            resDict = {}
            for aID in result['Value']['Successful']:        
              resDict[ result['Value']['Successful'][aID] ] = relDict[id_][aID]         
            successful[inputIDDict[id_]] = resDict
          for aID in result['Value']['Failed']:
            failed[inputIDDict[id_]] = "Failed to get the ancestor LFN"             
      else:
        successful[inputIDDict[id_]] = {}                                     
      
    return S_OK({'Successful':successful,'Failed':failed})
    
  def getFileAncestors( self, lfns, depths, connection = False ):
    return self._getFileRelatives(lfns, depths, 'ancestor', connection)

  def getFileDescendents( self, lfns, depths, connection = False ):
    return self._getFileRelatives(lfns, depths, 'descendent', connection)


  def _getExistingMetadata( self, lfns, connection = False ):
    connection = self._getConnection( connection )
    # Check whether the files already exist before adding
    res = self._findFiles( lfns, ['FileID', 'Size', 'Checksum', 'GUID'], connection = connection )
    successful = res['Value']['Successful']
    failed = res['Value']['Failed']
    for lfn, error in res['Value']['Failed'].items():
      if error == 'No such file or directory':
        failed.pop( lfn )
    return successful, failed

  def _checkExistingMetadata( self, existingLfns, lfns ):
    failed = {}
    successful = {}
    fileIDLFNs = {}
    for lfn, fileDict in existingLfns.items():
      fileIDLFNs[fileDict['FileID']] = lfn
    # For those that exist get the replicas to determine whether they are already registered
    res = self._getFileReplicas( fileIDLFNs.keys() )
    if not res['OK']:
      for lfn in fileIDLFNs.values():
        failed[lfn] = 'Failed checking pre-existing replicas'
    else:
      replicaDict = res['Value']
      for fileID, lfn in fileIDLFNs.items():
        fileMetadata = existingLfns[lfn]
        existingGuid = fileMetadata['GUID']
        existingSize = fileMetadata['Size']
        existingChecksum = fileMetadata['Checksum']
        newGuid = lfns[lfn]['GUID']
        newSize = lfns[lfn]['Size']
        newChecksum = lfns[lfn]['Checksum']
        # Ensure that the key file metadata is the same
        if ( existingGuid != newGuid ) or \
           ( existingSize != newSize ) or \
           ( existingChecksum != newChecksum ):
          failed[lfn] = "File already registered with alternative metadata"
        # If the DB does not have replicas for this file return an error
        elif not fileID in replicaDict or not replicaDict[fileID]:
          failed[lfn] = "File already registered with no replicas"
        # If the supplied SE is not in the existing replicas return an error
        elif not lfns[lfn]['SE'] in replicaDict[fileID].keys():
          failed[lfn] = "File already registered with alternative replicas"
        # If we get here the file being registered already exists exactly in the DB
        else:
          successful[lfn] = True
    return successful, failed

  def _checkUniqueGUID( self, lfns, connection = False ):
    connection = self._getConnection( connection )
    guidLFNs = {}
    failed = {}
    for lfn, fileDict in lfns.items():
      guidLFNs[fileDict['GUID']] = lfn
    res = self._getFileIDFromGUID( guidLFNs.keys(), connection = connection )
    if not res['OK']:
      return dict.fromkeys( lfns, res['Message'] )
    for guid, fileID in res['Value'].items():
      failed[guidLFNs[guid]] = "GUID already registered for another file %s" % fileID # resolve this to LFN
    return failed

  def removeFile( self, lfns, connection = False ):
    connection = self._getConnection( connection )
    """ Remove file from the catalog """
    successful = {}
    failed = {}
    res = self._findFiles( lfns, ['DirID', 'FileID', 'Size'], connection = connection )
    if not res['OK']:
      return res
    for lfn, error in res['Value']['Failed'].items():
      if error == 'No such file or directory':
        successful[lfn] = True
      else:
        failed[lfn] = error
    fileIDLfns = {}
    lfns = res['Value']['Successful']
    for lfn, lfnDict in lfns.items():
      fileIDLfns[lfnDict['FileID']] = lfn

    res = self._computeStorageUsageOnRemoveFile( lfns, connection = connection )
    if not res['OK']:
      return res
    directorySESizeDict = res['Value']

    # Now do removal
    res = self._deleteFiles( fileIDLfns.keys(), connection = connection )
    if not res['OK']:
      for lfn in fileIDLfns.values():
        failed[lfn] = res['Message']
    else:
      # Update the directory usage
      self._updateDirectoryUsage( directorySESizeDict, '-', connection = connection )
      for lfn in fileIDLfns.values():
        successful[lfn] = True
    return S_OK( {"Successful":successful, "Failed":failed} )


  def _computeStorageUsageOnRemoveFile( self, lfns, connection = False ):
    # Resolve the replicas to calculate reduction in storage usage
    fileIDLfns = {}
    for lfn, lfnDict in lfns.items():
      fileIDLfns[lfnDict['FileID']] = lfn
    res = self._getFileReplicas( fileIDLfns.keys(), connection = connection )
    if not res['OK']:
      return res
    directorySESizeDict = {}
    for fileID, seDict in res['Value'].items():
      dirID = lfns[fileIDLfns[fileID]]['DirID']
      size = lfns[fileIDLfns[fileID]]['Size']
      directorySESizeDict.setdefault( dirID, {} )
      directorySESizeDict[dirID].setdefault( 0, {'Files':0,'Size':0} )
      directorySESizeDict[dirID][0]['Size'] += size
      directorySESizeDict[dirID][0]['Files'] += 1
      for seName in seDict.keys():
        res = self.db.seManager.findSE( seName )
        if not res['OK']:
          return res
        seID = res['Value']
        size = lfns[fileIDLfns[fileID]]['Size']
        directorySESizeDict[dirID].setdefault( seID, {'Files':0,'Size':0} )
        directorySESizeDict[dirID][seID]['Size'] += size
        directorySESizeDict[dirID][seID]['Files'] += 1

    return S_OK( directorySESizeDict )

  def _setFileOwner( self, fileID, owner, connection = False ):
    """ Set the file owner """
    connection = self._getConnection( connection )
    if type( owner ) in StringTypes:
      result = self.db.ugManager.findUser( owner )
      if not result['OK']:
        return result
      owner = result['Value']
    return self._setFileParameter( fileID, 'UID', owner, connection = connection )

  def _setFileGroup( self, fileID, group, connection = False ):
    """ Set the file group """
    connection = self._getConnection( connection )
    if type( group ) in StringTypes:
      result = self.db.ugManager.findGroup( group )
      if not result['OK']:
        return result
      group = result['Value']
    return self._setFileParameter( fileID, 'GID', group, connection = connection )

  def _setFileMode( self, fileID, mode, connection = False ):
    """ Set the file mode """
    connection = self._getConnection( connection )
    return self._setFileParameter( fileID, 'Mode', mode, connection = connection )
  

  def setFileStatus( self, lfns, connection = False ):
    """ Get set the group for the supplied files """
    connection = self._getConnection( connection )
    res = self._findFiles( lfns, ['FileID', 'UID'], connection = connection )
    if not res['OK']:
      return res
    failed = res['Value']['Failed']
    successful = {}
    for lfn in res['Value']['Successful'].keys():
      status = lfns[lfn]
      fileID = res['Value']['Successful'][lfn]['FileID']
      res = self._setFileStatus( fileID, status, connection = connection )
      if not res['OK']:
        failed[lfn] = res['Message']
      else:
        successful[lfn] = True
    return S_OK( {'Successful':successful, 'Failed':failed} )



  def _setFileStatus( self, fileID, status, connection = False ):
    """ Set the file owner """
    connection = self._getConnection( connection )
    if type( status ) in StringTypes:
      if not status in self.db.validFileStatus:
        return S_ERROR( 'Invalid file status %s' % status )
      result = self._getStatusInt( status, connection = connection )
      if not result['OK']:
        return result
      status = result['Value']
    return self._setFileParameter( fileID, 'Status', status, connection = connection )

  ######################################################
  #
  # Replica write methods
  #

  def addReplica( self, lfns, connection = False ):
    """ Add replica to the catalog """
    connection = self._getConnection( connection )
    successful = {}
    failed = {}
    for lfn, info in lfns.items():
      res = self._checkInfo( info, ['PFN', 'SE'] )
      if not res['OK']:
        failed[lfn] = res['Message']
        lfns.pop( lfn )
    res = self._addReplicas( lfns, connection = connection )
    if not res['OK']:
      for lfn in lfns.keys():
        failed[lfn] = res['Message']
    else:
      failed.update( res['Value']['Failed'] )
      successful.update( res['Value']['Successful'] )
    return S_OK( {'Successful':successful, 'Failed':failed} )

  def _addReplicas( self, lfns, connection = False ):

    connection = self._getConnection( connection )
    successful = {}
    res = self._findFiles( lfns.keys(), ['DirID', 'FileID', 'Size'], connection = connection )
    failed = res['Value']['Failed']
    for lfn in failed.keys():
      lfns.pop( lfn )
    lfnFileIDDict = res['Value']['Successful']
    for lfn, fileDict in lfnFileIDDict.items():
      lfns[lfn].update( fileDict )
    res = self._insertReplicas( lfns, connection = connection )
    if not res['OK']:
      for lfn in lfns.keys():
        failed[lfn] = res['Message']
    else:
      successful = res['Value']['Successful']
      failed.update( res['Value']['Failed'] )
    return S_OK( {'Successful':successful, 'Failed':failed} )

  def removeReplica( self, lfns, connection = False ):
    """ Remove replica from catalog """
    connection = self._getConnection( connection )
    successful = {}
    failed = {}
    for lfn, info in lfns.items():
      res = self._checkInfo( info, ['SE'] )
      if not res['OK']:
        failed[lfn] = res['Message']
        lfns.pop( lfn )
    res = self._deleteReplicas( lfns, connection = connection )
    if not res['OK']:
      for lfn in lfns.keys():
        failed[lfn] = res['Message']
    else:
      failed.update( res['Value']['Failed'] )
      successful.update( res['Value']['Successful'] )
    return S_OK( {'Successful':successful, 'Failed':failed} )

  def setReplicaStatus( self, lfns, connection = False ):
    """ Set replica status in the catalog """
    connection = self._getConnection( connection )
    successful = {}
    failed = {}
    for lfn, info in lfns.items():
      res = self._checkInfo( info, ['SE', 'Status'] )
      if not res['OK']:
        failed[lfn] = res['Message']
        continue
      status = info['Status']
      se = info['SE']
      res = self._findFiles( [lfn], ['FileID'], connection = connection )
      if not res['Value']['Successful'].has_key( lfn ):
        failed[lfn] = res['Value']['Failed'][lfn]
        continue
      fileID = res['Value']['Successful'][lfn]['FileID']
      res = self._setReplicaStatus( fileID, se, status, connection = connection )
      if res['OK']:
        successful[lfn] = res['Value']
      else:
        failed[lfn] = res['Message']
    return S_OK( {'Successful':successful, 'Failed':failed} )

  def setReplicaHost( self, lfns, connection = False ):
    """ Set replica host in the catalog """
    connection = self._getConnection( connection )
    successful = {}
    failed = {}
    for lfn, info in lfns.items():
      res = self._checkInfo( info, ['SE', 'NewSE'] )
      if not res['OK']:
        failed[lfn] = res['Message']
        continue
      newSE = info['NewSE']
      se = info['SE']
      res = self._findFiles( [lfn], ['FileID'], connection = connection )
      if not res['Value']['Successful'].has_key( lfn ):
        failed[lfn] = res['Value']['Failed'][lfn]
        continue
      fileID = res['Value']['Successful'][lfn]['FileID']
      res = self._setReplicaHost( fileID, se, newSE, connection = connection )
      if res['OK']:
        successful[lfn] = res['Value']
      else:
        failed[lfn] = res['Message']
    return S_OK( {'Successful':successful, 'Failed':failed} )

  ######################################################
  #
  # File read methods
  #

  def exists( self, lfns, connection = False ):
    """ Determine whether a file exists in the catalog """
    connection = self._getConnection( connection )
<<<<<<< HEAD
    res = self._findFiles( lfns, allStatus = True, connection = connection )
    successful = dict.fromkeys( res['Value']['Successful'], True )
=======
    res = self._findFiles( lfns, connection = connection )
    successful = res['Value']['Successful']
    for lfn in successful:
      successful[lfn] = lfn
>>>>>>> 099bdb80
    failed = {}
    for lfn, error in res['Value']['Failed'].items():
      if error == 'No such file or directory':
        successful[lfn] = False
      else:
        failed[lfn] = error
    return S_OK( {"Successful":successful, "Failed":failed} )

  def isFile( self, lfns, connection = False ):
    """ Determine whether a path is a file in the catalog """
    connection = self._getConnection( connection )
    #TO DO, should check whether it is a directory if it fails
    return self.exists( lfns, connection = connection )

  def getFileSize( self, lfns, connection = False ):
    """ Get file size from the catalog """
    connection = self._getConnection( connection )
    #TO DO, should check whether it is a directory if it fails
    res = self._findFiles( lfns, ['Size'], connection = connection )
    if not res['OK']:
      return res
    
    totalSize = 0
    for lfn in res['Value']['Successful'].keys():
      size = res['Value']['Successful'][lfn]['Size']
      res['Value']['Successful'][lfn] = size
      totalSize += size
      
    res['TotalSize'] = totalSize  
    return res

  def getFileMetadata( self, lfns, connection = False ):
    """ Get file metadata from the catalog """
    connection = self._getConnection( connection )
    #TO DO, should check whether it is a directory if it fails
    return self._findFiles( lfns, ['Size', 'Checksum',
                                   'ChecksumType', 'UID',
                                   'GID', 'GUID',
                                   'CreationDate', 'ModificationDate',
                                   'Mode', 'Status'], connection = connection )

  def getPathPermissions( self, paths, credDict, connection = False ):
    """ Get the permissions for the supplied paths """
    connection = self._getConnection( connection )
    res = self.db.ugManager.getUserAndGroupID( credDict )
    if not res['OK']:
      return res
    uid, gid = res['Value']
    res = self._findFiles( paths, metadata = ['Mode', 'UID', 'GID'], connection = connection )
    if not res['OK']:
      return res
    successful = {}
    for dirName, dirDict in res['Value']['Successful'].items():
      mode = dirDict['Mode']
      p_uid = dirDict['UID']
      p_gid = dirDict['GID']
      successful[dirName] = {}
      if p_uid == uid:
        successful[dirName]['Read'] = mode & stat.S_IRUSR
        successful[dirName]['Write'] = mode & stat.S_IWUSR
        successful[dirName]['Execute'] = mode & stat.S_IXUSR
      elif p_gid == gid:
        successful[dirName]['Read'] = mode & stat.S_IRGRP
        successful[dirName]['Write'] = mode & stat.S_IWGRP
        successful[dirName]['Execute'] = mode & stat.S_IXGRP
      else:
        successful[dirName]['Read'] = mode & stat.S_IROTH
        successful[dirName]['Write'] = mode & stat.S_IWOTH
        successful[dirName]['Execute'] = mode & stat.S_IXOTH
    return S_OK( {'Successful':successful, 'Failed':res['Value']['Failed']} )


  ######################################################
  #
  # Replica read methods
  #
  
  def __getReplicasForIDs( self, fileIDLfnDict, allStatus, connection = False ):
    """ Get replicas for files with already resolved IDs
    """
    replicas = {}
    if fileIDLfnDict:
      fields = []
      if not self.db.lfnPfnConvention or self.db.lfnPfnConvention == "Weak":
        fields = ['PFN']
      res = self._getFileReplicas( fileIDLfnDict.keys(), fields_input=fields,
                                   allStatus = allStatus, connection = connection )
      if not res['OK']:
        return res
      for fileID, seDict in res['Value'].items():
        lfn = fileIDLfnDict[fileID]
        replicas[lfn] = {}
        for se, repDict in seDict.items():
          pfn = repDict.get('PFN','')
          #if not pfn or self.db.lfnPfnConvention:
          #  res = self._resolvePFN( lfn, se )
          #  if res['OK']:
          #    pfn = res['Value']
          replicas[lfn][se] = pfn
                
    result = S_OK( replicas )
    return result

  def getReplicas( self, lfns, allStatus, connection = False ):
    """ Get file replicas from the catalog """
    connection = self._getConnection( connection )

    # Get FileID <-> LFN correspondence first
    res = self._findFileIDs( lfns, connection = connection )
    if not res['OK']:
      return res
    failed = res['Value']['Failed']
    fileIDLFNs = {}
    for lfn, fileID in res['Value']['Successful'].items():
      fileIDLFNs[fileID] = lfn

    result = self.__getReplicasForIDs( fileIDLFNs, allStatus, connection)
    if not result['OK']:
      return result
    replicas = result['Value']
    
    result = S_OK( { "Successful": replicas, 'Failed': failed } )
    
    if self.db.lfnPfnConvention:
      sePrefixDict = {}
      resSE = self.db.seManager.getSEPrefixes()
      if resSE['OK']:
        sePrefixDict = resSE['Value']
      result['Value']['SEPrefixes'] = sePrefixDict
      
    return result
  
  def getReplicasByMetadata( self, metaDict, path, allStatus, credDict, connection = False ):
    """ Get file replicas for files corresponding to the given metadata """
    connection = self._getConnection( connection )

    # Get FileID <-> LFN correspondence first
    failed = {}
    result = self.db.fmeta.findFilesByMetadata( metaDict, path, credDict, extra = True)
    if not result['OK']:
      return result
    fileIDLFNs = result['Value']

    result = self.__getReplicasForIDs( fileIDLFNs, allStatus, connection)
    if not result['OK']:
      return result
    replicas = result['Value']
    
    result = S_OK( { "Successful": replicas, 'Failed': failed } )
    
    if self.db.lfnPfnConvention:
      sePrefixDict = {}
      resSE = self.db.seManager.getSEPrefixes()
      if resSE['OK']:
        sePrefixDict = resSE['Value']
      result['Value']['SEPrefixes'] = sePrefixDict
      
    return result
  
  def _resolvePFN(self,lfn,se):
    resSE = self.db.seManager.getSEDefinition(se)
    if not resSE['OK']:
      return resSE
    pfnDict = dict(resSE['Value']['SEDict'])
    if "PFNPrefix" in pfnDict:
      return S_OK(pfnDict['PFNPrefix']+lfn)
    else:
      pfnDict['FileName'] = lfn
      return pfnunparse(pfnDict)

  def getReplicaStatus( self, lfns, connection = False ):
    """ Get replica status from the catalog """
    connection = self._getConnection( connection )
    res = self._findFiles( lfns, connection = connection )
    failed = res['Value']['Failed']
    fileIDLFNs = {}
    for lfn, fileDict in res['Value']['Successful'].items():
      fileID = fileDict['FileID']
      fileIDLFNs[fileID] = lfn
    successful = {}
    if fileIDLFNs:
      res = self._getFileReplicas( fileIDLFNs.keys(), allStatus = True, connection = connection )
      if not res['OK']:
        return res
      for fileID, seDict in res['Value'].items():
        lfn = fileIDLFNs[fileID]
        requestedSE = lfns[lfn]
        if not requestedSE:
          failed[lfn] = "Replica info not supplied"
        elif requestedSE not in seDict.keys():
          failed[lfn] = "No replica at supplied site"
        else:
          successful[lfn] = seDict[requestedSE]['Status']
    return S_OK( {'Successful':successful, 'Failed':failed} )

  ######################################################
  #
  # General usage methods
  #

  def _getStatusInt( self, status, connection = False ):
    connection = self._getConnection( connection )
    req = "SELECT StatusID FROM FC_Statuses WHERE Status = '%s';" % status
    res = self.db._query( req, connection )
    if not res['OK']:
      return res
    if res['Value']:
      return S_OK( res['Value'][0][0] )
    req = "INSERT INTO FC_Statuses (Status) VALUES ('%s');" % status
    res = self.db._update( req, connection )
    if not res['OK']:
      return res
    return S_OK( res['lastRowId'] )

  def _getIntStatus(self,statusID,connection=False):
    if statusID in self.statusDict:
      return S_OK(self.statusDict[statusID])
    connection = self._getConnection(connection)
    req = "SELECT StatusID,Status FROM FC_Statuses" 
    res = self.db._query(req,connection)
    if not res['OK']:
      return res
    if res['Value']:
      for row in res['Value']:
        self.statusDict[int(row[0])] = row[1]
    if statusID in self.statusDict:
      return S_OK(self.statusDict[statusID])
    return S_OK('Unknown')

  def getFilesInDirectory( self, dirID, verbose = False, connection = False ):
    connection = self._getConnection( connection )
    files = {}
    res = self._getDirectoryFiles( dirID, [], ['FileID', 'Size',
                                               'Checksum', 'ChecksumType',
                                               'Type', 'UID',
                                               'GID', 'CreationDate',
                                               'ModificationDate', 'Mode',
                                               'Status'], connection = connection )
    if not res['OK']:
      return res
    if not res['Value']:
      return S_OK( files )
    fileIDNames = {}
    for fileName, fileDict in res['Value'].items():
      files[fileName] = {}
      files[fileName]['MetaData'] = fileDict
      fileIDNames[fileDict['FileID']] = fileName

    if verbose:
      result = self._getFileReplicas( fileIDNames.keys(), connection = connection )
      if not result['OK']:
        return result
      for fileID, seDict in result['Value'].items():
        fileName = fileIDNames[fileID]
        files[fileName]['Replicas'] = seDict
        
    return S_OK( files )

  def getDirectoryReplicas( self, dirID, path, allStatus = False, connection = False ):
    """ Get the replicas for all the Files in the given Directory
        :param DirID : ID of the directory
        :param path : useless
        :param allStatus : whether all replicas and file status are considered
                          If False, take the visibleFileStatus and visibleReplicaStatus values from the configuration
    """
    connection = self._getConnection( connection )
    result = self._getDirectoryReplicas( dirID, allStatus, connection)
    if not result['OK']:
      return result
    
    resultDict = {}
    seDict = {}
    for fileName, fileID, seID, pfn in result['Value']:
      resultDict.setdefault( fileName, {} )
      if not seID in seDict:
        res = self.db.seManager.getSEName(seID)
        if not res['OK']:
          seDict[seID] = 'Unknown'
        else:  
          seDict[seID] = res['Value']
      se = seDict[seID]    
      resultDict[fileName][se] = pfn

    return S_OK( resultDict )

  def _getFileDirectories( self, lfns ):
    """ For a list of lfn, returns a dictionary with key the directory, and value
        the files in that directory. It does not make any query, just splits the names
        :param lfns list of lfns
    """
    dirDict = {}
    for lfn in lfns:
      lfnDir = os.path.dirname( lfn )
      lfnFile = os.path.basename( lfn )
      dirDict.setdefault( lfnDir, [] )
      dirDict[lfnDir].append( lfnFile )
    return dirDict

  def _checkInfo( self, info, requiredKeys ):
    if not info:
      return S_ERROR( "Missing parameters" )
    for key in requiredKeys:
      if not key in info:
        return S_ERROR( "Missing '%s' parameter" % key )
    return S_OK()

  # def _checkLFNPFNConvention( self, lfn, pfn, se ):
  #   """ Check that the PFN corresponds to the LFN-PFN convention """
  #   if pfn == lfn:
  #     return S_OK()
  #   if ( len( pfn ) < len( lfn ) ) or ( pfn[-len( lfn ):] != lfn ) :
  #     return S_ERROR( 'PFN does not correspond to the LFN convention' )
  #  return S_OK()

  def _checkLFNPFNConvention( self, lfn, pfn, se ):
    """ Check that the PFN corresponds to the LFN-PFN convention
    """
    # Check if the PFN corresponds to the LFN convention
    if pfn == lfn:
      return S_OK()
    lfn_pfn = True   # flag that the lfn is contained in the pfn
    if ( len( pfn ) < len( lfn ) ) or ( pfn[-len( lfn ):] != lfn ) :
      return S_ERROR( 'PFN does not correspond to the LFN convention' )
    if not pfn.endswith( lfn ):
      return S_ERROR()
    # Check if the pfn corresponds to the SE definition
    result = self._getStorageElement( se )
    if not result['OK']:
      return result
    selement = result['Value']
    res = pfnparse( pfn )
    if not res['OK']:
      return res
    pfnDict = res['Value']
    protocol = pfnDict['Protocol']
    pfnpath = pfnDict['Path']
    result = selement.getStorageParameters( protocol )
    if not result['OK']:
      return result
    seDict = result['Value']
    sePath = seDict['Path']
    ind = pfnpath.find( sePath )
    if ind == -1:
      return S_ERROR( 'The given PFN %s does not correspond to the %s SE definition' % ( pfn, se ) )
    # Check the full LFN-PFN-SE convention
    if lfn_pfn:
      seAccessDict = dict( seDict )
      seAccessDict['Path'] = sePath + '/' + lfn
      check_pfn = pfnunparse( seAccessDict )
      if check_pfn != pfn:
        return S_ERROR( 'PFN does not correspond to the LFN convention' )
    return S_OK()

  def _getStorageElement( self, seName ):
    from DIRAC.Resources.Storage.StorageElement              import StorageElement
    storageElement = StorageElement( seName )
    if not storageElement.valid:
      return S_ERROR( storageElement.errorReason )
    return S_OK( storageElement )

  def setFileGroup( self, lfns, uid=0, gid=0, connection = False ):
    """ Get set the group for the supplied files
        :param lfns : dictionary < lfn : group >
        :param uid : useless
        :param gid : useless
     """
    connection = self._getConnection( connection )
    res = self._findFiles( lfns, ['FileID', 'GID'], connection = connection )
    if not res['OK']:
      return res
    failed = res['Value']['Failed']
    successful = {}
    for lfn in res['Value']['Successful'].keys():
      group = lfns[lfn]
      if type( group ) in StringTypes:
        groupRes = self.db.ugManager.findGroup( group )
        if not groupRes['OK']:
          return groupRes
        group = groupRes['Value']
      currentGroup = res['Value']['Successful'][lfn]['GID']
      if int( group ) == int( currentGroup ):
        successful[lfn] = True
      else:
        fileID = res['Value']['Successful'][lfn]['FileID']
        res = self._setFileGroup( fileID, group, connection = connection )
        if not res['OK']:
          failed[lfn] = res['Message']
        else:
          successful[lfn] = True
    return S_OK( {'Successful':successful, 'Failed':failed} )

  def setFileOwner( self, lfns, uid=0, gid=0, connection = False ):
    """ Get set the group for the supplied files
        :param lfns : dictionary < lfn : group >
        :param uid : useless
        :param gid : useless
     """
    connection = self._getConnection( connection )
    res = self._findFiles( lfns, ['FileID', 'UID'], connection = connection )
    if not res['OK']:
      return res
    failed = res['Value']['Failed']
    successful = {}
    for lfn in res['Value']['Successful'].keys():
      owner = lfns[lfn]
      if type( owner ) in StringTypes:
        userRes = self.db.ugManager.findUser( owner )
        if not userRes['OK']:
          return userRes
        owner = userRes['Value']
      currentOwner = res['Value']['Successful'][lfn]['UID']
      if int( owner ) == int( currentOwner ):
        successful[lfn] = True
      else:
        fileID = res['Value']['Successful'][lfn]['FileID']
        res = self._setFileOwner( fileID, owner, connection = connection )
        if not res['OK']:
          failed[lfn] = res['Message']
        else:
          successful[lfn] = True
    return S_OK( {'Successful':successful, 'Failed':failed} )

  def setFileMode( self, lfns, uid=0, gid=0, connection = False ):
    """ Get set the mode for the supplied files """
    connection = self._getConnection( connection )
    res = self._findFiles( lfns, ['FileID', 'Mode'], connection = connection )
    if not res['OK']:
      return res
    failed = res['Value']['Failed']
    successful = {}
    for lfn in res['Value']['Successful'].keys():
      mode = lfns[lfn]
      currentMode = res['Value']['Successful'][lfn]['Mode']
      if int( currentMode ) == int( mode ):
        successful[lfn] = True
      else:
        fileID = res['Value']['Successful'][lfn]['FileID']
        res = self._setFileMode( fileID, mode, connection = connection )
        if not res['OK']:
          failed[lfn] = res['Message']
        else:
          successful[lfn] = True
    return S_OK( {'Successful':successful, 'Failed':failed} )

  def changePathOwner( self, paths, credDict, recursive = False ):
    """ Bulk method to change Owner for the given paths """
    return self._changePathFunction( paths, credDict, self.db.dtree.changeDirectoryOwner,
                                    self.setFileOwner, recursive )

  def changePathGroup( self, paths, credDict, recursive = False ):
    """ Bulk method to change Owner for the given paths """
    return self._changePathFunction( paths, credDict, self.db.dtree.changeDirectoryGroup,
                                    self.setFileGroup, recursive )

  def changePathMode( self, paths, credDict, recursive = False ):
    """ Bulk method to change Owner for the given paths """
    return self._changePathFunction( paths, credDict, self.db.dtree.changeDirectoryMode,
                                    self.setFileMode, recursive )

  def _changePathFunction( self, paths, credDict, change_function_directory, change_function_file, recursive = False ):
    """ A generic function to change Owner, Group or Mode for the given paths """
    result = self.db.ugManager.getUserAndGroupID( credDict )
    if not result['OK']:
      return result
    uid, gid = result['Value']

    dirList = []
    result = self.db.isDirectory( paths, credDict )
    if not result['OK']:
      return result
    for p in result['Value']['Successful']:
      if result['Value']['Successful'][p]:
        dirList.append( p )
    fileList = []
    if len( dirList ) < len( paths ):
      result = self.isFile( paths )
      if not result['OK']:
        return result
      fileList = result['Value']['Successful'].keys()

    successful = {}
    failed = {}

    dirArgs = {}
    fileArgs = {}

    for path in paths:
      if ( not path in dirList ) and ( not path in fileList ):
        failed[path] = 'Path not found'
      if path in dirList:
        dirArgs[path] = paths[path]
      elif path in fileList:
        fileArgs[path] = paths[path]
    if dirArgs:
      result = change_function_directory( dirArgs, uid, gid )
      if not result['OK']:
        return result
      successful.update( result['Value']['Successful'] )
      failed.update( result['Value']['Failed'] )
    if fileArgs:
      result = change_function_file( fileArgs, uid, gid )
      if not result['OK']:
        return result
      successful.update( result['Value']['Successful'] )
      failed.update( result['Value']['Failed'] )
    return S_OK( {'Successful':successful, 'Failed':failed} )
  <|MERGE_RESOLUTION|>--- conflicted
+++ resolved
@@ -878,15 +878,10 @@
   def exists( self, lfns, connection = False ):
     """ Determine whether a file exists in the catalog """
     connection = self._getConnection( connection )
-<<<<<<< HEAD
     res = self._findFiles( lfns, allStatus = True, connection = connection )
-    successful = dict.fromkeys( res['Value']['Successful'], True )
-=======
-    res = self._findFiles( lfns, connection = connection )
     successful = res['Value']['Successful']
     for lfn in successful:
       successful[lfn] = lfn
->>>>>>> 099bdb80
     failed = {}
     for lfn, error in res['Value']['Failed'].items():
       if error == 'No such file or directory':
