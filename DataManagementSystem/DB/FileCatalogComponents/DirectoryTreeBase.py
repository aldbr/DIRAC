########################################################################
# $Id$
########################################################################
""" DIRAC DirectoryTree base class """

__RCSID__ = "$Id$"

from DIRAC.DataManagementSystem.DB.FileCatalogComponents.Utilities  import checkArgumentFormat
from DIRAC                                                          import S_OK, S_ERROR, gLogger
<<<<<<< HEAD
import time,threading, os
from types import StringTypes, ListType
=======
import time, threading, os
from types import *
>>>>>>> 195c1c38
import stat

DEBUG = 0
     
#############################################################################
class DirectoryTreeBase:

  def __init__(self, database=None):
    self.db = database
    self.lock = threading.Lock()
    self.treeTable = ''
   
  def _getConnection( self, connection ):
    if connection:
      return connection
    res = self.db._getConnection()
    if res['OK']:
      return res['Value']
    gLogger.warn( "Failed to get MySQL connection", res['Message'] )
    return connection  
 
  def getTreeTable(self):
    """ Get the string of the Directory Tree type
    """  
    return self.treeTable
    
  def setDatabase(self,database):
    self.db = database  

  def makeDirectory(self,path,credDict,status=0):
    return self.makeDirectory_andrei(path,credDict,status)
  
  def makeDir( self, path ):    
    return S_ERROR( 'Should be implemented in a derived class' )
  
  def removeDir( self, path ):    
    return S_ERROR( 'Should be implemented in a derived class' )
  
  def findDir( self, path ):    
    return S_ERROR( 'Should be implemented in a derived class' )
  
  def getChildren( self, path ):    
    return S_ERROR( 'Should be implemented in a derived class' )
    
  def getDirectoryPath( self, path ):    
    return S_ERROR( 'Should be implemented in a derived class' )  

  def getSubdirectoriesByID( self, path, requestString, includeParent ):    
    return S_ERROR( 'Should be implemented in a derived class' )  
    
  def makeDirectory_andrew(self,path,credDict,status=0):
    """Create a new directory. The return value is the dictionary containing all the parameters of the newly created directory """
    if path[0] != '/':
      return S_ERROR('Not an absolute path')
    # Strip off the trailing slash if necessary
    if len(path) > 1 and path[-1] == '/':
      path = path[:-1]
    
    if path == '/':
      # Create the root directory
      l_uid = 0
      l_gid = 0
    else:
      result = self.db.ugManager.getUserAndGroupID(credDict)
      if not result['OK']:
        return result
      ( l_uid, l_gid ) = result['Value']

    dirDict = {}
    result = self.makeDir(path)
    if not result['OK']:
      return result
    dirID = result['Value']
    if result['NewDirectory']:
      req = "INSERT INTO FC_DirectoryInfo (DirID,UID,GID,CreationDate,ModificationDate,Mode,Status) Values "
      req = req + "(%d,%d,%d,UTC_TIMESTAMP(),UTC_TIMESTAMP(),%d,%d)" % (dirID,l_uid,l_gid,self.db.umask,status)            
      result = self.db._update(req)            
      if result['OK']:
        resGet = self.getDirectoryParameters(dirID)            
        if resGet['OK']:
          dirDict = resGet['Value']
    else:
      return S_OK(dirID)

    if not dirDict:
      self.removeDir(path)
      return S_ERROR('Failed to create directory %s' % path)
    return S_OK(dirID)

  def makeDirectory_andrei(self,path,credDict,status=0):
    """Create a new directory. The return value is the dictionary
       containing all the parameters of the newly created directory
    """
    if path[0] != '/':
      return S_ERROR('Not an absolute path')
    # Strip off the trailing slash if necessary
    if len(path) > 1 and path[-1] == '/':
      path = path[:-1]
    
    if path == '/':
      # Create the root directory
      l_uid = 0
      l_gid = 0
    else:
      result = self.db.ugManager.getUserAndGroupID(credDict)
      if not result['OK']:
        return result
      ( l_uid, l_gid ) = result['Value']

    dirDict = {}
    result = self.makeDir(path)
    if not result['OK']:
      return result
    dirID = result['Value']
    if result['NewDirectory']:
      req = "INSERT INTO FC_DirectoryInfo (DirID,UID,GID,CreationDate,ModificationDate,Mode,Status) Values "
      req = req + "(%d,%d,%d,UTC_TIMESTAMP(),UTC_TIMESTAMP(),%d,%d)" % (dirID,l_uid,l_gid,self.db.umask,status)            
      result = self.db._update(req)            
      if result['OK']:
        resGet = self.getDirectoryParameters(dirID)            
        if resGet['OK']:
          dirDict = resGet['Value']
    else:
      return S_OK(dirID)

    if not dirDict:
      self.removeDir(path)
      return S_ERROR('Failed to create directory %s' % path)
    return S_OK(dirID)

#####################################################################
  def makeDirectories(self,path,credDict):
    """Make all the directories recursively in the path. The return value
       is the dictionary containing all the parameters of the newly created
       directory
    """
    result = self.existsDir(path)
    if not result['OK']:
      return result
    result = result['Value']
    if result['Exists']:
      return S_OK(result['DirID']) 

    if path == '/':
      result = self.makeDirectory(path,credDict)
      return result

    parentDir = os.path.dirname(path)
    result = self.existsDir(parentDir)
    if not result['OK']:
      return result
    result = result['Value']
    if result['Exists']:
      result = self.makeDirectory(path,credDict)
    else:
      result = self.makeDirectories(parentDir,credDict)
      if not result['OK']:
        return result
      result = self.makeDirectory(path,credDict)

    return result

#####################################################################
  def exists(self,lfns):
    successful = {}
    failed = {}
    for lfn in lfns:
      res = self.findDir(lfn)
      if not res['OK']:
        failed[lfn] = res['Message']
      if not res['Value']:
        successful[lfn] = False
      else:
        successful[lfn] = True
    return S_OK({'Successful':successful,'Failed':failed})

  def existsDir(self,path):
    """ Check the existence of the directory path
    """
    result = self.findDir(path)
    if not result['OK']:
      return result
    if result['Value']:
      result = S_OK(int(result['Value']))
      result['Exists'] = True
    else:
      result = S_OK(0)
      result['Exists'] = False 

    return result
  
  #####################################################################
  def isDirectory(self,paths):
    """ Checking for existence of directories
    """
    dirs = paths.keys()
    successful = {}
    failed = {}
    for dir_ in dirs:
      result = self.existsDir( dir_ )
      if not result['OK']:
        failed[dir_] = result['Message']
      elif result['Value']['Exists']:
        successful[dir_] = True
      else: 
        successful[dir_] = False  
          
    return S_OK({'Successful':successful,'Failed':failed})
  
  #####################################################################
  def createDirectory(self,dirs,credDict):
    """ Checking for existence of directories
    """
    successful = {}
    failed = {}
    for dir_ in dirs:
      result = self.makeDirectories( dir_, credDict )
      if not result['OK']:
        failed[dir_] = result['Message']
      else: 
        successful[dir_] = True  
          
    return S_OK({'Successful':successful,'Failed':failed}) 

  #####################################################################
  def isEmpty( self, path ):
    """ Find out if the given directory is empty
    """ 
    # Check if there are subdirectories
    result = self.getChildren( path )
    if not result['OK']:
      return result
    childIDs = result['Value']
    if childIDs:
      return S_OK( False )
    
    #Check if there are files
    result = self.__getDirID( path )
    if not result['OK']:
      return result
    dirID = result['Value']
    result = self.db.fileManager.getFilesInDirectory( dirID, path )
    if not result['OK']:
      return result
    files = result['Value']
    if files:
      return S_OK( False )
    
    return S_OK( True )

#####################################################################
  def removeDirectory(self,dirs,force=False):
    """Remove an empty directory from the catalog """
    successful = {}
    failed = {}
    for dir_ in dirs:
      result = self.isEmpty( dir_ )
      if not result['OK']:
        return result
      if not result['Value']:
        failed[dir_] = 'Failed to remove non-empty directory'
        continue
      result = self.removeDir(dir_)
      if not result['OK']:
        failed[dir_] = result['Message']
      else: 
        successful[dir_] = result
    return S_OK({'Successful':successful,'Failed':failed}) 

#####################################################################
  def __getDirID(self,path):
    """ Get directory ID from the given path or already evaluated ID
    """

    if type(path) in StringTypes:
      result = self.findDir(path)
      if not result['OK']:
        return result
      dirID = result['Value']
      if not dirID:
        return S_ERROR('%s: not found' % str(path) )
      return S_OK(dirID)
    else:
      return S_OK(path)

#####################################################################
  def getDirectoryParameters(self,path):
    """ Get the given directory parameters
    """

    result = self.__getDirID(path)
    if not result['OK']:
      return result
    dirID = result['Value']

    query = "SELECT DirID,UID,GID,Status,Mode,CreationDate,ModificationDate from FC_DirectoryInfo"
    query = query + " WHERE DirID=%d" % dirID
    resQuery = self.db._query(query)
    if not resQuery['OK']:
      return resQuery

    if not resQuery['Value']:
      return S_ERROR('Directory not found')

    dirDict = {}
    dirDict['DirID'] = int(resQuery['Value'][0][0])
    uid = int(resQuery['Value'][0][1])
    dirDict['UID'] = uid
    owner = 'unknown'
    result = self.db.ugManager.getUserName(uid)
    if result['OK']:
      owner = result['Value'] 
    dirDict['Owner'] = owner
    gid = int(resQuery['Value'][0][2])
    dirDict['GID'] = int(resQuery['Value'][0][2])
    group = 'unknown'
    result = self.db.ugManager.getGroupName(gid)
    if result['OK']:
      group = result['Value']  
    dirDict['OwnerGroup'] = group
    dirDict['Status'] = int(resQuery['Value'][0][3])
    dirDict['Mode'] = int(resQuery['Value'][0][4])
    dirDict['CreationDate'] = resQuery['Value'][0][5]
    dirDict['ModificationDate'] = resQuery['Value'][0][6]

    return S_OK(dirDict)

#####################################################################
  def __setDirectoryParameter(self,path,pname,pvalue):
    """ Set a numerical directory parameter
    """
    result = self.__getDirID(path)
    if not result['OK']:
      return result
    dirID = result['Value']
    req = "UPDATE FC_DirectoryInfo SET %s=%d WHERE DirID=%d" % (pname,pvalue,dirID)    
    result = self.db._update(req)
    return result

#####################################################################
  def _setDirectoryUid(self,path,uid):
    """ Set the directory owner
    """
    return self.__setDirectoryParameter(path,'UID',uid)

#####################################################################
  def _setDirectoryGid(self,path,gid):
    """ Set the directory group
    """
    return self.__setDirectoryParameter(path,'GID',gid)

#####################################################################
  def setDirectoryOwner(self,path,owner):
    """ Set the directory owner
    """

    result = self.__getDirID(path)
    if not result['OK']:
      return result
    dirID = result['Value']
    result = self.db.ugManager.findUser(owner)
    uid = result['Value']
    result = self._setDirectoryUid(dirID,uid)
    return result
  
#####################################################################
  def changeDirectoryOwner(self,paths,s_uid=0,s_gid=0):
    """ Bulk setting of the directory owner
    """  
    result = self.db.ugManager.findUser(s_uid)
    if not result['OK']:
      return result
    uid = result['Value']
    result = self.db.ugManager.findGroup(s_gid)
    if not result['OK']:
      return result
    gid = result['Value']
    
    result = checkArgumentFormat(paths)
    if not result['OK']:
      return result
    arguments = result['Value']
    successful = {}
    failed = {}
    for path,dict_ in arguments.items():
      owner = dict_['Owner']
      result = self.setDirectoryOwner(path,owner)
      if not result['OK']:
        failed[path] = result['Message']
      else:
        successful[path] = True
        
    return S_OK({'Successful':successful,'Failed':failed})      

#####################################################################
  def setDirectoryGroup(self,path,gname):
    """ Set the directory owner
    """

    result = self.__getDirID(path)
    if not result['OK']:
      return result
    dirID = result['Value']
    result = self.db.ugManager.findGroup(gname)
    gid = result['Value']
    result = self._setDirectoryGid(dirID,gid)
    return result
  
#####################################################################
  def changeDirectoryGroup(self,paths,s_uid=0,s_gid=0):
    """ Bulk setting of the directory owner
    """  
    result = self.db.ugManager.findUser(s_uid)
    if not result['OK']:
      return result
    uid = result['Value']
    result = self.db.ugManager.findGroup(s_gid)
    if not result['OK']:
      return result
    gid = result['Value']
    
    result = checkArgumentFormat(paths)
    if not result['OK']:
      return result
    arguments = result['Value']
    successful = {}
    failed = {}
    for path,dict in arguments.items():
      group = dict['Group']
      result = self.setDirectoryGroup(path,group)
      if not result['OK']:
        failed[path] = result['Message']
      else:
        successful[path] = True
        
    return S_OK({'Successful':successful,'Failed':failed})        

#####################################################################
  def setDirectoryMode(self,path,mode):
    """ set the directory mask
    """
    return self.__setDirectoryParameter(path,'Mode',mode)
  
#####################################################################
  def changeDirectoryMode(self,paths,s_uid=0,s_gid=0):
    """ Bulk setting of the directory owner
    """  
    result = self.db.ugManager.findUser(s_uid)
    if not result['OK']:
      return result
    uid = result['Value']
    result = self.db.ugManager.findGroup(s_gid)
    if not result['OK']:
      return result
    gid = result['Value']
    
    result = checkArgumentFormat(paths)
    if not result['OK']:
      return result
    arguments = result['Value']
    successful = {}
    failed = {}
    for path,dict in arguments.items():
      mode = dict['Mode']
      result = self.setDirectoryMode(path,mode)
      if not result['OK']:
        failed[path] = result['Message']
      else:
        successful[path] = True
        
    return S_OK({'Successful':successful,'Failed':failed})     

  #####################################################################
  def setDirectoryStatus(self,path,status):
    """ set the directory mask
    """
    return self.__setDirectoryParameter(path,'Status',status)

  def getPathPermissions(self, lfns, credDict):
    """ Get permissions for the given user/group to manipulate the given lfns 
    """    
    successful = {}
    failed = {}
    for path in lfns:
      result = self.getDirectoryPermissions(path,credDict)
      if not result['OK']:
        failed[path] = result['Message']
      else:
        successful[path] = result['Value']
        
    return S_OK({'Successful':successful,'Failed':failed}) 
  
  #####################################################################
  def getDirectoryPermissions(self,path,credDict):
    """ Get permissions for the given user/group to manipulate the given directory 
    """
    result = self.db.ugManager.getUserAndGroupID(credDict)
    if not result['OK']:
      return result
    uid,gid = result['Value']
    
    result = self.getDirectoryParameters(path)
    if not result['OK']:
      if "not found" in result['Message']:
        # If the directory does not exist, check the nearest parent for the permissions
        pDir = os.path.dirname(path)
        result = self.getDirectoryPermissions(pDir,credDict)
        return result
      else:  
        return result 
    
    dUid = result['Value']['UID']
    dGid = result['Value']['GID']
    mode = result['Value']['Mode']

    owner = uid == dUid
    group = gid == dGid

    resultDict = {}
    if self.db.globalReadAccess:
      resultDict['Read'] = True
    else:
      resultDict['Read'] = (owner and mode&stat.S_IRUSR>0) or (group and mode&stat.S_IRGRP>0) or mode&stat.S_IROTH>0
    resultDict['Write'] = (owner and mode&stat.S_IWUSR>0) or (group and mode&stat.S_IWGRP>0) or mode&stat.S_IWOTH>0
    resultDict['Execute'] = (owner and mode&stat.S_IXUSR>0) or (group and mode&stat.S_IXGRP>0) or mode&stat.S_IXOTH>0
    return S_OK(resultDict)
  
  def getFilesInDirectory(self,dirID,credDict):
    """ Get file IDs for the given directory
    """
    dirs = dirID
    if type(dirID) != ListType:
      dirs = [dirID]
      
    dirListString = ','.join( [ str(dir_) for dir_ in dirs ] )

    req = "SELECT FileID,DirID,FileName FROM FC_Files WHERE DirID IN ( %s )" % dirListString
    result = self.db._query(req)
    return result

  def getFileLFNsInDirectory(self,dirID,credDict):
    """ Get file lfns for the given directory or directory list 
    """
    dirs = dirID
    if type(dirID) != ListType:
      dirs = [dirID]
      
    dirListString = ','.join( [ str(dir_) for dir_ in dirs ] )
    treeTable = self.getTreeTable()
    req = "SELECT CONCAT(D.DirName,'/',F.FileName) FROM FC_Files as F, %s as D WHERE D.DirID IN ( %s ) and D.DirID=F.DirID"
    req = req % ( treeTable,dirListString )
    result = self.db._query(req)
    if not result['OK']:
      return result
    lfnList = [ x[0] for x in result['Value'] ]
    return S_OK(lfnList)
  
  def getFileLFNsInDirectoryByDirectory(self,dirID,credDict):
    """ Get file lfns for the given directory or directory list 
    """
    dirs = dirID
    if type(dirID) != ListType:
      dirs = [dirID]

    dirListString = ','.join( [ str(dir_) for dir_ in dirs ] )
    treeTable = self.getTreeTable()
    req = "SELECT D.DirName,F.FileName FROM FC_Files as F, %s as D WHERE D.DirID IN ( %s ) and D.DirID=F.DirID"
    req = req % ( treeTable,dirListString )
    result = self.db._query(req)
    if not result['OK']:
      return result

    lfnDict = {}
    for dir_,fname in result['Value']:
      lfnDict.setdefault(dir_,[])
      lfnDict[dir_].append(fname)

    return S_OK(lfnDict)
 
  def __getDirectoryContents(self,path,details=False):
    """ Get contents of a given directory
    """
    result = self.findDir(path)
    if not result['OK']:
      return result
    directoryID = result['Value']
    directories = {}
    links = {}
    result = self.getChildren(path)
    if not result['OK']:
      return result
    
    # Get subdirectories
    dirIDList = result['Value']
    for dirID in dirIDList:
      result = self.getDirectoryPath(dirID)
      if not result['OK']:
        return result
      dirName = result['Value']
      if details:
        result = self.getDirectoryParameters(dirID)
        if not result['OK']:
          directories[dirName] = False
        else:
          directories[dirName] = result['Value']
      else:    
        directories[dirName] = True
    res = self.db.fileManager.getFilesInDirectory(directoryID,path,verbose=details)
    if not res['OK']:
      return res
    files = res['Value']
    pathDict = {'Files': files,'SubDirs':directories,'Links':links} 
  
    return S_OK(pathDict)           

  def listDirectory(self,lfns,verbose=False):
    """ Get the directory listing
    """
    paths = lfns.keys()
    successful = {}
    failed = {}
    for path in paths:
      result = self.__getDirectoryContents(path,details=verbose)
      if not result['OK']:
        failed[path] = result['Message']
      else:
        successful[path] = result['Value']
        
    return S_OK({'Successful':successful,'Failed':failed})      
  
  def getDirectorySize(self,lfns,longOutput=False,rawFileTables=False):
    """ Get the total size of the requested directories. If long flag
        is True, get also physical size per Storage Element
    """
    start = time.time()

    result = self.db._getConnection()
    if not result['OK']:
      return result
    connection = result['Value']

    if rawFileTables:
      resultLogical = self._getDirectoryLogicalSize(lfns,connection)
    else:
      resultLogical = self._getDirectoryLogicalSizeFromUsage(lfns,connection)  
    if not resultLogical['OK']:
      connection.close()
      return resultLogical
    
    resultDict = resultLogical['Value']
    if not resultDict['Successful']:
      connection.close()
      return resultLogical
    
    if longOutput:
      # Continue with only successful directories
      if rawFileTables:
        resultPhysical = self._getDirectoryPhysicalSize(resultDict['Successful'],connection)
      else:
        resultPhysical = self._getDirectoryPhysicalSizeFromUsage(resultDict['Successful'],connection)
      if not resultPhysical['OK']:
        resultDict['QueryTime'] = time.time() - start
        result = S_OK(resultDict)
        result['Message'] = "Failed to get the physical size on storage"
        connection.close()
        return result     
      for lfn in resultPhysical['Value']['Successful']:
        resultDict['Successful'][lfn]['PhysicalSize'] = resultPhysical['Value']['Successful'][lfn]
    connection.close()
    resultDict['QueryTime'] = time.time() - start
    return S_OK(resultDict)            
  
  def _getDirectoryLogicalSizeFromUsage(self,lfns,connection):
    """ Get the total "logical" size of the requested directories
    """
    paths = lfns.keys()
    successful = {}
    failed = {}
    for path in paths:
      result = self.findDir(path)
      if not result['OK']:
        failed[path] = "Directory not found"
        continue
      if not result['Value']:
        failed[path] = "Directory not found"
        continue
      dirID = result['Value']
      result = self.getSubdirectoriesByID(dirID,requestString=True,includeParent=True)
      if not result['OK']:
        failed[path] = result['Message']
        continue
      else:
        dirString = result['Value']
        req = "SELECT SESize, SEFiles FROM FC_DirectoryUsage WHERE SEID=0 AND DirID=%d" % dirID
        reqDir = dirString.replace('SELECT DirID FROM','SELECT count(*) FROM')
      
      result = self.db._query(req,connection)
      if not result['OK']:
        failed[path] = result['Message']
      elif not result['Value']:
        successful[path] = {"LogicalSize":0,"LogicalFiles":0,'LogicalDirectories':0}
      elif result['Value'][0][0]:
        successful[path] = {"LogicalSize":int(result['Value'][0][0]),
                            "LogicalFiles":int(result['Value'][0][1])}
        result = self.db._query(reqDir,connection)
        if result['OK'] and result['Value']:
          successful[path]['LogicalDirectories'] = result['Value'][0][0] - 1
        else:
          successful[path]['LogicalDirectories'] = -1

         
      else:
        successful[path] = {"LogicalSize":0,"LogicalFiles":0,'LogicalDirectories':0}
          
    return S_OK({'Successful':successful,'Failed':failed})       
  
  
  def _getDirectoryLogicalSize(self,lfns,connection):
    """ Get the total "logical" size of the requested directories
    """
    paths = lfns.keys()
    successful = {}
    failed = {}
    treeTable = self.getTreeTable()
    for path in paths:

      if path == "/":
        req = "SELECT SUM(Size),COUNT(*) FROM FC_Files"
        reqDir = "SELECT count(*) FROM %s" % treeTable
      else:
        result = self.findDir(path)
        if not result['OK']:
          failed[path] = "Directory not found"
          continue
        if not result['Value']:
          failed[path] = "Directory not found"
          continue
        dirID = result['Value']
        result = self.getSubdirectoriesByID(dirID,requestString=True,includeParent=True)
        if not result['OK']:
          failed[path] = result['Message']
          continue
        else:
          dirString = result['Value']
          req = "SELECT SUM(F.Size),COUNT(*) FROM FC_Files as F JOIN (%s) as T WHERE F.DirID=T.DirID" % dirString
          reqDir = dirString.replace('SELECT DirID FROM','SELECT count(*) FROM')

      result = self.db._query(req,connection)
      if not result['OK']:
        failed[path] = result['Message']
      elif not result['Value']:
        successful[path] = {"LogicalSize":0,"LogicalFiles":0,'LogicalDirectories':0}
      elif result['Value'][0][0]:
        successful[path] = {"LogicalSize":int(result['Value'][0][0]),
                            "LogicalFiles":int(result['Value'][0][1])}
        result = self.db._query(reqDir,connection)
        if result['OK'] and result['Value']:
          successful[path]['LogicalDirectories'] = result['Value'][0][0] - 1
        else:
          successful[path]['LogicalDirectories'] = -1

         
      else:
        successful[path] = {"LogicalSize":0,"LogicalFiles":0,'LogicalDirectories':0}

    return S_OK({'Successful':successful,'Failed':failed})  
  
  def _getDirectoryPhysicalSizeFromUsage(self,lfns,connection):
    """ Get the total size of the requested directories
    """
    paths = lfns.keys()
    successful = {}
    failed = {}
    for path in paths:
      result = self.findDir(path)
      if not result['OK']:
        failed[path] = "Directory not found"
        continue
      if not result['Value']:
        failed[path] = "Directory not found"
        continue
      dirID = result['Value']

      req = "SELECT S.SEID, S.SEName, D.SESize, D.SEFiles FROM FC_DirectoryUsage as D, FC_StorageElements as S"
      req += "  WHERE S.SEID=D.SEID AND D.DirID=%d" % dirID
      result = self.db._query(req,connection)
      if not result['OK']:
        failed[path] = result['Message']
      elif not result['Value']:
        successful[path] = {}
      elif result['Value'][0][0]:
        seDict = {}
        totalSize = 0
        totalFiles = 0
        for seID, seName,seSize,seFiles in result['Value']:
          if seSize or seFiles:
            seDict[seName] = {'Size':seSize,'Files':seFiles}
            totalSize += seSize
            totalFiles += seFiles
          else:
            req = 'DELETE FROM FC_DirectoryUsage WHERE SEID=%d AND DirID=%d' % ( seID, dirID )
            result = self.db._update( req )
            if not result['OK']:
              gLogger( 'Failed to delete entry from FC_DirectoryUsage', result['Message'] )
        seDict['TotalSize'] = int(totalSize)
        seDict['TotalFiles'] = int(totalFiles)
        successful[path] = seDict
      else:
        successful[path] = {}

    return S_OK({'Successful':successful,'Failed':failed})
  
  
  def _getDirectoryPhysicalSizeFromUsage_old(self,lfns,connection):
    """ Get the total size of the requested directories
    """
    paths = lfns.keys()
    successful = {}
    failed = {}
    for path in paths:

      if path == '/':
        req = "SELECT S.SEName, D.SESize, D.SEFiles FROM FC_DirectoryUsage as D, FC_StorageElements as S"
        req += "  WHERE S.SEID=D.SEID"
      else:
        result = self.findDir(path)
        if not result['OK']:
          failed[path] = "Directory not found"
          continue
        if not result['Value']:
          failed[path] = "Directory not found"
          continue
        dirID = result['Value']
        result = self.getSubdirectoriesByID(dirID,requestString=True,includeParent=True)
        if not result['OK']:
          return result
        subDirString = result['Value'] 
        req = "SELECT S.SEName, D.SESize, D.SEFiles FROM FC_DirectoryUsage as D, FC_StorageElements as S"
        req += " JOIN (%s) AS F" % subDirString
        req += " WHERE S.SEID=D.SEID AND D.DirID=F.DirID"

      result = self.db._query(req,connection)       
      if not result['OK']:
        failed[path] = result['Message']
      elif not result['Value']:
        successful[path] = {}
      elif result['Value'][0][0]:
        seDict = {}
        totalSize = 0
        totalFiles = 0
        for seName,seSize,seFiles in result['Value']:
          sfDict = seDict.get( seName,{'Size':0,'Files':0} )
          sfDict['Size'] += seSize
          sfDict['Files'] += seFiles
          seDict[seName] = sfDict
          totalSize += seSize
          totalFiles += seFiles
        seDict['TotalSize'] = int(totalSize)
        seDict['TotalFiles'] = int(totalFiles)  
        successful[path] = seDict  
      else:
        successful[path] = {} 
          
    return S_OK({'Successful':successful,'Failed':failed})       
  
  def _getDirectoryPhysicalSize(self,lfns,connection):
    """ Get the total size of the requested directories
    """
    paths = lfns.keys()
    successful = {}
    failed = {}
    for path in paths:
      if path == '/':
        req = "SELECT SUM(F.Size),COUNT(F.Size),S.SEName from FC_Files as F, FC_Replicas as R, FC_StorageElements as S "
        req += "WHERE R.SEID=S.SEID AND F.FileID=R.FileID "
        req += "GROUP BY S.SEID"   
      else:
        result = self.findDir(path)
        if not result['OK']:
          failed[path] = "Directory not found"
          continue
        if not result['Value']:
          failed[path] = "Directory not found"
          continue
        dirID = result['Value']
        result = self.getSubdirectoriesByID( dirID,requestString=True,includeParent=True )
        if not result['OK']:
          failed[path] = result['Message']
          continue
        else:
          dirString = result['Value']

          req = "SELECT SUM(F.Size),COUNT(F.Size),S.SEName from FC_Files as F, FC_Replicas as R, FC_StorageElements as S JOIN (%s) as T " % dirString
          req += "WHERE R.SEID=S.SEID AND F.FileID=R.FileID AND F.DirID=T.DirID "
          req += "GROUP BY S.SEID"        

      result = self.db._query(req,connection)        
      if not result['OK']:
        failed[path] = result['Message']
      elif not result['Value']:
        successful[path] = {}
      elif result['Value'][0][0]:
        seDict = {}
        totalSize = 0
        totalFiles = 0
        for size,files,seName in result['Value']:
          seDict[seName] = {"Size":int(size),"Files":int(files)}
          totalSize += size
          totalFiles += files
        seDict['TotalSize'] = int(totalSize)
        seDict['TotalFiles'] = int(totalFiles)  
        successful[path] = seDict
      else:
        successful[path] = {} 
          
    return S_OK({'Successful':successful,'Failed':failed}) 
  
  def _rebuildDirectoryUsage( self ):
    """ Recreate and replenish the Storage Usage tables
    """
   
    req = "DROP TABLE IF EXISTS FC_DirectoryUsage_backup"
    result = self.db._update( req )
    req = "RENAME TABLE FC_DirectoryUsage TO FC_DirectoryUsage_backup"
    result = self.db._update( req )
    req = """CREATE TABLE `FC_DirectoryUsage` (
  `DirID` int(11) NOT NULL,
  `SEID` int(11) NOT NULL,
  `SESize` bigint(20) NOT NULL,
  `SEFiles` bigint(20) NOT NULL,
  `LastUpdate` datetime NOT NULL,
  PRIMARY KEY (`DirID`,`SEID`),
  KEY `DirID` (`DirID`),
  KEY `SEID` (`SEID`)
) ENGINE=MyISAM DEFAULT CHARSET=latin1 
"""
    result = self.db._update( req )
    if not result['OK']:
      return result
    
    result = self.__rebuildDirectoryUsageLeaves()
    if not result['OK']:
      return result
    
    result = self.db.dtree.findDir( '/' )
    if not result['OK']:
      return result
    if not result['Value']:
      return S_ERROR('Directory / not found')
    dirID = result['Value']
    result = self.__rebuildDirectoryUsage(dirID)
    gLogger.verbose( 'Finished rebuilding Directory Usage' )
    return result
    
  def __rebuildDirectoryUsageLeaves( self ):
    """ Rebuild DirectoryUsage entries for directories having files
    """  
    req = 'SELECT DISTINCT(DirID) FROM FC_Files'
    result = self.db._query(req)
    if not result['OK']:
      return result
    
    dirIDs = [ x[0] for x in result['Value'] ]
    gLogger.verbose( 'Starting rebuilding Directory Usage, number of visible directories %d' % len(dirIDs) )
    
    insertFields = ['DirID','SEID','SESize','SEFiles','LastUpdate']
    insertCount = 0
    insertValues = []

    count = 0
    empty = 0

    for dirID in dirIDs:

      count += 1

      # Get the physical size
      req = "SELECT SUM(F.Size),COUNT(F.Size),R.SEID from FC_Files as F, FC_Replicas as R "
      req += "WHERE F.FileID=R.FileID AND F.DirID=%d GROUP BY R.SEID" % int(dirID)
      result = self.db._query( req )
      if not result['OK']:
        return result
      if not result['Value']:
        empty += 1

      for seSize,seFiles,seID in result['Value']:       
        insertValues = [dirID,seID,seSize,seFiles,'UTC_TIMESTAMP()'] 
        result = self.db.insertFields( 'FC_DirectoryUsage', insertFields, insertValues )  
        if not result['OK']:
          if "Duplicate" in result['Message']:
            req = "UPDATE FC_DirectoryUsage SET SESize=%d, SEFiles=%d, LastUpdate=UTC_TIMESTAMP()" % ( seSize,seFiles )
            req += " WHERE DirID=%s AND SEID=%s" % ( dirID, seID )
            result = self.db._update( req )
            if not result['OK']:
              return result
          return result     
 
      # Get the logical size
      req = "SELECT SUM(Size),COUNT(Size) from FC_Files WHERE DirID=%d " % int(dirID)
      result = self.db._query( req )
      if not result['OK']:
        return result
      if not result['Value']:
        return S_ERROR('Empty directory')
      seSize,seFiles = result['Value'][0]       
      insertValues = [dirID,0,seSize,seFiles,'UTC_TIMESTAMP()'] 
      result = self.db.insertFields( 'FC_DirectoryUsage', insertFields, insertValues )  
      if not result['OK']:
        if "Duplicate" in result['Message']:
          req = "UPDATE FC_DirectoryUsage SET SESize=%d, SEFiles=%d, LastUpdate=UTC_TIMESTAMP()" % ( seSize,seFiles )
          req += " WHERE DirID=%s AND SEID=0" % dirID
          result = self.db._update( req )
          if not result['OK']:
            return result
        else:  
          return result

    gLogger.verbose( "Processed %d directories, %d empty " % ( count, empty ) )

    return S_OK()      
    
  def __rebuildDirectoryUsage( self, directoryID ):
    """ Rebuild DirectoryUsage entries recursively for the given path
    """  
    result = self.getChildren( directoryID )
    if not result['OK']:
      return result
    dirIDs = result['Value']
    resultDict = {}
    for dirID in dirIDs:
      result = self.__rebuildDirectoryUsage( dirID )
      if not result['OK']:
        return result
      dirDict = result['Value']
      for seID in dirDict:
        resultDict.setdefault(seID,{'Size':0,'Files':0})
        resultDict[seID]['Size'] += dirDict[seID]['Size']
        resultDict[seID]['Files'] += dirDict[seID]['Files']
    
    insertFields = ['DirID','SEID','SESize','SEFiles','LastUpdate']  
    insertValues = []
    for seID in resultDict:
      size = resultDict[seID]['Size']
      files = resultDict[seID]['Files']
      req = "UPDATE FC_DirectoryUsage SET SESize=SESize+%d, SEFiles=SEFiles+%d WHERE DirID=%d AND SEID=%d"  
      req = req % (size,files,directoryID,seID)
      result = self.db._update( req )
      if not result['OK']:
        return result
      if not result['Value']:
        insertValues = [directoryID,seID,size,files,'UTC_TIMESTAMP()'] 
        result = self.db.insertFields( 'FC_DirectoryUsage', insertFields, insertValues )     
        if not result['OK']:
          return result
        
    req = "SELECT SEID,SESize,SEFiles from FC_DirectoryUsage WHERE DirID=%d" % directoryID
    result = self.db._query( req )
    if not result['OK']:
      return result

    resultDict = {}
    for seid,size,files in result['Value']:
      resultDict[seid] = {'Size':size,'Files':files}    
        
    return S_OK(resultDict)  
  
  def getDirectoryCounters( self, connection = False ):
    """ Get the total number of directories
    """
    conn = self._getConnection(connection)
    resultDict = {}
    req = "SELECT COUNT(*) from FC_DirectoryInfo"
    res = self.db._query( req, connection )
    if not res['OK']:
      return res
    resultDict['Directories'] = res['Value'][0][0]

    treeTable = self.getTreeTable()

    req = "SELECT COUNT(DirID) FROM %s WHERE Parent NOT IN ( SELECT DirID from %s )" % (treeTable,treeTable)
    req += " AND DirID <> 1"
    res = self.db._query( req, connection )
    if not res['OK']:
      return res
    resultDict['Orphan Directories'] = res['Value'][0][0]
    
    req = "SELECT COUNT(DirID) FROM %s WHERE DirID NOT IN ( SELECT Parent from %s )" % (treeTable,treeTable)
    req += " AND DirID NOT IN ( SELECT DirID from FC_Files ) "
    res = self.db._query( req, connection )
    if not res['OK']:
      return res
    resultDict['Empty Directories'] = res['Value'][0][0]

    req = "SELECT COUNT(DirID) FROM %s WHERE DirID NOT IN ( SELECT DirID FROM FC_DirectoryInfo )" % treeTable
    res = self.db._query( req, connection )
    if not res['OK']:
      return res
    resultDict['DirTree w/o DirInfo'] = res['Value'][0][0]

    req = "SELECT COUNT(DirID) FROM FC_DirectoryInfo WHERE DirID NOT IN ( SELECT DirID FROM %s )" % treeTable
    res = self.db._query( req, connection )
    if not res['OK']:
      return res
    resultDict['DirInfo w/o DirTree'] = res['Value'][0][0]

    return S_OK( resultDict )<|MERGE_RESOLUTION|>--- conflicted
+++ resolved
@@ -7,13 +7,9 @@
 
 from DIRAC.DataManagementSystem.DB.FileCatalogComponents.Utilities  import checkArgumentFormat
 from DIRAC                                                          import S_OK, S_ERROR, gLogger
-<<<<<<< HEAD
-import time,threading, os
+import time, threading, os
 from types import StringTypes, ListType
-=======
-import time, threading, os
-from types import *
->>>>>>> 195c1c38
+
 import stat
 
 DEBUG = 0
