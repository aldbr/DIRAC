########################################################################
# $Id$
########################################################################
""" DIRAC FileCatalog Storage Element Manager mix-in class """

__RCSID__ = "$Id$"

from DIRAC import S_OK, S_ERROR, gLogger
from DIRAC.Core.Utilities.Pfn import pfnunparse
from DIRAC.ConfigurationSystem.Client.Helpers.Resources import Resources
import threading, time, random
from types import StringTypes, IntType, LongType

class SEManagerBase:

<<<<<<< HEAD
  _tables = {}
  _tables['FC_StorageElements'] = { "Fields":
                                     { 
                                       "SEID": "INTEGER AUTO_INCREMENT",
                                       "SEName": "VARCHAR(127) CHARACTER SET latin1 COLLATE latin1_bin NOT NULL",
                                       "SEPrefix": "VARCHAR(127) NOT NULL", 
                                       "AliasName": "VARCHAR(127) DEFAULT ''"
                                     }, 
                                     "PrimaryKey": "SEID",
                                     "UniqueIndexes": {"SEName":["SEName"]}  
                                   }

  def __init__( self, database=None ):
    self.db = None
    if database is not None:
      self.setDatabase( database )
=======
  def __init__( self, database = None ):
    self.db = database
    if self.db:
      self.db.seNames = {}
      self.db.seids = {}
      self.db.seDefinitions = {}
>>>>>>> 04fa4174
    self.lock = threading.Lock()
    self.seUpdatePeriod = 600
<<<<<<< HEAD
    self.resourcesHelper = Resources()
    self._refreshSEs()
    
  def _refreshSEs( self ):
    return S_ERROR( 'Should be implemented in a derived class' )  
    
  def setUpdatePeriod( self, period ): 
    self.seUpdatePeriod = period
    
=======

  def setUpdatePeriod( self, period ):
    self.seUpdatePeriod = period

>>>>>>> 04fa4174
  def setSEDefinitions( self, seDefinitions ):
    self.db.seDefinitions = seDefinitions
    self.seNames = {}
    for seID, seDef in self.db.seDefinitions.items():
      seName = seDef['SEName']
      self.seNames[seName] = seID

<<<<<<< HEAD
  def setDatabase(self,database):
    self.db = database  
    result = self.db._createTables( self._tables )
    if not result['OK']:
      gLogger.error( "Failed to create tables", str( self._tables.keys() ) )
    elif result['Value']:
      gLogger.info( "Tables created: %s" % ','.join( result['Value'] ) )  
    return result

  def _getConnection(self,connection):
    if connection:
      return connection
    res = self.db._getConnection()
    if res['OK']:
      return res['Value']
    gLogger.warn("Failed to get MySQL connection",res['Message'])
    return connection
    
class SEManagerDB(SEManagerBase):

  def _refreshSEs(self,connection=False):
    connection = self._getConnection(connection)
    req = "SELECT SEID,SEName FROM FC_StorageElements;"   
=======
  def setDatabase( self, database ):
    self.db = database
    self.db.seNames = {}
    self.db.seids = {}
    self.db.seDefinitions = {}
    self._refreshSEs()


class SEManagerDB( SEManagerBase ):

  def _refreshSEs( self, connection = False ):

    req = "SELECT SEID,SEName FROM FC_StorageElements;"
>>>>>>> 04fa4174
    startTime = time.time()
    self.lock.acquire()
    waitTime = time.time()
    gLogger.debug( "SEManager RefreshSEs lock created. Waited %.3f seconds." % ( waitTime - startTime ) )
    res = self.db._query( req )
    if not res['OK']:
      gLogger.debug( "SEManager RefreshSEs lock released. Used %.3f seconds." % ( time.time() - waitTime ) )
      self.lock.release()
      return res
    seNames = [ se[1] for se in res['Value'] ]
    for seName, seId in self.db.seNames.items():
      if seName not in seNames:
        del self.db.seNames[seName]
        del self.db.seids[seId]
        del self.db.seDefinitions[seId]

    for seid, seName in res['Value']:
      self.getSEDefinition( seid )
      self.db.seNames[seName] = seid
      self.db.seids[seid] = seName
    gLogger.debug( "SEManager RefreshSEs lock released. Used %.3f seconds." % ( time.time() - waitTime ) )
    self.lock.release()
    return S_OK()

  def __addSE( self, seName, connection = False ):
    startTime = time.time()
    self.lock.acquire()
    waitTime = time.time()
    gLogger.debug( "SEManager AddSE lock created. Waited %.3f seconds. %s" % ( waitTime - startTime, seName ) )
    if seName in self.db.seNames.keys():
      seid = self.db.seNames[seName]
      gLogger.debug( "SEManager AddSE lock released. Used %.3f seconds. %s" % ( time.time() - waitTime, seName ) )
      self.lock.release()
      return S_OK( seid )
    connection = self._getConnection( connection )
    res = self.db._insert( 'FC_StorageElements', ['SEName'], [seName], connection )
    if not res['OK']:
      gLogger.debug( "SEManager AddSE lock released. Used %.3f seconds. %s" % ( time.time() - waitTime, seName ) )
      self.lock.release()
      if "Duplicate entry" in res['Message']:
        result = self._refreshSEs( connection )
        if not result['OK']:
          return result
        if seName in self.db.seNames.keys():
          seid = self.db.seNames[seName]
          return S_OK( seid )
      return res
    seid = res['lastRowId']
    self.db.seids[seid] = seName
    self.db.seNames[seName] = seid
    self.getSEDefinition( seid )
    gLogger.debug( "SEManager AddSE lock released. Used %.3f seconds. %s" % ( time.time() - waitTime, seName ) )
    self.lock.release()
    return S_OK( seid )

  def __removeSE( self, seName, connection = False ):
    connection = self._getConnection( connection )
    startTime = time.time()
    self.lock.acquire()
    waitTime = time.time()
    gLogger.debug( "SEManager RemoveSE lock created. Waited %.3f seconds. %s" % ( waitTime - startTime, seName ) )
    seid = self.db.seNames.get( seName, 'Missing' )
    req = "DELETE FROM FC_StorageElements WHERE SEName='%s'" % seName
    res = self.db._update( req, connection )
    if not res['OK']:
      gLogger.debug( "SEManager RemoveSE lock released. Used %.3f seconds. %s" % ( time.time() - waitTime, seName ) )
      self.lock.release()
      return res
    if seid != 'Missing':
      self.db.seNames.pop( seName )
      self.db.seids.pop( seid )
      self.db.seDefinitions.pop( seid )
    gLogger.debug( "SEManager RemoveSE lock released. Used %.3f seconds. %s" % ( time.time() - waitTime, seName ) )
    self.lock.release()
    return S_OK()

  def findSE( self, seName ):
    return self.getSEID( seName )

  def getSEID( self, seName ):
    """ Get ID for a SE specified by its name """
    if type( seName ) in [IntType, LongType]:
      return S_OK( seName )
    if seName in self.db.seNames.keys():
      return S_OK( self.db.seNames[seName] )
    return self.__addSE( seName )

  def addSE( self, seName ):
    return self.getSEID( seName )

  def getSEName( self, seID ):
    if seID in self.db.seids.keys():
      return S_OK( self.db.seids[seID] )
    return S_ERROR( 'SE id %d not found' % seID )

  def deleteSE( self, seName, force = True ):
    # ToDo: Check first if there are replicas using this SE
    if not force:
      pass
    return self.__removeSE( seName )

  def getSEDefinition( self, seID ):
    """ Get the Storage Element definition
    """
    if type( seID ) in StringTypes:
      result = self.getSEID( seID )
      if not result['OK']:
        return result
      seID = result['Value']

    if seID in self.db.seDefinitions:
      if ( time.time() - self.db.seDefinitions[seID]['LastUpdate'] ) < self.seUpdatePeriod:
        if self.db.seDefinitions[seID]['SEDict']:
          return S_OK( self.db.seDefinitions[seID] )
      se = self.db.seDefinitions[seID]['SEName']
    else:
      result = self.getSEName( seID )
      if not result['OK']:
        return result
      se = result['Value']
      self.db.seDefinitions[seID] = {}
      self.db.seDefinitions[seID]['SEName'] = se
      self.db.seDefinitions[seID]['SEDict'] = {}
      self.db.seDefinitions[seID]['LastUpdate'] = 0.

    # We have to refresh the SE definition from the CS
<<<<<<< HEAD
    result = self.resourcesHelper.getStorageElementOptionsDict( se )
=======
    result = gConfig.getOptionsDict( '/Resources/StorageElements/%s/AccessProtocol.1' % se )
>>>>>>> 04fa4174
    if not result['OK']:
      return result
    seDict = result['Value']
    self.db.seDefinitions[seID]['SEDict'] = seDict
    if seDict:
      # A.T. Ports can be multiple, this can be better done using the Storage plugin
      # to provide the replica prefix to keep implementations in one place
      if 'Port' in seDict:
        ports = seDict['Port']
        if ',' in ports:
          portList = [ x.strip() for x in ports.split( ',' ) ]
          random.shuffle( portList )
          seDict['Port'] = portList[0]
      tmpDict = dict( seDict )
      tmpDict['FileName'] = ''
      result = pfnunparse( tmpDict )
      if result['OK']:
        self.db.seDefinitions[seID]['SEDict']['PFNPrefix'] = result['Value']
    self.db.seDefinitions[seID]['LastUpdate'] = time.time()
    return S_OK( self.db.seDefinitions[seID] )

  def getSEPrefixes( self, connection = False ):

    result = self._refreshSEs( connection )
    if not result['OK']:
      return result

    resultDict = {}

    for seID in self.db.seDefinitions:
      resultDict[self.db.seDefinitions[seID]['SEName']] = \
         self.db.seDefinitions[seID]['SEDict'].get( 'PFNPrefix', '' )

    return S_OK( resultDict )

class SEManagerCS( SEManagerBase ):

  def findSE( self, se ):
    return S_OK( se )

  def addSE( self, se ):
    return S_OK( se )

<<<<<<< HEAD
  def addSE(self,se):
    return S_OK(se)
  
  def getSEDefinition(self,se):
    #TODO Think about using a cache for this information
    return self.resourcesHelper.getStorageElementOptionsDict( se )
=======
  def getSEDefinition( self, se ):
    # TODO Think about using a cache for this information
    return gConfig.getOptionsDict( '/Resources/StorageElements/%s/AccessProtocol.1' % se )
>>>>>>> 04fa4174
<|MERGE_RESOLUTION|>--- conflicted
+++ resolved
@@ -13,7 +13,6 @@
 
 class SEManagerBase:
 
-<<<<<<< HEAD
   _tables = {}
   _tables['FC_StorageElements'] = { "Fields":
                                      { 
@@ -26,21 +25,17 @@
                                      "UniqueIndexes": {"SEName":["SEName"]}  
                                    }
 
-  def __init__( self, database=None ):
-    self.db = None
+
+  def __init__( self, database = None ):
+    self.db = database
     if database is not None:
       self.setDatabase( database )
-=======
-  def __init__( self, database = None ):
-    self.db = database
     if self.db:
       self.db.seNames = {}
       self.db.seids = {}
       self.db.seDefinitions = {}
->>>>>>> 04fa4174
     self.lock = threading.Lock()
     self.seUpdatePeriod = 600
-<<<<<<< HEAD
     self.resourcesHelper = Resources()
     self._refreshSEs()
     
@@ -50,12 +45,6 @@
   def setUpdatePeriod( self, period ): 
     self.seUpdatePeriod = period
     
-=======
-
-  def setUpdatePeriod( self, period ):
-    self.seUpdatePeriod = period
-
->>>>>>> 04fa4174
   def setSEDefinitions( self, seDefinitions ):
     self.db.seDefinitions = seDefinitions
     self.seNames = {}
@@ -63,9 +52,12 @@
       seName = seDef['SEName']
       self.seNames[seName] = seID
 
-<<<<<<< HEAD
   def setDatabase(self,database):
     self.db = database  
+    self.db.seNames = {}
+    self.db.seids = {}
+    self.db.seDefinitions = {}
+    self._refreshSEs()
     result = self.db._createTables( self._tables )
     if not result['OK']:
       gLogger.error( "Failed to create tables", str( self._tables.keys() ) )
@@ -73,35 +65,12 @@
       gLogger.info( "Tables created: %s" % ','.join( result['Value'] ) )  
     return result
 
-  def _getConnection(self,connection):
-    if connection:
-      return connection
-    res = self.db._getConnection()
-    if res['OK']:
-      return res['Value']
-    gLogger.warn("Failed to get MySQL connection",res['Message'])
-    return connection
-    
-class SEManagerDB(SEManagerBase):
-
-  def _refreshSEs(self,connection=False):
-    connection = self._getConnection(connection)
-    req = "SELECT SEID,SEName FROM FC_StorageElements;"   
-=======
-  def setDatabase( self, database ):
-    self.db = database
-    self.db.seNames = {}
-    self.db.seids = {}
-    self.db.seDefinitions = {}
-    self._refreshSEs()
-
 
 class SEManagerDB( SEManagerBase ):
 
   def _refreshSEs( self, connection = False ):
 
     req = "SELECT SEID,SEName FROM FC_StorageElements;"
->>>>>>> 04fa4174
     startTime = time.time()
     self.lock.acquire()
     waitTime = time.time()
@@ -228,11 +197,7 @@
       self.db.seDefinitions[seID]['LastUpdate'] = 0.
 
     # We have to refresh the SE definition from the CS
-<<<<<<< HEAD
     result = self.resourcesHelper.getStorageElementOptionsDict( se )
-=======
-    result = gConfig.getOptionsDict( '/Resources/StorageElements/%s/AccessProtocol.1' % se )
->>>>>>> 04fa4174
     if not result['OK']:
       return result
     seDict = result['Value']
@@ -276,15 +241,9 @@
   def addSE( self, se ):
     return S_OK( se )
 
-<<<<<<< HEAD
   def addSE(self,se):
     return S_OK(se)
   
   def getSEDefinition(self,se):
     #TODO Think about using a cache for this information
-    return self.resourcesHelper.getStorageElementOptionsDict( se )
-=======
-  def getSEDefinition( self, se ):
-    # TODO Think about using a cache for this information
-    return gConfig.getOptionsDict( '/Resources/StorageElements/%s/AccessProtocol.1' % se )
->>>>>>> 04fa4174
+    return self.resourcesHelper.getStorageElementOptionsDict( se )