--- conflicted
+++ resolved
@@ -5,18 +5,11 @@
 
 __RCSID__ = "$Id$"
 
-<<<<<<< HEAD
 from DIRAC import S_OK, S_ERROR, gLogger
 from DIRAC.Core.Utilities.Pfn import pfnunparse
 from DIRAC.ConfigurationSystem.Client.Helpers.Resources import Resources
 import threading,time
 from types import StringTypes, IntType, LongType
-=======
-from DIRAC                        import S_OK, S_ERROR, gConfig, gLogger
-from DIRAC.Core.Utilities.Pfn     import pfnunparse
-import threading, time, random
-from types import IntType, LongType, StringTypes
->>>>>>> 91726582
 
 class SEManagerBase:
 
