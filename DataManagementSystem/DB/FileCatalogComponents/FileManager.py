--- conflicted
+++ resolved
@@ -11,11 +11,7 @@
 DEBUG = 0
 
 import os
-<<<<<<< HEAD
 from types import StringTypes, ListType, TupleType
-=======
-from types import ListType, TupleType, StringTypes
->>>>>>> 60e91868
 
 class FileManager(FileManagerBase):
 
