--- conflicted
+++ resolved
@@ -8,15 +8,8 @@
 
 __RCSID__ = "$Id$"
 
-<<<<<<< HEAD
-# import time 
-import types
+from types import IntType, ListType, LongType, DictType, StringTypes, FloatType
 from DIRAC import S_OK, S_ERROR, gLogger
-
-=======
-from types import IntType, ListType, LongType, DictType, StringTypes, FloatType
-from DIRAC import S_OK, S_ERROR
->>>>>>> 59ab29c2
 from DIRAC.DataManagementSystem.DB.FileCatalogComponents.Utilities import queryTime
 from DIRAC.Core.Utilities.List import intListToString
 from DIRAC.DataManagementSystem.Client.MetaQuery import FILE_STANDARD_METAKEYS, \
