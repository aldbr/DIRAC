--- conflicted
+++ resolved
@@ -5,12 +5,8 @@
 --
 -- Must set passwords for database user by replacing "must_be_set".
 --
-<<<<<<< HEAD
-GRANT SELECT,INSERT,LOCK TABLES,CREATE TEMPORARY TABLES,UPDATE,DELETE,CREATE,DROP,ALTER ON FileCatalogDB.* TO Dirac@localhost IDENTIFIED BY 'must_be_set';
-=======
 -- GRANT SELECT,INSERT,LOCK TABLES,CREATE TEMPORARY TABLES,UPDATE,DELETE,CREATE,DROP,ALTER ON FileCatalogDB.* TO Dirac@localhost IDENTIFIED BY 'must_be_set';
 
->>>>>>> f2cf2b04
 FLUSH PRIVILEGES;
 
 USE FileCatalogDB;