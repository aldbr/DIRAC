Services
{
  DataIntegrity
  {
    Port = 9150
    Authorization
    {
      Default = authenticated
    }
  }
  #RAWIntegrity
  #{
  #  Port = 9198
  #  Authorization
  #  {
  #    Default = authenticated
  #  }
  #}
  #ReplicationPlacement
  #{
  #  Port = 9147
  #  Authorization
  #  {
  #    Default = authenticated
  #  }
  #}
  #StorageUsage
  #{
  #  BasePath = storage
  #  Port = 9151
  #  Authorization
  #  {
  #    Default = authenticated
  #  }
  #}
  FTSManager
  {
    Port = 9191
    Authorization
    {
      Default = authenticated
    }
<<<<<<< HEAD
    # # revert to True to enable FTS 
    FTSMode = False
=======
>>>>>>> 37900630
    FTSStrategy {
     ThroughputTimescale = 3600
      LogLevel = INFO
      LogBackends = stdout
      HopSigma = 5
      SchedulingType = File
      ActiveStrategies = MinimiseTotalWait 
      AcceptableFailureRate = 75  
      AcceptableFailedFiles = 5      
    }
  }
  DataLogging
  {
    Port = 9146
    Authorization
    {
      Default = authenticated
    }
  }
#  LcgFileCatalogProxy
#  {
#    Port = 9138
#    Authorization
#    {
#      Default = authenticated
#    }
#  }
  FileCatalogProxy
  {
    Port = 9138
    Authorization
    {
      Default = authenticated
    }
  }
  FileCatalog
  {
    Port = 9197
    UserGroupManager = UserAndGroupManagerDB
    SEManager = SEManagerDB
    SecurityManager = NoSecurityManager
    DirectoryManager = DirectoryLevelTree
    FileManager = FileManager
    UniqueGUID = False
    GlobalReadAccess = True
    LFNPFNConvention = True
    ResolvePFN = True
    DefaultUmask = 509
    VisibleStatus = AprioriGood
    Authorization
    {
      Default = authenticated
    }
  }
  StorageElement
  {
    BasePath = storageElement
    Port = 9148
    Authorization
    {
      Default = authenticated
      FileTransfer
      {
        Default = authenticated
      }
    }
  }
  StorageElementProxy
  {
    BasePath = storageElement
    Port = 9139
    Authorization
    {
      Default = authenticated
      FileTransfer
      {
        Default = authenticated
      }
    }
  }
}
Agents
{

  FTSCleaningAgent 
  {
    LogLevel = INFO       
    LogBackends = stdout
    PollingTime = 20
    ControlDirectory = control/DataManagement/FTSCleaningAgent
    shifterProxy = DataManager
    GraceDaysPeriod  = 180
    FTSRequestsPerCycle = 50
  } 
  TransferAgent
  {
    LogLevel = INFO
    LogBackends = stdout
    PollingTime = 60
    ControlDirectory = control/DataManagement/TransferAgent
    RequestsPerCycle = 10
    MinProcess = 1
    MaxProcess = 4
    ProcessPoolTimeout = 300
    ProcessTaskTimeout = 300
    ProcessPoolQueueSize = 10
    RequestType = transfer
    shifterProxy = DataManager
    TaskMode = True
    FTSMode = True
    ThroughputTimescale = 3600
    ## you can specify here which DIRAC user groups are banned from FTS  
    # FTSDisabledOwnerGroups = 
    StrategyHandler {
      LogLevel = INFO
      LogBackends = stdout
      HopSigma = 0.0
      SchedulingType = File
      ActiveStrategies = MinimiseTotalWait 
      AcceptableFailureRate = 75  
      AcceptableFailedFiles = 5      
    }
    TransferTask {
       LogLevel = INFO
       LogBackends = stdout
    }
  }
  RegistrationAgent
  {
    LogLevel = INFO
    LogBackends = stdout
    PollingTime = 60
    ControlDirectory = control/DataManagement/RegistrationAgent    
    RequestsPerCycle = 10
    MinProcess = 1
    MaxProcess = 4
    ProcessPoolTimeout = 300
    ProcessTaskTimeout = 300
    ProcessPoolQueueSize = 10
    RequestType = register
    shifterProxy = DataManager
    RegistrationTask {
       LogLevel = INFO
       LogBackends = stdout
    }
  }
  RemovalAgent
  {
    LogLevel = INFO
    LogBackends = stdout
    PollingTime = 60
    ControlDirectory = control/DataManagement/RemovalAgent
    RequestsPerCycle = 50
    MinProcess = 1
    MaxProcess = 4
    ProcessPoolTimeout = 300
    ProcessTaskTimeout = 300
    ProcessPoolQueueSize = 10
    RequestType = removal
    shifterProxy = DataManager
    RemovalTask {
       LogLevel = INFO
       LogBackends = stdout
    }
  }

  FTSAgent {
 	PollingTime = 120
 	UseProxies = True
 	ControlDirectory = control/DataManagement/FTSAgent
 	MinThreads = 1
 	MaxThreads = 10
 	FTSGraphValidityPeriod = 1800
 	RWAccessValidityPeriod = 600
 	StageFiles = True
 	MaxFilesPerJob = 100
 	MaxTransferAttempts = 256
 	shifterProxy = DataManager
  }

  CleanFTSDBAgent {
  	PollingTime = 300
  	ControlDirectory = control/DataManagement/CleanFTSDBAgent
  	DeleteGraceDays = 180
  	DeleteLimitPerCycle = 100
  	KickAssignedHours  = 1
  	KickLimitPerCycle = 100  
  }

  FTSSubmitAgent
  {
    UseProxies = True
    ControlDirectory = control/DataManagement/FTSSubmitAgent
    ChecksumTest = False
    ChecksumType = Adler32
  }
  FTSMonitorAgent
  {
    PollingTime = 10
    ControlDirectory = control/DataManagement/FTSMonitorAgent
    UseProxies = True
    MinThreads = 1
    MaxThreads = 10
  }
  LFCvsSEAgent
  {
    PollingTime = 60
    ControlDirectory = control/DataManagement/LFCvsSEAgent
    ProxyDN = /C=UK/O=eScience/OU=Edinburgh/L=NeSC/CN=andrew cameron smith
    ProxyGroup = lhcb_prod
    #@@-acsmith@diracAdmin - /C=UK/O=eScience/OU=Edinburgh/L=NeSC/CN=andrew cameron smith
    ProxyLocation = runit/DataManagement/LFCvsSEAgent/proxy
    #@@-acsmith@diracAdmin - /C=UK/O=eScience/OU=Edinburgh/L=NeSC/CN=andrew cameron smith
    UseProxies = True
  }
  SEvsLFCAgent
  {
    PollingTime = 60
    ControlDirectory = control/DataManagement/SEvsLFCAgent
    ProxyDN = /C=UK/O=eScience/OU=Edinburgh/L=NeSC/CN=andrew cameron smith
    ProxyGroup = lhcb_prod
    ProxyLocation = runit/DataManagement/SEvsLFCAgent/proxy
    UseProxies = True
  }
  #UserStorageUsageAgent
  #{
  #  PollingTime = 60
  #  ControlDirectory = runit/DataManagement/UserStorageUsageAgent
  #  ProxyDN = /C=UK/O=eScience/OU=Edinburgh/L=NeSC/CN=andrew cameron smith
  #  ProxyGroup = lhcb_prod
  #  ProxyLocation = runit/DataManagement/UserStorageUsageAgent/proxy
  #  UseProxies = True
  #  BaseDirectory = /lhcb/user
  #}
  #BookkeepingWatchAgent
  #{
  #TransformationService = DataManagement/PlacementDB
  #}
}<|MERGE_RESOLUTION|>--- conflicted
+++ resolved
@@ -40,11 +40,6 @@
     {
       Default = authenticated
     }
-<<<<<<< HEAD
-    # # revert to True to enable FTS 
-    FTSMode = False
-=======
->>>>>>> 37900630
     FTSStrategy {
      ThroughputTimescale = 3600
       LogLevel = INFO
