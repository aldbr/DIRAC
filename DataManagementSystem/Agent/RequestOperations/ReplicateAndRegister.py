--- conflicted
+++ resolved
@@ -192,13 +192,9 @@
         self.log.verbose("usage of FTS system is banned for request's owner")
         return self.dmTransfer()
 
-<<<<<<< HEAD
-      return self.fts3Transfer()
-=======
       if getattr(self, 'UseNewFTS3', True):
         return self.fts3Transfer()
       return self.ftsTransfer()  # this would use still the old FTS system (deprecated)
->>>>>>> be600ab5
 
     return self.dmTransfer()
 
