########################################################################
# $HeadURL $
# File: ReplicateAndRegister.py
# Author: Krzysztof.Ciba@NOSPAMgmail.com
# Date: 2013/03/13 18:49:12
########################################################################
""" :mod: ReplicateAndRegister
    ==========================

    .. module: ReplicateAndRegister
    :synopsis: ReplicateAndRegister operation handler
    .. moduleauthor:: Krzysztof.Ciba@NOSPAMgmail.com

    ReplicateAndRegister operation handler
"""
__RCSID__ = "$Id $"
# #
# @file ReplicateAndRegister.py
# @author Krzysztof.Ciba@NOSPAMgmail.com
# @date 2013/03/13 18:49:28
# @brief Definition of ReplicateAndRegister class.

# # imports
import re
# # from DIRAC
from DIRAC import S_OK, S_ERROR, gMonitor, gLogger
from DIRAC.Core.Utilities.Adler import compareAdler

from DIRAC.DataManagementSystem.Client.FTSClient                                  import FTSClient
from DIRAC.DataManagementSystem.Client.DataManager                                import DataManager
from DIRAC.DataManagementSystem.Agent.RequestOperations.DMSRequestOperationsBase  import DMSRequestOperationsBase

from DIRAC.Resources.Storage.StorageElement                                       import StorageElement
from DIRAC.Resources.Catalog.FileCatalog                                          import FileCatalog

def filterReplicas( opFile, logger = None, dataManager = None, seCache = None ):
  """ filter out banned/invalid source SEs """

  if not logger:
    logger = gLogger
  if not dataManager:
    dataManager = DataManager()
  if not seCache:
    seCache = {}

  log = logger.getSubLogger( "filterReplicas" )
  ret = { "Valid" : [], "NoMetadata" : [], "Bad" : [], 'NoReplicas':[], 'NoPFN':[] }

  replicas = dataManager.getActiveReplicas( opFile.LFN )
  if not replicas["OK"]:
    log.error( replicas["Message"] )
    return replicas
  reNotExists = re.compile( "not such file or directory" )
  replicas = replicas["Value"]
  failed = replicas["Failed"].get( opFile.LFN , "" )
  if reNotExists.match( failed.lower() ):
    opFile.Status = "Failed"
    opFile.Error = failed
    return S_ERROR( failed )

  replicas = replicas["Successful"].get( opFile.LFN, {} )

  for repSEName in replicas:

    repSE = seCache[repSEName] if repSEName in seCache else \
            seCache.setdefault( repSEName, StorageElement( repSEName ) )

    pfn = repSE.getPfnForLfn( opFile.LFN )
    if not pfn["OK"] or opFile.LFN not in pfn['Value']['Successful']:
      log.warn( "unable to create pfn for %s lfn at %s: %s" % ( opFile.LFN,
                                                                repSEName,
                                                                pfn.get( 'Message', pfn.get( 'Value', {} ).get( 'Failed', {} ).get( opFile.LFN ) ) ) )
      ret["NoPFN"].append( repSEName )
    else:
      pfn = pfn["Value"]['Successful'][ opFile.LFN ]

      repSEMetadata = repSE.getFileMetadata( pfn )
      error = repSEMetadata.get( 'Message', repSEMetadata.get( 'Value', {} ).get( 'Failed', {} ).get( pfn ) )
      if error:
        log.warn( 'unable to get metadata at %s for %s' % ( repSEName, opFile.LFN ), error.replace( '\n', '' ) )
        if 'File does not exist' in error:
          ret['NoReplicas'].append( repSEName )
        else:
          ret["NoMetadata"].append( repSEName )
      else:
        repSEMetadata = repSEMetadata['Value']['Successful'][pfn]

        seChecksum = repSEMetadata.get( "Checksum" )
        if opFile.Checksum and seChecksum and not compareAdler( seChecksum, opFile.Checksum ) :
          # The checksum in the request may be wrong, check with FC
          fcMetadata = FileCatalog().getFileMetadata( opFile.LFN )
          fcChecksum = fcMetadata.get( 'Value', {} ).get( 'Successful', {} ).get( opFile.LFN, {} ).get( 'Checksum' )
          if fcChecksum and fcChecksum != opFile.Checksum and compareAdler( fcChecksum , seChecksum ):
            opFile.Checksum = fcChecksum
            ret['Valid'].append( repSEName )
          else:
            log.warn( " %s checksum mismatch, request: %s @%s: %s" % ( opFile.LFN,
                                                                       opFile.Checksum,
                                                                       repSEName,
                                                                       seChecksum ) )
            ret["Bad"].append( repSEName )
        else:
          # # if we're here repSE is OK
          ret["Valid"].append( repSEName )

  return S_OK( ret )


########################################################################
class ReplicateAndRegister( DMSRequestOperationsBase ):
  """
  .. class:: ReplicateAndRegister

  ReplicateAndRegister operation handler
  """

  def __init__( self, operation = None, csPath = None ):
    """c'tor

    :param self: self reference
    :param Operation operation: Operation instance
    :param str csPath: CS path for this handler
    """
    super( ReplicateAndRegister, self ).__init__( operation, csPath )
    # # own gMonitor stuff for files
    gMonitor.registerActivity( "ReplicateAndRegisterAtt", "Replicate and register attempted",
                               "RequestExecutingAgent", "Files/min", gMonitor.OP_SUM )
    gMonitor.registerActivity( "ReplicateOK", "Replications successful",
                               "RequestExecutingAgent", "Files/min", gMonitor.OP_SUM )
    gMonitor.registerActivity( "ReplicateFail", "Replications failed",
                               "RequestExecutingAgent", "Files/min", gMonitor.OP_SUM )
    gMonitor.registerActivity( "RegisterOK", "Registrations successful",
                               "RequestExecutingAgent", "Files/min", gMonitor.OP_SUM )
    gMonitor.registerActivity( "RegisterFail", "Registrations failed",
                               "RequestExecutingAgent", "Files/min", gMonitor.OP_SUM )
    # # for FTS
    gMonitor.registerActivity( "FTSScheduleAtt", "Files schedule attempted",
                               "RequestExecutingAgent", "Files/min", gMonitor.OP_SUM )
    gMonitor.registerActivity( "FTSScheduleOK", "File schedule successful",
                               "RequestExecutingAgent", "Files/min", gMonitor.OP_SUM )
    gMonitor.registerActivity( "FTSScheduleFail", "File schedule failed",
                               "RequestExecutingAgent", "Files/min", gMonitor.OP_SUM )
    # # SE cache
    self.seCache = {}

    # Clients
    self.fc = FileCatalog()
<<<<<<< HEAD
=======
    if hasattr( self, "FTSMode" ) and getattr( self, "FTSMode" ):
      self.ftsClient = FTSClient()
>>>>>>> 3341a630

  def __call__( self ):
    """ call me maybe """
    # # check replicas first
    checkReplicas = self.__checkReplicas()
    if not checkReplicas["OK"]:
      self.log.error( checkReplicas["Message"] )
    if hasattr( self, "FTSMode" ) and getattr( self, "FTSMode" ):
      bannedGroups = getattr( self, "FTSBannedGroups" ) if hasattr( self, "FTSBannedGroups" ) else ()
      if self.request.OwnerGroup in bannedGroups:
        self.log.verbose( "usage of FTS system is banned for request's owner" )
        return self.dmTransfer()
      return self.ftsTransfer()
    return self.dmTransfer()

  def __checkReplicas( self ):
    """ check done replicas and update file states  """
    waitingFiles = dict( [ ( opFile.LFN, opFile ) for opFile in self.operation
                          if opFile.Status in ( "Waiting", "Scheduled" ) ] )
    targetSESet = set( self.operation.targetSEList )

    replicas = self.fc.getReplicas( waitingFiles.keys() )
    if not replicas["OK"]:
      self.log.error( replicas["Message"] )
      return replicas

    reMissing = re.compile( "no such file or directory" )
    for failedLFN, errStr in replicas["Value"]["Failed"].items():
      waitingFiles[failedLFN].Error = errStr
      if reMissing.search( errStr.lower() ):
        self.log.error( "file %s does not exists" % failedLFN )
        gMonitor.addMark( "ReplicateFail", len( targetSESet ) )
        waitingFiles[failedLFN].Status = "Failed"

    for successfulLFN, reps in replicas["Value"]["Successful"].items():
      if targetSESet.issubset( set( reps ) ):
        self.log.info( "file %s has been replicated to all targets" % successfulLFN )
        waitingFiles[successfulLFN].Status = "Done"

    return S_OK()

  def _addMetadataToFiles( self, toSchedule ):
    """ Add metadata to those files that need to be scheduled through FTS

        toSchedule is a dictionary:
        {'lfn1': [opFile, validReplicas, validTargets], 'lfn2': [opFile, validReplicas, validTargets]}
    """
    if toSchedule:
      self.log.info( "found %s files to schedule, getting metadata from FC" % len( toSchedule ) )
      lfns = toSchedule.keys()
    else:
      self.log.info( "No files to schedule" )
      return S_OK()

    res = self.fc.getFileMetadata( lfns )
    if not res['OK']:
      return res
    else:
      if res['Value']['Failed']:
        self.log.warn( "Can't schedule %d files: problems getting the metadata: %s" % ( len( res['Value']['Failed'] ),
                                                                                ', '.join( res['Value']['Failed'] ) ) )
      metadata = res['Value']['Successful']

    filesToScheduleList = []

    for lfnsToSchedule, lfnMetadata in metadata.items():
      opFileToSchedule = toSchedule[lfnsToSchedule][0]
      opFileToSchedule.GUID = lfnMetadata['GUID']
      opFileToSchedule.Checksum = metadata[lfnsToSchedule]['Checksum']
      opFileToSchedule.ChecksumType = metadata[lfnsToSchedule]['ChecksumType']
      opFileToSchedule.Size = metadata[lfnsToSchedule]['Size']

      filesToScheduleList.append( ( opFileToSchedule.toJSON()['Value'],
                                    toSchedule[lfnsToSchedule][1],
                                    toSchedule[lfnsToSchedule][2] ) )

    return S_OK( filesToScheduleList )



  def _filterReplicas( self, opFile ):
    """ filter out banned/invalid source SEs """
    return filterReplicas( opFile, logger = self.log, dataManager = self.dm, seCache = self.seCache )

  def ftsTransfer( self ):
    """ replicate and register using FTS """

    self.log.info( "scheduling files in FTS..." )

    bannedTargets = self.checkSEsRSS()
    if not bannedTargets['OK']:
      gMonitor.addMark( "FTSScheduleAtt" )
      gMonitor.addMark( "FTSScheduleFail" )
      return bannedTargets

    if bannedTargets['Value']:
      return S_OK( "%s targets are banned for writing" % ",".join( bannedTargets['Value'] ) )

    # Can continue now
    self.log.verbose( "No targets banned for writing" )

    toSchedule = {}

    for opFile in self.getWaitingFilesList():
      opFile.Error = ''
      gMonitor.addMark( "FTSScheduleAtt" )
      # # check replicas
      replicas = self._filterReplicas( opFile )
      if not replicas["OK"]:
        continue
      replicas = replicas["Value"]

      validReplicas = replicas["Valid"]
      noMetaReplicas = replicas["NoMetadata"]
      noReplicas = replicas['NoReplicas']
      badReplicas = replicas['Bad']
      noPFN = replicas['NoPFN']

      if validReplicas:
        validTargets = list( set( self.operation.targetSEList ) - set( validReplicas ) )
        if not validTargets:
          self.log.info( "file %s is already present at all targets" % opFile.LFN )
          opFile.Status = "Done"
        else:
          toSchedule[opFile.LFN] = [ opFile, validReplicas, validTargets ]
      else:
        gMonitor.addMark( "FTSScheduleFail" )
        if noMetaReplicas:
          self.log.warn( "unable to schedule '%s', couldn't get metadata at %s" % ( opFile.LFN, ','.join( noMetaReplicas ) ) )
          opFile.Error = "Couldn't get metadata"
        elif noReplicas:
          self.log.error( "unable to schedule %s, file doesn't exist at %s" % ( opFile.LFN, ','.join( noReplicas ) ) )
          opFile.Error = 'No replicas found'
          opFile.Status = 'Failed'
        elif badReplicas:
          self.log.error( "unable to schedule %s, all replicas have a bad checksum at %s" % ( opFile.LFN, ','.join( badReplicas ) ) )
          opFile.Error = 'All replicas have a bad checksum'
          opFile.Status = 'Failed'
        elif noPFN:
          self.log.warn( "unable to schedule %s, could not get a PFN at %s" % ( opFile.LFN, ','.join( noPFN ) ) )

    res = self._addMetadataToFiles( toSchedule )
    if not res['OK']:
      return res
    else:
      filesToScheduleList = res['Value']


    if filesToScheduleList:

      ftsSchedule = FTSClient().ftsSchedule( self.request.RequestID, self.operation.OperationID, filesToScheduleList )
      if not ftsSchedule["OK"]:
        self.log.error( "Completely failed to schedule to FTS:", ftsSchedule["Message"] )
        return ftsSchedule

      # might have nothing to schedule
      ftsSchedule = ftsSchedule["Value"]
      if not ftsSchedule:
        return S_OK()

      self.log.info( "%d files have been scheduled to FTS" % len( ftsSchedule['Successful'] ) )
      for opFile in self.operation:
        fileID = opFile.FileID
        if fileID in ftsSchedule["Successful"]:
          gMonitor.addMark( "FTSScheduleOK", 1 )
          opFile.Status = "Scheduled"
          self.log.debug( "%s has been scheduled for FTS" % opFile.LFN )
        elif fileID in ftsSchedule["Failed"]:
          gMonitor.addMark( "FTSScheduleFail", 1 )
          opFile.Error = ftsSchedule["Failed"][fileID]
          if 'sourceSURL equals to targetSURL' in opFile.Error:
            # In this case there is no need to continue
            opFile.Status = 'Failed'
          self.log.warn( "unable to schedule %s for FTS: %s" % ( opFile.LFN, opFile.Error ) )
    else:
      self.log.info( "No files to schedule after metadata checks" )

    # Just in case some transfers could not be scheduled, try them with RM
    return self.dmTransfer( fromFTS = True )

  def dmTransfer( self, fromFTS = False ):
    """ replicate and register using dataManager  """
    # # get waiting files. If none just return
    # # source SE
    sourceSE = self.operation.SourceSE if self.operation.SourceSE else None
    if sourceSE:
      # # check source se for read
      bannedSource = self.checkSEsRSS( sourceSE, 'ReadAccess' )
      if not bannedSource["OK"]:
        gMonitor.addMark( "ReplicateAndRegisterAtt", len( self.operation ) )
        gMonitor.addMark( "ReplicateFail", len( self.operation ) )
        return bannedSource

      if bannedSource["Value"]:
        self.operation.Error = "SourceSE %s is banned for reading" % sourceSE
        self.log.info( self.operation.Error )
        return S_OK( self.operation.Error )

    # # check targetSEs for write
    bannedTargets = self.checkSEsRSS()
    if not bannedTargets['OK']:
      gMonitor.addMark( "ReplicateAndRegisterAtt", len( self.operation ) )
      gMonitor.addMark( "ReplicateFail", len( self.operation ) )
      return bannedTargets

    if bannedTargets['Value']:
      self.operation.Error = "%s targets are banned for writing" % ",".join( bannedTargets['Value'] )
      return S_OK( self.operation.Error )

    # Can continue now
    self.log.verbose( "No targets banned for writing" )

    waitingFiles = self.getWaitingFilesList()
    if not waitingFiles:
      return S_OK()
    # # loop over files
    if fromFTS:
      self.log.info( "Trying transfer using replica manager as FTS failed" )
    else:
      self.log.info( "Transferring files using Data manager..." )
    for opFile in waitingFiles:

      gMonitor.addMark( "ReplicateAndRegisterAtt", 1 )
      opFile.Error = ''
      lfn = opFile.LFN

      # Check if replica is at the specified source
      replicas = self._filterReplicas( opFile )
      if not replicas["OK"]:
        self.log.error( replicas["Message"] )
        continue
      replicas = replicas["Value"]
      validReplicas = replicas["Valid"]
      noMetaReplicas = replicas["NoMetadata"]
      noReplicas = replicas['NoReplicas']
      badReplicas = replicas['Bad']
      noPFN = replicas['NoPFN']

      if not validReplicas:
        gMonitor.addMark( "ReplicateFail" )
        if noMetaReplicas:
          self.log.warn( "unable to replicate '%s', couldn't get metadata at %s" % ( opFile.LFN, ','.join( noMetaReplicas ) ) )
          opFile.Error = "Couldn't get metadata"
        elif noReplicas:
          self.log.error( "unable to replicate %s, file doesn't exist at %s" % ( opFile.LFN, ','.join( noReplicas ) ) )
          opFile.Error = 'No replicas found'
          opFile.Status = 'Failed'
        elif badReplicas:
          self.log.error( "unable to replicate %s, all replicas have a bad checksum at %s" % ( opFile.LFN, ','.join( badReplicas ) ) )
          opFile.Error = 'All replicas have a bad checksum'
          opFile.Status = 'Failed'
        elif noPFN:
          self.log.warn( "unable to replicate %s, could not get a PFN" % opFile.LFN )
        continue
      # # get the first one in the list
      if sourceSE not in validReplicas:
        if sourceSE:
          self.log.warn( "%s is not at specified sourceSE %s, changed to %s" % ( lfn, sourceSE, validReplicas[0] ) )
        sourceSE = validReplicas[0]

      # # loop over targetSE
      catalog = self.operation.Catalog
      for targetSE in self.operation.targetSEList:

        # # call DataManager
        if targetSE in validReplicas:
          self.log.warn( "Request to replicate %s to an existing location: %s" % ( lfn, targetSE ) )
          opFile.Status = 'Done'
          continue
        res = self.dm.replicateAndRegister( lfn, targetSE, sourceSE = sourceSE, catalog = catalog )
        if res["OK"]:

          if lfn in res["Value"]["Successful"]:

            if "replicate" in res["Value"]["Successful"][lfn]:

              repTime = res["Value"]["Successful"][lfn]["replicate"]
              prString = "file %s replicated at %s in %s s." % ( lfn, targetSE, repTime )

              gMonitor.addMark( "ReplicateOK", 1 )

              if "register" in res["Value"]["Successful"][lfn]:

                gMonitor.addMark( "RegisterOK", 1 )
                regTime = res["Value"]["Successful"][lfn]["register"]
                prString += ' and registered in %s s.' % regTime
                self.log.info( prString )
              else:

                gMonitor.addMark( "RegisterFail", 1 )
                prString += " but failed to register"
                self.log.warn( prString )

                opFile.Error = "Failed to register"
                # # add register replica operation
                registerOperation = self.getRegisterOperation( opFile, targetSE, type = 'RegisterReplica' )
                self.request.insertAfter( registerOperation, self.operation )

            else:

              self.log.error( "failed to replicate %s to %s." % ( lfn, targetSE ) )
              gMonitor.addMark( "ReplicateFail", 1 )
              opFile.Error = "Failed to replicate"

          else:

            gMonitor.addMark( "ReplicateFail", 1 )
            reason = res["Value"]["Failed"][lfn]
            self.log.error( "failed to replicate and register file %s at %s:" % ( lfn, targetSE ), reason )
            opFile.Error = reason

        else:

          gMonitor.addMark( "ReplicateFail", 1 )
          opFile.Error = "DataManager error: %s" % res["Message"]
          self.log.error( opFile.Error )

      if not opFile.Error:
        if len( self.operation.targetSEList ) > 1:
          self.log.info( "file %s has been replicated to all targetSEs" % lfn )
        opFile.Status = "Done"


    return S_OK()<|MERGE_RESOLUTION|>--- conflicted
+++ resolved
@@ -145,11 +145,8 @@
 
     # Clients
     self.fc = FileCatalog()
-<<<<<<< HEAD
-=======
     if hasattr( self, "FTSMode" ) and getattr( self, "FTSMode" ):
       self.ftsClient = FTSClient()
->>>>>>> 3341a630
 
   def __call__( self ):
     """ call me maybe """
