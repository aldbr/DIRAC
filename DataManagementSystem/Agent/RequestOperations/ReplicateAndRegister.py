########################################################################
# $HeadURL $
# File: ReplicateAndRegister.py
# Author: Krzysztof.Ciba@NOSPAMgmail.com
# Date: 2013/03/13 18:49:12
########################################################################
""" :mod: ReplicateAndRegister
    ==========================

    .. module: ReplicateAndRegister
    :synopsis: ReplicateAndRegister operation handler
    .. moduleauthor:: Krzysztof.Ciba@NOSPAMgmail.com

    ReplicateAndRegister operation handler
"""
__RCSID__ = "$Id $"
# #
# @file ReplicateAndRegister.py
# @author Krzysztof.Ciba@NOSPAMgmail.com
# @date 2013/03/13 18:49:28
# @brief Definition of ReplicateAndRegister class.

# # imports
import re
# # from DIRAC
from DIRAC import S_OK, S_ERROR, gMonitor

from DIRAC.RequestManagementSystem.private.OperationHandlerBase                   import OperationHandlerBase
from DIRAC.DataManagementSystem.Client.FTSClient                                  import FTSClient
from DIRAC.Resources.Storage.StorageElement                                       import StorageElement
from DIRAC.DataManagementSystem.Agent.RequestOperations.DMSRequestOperationsBase  import DMSRequestOperationsBase
from DIRAC.Resources.Catalog.FileCatalog                        import FileCatalog
from DIRAC.Resources.Utilities                                  import Utils



########################################################################
class ReplicateAndRegister( OperationHandlerBase, DMSRequestOperationsBase ):
  """
  .. class:: ReplicateAndRegister

  ReplicateAndRegister operation handler
  """

  def __init__( self, operation = None, csPath = None ):
    """c'tor

    :param self: self reference
    :param Operation operation: Operation instance
    :param str csPath: CS path for this handler
    """
    super( ReplicateAndRegister, self ).__init__( operation, csPath )
    # # own gMonitor stuff for files
    gMonitor.registerActivity( "ReplicateAndRegisterAtt", "Replicate and register attempted",
                               "RequestExecutingAgent", "Files/min", gMonitor.OP_SUM )
    gMonitor.registerActivity( "ReplicateOK", "Replications successful",
                               "RequestExecutingAgent", "Files/min", gMonitor.OP_SUM )
    gMonitor.registerActivity( "ReplicateFail", "Replications failed",
                               "RequestExecutingAgent", "Files/min", gMonitor.OP_SUM )
    gMonitor.registerActivity( "RegisterOK", "Registrations successful",
                               "RequestExecutingAgent", "Files/min", gMonitor.OP_SUM )
    gMonitor.registerActivity( "RegisterFail", "Registrations failed",
                               "RequestExecutingAgent", "Files/min", gMonitor.OP_SUM )
    # # for FTS
    gMonitor.registerActivity( "FTSScheduleAtt", "Files schedule attempted",
                               "RequestExecutingAgent", "Files/min", gMonitor.OP_SUM )
    gMonitor.registerActivity( "FTSScheduleOK", "File schedule successful",
                               "RequestExecutingAgent", "Files/min", gMonitor.OP_SUM )
    gMonitor.registerActivity( "FTSScheduleFail", "File schedule failed",
                               "RequestExecutingAgent", "Files/min", gMonitor.OP_SUM )
    # # SE cache
    self.seCache = {}

    # Clients
    self.fc = FileCatalog()
    self.ftsClient = FTSClient()

  def __call__( self ):
    """ call me maybe """
    # # check replicas first
    checkReplicas = self.__checkReplicas()
    if not checkReplicas["OK"]:
      self.log.error( checkReplicas["Message"] )
    if hasattr( self, "FTSMode" ) and getattr( self, "FTSMode" ):
      bannedGroups = getattr( self, "FTSBannedGroups" ) if hasattr( self, "FTSBannedGroups" ) else ()
      if self.request.OwnerGroup in bannedGroups:
        self.log.info( "usage of FTS system is banned for request's owner" )
        return self.rmTransfer()
      return self.ftsTransfer()
    return self.rmTransfer()

  def __checkReplicas( self ):
    """ check done replicas and update file states  """
    waitingFiles = dict( [ ( opFile.LFN, opFile ) for opFile in self.operation
                          if opFile.Status in ( "Waiting", "Scheduled" ) ] )
    targetSESet = set( self.operation.targetSEList )

    replicas = self.fc.getReplicas( waitingFiles )
    if not replicas["OK"]:
      self.log.error( replicas["Message"] )
      return replicas

    reMissing = re.compile( "no such file or directory" )
    for failedLFN, errStr in replicas["Value"]["Failed"].items():
      waitingFiles[failedLFN].Error = errStr
      if reMissing.search( errStr.lower() ):
        self.log.error( "file %s does not exists" % failedLFN )
        gMonitor.addMark( "ReplicateFail", len( targetSESet ) )
        waitingFiles[failedLFN].Status = "Failed"

    for successfulLFN, reps in replicas["Value"]["Successful"].items():
      if targetSESet.issubset( set( reps ) ):
        self.log.info( "file %s has been replicated to all targets" % successfulLFN )
        waitingFiles[successfulLFN].Status = "Done"

    return S_OK()

  def _addMetadataToFiles( self, toSchedule ):
    """ Add metadata to those files that need to be scheduled through FTS

        toSchedule is a dictionary:
        {'lfn1': [opFile, validReplicas, validTargets], 'lfn2': [opFile, validReplicas, validTargets]}
    """
    if toSchedule:
      self.log.info( "found %s files to schedule, getting metadata from FC" % len( toSchedule ) )
      lfns = toSchedule.keys()
    else:
      self.log.info( "No files to schedule" )
      return S_OK()

    res = self.fc.getFileMetadata( lfns )
    if not res['OK']:
      return res
    else:
      if res['Value']['Failed']:
        self.log.warn( "Can't schedule %d files: problems getting the metadata: %s" % ( len( res['Value']['Failed'] ),
                                                                                ', '.join( res['Value']['Failed'] ) ) )
      metadata = res['Value']['Successful']

    filesToScheduleList = []

    for lfnsToSchedule, lfnMetadata in metadata.items():
      opFileToSchedule = toSchedule[lfnsToSchedule][0]
      opFileToSchedule.GUID = lfnMetadata['GUID']
      opFileToSchedule.Checksum = metadata[lfnsToSchedule]['Checksum']
      opFileToSchedule.ChecksumType = metadata[lfnsToSchedule]['CheckSumType']
      opFileToSchedule.Size = metadata[lfnsToSchedule]['Size']

      filesToScheduleList.append( ( opFileToSchedule.toJSON()['Value'],
                                    toSchedule[lfnsToSchedule][1],
                                    toSchedule[lfnsToSchedule][2] ) )

    return S_OK( filesToScheduleList )



  def _filterReplicas( self, opFile ):
    """ filter out banned/invalid source SEs """

    from DIRAC.Core.Utilities.Adler import compareAdler
    ret = { "Valid" : [], "Banned" : [], "Bad" : [] }

    replicas = self.dm.getActiveReplicas( opFile.LFN )
    if not replicas["OK"]:
      self.log.error( replicas["Message"] )
    reNotExists = re.compile( "not such file or directory" )
    replicas = replicas["Value"]
    failed = replicas["Failed"].get( opFile.LFN , "" )
    if reNotExists.match( failed.lower() ):
      opFile.Status = "Failed"
      opFile.Error = failed
      return S_ERROR( failed )

    replicas = replicas["Successful"][opFile.LFN] if opFile.LFN in replicas["Successful"] else {}

    for repSEName in replicas:

      seRead = self.rssSEStatus( repSEName, "ReadAccess" )
      if not seRead["OK"]:
        self.log.info( seRead["Message"] )
        ret["Banned"].append( repSEName )
        continue
      if not seRead["Value"]:
        self.log.info( "StorageElement '%s' is banned for reading" % ( repSEName ) )

      repSE = self.seCache.get( repSEName, None )
      if not repSE:
        repSE = StorageElement( repSEName, "SRM2" )
        self.seCache[repSE] = repSE

      pfn = Utils.executeSingleFileOrDirWrapper( repSE.getPfnForLfn( opFile.LFN ) )
      if not pfn["OK"]:
        self.log.warn( "unable to create pfn for %s lfn: %s" % ( opFile.LFN, pfn["Message"] ) )
        ret["Banned"].append( repSEName )
        continue
      pfn = pfn["Value"]

      repSEMetadata = repSE.getFileMetadata( pfn, singleFile = True )
      if not repSEMetadata["OK"]:
        self.log.warn( repSEMetadata["Message"] )
        ret["Banned"].append( repSEName )
        continue
      repSEMetadata = repSEMetadata["Value"]

      seChecksum = repSEMetadata.get( "Checksum" )
      if opFile.Checksum and seChecksum and not compareAdler( seChecksum, opFile.Checksum ) :
        self.log.warn( " %s checksum mismatch: %s %s:%s" % ( opFile.LFN,
                                                             opFile.Checksum,
                                                             repSE,
                                                             seChecksum ) )
        ret["Bad"].append( repSEName )
        continue
      # # if we're here repSE is OK
      ret["Valid"].append( repSEName )

    return S_OK( ret )

  def ftsTransfer( self ):
    """ replicate and register using FTS """

    self.log.info( "scheduling files in FTS..." )

    bannedTargets = self.checkSEsRSS()
    if not bannedTargets['OK']:
      gMonitor.addMark( "FTSScheduleAtt" )
      gMonitor.addMark( "FTSScheduleFail" )
      return bannedTargets

    if bannedTargets['Value']:
      return S_OK( "%s targets are banned for writing" % ",".join( bannedTargets['Value'] ) )

    # Can continue now
    self.log.verbose( "No targets banned for writing" )

    toSchedule = {}

    for opFile in self.getWaitingFilesList():
      opFile.Error = ''
      gMonitor.addMark( "FTSScheduleAtt" )
      # # check replicas
      replicas = self._filterReplicas( opFile )
      if not replicas["OK"]:
        continue
      replicas = replicas["Value"]

      if not replicas["Valid"] and replicas["Banned"]:
        self.log.warn( "unable to schedule '%s', replicas only at banned SEs" % opFile.LFN )
        gMonitor.addMark( "FTSScheduleFail" )
        continue

      validReplicas = replicas["Valid"]
      bannedReplicas = replicas["Banned"]

      if not validReplicas and bannedReplicas:
        self.log.warn( "unable to schedule '%s', replicas only at banned SEs" % opFile.LFN )
        gMonitor.addMark( "FTSScheduleFail" )
        continue

      if validReplicas:
        validTargets = list( set( self.operation.targetSEList ) - set( validReplicas ) )
        if not validTargets:
          self.log.info( "file %s is already present at all targets" % opFile.LFN )
          opFile.Status = "Done"
          continue

        toSchedule[opFile.LFN] = [ opFile, validReplicas, validTargets ]

    res = self._addMetadataToFiles( toSchedule )
    if not res['OK']:
      return res
    else:
      filesToScheduleList = res['Value']


    if filesToScheduleList:

      ftsSchedule = self.ftsClient.ftsSchedule( self.request.RequestID,
                                                self.operation.OperationID,
                                                filesToScheduleList )
      if not ftsSchedule["OK"]:
        self.log.error( ftsSchedule["Message"] )
        return ftsSchedule

      # might have nothing to schedule
      ftsSchedule = ftsSchedule["Value"]
      if not ftsSchedule:
        return S_OK()

      for fileID in ftsSchedule["Successful"]:
        gMonitor.addMark( "FTSScheduleOK", 1 )
        for opFile in self.operation:
          if fileID == opFile.FileID:
            opFile.Status = "Scheduled"
            self.log.always( "%s has been scheduled for FTS" % opFile.LFN )

      for fileID, reason in ftsSchedule["Failed"]:
        gMonitor.addMark( "FTSScheduleFail", 1 )
        for opFile in self.operation:
          if fileID == opFile.FileID:
            opFile.Error = reason
            self.log.error( "unable to schedule %s for FTS: %s" % ( opFile.LFN, opFile.Error ) )
    else:
      self.log.info( "No files to schedule after metadata checks" )

    # Just in case some transfers could not be scheduled, try them with RM
    return self.rmTransfer( fromFTS = True )

<<<<<<< HEAD
  def rmTransfer( self, fromFTS = False ):
    """ replicate and register using ReplicaManager  """
    # # get waiting files. If none just return
    waitingFiles = self.getWaitingFilesList()
    if not waitingFiles:
      return S_OK()
    if fromFTS:
      self.log.info( "Trying transfer using replica manager as FTS failed" )
    else:
      self.log.info( "Transferring files using replica manager..." )
=======
  def rmTransfer( self ):
    """ replicate and register using DataManager  """
    self.log.info( "transferring files using Data manager..." )
>>>>>>> 3d930249
    # # source SE
    sourceSE = self.operation.SourceSE if self.operation.SourceSE else None
    if sourceSE:
      # # check source se for read
      sourceRead = self.rssSEStatus( sourceSE, "ReadAccess" )
      if not sourceRead["OK"]:
        self.log.info( sourceRead["Message"] )
        for opFile in self.operation:
          opFile.Error = sourceRead["Message"]
          opFile.Status = "Failed"
        self.operation.Error = sourceRead["Message"]
        gMonitor.addMark( "ReplicateAndRegisterAtt", len( self.operation ) )
        gMonitor.addMark( "ReplicateFail", len( self.operation ) )
        return sourceRead

      if not sourceRead["Value"]:
        self.operation.Error = "SourceSE %s is banned for reading" % sourceSE
        self.log.info( self.operation.Error )
        return S_OK( self.operation.Error )

    # # check targetSEs for write
    bannedTargets = self.checkSEsRSS()
    if not bannedTargets['OK']:
      gMonitor.addMark( "ReplicateAndRegisterAtt", len( self.operation ) )
      gMonitor.addMark( "ReplicateFail", len( self.operation ) )
      return bannedTargets

    if bannedTargets['Value']:
      return S_OK( "%s targets are banned for writing" % ",".join( bannedTargets['Value'] ) )

    # Can continue now
    self.log.verbose( "No targets banned for writing" )

    # # loop over files
    for opFile in waitingFiles:

      gMonitor.addMark( "ReplicateAndRegisterAtt", 1 )
      opFile.Error = ''
      lfn = opFile.LFN

      # Check if replica is at the specified source
      replicas = self._filterReplicas( opFile )
      if not replicas["OK"]:
        self.log.error( replicas["Message"] )
        continue
      replicas = replicas["Value"]
      if not replicas["Valid"]:
        self.log.warn( "unable to find valid replicas for %s" % lfn )
        continue
      # # get the first one in the list
      if sourceSE not in replicas['Valid']:
        if sourceSE:
          self.log.warn( "%s is not at specified sourceSE %s, changed to %s" % ( lfn, sourceSE, replicas["Valid"][0] ) )
        sourceSE = replicas["Valid"][0]

      # # loop over targetSE
      for targetSE in self.operation.targetSEList:

<<<<<<< HEAD
        # # call ReplicaManager
        if targetSE == sourceSE:
          self.log.warn( "Request to replicate %s to the source SE: %s" % ( lfn, sourceSE ) )
          continue
        res = self.rm.replicateAndRegister( lfn, targetSE, sourceSE = sourceSE )
=======
        # # call DataManager
        res = self.dm.replicateAndRegister( lfn, targetSE, sourceSE = sourceSE )
>>>>>>> 3d930249

        if res["OK"]:

          if lfn in res["Value"]["Successful"]:

            if "replicate" in res["Value"]["Successful"][lfn]:

              repTime = res["Value"]["Successful"][lfn]["replicate"]
              prString = "file %s replicated at %s in %s s." % ( lfn, targetSE, repTime )

              gMonitor.addMark( "ReplicateOK", 1 )

              if "register" in res["Value"]["Successful"][lfn]:

                gMonitor.addMark( "RegisterOK", 1 )
                regTime = res["Value"]["Successful"][lfn]["register"]
                prString += ' and registered in %s s.' % regTime
                self.log.info( prString )
              else:

                gMonitor.addMark( "RegisterFail", 1 )
                prString += " but failed to register"
                self.log.warn( prString )

                opFile.Error = "Failed to register"
                opFile.Status = "Failed"
                # # add register replica operation
                registerOperation = self.getRegisterOperation( opFile, targetSE )
                self.request.insertAfter( registerOperation, self.operation )

            else:

              self.log.error( "failed to replicate %s to %s." % ( lfn, targetSE ) )
              gMonitor.addMark( "ReplicateFail", 1 )
              opFile.Error = "Failed to replicate"

          else:

            gMonitor.addMark( "ReplicateFail", 1 )
            reason = res["Value"]["Failed"][lfn]
            self.log.error( "failed to replicate and register file %s at %s: %s" % ( lfn, targetSE, reason ) )
            opFile.Error = reason

        else:

          gMonitor.addMark( "ReplicateFail", 1 )
          opFile.Error = "DataManager error: %s" % res["Message"]
          self.log.error( opFile.Error )

      if not opFile.Error:
        if len( self.operation.targetSEList ) > 1:
          self.log.info( "file %s has been replicated to all targetSEs" % lfn )
        opFile.Status = "Done"


    return S_OK()<|MERGE_RESOLUTION|>--- conflicted
+++ resolved
@@ -305,7 +305,6 @@
     # Just in case some transfers could not be scheduled, try them with RM
     return self.rmTransfer( fromFTS = True )
 
-<<<<<<< HEAD
   def rmTransfer( self, fromFTS = False ):
     """ replicate and register using ReplicaManager  """
     # # get waiting files. If none just return
@@ -315,12 +314,7 @@
     if fromFTS:
       self.log.info( "Trying transfer using replica manager as FTS failed" )
     else:
-      self.log.info( "Transferring files using replica manager..." )
-=======
-  def rmTransfer( self ):
-    """ replicate and register using DataManager  """
-    self.log.info( "transferring files using Data manager..." )
->>>>>>> 3d930249
+      self.log.info( "Transferring files using Data manager..." )
     # # source SE
     sourceSE = self.operation.SourceSE if self.operation.SourceSE else None
     if sourceSE:
@@ -379,17 +373,11 @@
       # # loop over targetSE
       for targetSE in self.operation.targetSEList:
 
-<<<<<<< HEAD
-        # # call ReplicaManager
+        # # call DataManager
         if targetSE == sourceSE:
           self.log.warn( "Request to replicate %s to the source SE: %s" % ( lfn, sourceSE ) )
           continue
         res = self.rm.replicateAndRegister( lfn, targetSE, sourceSE = sourceSE )
-=======
-        # # call DataManager
-        res = self.dm.replicateAndRegister( lfn, targetSE, sourceSE = sourceSE )
->>>>>>> 3d930249
-
         if res["OK"]:
 
           if lfn in res["Value"]["Successful"]:
