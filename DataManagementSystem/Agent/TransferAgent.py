--- conflicted
+++ resolved
@@ -25,6 +25,7 @@
 ## imports
 import time
 import re
+import random
 ## from DIRAC (globals and Core)
 from DIRAC import gLogger, gMonitor, S_OK, S_ERROR, gConfig
 from DIRAC.ConfigurationSystem.Client import PathFinder
@@ -41,6 +42,8 @@
 from DIRAC.RequestManagementSystem.Client.RequestContainer import RequestContainer
 ## from Resources
 from DIRAC.Resources.Storage.StorageFactory import StorageFactory
+## from RSS
+from DIRAC.ResourceStatusSystem.Client.ResourceStatus import ResourceStatus
 
 ## agent name
 AGENT_NAME = "DataManagement/TransferAgent"
@@ -111,11 +114,9 @@
       SchedulingType = File
      - list of active strategies
       ActiveStrategies = MinimiseTotalWait 
-     - acceptable failure rate to ban/unban FST channel 
-      AcceptableFailureRate = 75
-     - acceptable number of dictinct files failed in FTS to ban/unban FTS channel 
-     AcceptableFailedFiles = 5
-
+     - acceptable failure rate
+      AcceptableFailureRate = 75  
+  
   """
   ## placeholder for ReplicaManager instance
   __replicaManager = None
@@ -574,6 +575,13 @@
       self.log.info("excuteFTS: request %s OwnerGroup=%s is banned from FTS" % ( requestDict["requestName"], 
                                                                                  ownerGroup["Value"] ) )
       return S_OK( False )
+
+    ## check request owner
+    #ownerDN = requestObj.getAttribute( "OwnerDN" ) 
+    #if ownerDN["OK"] and ownerDN["Value"]:
+    #  self.log.info("excuteFTS: request %s has its owner %s, can't use FTS" % ( requestDict["requestName"], 
+    #                                                                            ownerDN["Value"] ) )
+    #  return S_OK( False )
 
     ## check operation
     res = requestObj.getNumSubRequests( "transfer" )
@@ -1026,466 +1034,4 @@
                                                                                                  register["Message"] ) )
               return register
 
-    return S_OK( requestObj )
-<<<<<<< HEAD
-
-###################################################################################
-# StrategyHandler helper class
-###################################################################################
-class StrategyHandler( object ):
-  """
-  .. class:: StrategyHandler
-
-  StrategyHandler is a helper class for determining optimal replication tree for given
-  source files, their replicas and target storage elements.
-  """
-
-  def __init__( self, configSection, bandwidths=None, channels=None ):
-    """c'tor
-
-    :param self: self reference
-    :param str configSection: path on CS to ReplicationScheduler agent
-    :param bandwithds: observed throughput on active channels
-    :param channels: active channels
-    """
-    ## save config section
-    self.configSection = configSection + "/" + self.__class__.__name__
-    ## sublogger
-    self.log = gLogger.getSubLogger( "StrategyHandler", child=True )
-    self.log.setLevel( gConfig.getValue( self.configSection + "/LogLevel", "DEBUG"  ) )
-  
-    self.supportedStrategies = [ 'Simple', 'DynamicThroughput', 'Swarm', 'MinimiseTotalWait' ]
-    self.log.debug( "Supported strategies = %s" % ", ".join( self.supportedStrategies ) )
-  
-    self.sigma = gConfig.getValue( self.configSection + '/HopSigma', 0.0 )
-    self.log.debug( "HopSigma = %s" % self.sigma )
-    self.schedulingType = gConfig.getValue( self.configSection + '/SchedulingType', 'File' )
-    self.log.debug( "SchedulingType = %s" % self.schedulingType )
-    self.activeStrategies = gConfig.getValue( self.configSection + '/ActiveStrategies', ['MinimiseTotalWait'] )
-    self.log.debug( "ActiveStrategies = %s" % ", ".join( self.activeStrategies ) )
-    self.numberOfStrategies = len( self.activeStrategies )
-    self.log.debug( "Number of active strategies = %s" % self.numberOfStrategies )
-    self.acceptableFailureRate = gConfig.getValue( self.configSection + '/AcceptableFailureRate', 75 )
-    self.log.debug( "AcceptableFailureRate = %s" % self.acceptableFailureRate )
-            
-    self.bandwidths = bandwidths
-    self.channels = channels
-    self.chosenStrategy = 0
-
-    # dispatcher
-    self.strategyDispatcher = { re.compile("MinimiseTotalWait") : self.__minimiseTotalWait, 
-                                re.compile("DynamicThroughput") : self.__dynamicThroughput,
-                                re.compile("Simple") : self.__simple, 
-                                re.compile("Swarm") : self.__swarm }
-
-    self.resourceStatus = ResourceStatus()
-
-    self.log.debug( "strategyDispatcher entries:" )
-    for key, value in self.strategyDispatcher.items():
-      self.log.debug( "%s : %s" % ( key.pattern, value.__name__ ) )
-
-    self.log.debug("%s has been constructed" % self.__class__.__name__ )
-
-  def reset( self ):
-    """ reset :chosenStrategy: 
-
-    :param self: self reference
-    """
-    self.chosenStrategy = 0
-
-  def setBandwiths( self, bandwidths ):
-    """ set the bandwidths 
-
-    :param self: self reference
-    :param bandwithds: observed througput of active FTS channels
-    """
-    self.bandwidths = bandwidths
-
-  def setChannels( self, channels ):
-    """ set the channels
-    
-    :param self: self reference
-    :param channels: active channels queues
-    """
-    self.channels = channels 
-
-  def getSupportedStrategies( self ):
-    """ Get supported strategies.
-
-    :param self: self reference
-    """    
-    return self.supportedStrategies
-
-  def determineReplicationTree( self, sourceSE, targetSEs, replicas, size, strategy = None, sigma = None ):
-    """ resolve and find replication tree given source and target storage elements, active replicas, 
-    and file size.
-
-    :param self: self reference
-    :param str sourceSE: source storage element name
-    :param list targetSEs: list of target storage elements
-    :param dict replicas: active replicas
-    :param int size: fiel size
-    :param str strategy: strategy to use
-    :param float sigma: hop sigma
-    """
-    if not strategy:
-      strategy = self.__selectStrategy()
-    self.log.debug( "determineReplicationTree: will use %s strategy"  % strategy )
-
-    if sigma:
-      self.log.debug( "determineReplicationTree: sigma = %s"  % sigma )
-      self.sigma = sigma
-
-    # For each strategy implemented an 'if' must be placed here 
-    tree = {}
-    for reStrategy in self.strategyDispatcher:
-      self.log.debug( reStrategy.pattern )
-      if reStrategy.search( strategy ):
-        if "_" in strategy:
-          try:
-            self.sigma = float(strategy.split("_")[1])
-            self.log.debug("determineReplicationTree: new sigma %s" % self.sigma )
-          except ValueError:
-            self.log.warn("determineReplicationTree: can't set new sigma value from '%s'" % strategy )
-        if reStrategy.pattern in [ "MinimiseTotalWait", "DynamicThroughput" ]:
-          replicasToUse = replicas.keys() if sourceSE == None else [ sourceSE ]
-          tree = self.strategyDispatcher[ reStrategy ].__call__( replicasToUse, targetSEs  )
-        elif reStrategy.pattern == "Simple":
-          if not sourceSE in replicas.keys():
-            return S_ERROR( "File does not exist at specified source site" )
-          tree = self.__simple( sourceSE, targetSEs )
-        elif reStrategy.pattern == "Swarm":
-          tree = self.__swarm( targetSEs[0], replicas.keys() )
-      
-    # Now update the queues to reflect the chosen strategies
-    for channelID in tree:
-      self.channels[channelID]["Files"] += 1
-      self.channels[channelID]["Size"] += size
-
-    return S_OK( tree )
-
-  def __selectStrategy( self ):
-    """ If more than one active strategy use one after the other.
-
-    :param self: self reference
-    """
-    chosenStrategy = self.activeStrategies[self.chosenStrategy]
-    self.chosenStrategy += 1
-    if self.chosenStrategy == self.numberOfStrategies:
-      self.chosenStrategy = 0
-    return chosenStrategy
-
-  def __simple( self, sourceSE, destSEs ):
-    """ This just does a simple replication from the source to all the targets.
-
-    :param self: self reference
-    :param str sourceSE: source storage element name
-    :param list destSEs: destination storage elements  
-    """
-    tree = {}
-    if not self.__getActiveSEs( [ sourceSE ] ):
-      return tree
-    sourceSites = self.__getChannelSitesForSE( sourceSE )
-    for destSE in destSEs:
-      destSites = self.__getChannelSitesForSE( destSE )
-      for channelID, channelDict in self.channels.items():
-        if channelID in tree: 
-          continue
-        if channelDict["Source"] in sourceSites and channelDict["Destination"] in destSites:
-          tree[channelID] = { "Ancestor" : False, 
-                              "SourceSE" : sourceSE, 
-                              "DestSE" : destSE,
-                              "Strategy" : "Simple" }
-    return tree
-
-  def __swarm( self, destSE, replicas ):
-    """ This strategy is to be used to the data the the target site as quickly as possible from any source.
-
-    :param self: self reference
-    :param str destSE: destination storage element
-    :param list replicas: replicas dictionary keys
-    """
-    tree = {}
-    res = self.__getTimeToStart()
-    if not res["OK"]:
-      self.log.error( res["Message"] )
-      return tree
-    channelInfo = res["Value"]
-    minTimeToStart = float( "inf" )
-
-    sourceSEs = self.__getActiveSEs( replicas )
-    destSites = self.__getChannelSitesForSE( destSE )
-
-    selectedChannelID = None
-    selectedSourceSE = None
-    selectedDestSE = None
-
-    for destSite in destSites:
-      for sourceSE in sourceSEs:
-        for sourceSite in self.__getChannelSitesForSE( sourceSE ):
-          channelName = "%s-%s" % ( sourceSite, destSite )
-          if channelName not in channelInfo:
-            errStr = "__swarm: Channel not defined"
-            self.log.warn( errStr, channelName )
-            continue
-          channelTimeToStart = channelInfo[channelName]["TimeToStart"]
-          if channelTimeToStart <= minTimeToStart:
-            minTimeToStart = channelTimeToStart
-            selectedSourceSE = sourceSE
-            selectedDestSE = destSE
-            selectedChannelID = channelInfo[channelName]["ChannelID"]
-         
-    if selectedChannelID and selectedSourceSE and selectedDestSE:
-      tree[selectedChannelID] = { "Ancestor" : False,
-                                  "SourceSE" : selectedSourceSE,
-                                  "DestSE" : selectedDestSE,
-                                  "Strategy" : "Swarm" }
-    return tree
-
-  def __dynamicThroughput( self, sourceSEs, destSEs ):
-    """ This creates a replication tree based on observed throughput on the channels.
-
-    :param self: self reference
-    :param list sourceSEs: source storage elements names
-    :param list destSEs: destination storage elements names
-    """
-    tree = {}
-    res = self.__getTimeToStart()
-    if not res["OK"]:
-      self.log.error( res["Message"] )
-      return tree
-    channelInfo = res["Value"]
-
-    timeToSite = {}   # Maintains time to site including previous hops
-    siteAncestor = {} # Maintains the ancestor channel for a site
-
-    while len( destSEs ) > 0:
-      try:
-        minTotalTimeToStart = float( "inf" )
-        candidateChannels = []
-        sourceActiveSEs = self.__getActiveSEs( sourceSEs )
-        for destSE in destSEs:
-          destSites = self.__getChannelSitesForSE( destSE )
-          for destSite in destSites:
-            for sourceSE in sourceActiveSEs:
-              sourceSites = self.__getChannelSitesForSE( sourceSE )
-              for sourceSite in sourceSites:
-                channelName = "%s-%s" % ( sourceSite, destSite )
-                if channelName not in channelInfo:
-                  self.log.warn( "dynamicThroughput: bailing out! channel %s not defined " % channelName )
-                  raise StrategyHandlerChannelNotDefined( channelName )
-
-                channelID = channelInfo[channelName]["ChannelID"]
-                if channelID in tree:
-                  continue
-                channelTimeToStart = channelInfo[channelName]["TimeToStart"]
-
-                totalTimeToStart = channelTimeToStart
-                if sourceSE in timeToSite:
-                  totalTimeToStart += timeToSite[sourceSE] + self.sigma
-                  
-                if ( sourceSite == destSite ) :
-                  selectedPathTimeToStart = totalTimeToStart
-                  candidateChannels = [ ( sourceSE, destSE, channelID ) ]
-                  raise StrategyHandlerLocalFound( candidateChannels )
-
-                if totalTimeToStart < minTotalTimeToStart:
-                  minTotalTimeToStart = totalTimeToStart
-                  selectedPathTimeToStart = totalTimeToStart
-                  candidateChannels = [ ( sourceSE, destSE, channelID ) ]
-                elif totalTimeToStart == minTotalTimeToStart and totalTimeToStart < float("inf"):
-                  minTotalTimeToStart = totalTimeToStart
-                  selectedPathTimeToStart = totalTimeToStart
-                  candidateChannels.append( ( sourceSE, destSE, channelID ) )
-               
-      except StrategyHandlerLocalFound:
-        pass
-
-      random.shuffle( candidateChannels )
-      selectedSourceSE, selectedDestSE, selectedChannelID = candidateChannels[0]
-      timeToSite[selectedDestSE] = selectedPathTimeToStart
-      siteAncestor[selectedDestSE] = selectedChannelID
-      
-      waitingChannel = False if selectedSourceSE not in siteAncestor else siteAncestor[selectedSourceSE]
-    
-      tree[selectedChannelID] = { "Ancestor" : waitingChannel,
-                                  "SourceSE" : selectedSourceSE,
-                                  "DestSE" : selectedDestSE,
-                                  "Strategy" : "DynamicThroughput" }
-      sourceSEs.append( selectedDestSE )
-      destSEs.remove( selectedDestSE )
-    return tree
-
-  def __minimiseTotalWait( self, sourceSEs, destSEs ):
-    """ This creates a replication tree based on observed throughput on the channels.
-
-    :param self: self reference
-    :param list sourceSEs: source storage elements names
-    :param list destSEs: destination storage elements names
-    """
-
-    self.log.debug( "sourceSEs = %s" % sourceSEs )
-    self.log.debug( "destSEs = %s" % destSEs )
-    
-    tree = {}
-    res = self.__getTimeToStart()
-    if not res["OK"]:
-      self.log.error( res["Message"] )
-      return tree
-    channelInfo = res["Value"]
-
-    timeToSite = {}                # Maintains time to site including previous hops
-    siteAncestor = {}              # Maintains the ancestor channel for a site
-    primarySources = sourceSEs
-
-    
-
-    while destSEs:
-      try:
-        minTotalTimeToStart = float( "inf" )
-        candidateChannels = []
-        sourceActiveSEs = self.__getActiveSEs( sourceSEs )
-        for destSE in destSEs:
-          destSites = self.__getChannelSitesForSE( destSE )
-          for destSite in destSites:
-            for sourceSE in sourceActiveSEs:
-              sourceSites = self.__getChannelSitesForSE( sourceSE )
-              for sourceSite in sourceSites:
-                channelName = "%s-%s" % ( sourceSite, destSite )
-
-                if channelName not in channelInfo:
-                  continue
-                
-                channelID = channelInfo[channelName]["ChannelID"]
-                # If this channel is already used, look for another sourceSE
-                if channelID in tree:
-                  continue
-                channelTimeToStart = channelInfo[channelName]["TimeToStart"]
-                if not sourceSE in primarySources:
-                  channelTimeToStart += self.sigma
-                ## local transfer found
-                if sourceSite == destSite:
-                  selectedPathTimeToStart = channelTimeToStart
-                  candidateChannels = [ ( sourceSE, destSE, channelID ) ]
-                  ## bail out to save rainforests
-                  raise StrategyHandlerLocalFound( candidateChannels )
-                if channelTimeToStart < minTotalTimeToStart:
-                  minTotalTimeToStart = channelTimeToStart
-                  selectedPathTimeToStart = channelTimeToStart
-                  candidateChannels = [ ( sourceSE, destSE, channelID ) ]
-                elif channelTimeToStart == minTotalTimeToStart and channelTimeToStart != float("inf"):
-                  minTotalTimeToStart = channelTimeToStart
-                  selectedPathTimeToStart = channelTimeToStart
-                  candidateChannels.append( ( sourceSE, destSE, channelID ) )
-
-      except StrategyHandlerLocalFound:
-        pass
-
-      if not candidateChannels:
-        return tree
-      
-      ## shuffle candidates and pick the 1st one
-      random.shuffle( candidateChannels )
-      selectedSourceSE, selectedDestSE, selectedChannelID = candidateChannels[0]
-      timeToSite[selectedDestSE] = selectedPathTimeToStart
-      siteAncestor[selectedDestSE] = selectedChannelID
-      waitingChannel = False if selectedSourceSE not in siteAncestor else siteAncestor[selectedSourceSE]
-
-      tree[selectedChannelID] = { "Ancestor" : waitingChannel,
-                                  "SourceSE" : selectedSourceSE,
-                                  "DestSE" : selectedDestSE,
-                                  "Strategy" : "MinimiseTotalWait" }
-      sourceSEs.append( selectedDestSE )
-      destSEs.remove( selectedDestSE )
-      
-    return tree
-
-  def __getTimeToStart( self ):
-    """ Generate the dictionary of times to start based on task queue contents and observed throughput.
-
-    :param self: self reference
-    """
-
-    if self.schedulingType not in ( "File", "Throughput" ):
-      errStr = "__getTimeToStart: CS SchedulingType entry must be either 'File' or 'Throughput'"
-      self.log.error( errStr )
-      return S_ERROR( errStr )
-
-    channelInfo = {}
-    for channelID, bandwidth in self.bandwidths.items():
-
-      channelDict = self.channels[channelID] 
-      channelName = channelDict["ChannelName"]
-
-      # initial equal 0.0
-      timeToStart = 0.0
-
-      channelStatus = channelDict["Status"]
-
-      ## channel is active?
-      if channelStatus == "Active":
-        
-        channelFileSuccess = bandwidth["SuccessfulFiles"]
-        channelFileFailed = bandwidth["FailedFiles"]
-        attempted = channelFileSuccess + channelFileFailed
-
-        successRate = 100.0
-        if attempted != 0:
-          successRate = 100.0 * ( channelFileSuccess / float( attempted ) )
-        
-        ## success rate too low?, make channel unattractive
-        if successRate < self.acceptableFailureRate:
-          timeToStart = float( "inf" ) 
-        else:
-
-          ## scheduling type == Throughput
-          transferSpeed = bandwidth["Throughput"] 
-          waitingTransfers = channelDict["Size"]
-
-          ## scheduling type == File, overwrite transferSpeed and waitingTransfer
-          if self.schedulingType == "File":
-            transferSpeed = bandwidth["Fileput"] 
-            waitingTransfers = channelDict["Files"]
-            
-          if transferSpeed > 0:
-            timeToStart = waitingTransfers / float( transferSpeed )
-            
-      else:
-        ## channel not active, make it unattractive
-        timeToStart = float( "inf" ) 
-
-      channelInfo.setdefault( channelName, { "ChannelID" : channelID, 
-                                             "TimeToStart" : timeToStart } )
-
-    return S_OK( channelInfo )
-
-  def __getActiveSEs( self, seList, access = "Read" ):
-    """Get active storage elements.
-
-    :param self: self reference
-    :param list seList: stogare element list
-    :param str access: storage element accesss, could be 'Read' (default) or 'Write' 
-    """
-    res = self.resourceStatus.getStorageElementStatus( seList, statusType = access, default = 'Unknown' )
-    if not res["OK"]:
-      return []
-    return [ k for k, v in res["Value"].items() if access in v and v[access] in ( "Active", "Bad" ) ]
-   
-  def __getChannelSitesForSE( self, storageElement ):
-    """Get sites for given storage element.
-    
-    :param self: self reference
-    :param str storageElement: storage element name
-    """
-    res = getSitesForSE( storageElement )
-    if not res["OK"]:
-      return []
-    sites = []
-    for site in res["Value"]:
-      siteName = site.split( "." )
-      if len( siteName ) > 1:
-        if not siteName[1] in sites:
-          sites.append( siteName[1] )
-    return sites
-=======
->>>>>>> 9638361d
+    return S_OK( requestObj )