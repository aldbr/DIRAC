name: Integration tests

on: [push, pull_request]

jobs:
  Integration:
    runs-on: ubuntu-latest
    if: github.event_name != 'push' || github.repository == 'DIRACGrid/DIRAC'
    timeout-minutes: 45

    env:
      MATRIX_DEFAULT_MYSQL_VER: 5.7
      MATRIX_DEFAULT_HOST_OS: cc7
      MATRIX_DEFAULT_ES_VER: 6.6.0
      MATRIX_DEFAULT_USE_NEWTHREADPOOL: default
<<<<<<< HEAD
      MATRIX_DEFAULT_SERVER_USE_PYTHON3: No
      MATRIX_DEFAULT_CLIENT_USE_PYTHON3: No
=======
      MATRIX_DEFAULT_DIRACOSVER: default
      MATRIX_DEFAULT_SERVER_USE_M2CRYPTO: Yes
      MATRIX_DEFAULT_CLIENT_USE_M2CRYPTO: Yes
      MATRIX_DEFAULT_TEST_HTTPS: No
>>>>>>> 33edec41

    strategy:
      fail-fast: False
      matrix:
        # TEST_NAME is a dummy variable used to make it easier to read the web interface
        include:
          ###### MySQL versions
          - TEST_NAME: "MySQL 5.6"
            MYSQL_VER: 5.6
          # IMPLICIT: - MYSQL_VER: 5.7
<<<<<<< HEAD
          - TEST_NAME: "MySQL 8.0"
            MYSQL_VER: 8.0
=======
          - MYSQL_VER: 8.0
          ###### ES versions
          - ES_VER: 7.9.1
          # IMPLICIT: - ES_VER: 6.6.0
>>>>>>> 33edec41
          ###### Host OS
          - TEST_NAME: "SLC 6"
            HOST_OS: slc6
          # IMPLICIT: - HOST_OS: cc7
          ###### Thread pool
          # IMPLICIT: - USE_NEWTHREADPOOL: default
<<<<<<< HEAD
          - TEST_NAME: "New thread pool"
            USE_NEWTHREADPOOL: No
          ###### Python 3
          # IMPLICIT: - SERVER_USE_PYTHON3: No
          #             CLIENT_USE_PYTHON3: No
          - TEST_NAME: "Python 3 client"
            CLIENT_USE_PYTHON3: Yes
=======
          - USE_NEWTHREADPOOL: No
          ###### M2Crypto
          # IMPLICIT: - SERVER_USE_M2CRYPTO: Yes
          #             CLIENT_USE_M2CRYPTO: Yes
          - SERVER_USE_M2CRYPTO: Yes
            CLIENT_USE_M2CRYPTO: No
          - SERVER_USE_M2CRYPTO: No
            CLIENT_USE_M2CRYPTO: Yes
          - SERVER_USE_M2CRYPTO: No
            CLIENT_USE_M2CRYPTO: No
          ###### HTTPS tests
          # IMPLICIT: - DIRACOSVER: default
          #             TEST_HTTPS: No
          - TEST_HTTPS: Yes
            DIRACOSVER: https
            
>>>>>>> 33edec41

    steps:
    - uses: actions/checkout@v2
    - name: Fail-fast for outdated pipelines
      run: .github/workflows/fail-fast.sh
    - name: Clean up GitHub actions environment
      run: |
        # Prepare wrapper script
        echo "#!/usr/bin/env bash" >> run_in_container
        echo "set -euo pipefail" >> run_in_container
        echo "IFS=\$'\n\t'" >> run_in_container
        echo -n "exec docker exec -w /repo " >> run_in_container
        # Set environment variables
        echo -n "-e HOST_OS=${{ matrix.HOST_OS || env.MATRIX_DEFAULT_HOST_OS }} " >> run_in_container
        echo -n "-e CI_PROJECT_DIR=/repo " >> run_in_container
        echo -n "-e CI_COMMIT_REF_NAME=$GITHUB_REF " >> run_in_container
        echo -n "-e CI_MERGE_REQUEST_TARGET_BRANCH_NAME=$GITHUB_BASE_REF " >> run_in_container
        echo -n "-e CI_REGISTRY_IMAGE=diracgrid " >> run_in_container
        echo -n "-e MYSQL_VER=${{ matrix.MYSQL_VER || env.MATRIX_DEFAULT_MYSQL_VER }} " >> run_in_container
        echo -n "-e ES_VER=${{ matrix.ES_VER || env.MATRIX_DEFAULT_ES_VER }} " >> run_in_container
        if [[ "${{ matrix.USE_NEWTHREADPOOL || env.MATRIX_DEFAULT_USE_NEWTHREADPOOL }}" != "default" ]]; then echo -n "-e DIRAC_USE_NEWTHREADPOOL=${{ matrix.USE_NEWTHREADPOOL || env.MATRIX_DEFAULT_USE_NEWTHREADPOOL }} " >> run_in_container; fi
<<<<<<< HEAD
        echo -n "-e SERVER_USE_PYTHON3=${{ matrix.SERVER_USE_PYTHON3 || env.MATRIX_DEFAULT_SERVER_USE_PYTHON3 }} " >> run_in_container
        echo -n "-e CLIENT_USE_PYTHON3=${{ matrix.CLIENT_USE_PYTHON3 || env.MATRIX_DEFAULT_CLIENT_USE_PYTHON3 }} " >> run_in_container
=======
        if [[ "${{ matrix.DIRACOSVER || env.MATRIX_DEFAULT_DIRACOSVER }}" != "default" ]]; then echo -n "-e DIRACOSVER=${{ matrix.DIRACOSVER || env.MATRIX_DEFAULT_DIRACOSVER }} " >> run_in_container; fi
        echo -n "-e TEST_HTTPS=${{ matrix.TEST_HTTPS || env.MATRIX_DEFAULT_TEST_HTTPS }} " >> run_in_container
        echo -n "-e SERVER_USE_M2CRYPTO=${{ matrix.SERVER_USE_M2CRYPTO || env.MATRIX_DEFAULT_SERVER_USE_M2CRYPTO }} " >> run_in_container
        echo -n "-e CLIENT_USE_M2CRYPTO=${{ matrix.CLIENT_USE_M2CRYPTO || env.MATRIX_DEFAULT_CLIENT_USE_M2CRYPTO }} " >> run_in_container
>>>>>>> 33edec41
        # Finish wrapper script
        echo -n "dirac-testing-host \"\$@\"" >> run_in_container
        chmod +x run_in_container
        # Show the run in container script
        echo "Run in container script is"
        cat run_in_container
    - name: Prepare environment
      run: |
        docker run --name dirac-testing-host -v $PWD:/repo/DIRAC --detach --privileged -v /var/run/docker.sock:/var/run/docker.sock --rm diracgrid/docker-compose-dirac:latest bash -c 'sleep 100000000'
        ./run_in_container bash -c 'source DIRAC/tests/CI/run_docker_setup.sh && prepareEnvironment'
    - name: Install server
      run: ./run_in_container bash -c 'source DIRAC/tests/CI/run_docker_setup.sh && installServer'
    - name: Install client
      run: ./run_in_container bash -c 'source DIRAC/tests/CI/run_docker_setup.sh && installClient'
    - name: Server tests
      run: ./run_in_container bash -c 'source DIRAC/tests/CI/run_docker_setup.sh && testServer'
    - name: Client tests
      run: ./run_in_container bash -c 'source DIRAC/tests/CI/run_docker_setup.sh && testClient'
    - name: Elasticsearch logs
      run: ./run_in_container bash -c 'source DIRAC/tests/CI/run_docker_setup.sh && docker logs elasticsearch'
    - name: Check test status
      run: ./run_in_container bash -c 'source DIRAC/tests/CI/run_docker_setup.sh && checkErrors'<|MERGE_RESOLUTION|>--- conflicted
+++ resolved
@@ -13,15 +13,10 @@
       MATRIX_DEFAULT_HOST_OS: cc7
       MATRIX_DEFAULT_ES_VER: 6.6.0
       MATRIX_DEFAULT_USE_NEWTHREADPOOL: default
-<<<<<<< HEAD
+      MATRIX_DEFAULT_DIRACOSVER: default
+      MATRIX_DEFAULT_TEST_HTTPS: No
       MATRIX_DEFAULT_SERVER_USE_PYTHON3: No
       MATRIX_DEFAULT_CLIENT_USE_PYTHON3: No
-=======
-      MATRIX_DEFAULT_DIRACOSVER: default
-      MATRIX_DEFAULT_SERVER_USE_M2CRYPTO: Yes
-      MATRIX_DEFAULT_CLIENT_USE_M2CRYPTO: Yes
-      MATRIX_DEFAULT_TEST_HTTPS: No
->>>>>>> 33edec41
 
     strategy:
       fail-fast: False
@@ -32,47 +27,31 @@
           - TEST_NAME: "MySQL 5.6"
             MYSQL_VER: 5.6
           # IMPLICIT: - MYSQL_VER: 5.7
-<<<<<<< HEAD
           - TEST_NAME: "MySQL 8.0"
             MYSQL_VER: 8.0
-=======
-          - MYSQL_VER: 8.0
           ###### ES versions
-          - ES_VER: 7.9.1
+          - TEST_NAME: "Elasticsearch 7.9.1"
+            ES_VER: 7.9.1
           # IMPLICIT: - ES_VER: 6.6.0
->>>>>>> 33edec41
           ###### Host OS
           - TEST_NAME: "SLC 6"
             HOST_OS: slc6
           # IMPLICIT: - HOST_OS: cc7
           ###### Thread pool
           # IMPLICIT: - USE_NEWTHREADPOOL: default
-<<<<<<< HEAD
           - TEST_NAME: "New thread pool"
             USE_NEWTHREADPOOL: No
+          ###### HTTPS tests
+          # IMPLICIT: - DIRACOSVER: default
+          #             TEST_HTTPS: No
+          - TEST_NAME: "HTTPS"
+            TEST_HTTPS: Yes
+            DIRACOSVER: https
           ###### Python 3
           # IMPLICIT: - SERVER_USE_PYTHON3: No
           #             CLIENT_USE_PYTHON3: No
           - TEST_NAME: "Python 3 client"
             CLIENT_USE_PYTHON3: Yes
-=======
-          - USE_NEWTHREADPOOL: No
-          ###### M2Crypto
-          # IMPLICIT: - SERVER_USE_M2CRYPTO: Yes
-          #             CLIENT_USE_M2CRYPTO: Yes
-          - SERVER_USE_M2CRYPTO: Yes
-            CLIENT_USE_M2CRYPTO: No
-          - SERVER_USE_M2CRYPTO: No
-            CLIENT_USE_M2CRYPTO: Yes
-          - SERVER_USE_M2CRYPTO: No
-            CLIENT_USE_M2CRYPTO: No
-          ###### HTTPS tests
-          # IMPLICIT: - DIRACOSVER: default
-          #             TEST_HTTPS: No
-          - TEST_HTTPS: Yes
-            DIRACOSVER: https
-            
->>>>>>> 33edec41
 
     steps:
     - uses: actions/checkout@v2
@@ -94,15 +73,10 @@
         echo -n "-e MYSQL_VER=${{ matrix.MYSQL_VER || env.MATRIX_DEFAULT_MYSQL_VER }} " >> run_in_container
         echo -n "-e ES_VER=${{ matrix.ES_VER || env.MATRIX_DEFAULT_ES_VER }} " >> run_in_container
         if [[ "${{ matrix.USE_NEWTHREADPOOL || env.MATRIX_DEFAULT_USE_NEWTHREADPOOL }}" != "default" ]]; then echo -n "-e DIRAC_USE_NEWTHREADPOOL=${{ matrix.USE_NEWTHREADPOOL || env.MATRIX_DEFAULT_USE_NEWTHREADPOOL }} " >> run_in_container; fi
-<<<<<<< HEAD
+        if [[ "${{ matrix.DIRACOSVER || env.MATRIX_DEFAULT_DIRACOSVER }}" != "default" ]]; then echo -n "-e DIRACOSVER=${{ matrix.DIRACOSVER || env.MATRIX_DEFAULT_DIRACOSVER }} " >> run_in_container; fi
+        echo -n "-e TEST_HTTPS=${{ matrix.TEST_HTTPS || env.MATRIX_DEFAULT_TEST_HTTPS }} " >> run_in_container
         echo -n "-e SERVER_USE_PYTHON3=${{ matrix.SERVER_USE_PYTHON3 || env.MATRIX_DEFAULT_SERVER_USE_PYTHON3 }} " >> run_in_container
         echo -n "-e CLIENT_USE_PYTHON3=${{ matrix.CLIENT_USE_PYTHON3 || env.MATRIX_DEFAULT_CLIENT_USE_PYTHON3 }} " >> run_in_container
-=======
-        if [[ "${{ matrix.DIRACOSVER || env.MATRIX_DEFAULT_DIRACOSVER }}" != "default" ]]; then echo -n "-e DIRACOSVER=${{ matrix.DIRACOSVER || env.MATRIX_DEFAULT_DIRACOSVER }} " >> run_in_container; fi
-        echo -n "-e TEST_HTTPS=${{ matrix.TEST_HTTPS || env.MATRIX_DEFAULT_TEST_HTTPS }} " >> run_in_container
-        echo -n "-e SERVER_USE_M2CRYPTO=${{ matrix.SERVER_USE_M2CRYPTO || env.MATRIX_DEFAULT_SERVER_USE_M2CRYPTO }} " >> run_in_container
-        echo -n "-e CLIENT_USE_M2CRYPTO=${{ matrix.CLIENT_USE_M2CRYPTO || env.MATRIX_DEFAULT_CLIENT_USE_M2CRYPTO }} " >> run_in_container
->>>>>>> 33edec41
         # Finish wrapper script
         echo -n "dirac-testing-host \"\$@\"" >> run_in_container
         chmod +x run_in_container
