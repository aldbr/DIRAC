*.py[co]

# Packages
*.egg
*.egg-info
dist
build
eggs
parts
bin
develop-eggs
.installed.cfg

# Installer logs
pip-log.txt

# Unit test / coverage reports
.coverage
.tox

# Eclipse
.project
.pydevproject
.pyproject
<<<<<<< HEAD
.settings
=======

>>>>>>> bcbfbba8
<|MERGE_RESOLUTION|>--- conflicted
+++ resolved
@@ -22,8 +22,5 @@
 .project
 .pydevproject
 .pyproject
-<<<<<<< HEAD
 .settings
-=======
 
->>>>>>> bcbfbba8
