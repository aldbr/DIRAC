--- conflicted
+++ resolved
@@ -49,14 +49,10 @@
       for index in range(len(self.dbFields)):
         self.dbMapping[self.dbFields[index]] = index
 
-<<<<<<< HEAD
-  def setBucketScaleFactor( self, scaleFactor ):
+  def setBucketScaleFactor(self, scaleFactor):
     """
     Sets a bucket scale factor.
     """
-=======
-  def setBucketScaleFactor(self, scaleFactor):
->>>>>>> ecb3fac4
     self.scaleFactor = scaleFactor
     self.__calculateUnit()
 
@@ -97,86 +93,58 @@
     return self.dataList[self.dbMapping[name]]
 
   def getUnit(self):
-<<<<<<< HEAD
     """
     Gets an activity's unit.
     """
-    return self.__getField( 'activities.unit' )
+    return self.__getField('activities.unit')
 
   def getFile(self):
     """
     Gets an activity's file.
     """
-    return self.__getField( 'activities.filename' )
+    return self.__getField('activities.filename')
 
   def getType(self):
     """
     Gets an activity's type.
     """
-    return self.__getField( 'activities.type' )
+    return self.__getField('activities.type')
 
   def getDescription(self):
     """
     Gets an activity's unit
     """
-    return self.__getField( 'activities.description' )
+    return self.__getField('activities.description')
 
   def getBucketLength(self):
     """
     Gets an activity's bucket length.
     """
-    return self.__getField( 'activities.bucketLength' )
+    return self.__getField('activities.bucketLength')
 
   def getSite(self):
     """
     Gets an source's site.
     """
-    return self.__getField( 'sources.site' )
+    return self.__getField('sources.site')
 
   def getComponentType(self):
     """
     Gets an source's component type.
     """
-    return self.__getField( 'sources.componentType' )
+    return self.__getField('sources.componentType')
 
   def getComponentName(self):
     """
     Gets an source's component name.
     """
-    return self.__getField( 'sources.componentName' )
+    return self.__getField('sources.componentName')
 
   def getComponentLocation(self):
     """
     Gets an source's component location.
     """
-    return self.__getField( 'sources.componentLocation' )
-=======
-    return self.__getField('activities.unit')
-
-  def getFile(self):
-    return self.__getField('activities.filename')
-
-  def getType(self):
-    return self.__getField('activities.type')
-
-  def getDescription(self):
-    return self.__getField('activities.description')
-
-  def getBucketLength(self):
-    return self.__getField('activities.bucketLength')
-
-  def getSite(self):
-    return self.__getField('sources.site')
-
-  def getComponentType(self):
-    return self.__getField('sources.componentType')
-
-  def getComponentName(self):
-    return self.__getField('sources.componentName')
-
-  def getComponentLocation(self):
     return self.__getField('sources.componentLocation')
->>>>>>> ecb3fac4
 
   def getGroupLabel(self):
     """
