--- conflicted
+++ resolved
@@ -42,12 +42,7 @@
 Script.parseCommandLine()
 
 from DIRAC.Core.Security.MyProxy import MyProxy
-<<<<<<< HEAD
-from DIRAC.Core.Security.X509Chain import X509Chain  # pylint: disable=import-error
-from DIRAC.Core.Security import Locations, CS
-=======
 from DIRAC.Core.Security import Locations
->>>>>>> 8b5dc671
 
 if not params.proxyLoc:
   params.proxyLoc = Locations.getProxyLocation()
