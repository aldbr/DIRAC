#!/usr/bin/env python
########################################################################
# File :    dirac-admin-get-proxy
# Author :  Stuart Paterson
########################################################################
"""
  Retrieve a delegated proxy for the given user and group
"""
from __future__ import print_function
import os
import DIRAC

from DIRAC import gLogger
from DIRAC.Core.Base import Script
from DIRAC.FrameworkSystem.Client.ProxyManagerClient import gProxyManager
from DIRAC.ConfigurationSystem.Client.Helpers import Registry

__RCSID__ = "$Id$"


class Params(object):

  limited = False
  proxyPath = False
  proxyLifeTime = 86400
  enableVOMS = False
  vomsAttr = False

  def setLimited(self, args):
    self.limited = True
    return DIRAC.S_OK()

  def setProxyLocation(self, args):
    self.proxyPath = args
    return DIRAC.S_OK()

  def setProxyLifeTime(self, arg):
    try:
      fields = [f.strip() for f in arg.split(":")]
      self.proxyLifeTime = int(fields[0]) * 3600 + int(fields[1]) * 60
<<<<<<< HEAD
    except:
      gLogger.notice("Can't parse %s time! Is it a HH:MM?" % arg)
      return DIRAC.S_ERROR( "Can't parse time argument" )
=======
    except BaseException:
      print("Can't parse %s time! Is it a HH:MM?" % arg)
      return DIRAC.S_ERROR("Can't parse time argument")
>>>>>>> a7db9834
    return DIRAC.S_OK()

  def automaticVOMS(self, arg):
    self.enableVOMS = True
    return DIRAC.S_OK()

  def setVOMSAttr(self, arg):
    self.enableVOMS = True
    self.vomsAttr = arg
    return DIRAC.S_OK()

  def registerCLISwitches(self):
    Script.registerSwitch("v:", "valid=", "Valid HH:MM for the proxy. By default is 24 hours", self.setProxyLifeTime)
    Script.registerSwitch("l", "limited", "Get a limited proxy", self.setLimited)
    Script.registerSwitch("u:", "out=", "File to write as proxy", self.setProxyLocation)
    Script.registerSwitch("a", "voms", "Get proxy with VOMS extension mapped to the DIRAC group", self.automaticVOMS)
    Script.registerSwitch("m:", "vomsAttr=", "VOMS attribute to require", self.setVOMSAttr)
<<<<<<< HEAD
=======

>>>>>>> a7db9834

params = Params()
params.registerCLISwitches()

Script.setUsageMessage('\n'.join([__doc__.split('\n')[1],
                                  'Usage:',
                                  '  %s [option|cfgfile] ... <DN|user> group' % Script.scriptName,
                                  'Arguments:',
                                  '  DN:       DN of the user',
                                  '  user:     DIRAC user name (will fail if there is more than 1 DN registered)',
                                  '  group:    DIRAC group name']))

Script.parseCommandLine(ignoreErrors=True)
args = Script.getPositionalArgs()

if len(args) != 2:
  Script.showHelp()

userGroup = str(args[1])
userDN = str(args[0])
userName = False
if userDN.find("/") != 0:
  userName = userDN
  retVal = Registry.getDNForUsername(userName)
  if not retVal['OK']:
<<<<<<< HEAD
    gLogger.notice("Cannot discover DN for username %s\n\t%s" % (userName, retVal['Message']))
    DIRAC.exit(2)
  DNList = retVal['Value']
  if len(DNList) > 1:
    gLogger.notice("Username %s has more than one DN registered" % userName)
=======
    print("Cannot discover DN for username %s\n\t%s" % (userName, retVal['Message']))
    DIRAC.exit(2)
  DNList = retVal['Value']
  if len(DNList) > 1:
    print("Username %s has more than one DN registered" % userName)
>>>>>>> a7db9834
    ind = 0
    for dn in DNList:
      gLogger.notice("%d %s" % (ind, dn))
      ind += 1
    inp = raw_input("Which DN do you want to download? [default 0] ")
    if not inp:
      inp = 0
    else:
      inp = int(inp)
    userDN = DNList[inp]
  else:
    userDN = DNList[0]

if not params.proxyPath:
  if not userName:
    result = Registry.getUsernameForDN(userDN)
    if not result['OK']:
<<<<<<< HEAD
      gLogger.notice("DN '%s' is not registered in DIRAC" % userDN)
=======
      print("DN '%s' is not registered in DIRAC" % userDN)
>>>>>>> a7db9834
      DIRAC.exit(2)
    userName = result['Value']
  params.proxyPath = "%s/proxy.%s.%s" % (os.getcwd(), userName, userGroup)

if params.enableVOMS:
  result = gProxyManager.downloadVOMSProxy(userDN, userGroup, limited=params.limited,
                                           requiredTimeLeft=params.proxyLifeTime,
                                           requiredVOMSAttribute=params.vomsAttr)
else:
  result = gProxyManager.downloadProxy(userDN, userGroup, limited=params.limited,
                                       requiredTimeLeft=params.proxyLifeTime)
if not result['OK']:
<<<<<<< HEAD
  gLogger.notice('Proxy file cannot be retrieved: %s' % result['Message'])
=======
  print('Proxy file cannot be retrieved: %s' % result['Message'])
>>>>>>> a7db9834
  DIRAC.exit(2)
chain = result['Value']
result = chain.dumpAllToFile(params.proxyPath)
if not result['OK']:
<<<<<<< HEAD
  gLogger.notice('Proxy file cannot be written to %s: %s' % (params.proxyPath, result['Message']))
  DIRAC.exit(2)
gLogger.notice("Proxy downloaded to %s" % params.proxyPath)
=======
  print('Proxy file cannot be written to %s: %s' % (params.proxyPath, result['Message']))
  DIRAC.exit(2)
print("Proxy downloaded to %s" % params.proxyPath)
>>>>>>> a7db9834
DIRAC.exit(0)<|MERGE_RESOLUTION|>--- conflicted
+++ resolved
@@ -38,15 +38,9 @@
     try:
       fields = [f.strip() for f in arg.split(":")]
       self.proxyLifeTime = int(fields[0]) * 3600 + int(fields[1]) * 60
-<<<<<<< HEAD
-    except:
+    except BaseException:
       gLogger.notice("Can't parse %s time! Is it a HH:MM?" % arg)
-      return DIRAC.S_ERROR( "Can't parse time argument" )
-=======
-    except BaseException:
-      print("Can't parse %s time! Is it a HH:MM?" % arg)
       return DIRAC.S_ERROR("Can't parse time argument")
->>>>>>> a7db9834
     return DIRAC.S_OK()
 
   def automaticVOMS(self, arg):
@@ -64,10 +58,6 @@
     Script.registerSwitch("u:", "out=", "File to write as proxy", self.setProxyLocation)
     Script.registerSwitch("a", "voms", "Get proxy with VOMS extension mapped to the DIRAC group", self.automaticVOMS)
     Script.registerSwitch("m:", "vomsAttr=", "VOMS attribute to require", self.setVOMSAttr)
-<<<<<<< HEAD
-=======
-
->>>>>>> a7db9834
 
 params = Params()
 params.registerCLISwitches()
@@ -93,19 +83,11 @@
   userName = userDN
   retVal = Registry.getDNForUsername(userName)
   if not retVal['OK']:
-<<<<<<< HEAD
     gLogger.notice("Cannot discover DN for username %s\n\t%s" % (userName, retVal['Message']))
     DIRAC.exit(2)
   DNList = retVal['Value']
   if len(DNList) > 1:
     gLogger.notice("Username %s has more than one DN registered" % userName)
-=======
-    print("Cannot discover DN for username %s\n\t%s" % (userName, retVal['Message']))
-    DIRAC.exit(2)
-  DNList = retVal['Value']
-  if len(DNList) > 1:
-    print("Username %s has more than one DN registered" % userName)
->>>>>>> a7db9834
     ind = 0
     for dn in DNList:
       gLogger.notice("%d %s" % (ind, dn))
@@ -123,11 +105,7 @@
   if not userName:
     result = Registry.getUsernameForDN(userDN)
     if not result['OK']:
-<<<<<<< HEAD
       gLogger.notice("DN '%s' is not registered in DIRAC" % userDN)
-=======
-      print("DN '%s' is not registered in DIRAC" % userDN)
->>>>>>> a7db9834
       DIRAC.exit(2)
     userName = result['Value']
   params.proxyPath = "%s/proxy.%s.%s" % (os.getcwd(), userName, userGroup)
@@ -140,22 +118,12 @@
   result = gProxyManager.downloadProxy(userDN, userGroup, limited=params.limited,
                                        requiredTimeLeft=params.proxyLifeTime)
 if not result['OK']:
-<<<<<<< HEAD
   gLogger.notice('Proxy file cannot be retrieved: %s' % result['Message'])
-=======
-  print('Proxy file cannot be retrieved: %s' % result['Message'])
->>>>>>> a7db9834
   DIRAC.exit(2)
 chain = result['Value']
 result = chain.dumpAllToFile(params.proxyPath)
 if not result['OK']:
-<<<<<<< HEAD
   gLogger.notice('Proxy file cannot be written to %s: %s' % (params.proxyPath, result['Message']))
   DIRAC.exit(2)
 gLogger.notice("Proxy downloaded to %s" % params.proxyPath)
-=======
-  print('Proxy file cannot be written to %s: %s' % (params.proxyPath, result['Message']))
-  DIRAC.exit(2)
-print("Proxy downloaded to %s" % params.proxyPath)
->>>>>>> a7db9834
 DIRAC.exit(0)