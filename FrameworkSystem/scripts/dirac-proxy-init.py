--- conflicted
+++ resolved
@@ -9,20 +9,13 @@
 import sys
 import datetime
 import DIRAC
-<<<<<<< HEAD
-from DIRAC import gLogger, S_OK, S_ERROR
-=======
 from DIRAC import gLogger, S_OK, S_ERROR, gConfig
->>>>>>> 24cb9344
 from DIRAC.Core.Base import Script
 from DIRAC.FrameworkSystem.Client import ProxyGeneration, ProxyUpload
 from DIRAC.Core.Security import X509Chain, ProxyInfo, Properties, VOMS
 from DIRAC.ConfigurationSystem.Client.Helpers import Registry
 
-<<<<<<< HEAD
-=======
-
->>>>>>> 24cb9344
+
 class Params( ProxyGeneration.CLIParams ):
 
   uploadProxy = False
@@ -78,8 +71,6 @@
     self.__issuerCert = result[ 'Value' ]
     return self.__issuerCert
 
-<<<<<<< HEAD
-=======
   def certLifeTimeCheck( self ):
     minLife = Registry.getGroupOption( self.__piParams.diracGroup, "SafeCertificateLifeTime", 2592000 )
     issuerCert = self.getIssuerCert()
@@ -95,7 +86,6 @@
       msg = "%s\n  %s  \n%s" % ( sep, msg, sep )
       gLogger.notice( msg )
 
->>>>>>> 24cb9344
   def getPilotGroupsToUpload( self ):
     pilotUpload = Registry.getGroupOption( self.__piParams.diracGroup, "AutoUploadPilotProxy", self.__piParams.uploadPilot )
     if not pilotUpload:
@@ -165,10 +155,6 @@
     upParams.diracGroup = userGroup
     for k in ( 'certLoc', 'keyLoc', 'userPasswd' ):
       setattr( upParams, k , getattr( self.__piParams, k ) )
-<<<<<<< HEAD
-
-=======
->>>>>>> 24cb9344
     result = ProxyUpload.uploadProxy( upParams )
     if not result[ 'OK' ]:
       gLogger.error( result[ 'Message' ] )
@@ -212,10 +198,7 @@
     gLogger.error( result[ 'Message' ] )
     sys.exit( 1 )
 
-<<<<<<< HEAD
-=======
   pI.certLifeTimeCheck()
->>>>>>> 24cb9344
   pI.addVOMSExtIfNeeded()
 
   if piParams.uploadProxy:
