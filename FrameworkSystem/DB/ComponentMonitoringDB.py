""" ComponentMonitoring class is a front-end to the Component monitoring Database
"""

import six
import random

from DIRAC import gConfig, S_OK, S_ERROR
from DIRAC.Core.Base.DB import DB
from DIRAC.Core.Utilities import Time, List, Network

__RCSID__ = "$Id$"


class ComponentMonitoringDB(DB):

  def __init__(self, requireVoms=False, useMyProxy=False):
    """ c'tor

        Initialize the DB
    """
    DB.__init__(self, 'ComponentMonitoringDB', 'Framework/ComponentMonitoringDB')
    random.seed()
    retVal = self.__initializeDB()
    if not retVal['OK']:
      raise Exception("Can't create tables: %s" % retVal['Message'])
    self.__optionalFields = ('startTime', 'cycles', 'version', 'queries',
                             'DIRACVersion', 'description', 'platform')
    self.__mainFields = ("Id", "Setup", "Type", "ComponentName", "Host", "Port",
                         "StartTime", "LastHeartbeat", "cycles", "queries", "LoggingState")
    self.__versionFields = ('VersionTimestamp', 'Version', 'DIRACVersion', 'Platform', 'Description')

  def getOptionalFields(self):
    return self.__optionalFields

  def __getTableName(self, name):
    return "compmon_%s" % name

  def __initializeDB(self):
    """
    Create the tables
    """
    retVal = self._query("show tables")
    if not retVal['OK']:
      return retVal

    tablesInDB = [t[0] for t in retVal['Value']]
    tablesD = {}

    tN = self.__getTableName("Components")
    if tN not in tablesInDB:
      tablesD[tN] = {'Fields': {'Id': 'INTEGER AUTO_INCREMENT NOT NULL',
                                'ComponentName': 'VARCHAR(255) NOT NULL',
                                'Setup': 'VARCHAR(255) NOT NULL',
                                'Type': 'ENUM ( "service", "agent" ) NOT NULL',
                                'Host': 'VARCHAR(255) NOT NULL',
                                'Port': 'INTEGER DEFAULT 0',
                                'LastHeartbeat': 'DATETIME NOT NULL',
                                'StartTime': 'DATETIME NOT NULL',
                                'LoggingState': 'VARCHAR(64) DEFAULT "unknown"',
                                'Cycles': 'INTEGER',
                                'Queries': 'INTEGER'
                                },
                     'PrimaryKey': 'Id',
                     'Indexes': {'ComponentIndex': ['ComponentName', 'Setup', 'Host', 'Port'],
                                 'TypeIndex': ['Type'],
                                 }
                     }

    tN = self.__getTableName("VersionHistory")
    if tN not in tablesInDB:
      tablesD[tN] = {'Fields': {'CompId': 'INTEGER NOT NULL',
                                'VersionTimestamp': 'DATETIME NOT NULL',
                                'Version': 'VARCHAR(255)',
                                'DIRACVersion': 'VARCHAR(255) NOT NULL',
                                'Platform': 'VARCHAR(255) NOT NULL',
                                'Description': 'BLOB',
                                },
                     'Indexes': {'Component': ['CompId']}
                     }

    return self._createTables(tablesD)

  def __datetime2str(self, dt):
<<<<<<< HEAD
    """
    This method converts the datetime type to a string type.
    """
    if isinstance(dt, basestring):
=======
    if isinstance(dt, six.string_types):
>>>>>>> 53e662c6
      return dt
    return "%s-%s-%s %s:%s:%s" % (dt.year, dt.month, dt.day, dt.hour, dt.minute, dt.second)

  def __registerIfNotThere(self, compDict):
    """
    Registers the component if it's not there
    """
    sqlCond = []
    sqlInsertFields = []
    sqlInsertValues = []
    tableName = self.__getTableName("Components")
    for field in ('componentName', 'setup', 'type', 'host', 'port'):
      if field not in compDict:
        if field == 'port':
          continue
        return S_ERROR("Missing %s field in the component dict" % field)
      value = compDict[field]
      field = field.capitalize()
      sqlInsertFields.append(field)
      sqlInsertValues.append("'%s'" % value)
      sqlCond.append("%s = '%s'" % (field, value))
    compLogName = ":".join(sqlInsertValues).replace("'", "")
    self.log.info("Trying to register %s" % compLogName)
    result = self._query("SELECT id FROM `%s` WHERE %s" % (tableName, " AND ".join(sqlCond)))
    if not result['OK']:
      self.log.error("Cannot register component", "%s: %s" % (compLogName, result['Message']))
      return result
    if len(result['Value']):
      compId = result['Value'][0][0]
      self.log.info("%s has compId %s" % (compLogName, compId))
      return S_OK(compId)
    # It's not there, we just need to insert it
    sqlInsertFields.append("LastHeartbeat")
    sqlInsertValues.append("UTC_TIMESTAMP()")
    if 'startTime' in compDict:
      sqlInsertFields.append("StartTime")
      val = compDict['startTime']
      if type(val) in Time._allDateTypes:
        val = self.__datetime2str(val)
      sqlInsertValues.append("'%s'" % val)
    for field in ('cycles', 'queries'):
      if field not in compDict:
        compDict[field] = 0
      value = compDict[field]
      field = field.capitalize()
      sqlInsertFields.append(field)
      sqlInsertValues.append(str(value))
    self.log.info("Registering component %s" % compLogName)
    result = self._update("INSERT INTO `%s` ( %s ) VALUES ( %s )" % (tableName,
                                                                     ", ".join(sqlInsertFields),
                                                                     ", ".join(sqlInsertValues)))
    if not result['OK']:
      return result
    compId = result['lastRowId']
    self.log.info("%s has compId %s" % (compLogName, compId))
    return S_OK(compId)

  def __updateVersionHistoryIfNeeded(self, compId, compDict):
    """
    Updates the version history given the condition dictionary and component id.
    """
    sqlCond = ["CompId=%s" % compId]
    sqlInsertFields = []
    sqlInsertValues = []
    tableName = self.__getTableName("VersionHistory")
    for field in ('version', 'DIRACVersion', 'platform'):
      if field not in compDict:
        return S_ERROR("Missing %s field in the component dict" % field)
      value = compDict[field]
      field = field.capitalize()
      sqlInsertFields.append(field)
      sqlInsertValues.append("'%s'" % value)
      sqlCond.append("%s = '%s'" % (field, value))
    result = self._query("SELECT CompId FROM `%s` WHERE %s" % (tableName, " AND ".join(sqlCond)))
    if not result['OK']:
      return result
    if len(result['Value']):
      return S_OK(compId)
    # It's not there, we just need to insert it
    sqlInsertFields.append('CompId')
    sqlInsertValues.append(str(compId))
    sqlInsertFields.append('VersionTimestamp')
    sqlInsertValues.append('UTC_TIMESTAMP()')
    if 'description' in compDict:
      sqlInsertFields.append("Description")
      result = self._escapeString(compDict['description'])
      if not result['OK']:
        return result
      sqlInsertValues.append(result['Value'])
    result = self._update("INSERT INTO `%s` ( %s ) VALUES ( %s )" % (tableName,
                                                                     ", ".join(sqlInsertFields),
                                                                     ", ".join(sqlInsertValues)))
    if not result['OK']:
      return result
    return S_OK(compId)

  def registerComponent(self, compDict, shallow=False):
    """
    Register a new component in the DB given a component dictionary and returns a component id.
    And if it's already registered it returns the corresponding component id.
    """
    result = self.__registerIfNotThere(compDict)
    if not result['OK']:
      return result
    compId = result['Value']
    if shallow:
      return S_OK(compId)
    # Check if something has changed in the version history
    result = self.__updateVersionHistoryIfNeeded(compId, compDict)
    if not result['OK']:
      return result
    return S_OK(compId)

  def heartbeat(self, compDict):
    """
    Updates the heartbeat
    """
    if 'compId' not in compDict:
      result = self.__registerIfNotThere(compDict)
      if not result['OK']:
        return result
      compId = result['Value']
      compDict['compId'] = compId
    sqlUpdateFields = ['LastHeartbeat=UTC_TIMESTAMP()']
    for field in ('cycles', 'queries'):
      value = 0
      if field in compDict:
        value = compDict[field]
      sqlUpdateFields.append("%s=%s" % (field.capitalize(), value))
    if 'startTime' in compDict:
      sqlUpdateFields.append("StartTime='%s'" % self.__datetime2str(compDict['startTime']))
    return self._update("UPDATE `%s` SET %s WHERE Id=%s" % (self.__getTableName("Components"),
                                                            ", ".join(sqlUpdateFields),
                                                            compDict['compId']))

  def __getComponents(self, condDict):
    """
    Loads the components from the DB.

    :type sourceDict: dictionary
    :param sourceDict: The dictionary containing source information.
    :return: S_OK with the components / the error message.
    """
    compTable = self.__getTableName("Components")
    mainFields = ", ".join(self.__mainFields)
    versionTable = self.__getTableName("VersionHistory")
    versionFields = ", ".join(self.__versionFields)
    sqlWhere = []
    for field in condDict:
      val = condDict[field]
      if isinstance(val, six.string_types):
        sqlWhere.append("%s='%s'" % (field, val))
      elif isinstance(val, six.integer_types + (float,)):
        sqlWhere.append("%s='%s'" % (field, val))
      else:
        sqlWhere.append("( %s )" % " OR ".join(["%s='%s'" % (field, v) for v in val]))
    if sqlWhere:
      sqlWhere = "WHERE %s" % " AND ".join(sqlWhere)
    else:
      sqlWhere = ""
    result = self._query("SELECT %s FROM `%s` %s" % (mainFields, compTable, sqlWhere))
    if not result['OK']:
      return result
    records = []
    dbData = result['Value']
    for record in dbData:
      rD = {}
      for i in range(len(self.__mainFields)):
        rD[self.__mainFields[i]] = record[i]
      result = self._query(
          "SELECT %s FROM `%s` WHERE CompId=%s ORDER BY VersionTimestamp DESC LIMIT 1" %
          (versionFields, versionTable, rD['Id']))
      if not result['OK']:
        return result
      if len(result['Value']) > 0:
        versionRec = result['Value'][0]
        for i in range(len(self.__versionFields)):
          rD[self.__versionFields[i]] = versionRec[i]
      del(rD['Id'])
      records.append(rD)
    return S_OK(StatusSet(records))

  def __checkCondition(self, condDict, field, value):
    """
    It is used to check if a field is present in the condition dictionary or not with the corresponding value.

    :type condDict: dictionary
    :param condDict: The dictionary containing the conditions.
    :type field: string
    :param field: The field.
    :type value: string
    :param field: The value.
    :return: True / False
    """
    if field not in condDict:
      return True
    condVal = condDict[field]
    if isinstance(condVal, (list, tuple)):
      return value in condVal
    return value == condVal

  def __getComponentDefinitionFromCS(self, system, setup, instance, cType, component):
    """
    Gets the basic component details from the configuration file.

    :type system: string
    :param system: The system name.
    :type setup: string
    :param setup: The setup site.
    :type instance: string
    :param instance: The instance.
    :type cType: string
    :param cType: The component type.
    :type component: string
    :param component: The component name.
    :return: a component dictionary.
    """
    componentName = "%s/%s" % (system, component)
    compDict = {'ComponentName': componentName,
                'Type': cType,
                'Setup': setup
                }
    componentSection = "/Systems/%s/%s/%s/%s" % (system, instance,
                                                 "%ss" % cType.capitalize(), component)
    compStatus = gConfig.getValue("%s/Status" % componentSection, 'Active')
    if compStatus.lower() in ("inactive", ):
      compDict['Status'] = compStatus.lower().capitalize()
    if cType == 'service':
      result = gConfig.getOption("%s/Port" % componentSection)
      if not result['OK']:
        compDict['Status'] = 'Error'
        compDict['Message'] = "Component seems to be defined wrong in CS: %s" % result['Message']
        return compDict
      try:
        compDict['Port'] = int(result['Value'])
      except BaseException:
        compDict['Status'] = 'Error'
        compDict['Message'] = "Port for component doesn't seem to be a number"
        return compDict
    return compDict

  def __componentMatchesCondition(self, compDict, requiredComponents, conditionDict={}):
    """
    This method uses __checkCondition method to check if the (key, field) inside component dictionary
    are already present in condition dictionary or not.
    """
    for key in compDict:
      if not self.__checkCondition(conditionDict, key, compDict[key]):
        return False
    return True

  def getComponentsStatus(self, conditionDict={}):
    """
    Get the status of the defined components in the CS compared to the ones that are known in the DB

    :type condDict: dictionary
    :param condDict: The dictionary containing the conditions.
    :return: S_OK with the requires results.
    """
    result = self.__getComponents(conditionDict)
    if not result['OK']:
      return result
    statusSet = result['Value']
    requiredComponents = {}
    result = gConfig.getSections("/DIRAC/Setups")
    if not result['OK']:
      return result
    for setup in result['Value']:
      if not self.__checkCondition(conditionDict, "Setup", setup):
        continue
      # Iterate through systems
      result = gConfig.getOptionsDict("/DIRAC/Setups/%s" % setup)
      if not result['OK']:
        return result
      systems = result['Value']
      for system in systems:
        instance = systems[system]
        # Check defined agents and serviecs
        for cType in ('agent', 'service'):
          # Get entries for the instance of a system
          result = gConfig.getSections("/Systems/%s/%s/%s" % (system, instance, "%ss" % cType.capitalize()))
          if not result['OK']:
            self.log.warn(
                "Opps, sytem seems to be defined wrong\n", "System %s at %s: %s" %
                (system, instance, result['Message']))
            continue
          components = result['Value']
          for component in components:
            componentName = "%s/%s" % (system, component)
            compDict = self.__getComponentDefinitionFromCS(system, setup, instance, cType, component)
            if self.__componentMatchesCondition(compDict, requiredComponents, conditionDict):
              statusSet.addUniqueToSet(requiredComponents, compDict)
        # Walk the URLs
        result = gConfig.getOptionsDict("/Systems/%s/%s/URLs" % (system, instance))
        if not result['OK']:
          self.log.warn("There doesn't to be defined the URLs section for %s in %s instance" % (system, instance))
        else:
          serviceURLs = result['Value']
          for service in serviceURLs:
            for url in List.fromChar(serviceURLs[service]):
              loc = url[url.find("://") + 3:]
              iS = loc.find("/")
              componentName = loc[iS + 1:]
              loc = loc[:iS]
              hostname, port = loc.split(":")
              compDict = {'ComponentName': componentName,
                          'Type': 'service',
                          'Setup': setup,
                          'Host': hostname,
                          'Port': int(port)
                          }
              if self.__componentMatchesCondition(compDict, requiredComponents, conditionDict):
                statusSet.addUniqueToSet(requiredComponents, compDict)
    # WALK THE DICT
    statusSet.setComponentsAsRequired(requiredComponents)
    return S_OK((statusSet.getRequiredComponents(),
                 self.__mainFields[1:] + self.__versionFields + ('Status', 'Message')))


class StatusSet:
  """
  This class is used to set component status as required and this method is used only by the
  ComponentMonitoringDB class.
  """
  def __init__(self, dbRecordsList=[]):
    self.__requiredSet = {}
    self.__requiredFields = ('Setup', 'Type', 'ComponentName')
    self.__maxSecsSinceHeartbeat = 600
    self.setDBRecords(dbRecordsList)

  def setDBRecords(self, recordsList):
    """
    This sets the DB records given a records list.

    :type recordsList: list
    :param recordsList: a set of records.
    :return: S_OK
    """
    self.__dbSet = {}
    for record in recordsList:
      cD = self.walkSet(self.__dbSet, record)
      cD.append(record)
    return S_OK()

  def addUniqueToSet(self, setDict, compDict):
    """
    Adds unique components to a separate set.

    :type setDict: dictionary
    :param setDict: The set dictionary.
    :type compDict: dictionary
    :param compDict: The dictionary containing the component information.
    """
    rC = self.walkSet(setDict, compDict)
    if compDict not in rC:
      rC.append(compDict)
      inactive = False
      for cD in rC:
        if 'Status' in cD and cD['Status'] == 'Inactive':
          inactive = True
          break
      if inactive:
        for cD in rC:
          cD['Status'] = 'Inactive'

  def walkSet(self, setDict, compDict, createMissing=True):
    """
    Updates the set dictionary.

    :type setDict: dictionary
    :param setDict: The set dictionary.
    :type compDict: dictionary
    :param compDict: The dictionary containing the component information.
    :type creatMissing: bool
    :param createMissing: A variable for adding missing values.
    :return: The set dictionary.
    """
    sD = setDict
    for field in self.__requiredFields:
      val = compDict[field]
      if val not in sD:
        if not createMissing:
          return None
        if field == self.__requiredFields[-1]:
          sD[val] = []
        else:
          sD[val] = {}
      sD = sD[val]
    return sD

  def __reduceComponentList(self, componentList):
    """
    Only keep the most restrictive components.

    :type componentList: list
    :param componentList: A list of components.
    :return: A list of reduced components.
    """
    for i in range(len(componentList)):
      component = componentList[i]
      for j in range(len(componentList)):
        if i == j or componentList[j] is False:
          continue
        potentiallyMoreRestrictiveComponent = componentList[j]
        match = True
        for key in component:
          if key not in potentiallyMoreRestrictiveComponent:
            match = False
            break
          if key == 'Host':
            result = Network.checkHostsMatch(component[key],
                                             potentiallyMoreRestrictiveComponent[key])
            if not result['OK'] or not result['Value']:
              match = False
              break
          else:
            if component[key] != potentiallyMoreRestrictiveComponent[key]:
              match = False
              break
        if match:
          componentList[i] = False
          break
    return [comp for comp in componentList if comp]

  def setComponentsAsRequired(self, requiredSet):
    """
    Sets component details according to the required set.

    :type requiredSet: dictionary
    :param requiredSet: The required set dictionary.
    """
    for setup in requiredSet:
      for cType in requiredSet[setup]:
        for name in requiredSet[setup][cType]:
          # Need to narrow down required
          cDL = requiredSet[setup][cType][name]
          cDL = self.__reduceComponentList(cDL)
          self.__setComponentListAsRequired(cDL)

  def __setComponentListAsRequired(self, compDictList):
    dbD = self.walkSet(self.__dbSet, compDictList[0], createMissing=False)
    if not dbD:
      self.__addMissingDefinedComponents(compDictList)
      return S_OK()
    self.__addFoundDefinedComponent(compDictList)
    return S_OK()

  def __addMissingDefinedComponents(self, compDictList):
    cD = self.walkSet(self.__requiredSet, compDictList[0])
    for compDict in compDictList:
      compDict = self.__setStatus(compDict, 'Error', "Component is not up or hasn't connected to register yet")
      cD.append(compDict)

  def __setStatus(self, compDict, status, message=False):
    """
    Sets status within the component dict.

    :type compDict: dictionary
    :param compDict: The component dictionary.
    :type status: string
    :param status: the status.
    :type message: bool
    :param message: the message.
    :return: A component dictionary.
    """
    if 'Status' in compDict:
      return compDict
    compDict['Status'] = status
    if message:
      compDict['Message'] = message
    return compDict

  def __addFoundDefinedComponent(self, compDictList):
    cD = self.walkSet(self.__requiredSet, compDictList[0])
    dbD = self.walkSet(self.__dbSet, compDictList[0])
    now = Time.dateTime()
    unmatched = compDictList
    for dbComp in dbD:
      if 'Status' not in dbComp:
        self.__setStatus(dbComp, 'OK')
        if dbComp['Type'] == "service":
          if 'Port' not in dbComp:
            self.__setStatus(dbComp, 'Error', "Port is not defined")
          elif dbComp['Port'] not in [compDict['Port'] for compDict in compDictList if 'Port' in compDict]:
            self.__setStatus(compDict, 'Error',
                             "Port (%s) is different that specified in the CS" % dbComp['Port'])
        elapsed = now - dbComp['LastHeartbeat']
        elapsed = elapsed.days * 86400 + elapsed.seconds
        if elapsed > self.__maxSecsSinceHeartbeat:
          self.__setStatus(dbComp, "Error",
                           "Last heartbeat was received at %s (%s secs ago)" % (dbComp['LastHeartbeat'],
                                                                                elapsed))
      cD.append(dbComp)
      # See if we have a perfect match
      newUnmatched = []
      for unmatchedComp in unmatched:
        perfectMatch = True
        for field in unmatchedComp:
          if field in ('Status', 'Message'):
            continue
          if field not in dbComp:
            perfectMatch = False
            continue
          if field == 'Host':
            result = Network.checkHostsMatch(unmatchedComp[field], dbComp[field])
            if not result['OK'] or not result['Value']:
              perfectMatch = False
          else:
            if unmatchedComp[field] != dbComp[field]:
              perfectMatch = False
        if not perfectMatch:
          newUnmatched.append(unmatchedComp)
      unmatched = newUnmatched
    for unmatchedComp in unmatched:
      self.__setStatus(unmatchedComp, "Error", "There is no component up with this properties")
      cD.append(unmatchedComp)

  def getRequiredComponents(self):
    return self.__requiredSet<|MERGE_RESOLUTION|>--- conflicted
+++ resolved
@@ -81,14 +81,10 @@
     return self._createTables(tablesD)
 
   def __datetime2str(self, dt):
-<<<<<<< HEAD
     """
     This method converts the datetime type to a string type.
     """
-    if isinstance(dt, basestring):
-=======
     if isinstance(dt, six.string_types):
->>>>>>> 53e662c6
       return dt
     return "%s-%s-%s %s:%s:%s" % (dt.year, dt.month, dt.day, dt.hour, dt.minute, dt.second)
 
