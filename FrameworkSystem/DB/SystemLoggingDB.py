--- conflicted
+++ resolved
@@ -8,10 +8,8 @@
     getMessagesByFixedText()
     getMessages()
 """
-<<<<<<< HEAD
+
 __RCSID__ = "$Id$"
-=======
->>>>>>> b5180489
 
 import re
 import os
@@ -24,10 +22,8 @@
 
 DEBUG = 0
 
-
 ###########################################################
 class SystemLoggingDB( DB ):
-<<<<<<< HEAD
   """ .. class:: SystemLoggingDB 
 
   Python interface to SystemLoggingDB.
@@ -176,89 +172,16 @@
                                         },
                }
 
-=======
->>>>>>> b5180489
 
   def __init__( self, maxQueueSize = 10 ):
     """ Standard Constructor
     """
     DB.__init__( self, 'SystemLoggingDB', 'Framework/SystemLoggingDB',
-<<<<<<< HEAD
                  maxQueueSize, debug = DEBUG )
 
   def _checkTable( self ):
     """ Make sure the tables are created
-=======
-                 maxQueueSize )
-
-  def _query( self, cmd, conn = False ):
-    start = time.time()
-    ret = DB._query( self, cmd, conn )
-    if DEBUG:
-      print >> debugFile, time.time() - start, cmd.replace( '\n', '' )
-      debugFile.flush()
-    return ret
-
-  def _update( self, cmd, conn = False ):
-    start = time.time()
-    ret = DB._update( self, cmd, conn )
-    if DEBUG:
-      print >> debugFile, time.time() - start, cmd.replace( '\n', '' )
-      debugFile.flush()
-    return ret
-
-  def __buildCondition( self, condDict, older = None, newer = None ):
-    """ build SQL condition statement from provided condDict
-        and other extra conditions
-    """
-    condition = ''
-    conjonction = ''
-
-    if condDict:
-      for attrName, attrValue in condDict.items():
-        preCondition = ''
-        conjonction = ''
-        if type( attrValue ) in StringTypes:
-          attrValue = [ attrValue ]
-        elif  type( attrValue ) is NoneType:
-          continue
-        elif not type( attrValue ) is ListType:
-          errorString = 'The values of conditions should be strings or lists'
-          errorDesc = 'The type provided was: %s' % type ( attrValue )
-          gLogger.warn( errorString, errorDesc )
-          return S_ERROR( '%s: %s' % ( errorString, errorDesc ) )
-
-        for attrVal in attrValue:
-          preCondition = "%s%s %s='%s'" % ( preCondition, conjonction,
-                                            str( attrName ), str( attrVal ) )
-          conjonction = " OR"
-
-        if condition:
-          condition += " AND"
-        condition += ' (%s )' % preCondition
-
-      conjonction = " AND"
-
-    if older:
-      condition = "%s%s MessageTime<'%s'" % ( condition, conjonction,
-                                              str( older ) )
-      conjonction = " AND"
-
-    if newer:
-      condition = "%s%s MessageTime>'%s'" % ( condition, conjonction,
-                                              str( newer ) )
-
-    if condition:
-      gLogger.debug( '__buildcondition:',
-                     'condition string = "%s"' % condition )
-      condition = " WHERE%s" % condition
-
-    return S_OK( condition )
-
-  def _buildConditionTest( self, condDict, olderDate = None, newerDate = None ):
-    """ a wrapper to the private function __buildCondition so test programs
-        can access it
->>>>>>> b5180489
+
     """
     # To fix the schema SubSystem points to System and not System points SubSystem
     result = self.__removeOldSchema()
@@ -311,10 +234,6 @@
     return self.buildCondition( condDict, older = olderDate,
                                   newer = newerDate, timeStamp = 'MessageTime' )
 
-<<<<<<< HEAD
-=======
-
->>>>>>> b5180489
   def __buildTableList( self, showFieldList ):
     """ build the SQL list of tables needed for the query
         from the list of variables provided
@@ -335,11 +254,7 @@
 
     conjunction = ' NATURAL JOIN '
 
-<<<<<<< HEAD
     self.log.debug( '__buildTableList:', 'showFieldList = %s' % showFieldList )
-=======
-    gLogger.debug( '__buildTableList:', 'showFieldList = %s' % showFieldList )
->>>>>>> b5180489
     if len( showFieldList ):
       for field in showFieldList:
         if not idPattern.search( field ) and ( field in tableDictKeys ):
@@ -347,11 +262,7 @@
 
       #if re.search( 'MessageTime', ','.join( showFieldList) ):
       #  tableList.append('MessageRepository')
-<<<<<<< HEAD
       tableList = List.uniqueElements( tableList )
-=======
-      tableList = self.__uniq( tableList )
->>>>>>> b5180489
 
       tableString = ''
       try:
@@ -386,12 +297,6 @@
       tableString = conjunction.join( List.uniqueElements( tableDict.values() ) )
 
     self.log.debug( '__buildTableList:', 'tableString = "%s"' % tableString )
-
-<<<<<<< HEAD
-=======
-    gLogger.debug( '__buildTableList:', 'tableString = "%s"' % tableString )
-
->>>>>>> b5180489
     return tableString
 
   def _queryDB( self, showFieldList = None, condDict = None, older = None,
@@ -403,16 +308,10 @@
     """
     grouping = ''
     ordering = ''
-<<<<<<< HEAD
     try:
       condition = self.buildCondition( condDict = condDict, older = older, newer = newer , timeStamp = 'MessageTime' )
     except Exception, x:
       return S_ERROR ( str( x ) )
-=======
-    result = self.__buildCondition( condDict, older, newer )
-    if not result['OK']: return result
-    condition = result['Value']
->>>>>>> b5180489
 
     if not showFieldList:
       showFieldList = ['MessageTime', 'LogLevel', 'FixedTextString',
@@ -450,11 +349,6 @@
     cmd = 'SELECT %s FROM %s %s %s %s' % ( ','.join( showFieldList ),
                                     tableList, condition, grouping, ordering )
 
-<<<<<<< HEAD
-=======
-    gLogger.debug( "Query------->", cmd )
-
->>>>>>> b5180489
     return self._query( cmd )
 
   def __DBCommit( self, tableName, outFields, inFields, inValues ):
@@ -475,7 +369,6 @@
     #              'ClientIPs':'ClientIPNumberString',
     #              'ClientIPs':'ClientFQDN', 
     #              'Sites':'SiteName'}
-<<<<<<< HEAD
 
     result = self.insertFields( tableName, inFields, inValues )
     rowID = 0
@@ -520,46 +413,6 @@
 
 
   def _insertMessage( self, message, site, nodeFQDN, userDN, userGroup, remoteAddress ):
-=======
-
-    cmd = "SHOW COLUMNS FROM " + tableName + " WHERE Field in ( '" \
-          + "', '".join( inFields ) + "' )"
-    result = self._query( cmd )
-    gLogger.verbose( result )
-    if ( not result['OK'] ) or result['Value'] == ():
-      gLogger.debug( result['Message'] )
-      return S_ERROR( 'Could not get description of the %s table' % tableName )
-    for description in result['Value']:
-      if re.search( 'varchar', description[1] ):
-        indexInteger = inFields.index( description[0] )
-        valueLength = len( inValues[ indexInteger ] )
-        fieldLength = int( re.search( r'varchar\((\d*)\)',
-                           description[1] ).groups()[0] )
-        if fieldLength < valueLength:
-          inValues[ indexInteger ] = inValues[ indexInteger ][ :fieldLength ]
-
-    result = self._getFields( tableName, outFields, inFields, inValues )
-    if not result['OK']:
-      return S_ERROR( 'Unable to query the database' )
-    elif result['Value'] == ():
-      result = self._insert( tableName, inFields, inValues )
-      if not result['OK']:
-        return S_ERROR( 'Could not insert the data into %s table' % tableName )
-
-      result = self._getFields( tableName, outFields, inFields, inValues )
-      if not result['OK']:
-        return S_ERROR( 'Unable to query the database' )
-      if result['Value'] == ():
-        # The inserted value is larger than the field size and can not be matched back
-        for i in range( len( inFields ) ):
-          gLogger.error( 'Could not insert the data into %s table' % tableName, '%s = %s' % ( inFields[i], inValues[i] ) )
-        return S_ERROR( 'Could not insert the data into %s table' % tableName )
-
-    return S_OK( int( result['Value'][0][0] ) )
-
-  def _insertMessageIntoSystemLoggingDB( self, message, site, nodeFQDN,
-                                         userDN, userGroup, remoteAddress ):
->>>>>>> b5180489
     """ This function inserts the Log message into the DB
     """
     messageDate = Time.toString( message.getTime() )
@@ -621,27 +474,9 @@
     result = self.__DBCommit( 'SubSystems', outFields, inFields, inValues )
     if not result['OK']:
       return result
-<<<<<<< HEAD
 
     inFields = [ 'FixedTextString' , 'SubSystemID' ]
     inValues = [ message.getFixedMessage(), systemIDKey ]
-=======
-    subSystemsKey = result['Value']
-
-    if not messageName:
-      messageName = 'Unknown'
-    inFields = [ 'SystemName', 'SubSystemID' ]
-    inValues = [ messageName, subSystemsKey ]
-    outFields = [ 'SystemID'  ]
-    result = self.__DBCommit( 'Systems', outFields, inFields, inValues )
-    if not result['OK']:
-      return result
-    SystemIDKey = result['Value']
-
-
-    inFields = [ 'FixedTextString' , 'SystemID' ]
-    inValues = [ message.getFixedMessage(), SystemIDKey ]
->>>>>>> b5180489
     outFields = [ 'FixedTextID' ]
     result = self.__DBCommit( 'FixedTextMessages', outFields, inFields,
                               inValues )
@@ -685,7 +520,6 @@
     inFields = [ 'AgentName' ]
     inValues = [ agentName ]
 
-<<<<<<< HEAD
     return self._getFields( 'AgentPersistentData', outFields, inFields, inValues )
 
 def testSystemLoggingDB():
@@ -810,7 +644,4 @@
     gLogger.info( 'Unset pyhthon optimization "PYTHONOPTIMIZE"' )
     sys.exit( 0 )
 
-  testSystemLoggingDB()
-=======
-    return self._getFields( 'AgentPersistentData', outFields, inFields, inValues )
->>>>>>> b5180489
+  testSystemLoggingDB()