--- conflicted
+++ resolved
@@ -344,45 +344,6 @@
       else:
         message = "Failed to update software to %s" % version
       return S_ERROR(message)
-
-<<<<<<< HEAD
-    if webPortal:
-      # we have a to compile the new web portal...
-      webappCompileScript = os.path.join(
-          gComponentInstaller.instancePath, 'pro', "WebAppDIRAC/scripts", "dirac-webapp-compile.py")
-      outfile = "%s.out" % webappCompileScript
-      err = "%s.err" % webappCompileScript
-      result = systemCall(False, ['dirac-webapp-compile', ' > ', outfile, ' 2> ', err])
-      if not result['OK']:
-        return result
-      if result['Value'][0] != 0:
-        error = result['Value'][1].split('\n')
-        error.extend(result['Value'][2].split('\n'))
-        error.append('Failed to compile the java script!')
-=======
-    # Check if there is a MySQL installation and fix the server scripts if necessary
-    if os.path.exists(gComponentInstaller.mysqlDir):
-      startupScript = os.path.join(gComponentInstaller.instancePath,
-                                   'mysql', 'share', 'mysql', 'mysql.server')
-      if not os.path.exists(startupScript):
-        startupScript = os.path.join(gComponentInstaller.instancePath, 'pro',
-                                     'mysql', 'share', 'mysql', 'mysql.server')
-      if os.path.exists(startupScript):
-        gComponentInstaller.fixMySQLScripts(startupScript)
-
-    # For LHCb we need to check Oracle client
-    if installOracleClient:
-      result = systemCall(30, 'install_oracle-client.sh')
-      if not result['OK']:
-        return result
-      status = result['Value'][0]
-      if status != 0:
-        # Get error messages
-        error = result['Value'][1].split('\n')
-        error.extend(result['Value'][2].split('\n'))
-        error.append('Failed to install Oracle client module')
->>>>>>> 0b4ca5aa
-        return S_ERROR('\n'.join(error))
 
     return S_OK()
 
