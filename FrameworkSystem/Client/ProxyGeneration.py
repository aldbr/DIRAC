--- conflicted
+++ resolved
@@ -190,10 +190,6 @@
                                         limited = params.limitedProxy )
 
     gLogger.info( "Contacting CS..." )
-<<<<<<< HEAD
-
-=======
->>>>>>> 24cb9344
     retVal = Script.enableCS()
     if not retVal[ 'OK' ]:
       gLogger.warn( retVal[ 'Message' ] )
