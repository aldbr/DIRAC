--- conflicted
+++ resolved
@@ -4,23 +4,13 @@
 from DIRAC.Core.Base.Client import Client, createClient
 
 
-<<<<<<< HEAD
 @createClient('Framework/ComponentMonitoring')
 class ComponentMonitoringClient(Client):
 
-=======
-
-class ComponentMonitoringClient(Client):
-
->>>>>>> 5d6cd218
   def __init__(self, **kwargs):
     """
     Constructor function
     """
 
-<<<<<<< HEAD
-    Client.__init__(self, **kwargs)
-=======
     super(ComponentMonitoringClient, self).__init__(**kwargs)
->>>>>>> 5d6cd218
     self.setServer('Framework/ComponentMonitoring')