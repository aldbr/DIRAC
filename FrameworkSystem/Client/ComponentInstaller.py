"""
Class for managing the installation of DIRAC components:
MySQL, DB's, Services's, Agents, Executors and Consumers

It only makes use of defaults in LocalInstallation Section in dirac.cfg

The Following Options are used::

  /DIRAC/Setup:             Setup to be used for any operation
  /LocalInstallation/InstanceName:    Name of the Instance for the current Setup (default /DIRAC/Setup)
  /LocalInstallation/LogLevel:        LogLevel set in "run" script for all components installed
  /LocalInstallation/RootPath:        Used instead of rootPath in "run" script if defined (if links are used to named versions)
  /LocalInstallation/InstancePath:    Location where runit and startup directories are created (default rootPath)
  /LocalInstallation/UseVersionsDir:  DIRAC is installed under versions/<Versioned Directory> with a link from pro
                                      (This option overwrites RootPath and InstancePath)
  /LocalInstallation/Host:            Used when build the URL to be published for the installed service (default: socket.getfqdn())
  /LocalInstallation/RunitDir:        Location where runit directory is created (default InstancePath/runit)
  /LocalInstallation/StartupDir:      Location where startup directory is created (default InstancePath/startup)
  /LocalInstallation/MySQLDir:        Location where mysql databases are created (default InstancePath/mysql)
  /LocalInstallation/Database/User:                 (default Dirac)
  /LocalInstallation/Database/Password:             (must be set for SystemAdministrator Service to work)
  /LocalInstallation/Database/RootPwd:              (must be set for SystemAdministrator Service to work)
  /LocalInstallation/Database/Host:                 (must be set for SystemAdministrator Service to work)
  /LocalInstallation/Database/MySQLSmallMem:        Configure a MySQL with small memory requirements for testing purposes innodb_buffer_pool_size=200MB
  /LocalInstallation/Database/MySQLLargeMem:        Configure a MySQL with high memory requirements for production purposes innodb_buffer_pool_size=10000MB

The setupSite method (used by the dirac-setup-site command) will use the following info::

  /LocalInstallation/Systems:       List of Systems to be defined for this instance in the CS (default: Configuration, Framework)
  /LocalInstallation/Databases:     List of Databases to be installed and configured
  /LocalInstallation/Services:      List of System/ServiceName to be setup
  /LocalInstallation/Agents:        List of System/AgentName to be setup
  /LocalInstallation/WebPortal:     Boolean to setup the Web Portal (default no)
  /LocalInstallation/ConfigurationMaster: Boolean, requires Configuration/Server to be given in the list of Services (default: no)
  /LocalInstallation/PrivateConfiguration: Boolean, requires Configuration/Server to be given in the list of Services (default: no)

If a Master Configuration Server is being installed the following Options can be used::

  /LocalInstallation/ConfigurationName: Name of the Configuration (default: Setup )
  /LocalInstallation/AdminUserName:  Name of the Admin user (default: None )
  /LocalInstallation/AdminUserDN:    DN of the Admin user certificate (default: None )
  /LocalInstallation/AdminUserEmail: Email of the Admin user (default: None )
  /LocalInstallation/AdminGroupName: Name of the Admin group (default: dirac_admin )
  /LocalInstallation/HostDN: DN of the host certificate (default: None )
  /LocalInstallation/VirtualOrganization: Name of the main Virtual Organization (default: None)

"""

__RCSID__ = "$Id$"

import os, re, glob, stat, time, shutil, socket

import DIRAC
from DIRAC import rootPath
from DIRAC import gConfig
from DIRAC import gLogger
from DIRAC.Core.Utilities.Subprocess import systemCall
from DIRAC.Core.Utilities.ReturnValues import S_OK, S_ERROR

from DIRAC.Core.Utilities.CFG import CFG
from DIRAC.Core.Utilities.Version import getVersion
from DIRAC.ConfigurationSystem.Client.CSAPI import CSAPI
from DIRAC.ConfigurationSystem.Client.Helpers import cfgPath, cfgPathToList, cfgInstallPath, \
                                                     cfgInstallSection, ResourcesDefaults, CSGlobals
from DIRAC.Core.Security.Properties import ALARMS_MANAGEMENT, SERVICE_ADMINISTRATOR, \
                                           CS_ADMINISTRATOR, JOB_ADMINISTRATOR, \
                                           FULL_DELEGATION, PROXY_MANAGEMENT, OPERATOR, \
                                           NORMAL_USER, TRUSTED_HOST

from DIRAC.ConfigurationSystem.Client import PathFinder
from DIRAC.FrameworkSystem.Client.ComponentMonitoringClient import ComponentMonitoringClient
from DIRAC.FrameworkSystem.Utilities import MonitoringUtilities
from DIRAC.Core.Base.private.ModuleLoader import ModuleLoader
from DIRAC.Core.Base.AgentModule import AgentModule
from DIRAC.Core.Base.ExecutorModule import ExecutorModule
from DIRAC.Core.DISET.RequestHandler import RequestHandler
from DIRAC.Core.Utilities.PrettyPrint import printTable
from DIRAC.Core.Utilities.Platform import getPlatformString


class ComponentInstaller( object ):

  def __init__( self ):
    self.gDefaultPerms = stat.S_IWUSR | stat.S_IRUSR | stat.S_IXUSR | stat.S_IRGRP | stat.S_IXGRP | stat.S_IROTH | stat.S_IXOTH

    # On command line tools this can be set to True to abort after the first error.
    self.exitOnError = False

    # First some global defaults
    gLogger.debug( 'DIRAC Root Path =', rootPath )

    # FIXME: we probably need a better way to do this
    self.mysqlRootPwd = ''
    self.mysqlPassword = ''
    self.mysqlMode = ''
    self.localCfg = None
    self.cfgFile = ''
    self.setup = ''
    self.instance = ''
    self.logLevel = ''
    self.linkedRootPath = ''
    self.host = ''
    self.basePath = ''
    self.instancePath = ''
    self.runitDir = ''
    self.startDir = ''
    self.db = {}
    self.mysqlDir = ''
    self.mysqlDbDir = ''
    self.mysqlLogDir = ''
    self.mysqlMyOrg = ''
    self.mysqlMyCnf = ''
    self.mysqlStartupScript = ''
    self.mysqlUser = ''
    self.mysqlHost = ''
    self.mysqlPort = ''
    self.mysqlRootUser = ''
    self.mysqlSmallMem = ''
    self.mysqlLargeMem = ''
    self.controlDir = ''
    self.componentTypes = [ 'service', 'agent', 'executor', 'consumer' ]
    self.monitoringClient = None

    self.loadDiracCfg()

  def loadDiracCfg( self, verbose = False ):
    """
    Read again defaults from dirac.cfg
    """

    from DIRAC.Core.Utilities.Network import getFQDN

    self.localCfg = CFG()
    self.cfgFile = os.path.join( rootPath, 'etc', 'dirac.cfg' )
    try:
      self.localCfg.loadFromFile( self.cfgFile )
    except Exception:
      gLogger.always( "Can't load ", self.cfgFile )
      gLogger.always( "Might be OK if setting up the site" )

    self.setup = self.localCfg.getOption( cfgPath( 'DIRAC', 'Setup' ), '' )
    self.instance = self.localCfg.getOption( cfgInstallPath( 'InstanceName' ), self.setup )
    self.logLevel = self.localCfg.getOption( cfgInstallPath( 'LogLevel' ), 'INFO' )
    self.linkedRootPath = self.localCfg.getOption( cfgInstallPath( 'RootPath' ), rootPath )
    useVersionsDir = self.localCfg.getOption( cfgInstallPath( 'UseVersionsDir' ), False )

    self.host = self.localCfg.getOption( cfgInstallPath( 'Host' ), getFQDN() )

    self.basePath = os.path.dirname( rootPath )
    self.instancePath = self.localCfg.getOption( cfgInstallPath( 'InstancePath' ), rootPath )
    if useVersionsDir:
      # This option takes precedence
      self.instancePath = os.path.dirname( os.path.dirname( rootPath ) )
      self.linkedRootPath = os.path.join( self.instancePath, 'pro' )
    if verbose:
      gLogger.notice( 'Using Instance Base Dir at', self.instancePath )

    self.runitDir = os.path.join( self.instancePath, 'runit' )
    self.runitDir = self.localCfg.getOption( cfgInstallPath( 'RunitDir' ), self.runitDir )
    if verbose:
      gLogger.notice( 'Using Runit Dir at', self.runitDir )

    self.startDir = os.path.join( self.instancePath, 'startup' )
    self.startDir = self.localCfg.getOption( cfgInstallPath( 'StartupDir' ), self.startDir )
    if verbose:
      gLogger.notice( 'Using Startup Dir at', self.startDir )

    self.controlDir = os.path.join( self.instancePath, 'control' )
    self.controlDir = self.localCfg.getOption( cfgInstallPath( 'ControlDir' ), self.controlDir )
    if verbose:
      gLogger.notice( 'Using Control Dir at', self.controlDir )

    # Now some MySQL default values
    self.db = {}

    self.mysqlDir = os.path.join( self.instancePath, 'mysql' )
    self.mysqlDir = self.localCfg.getOption( cfgInstallPath( 'MySQLDir' ), self.mysqlDir )
    if verbose:
      gLogger.notice( 'Using MySQL Dir at', self.mysqlDir )

    self.mysqlDbDir = os.path.join( self.mysqlDir, 'db' )
    self.mysqlLogDir = os.path.join( self.mysqlDir, 'log' )
    self.mysqlMyOrg = os.path.join( rootPath, 'mysql', 'etc', 'my.cnf' )
    self.mysqlMyCnf = os.path.join( self.mysqlDir, '.my.cnf' )

    self.mysqlStartupScript = os.path.join( rootPath, 'mysql', 'share', 'mysql', 'mysql.server' )

    self.mysqlRootPwd = self.localCfg.getOption( cfgInstallPath( 'Database', 'RootPwd' ), self.mysqlRootPwd )
    if verbose and self.mysqlRootPwd:
      gLogger.notice( 'Reading Root MySQL Password from local configuration' )

    self.mysqlUser = self.localCfg.getOption( cfgInstallPath( 'Database', 'User' ), '' )
    if self.mysqlUser:
      if verbose:
        gLogger.notice( 'Reading MySQL User from local configuration' )
    else:
      self.mysqlUser = 'Dirac'

    self.mysqlPassword = self.localCfg.getOption( cfgInstallPath( 'Database', 'Password' ), self.mysqlPassword )
    if verbose and self.mysqlPassword:
      gLogger.notice( 'Reading %s MySQL Password from local configuration ' % self.mysqlUser )

    self.mysqlHost = self.localCfg.getOption( cfgInstallPath( 'Database', 'Host' ), '' )
    if self.mysqlHost:
      if verbose:
        gLogger.notice( 'Using MySQL Host from local configuration', self.mysqlHost )
    else:
      # if it is not defined use the same as for dirac services
      self.mysqlHost = self.host

    self.mysqlPort = self.localCfg.getOption( cfgInstallPath( 'Database', 'Port' ), 0 )
    if self.mysqlPort:
      if verbose:
        gLogger.notice( 'Using MySQL Port from local configuration ', self.mysqlPort )
    else:
      # if it is not defined use the same as for dirac services
      self.mysqlPort = 3306

    self.mysqlRootUser = self.localCfg.getOption( cfgInstallPath( 'Database', 'RootUser' ), '' )
    if self.mysqlRootUser:
      if verbose:
        gLogger.notice( 'Using MySQL root user from local configuration ', self.mysqlRootUser )
    else:
      # if it is not defined use root
      self.mysqlRootUser = 'root'

    self.mysqlMode = self.localCfg.getOption( cfgInstallPath( 'Database', 'MySQLMode' ), '' )
    if verbose and self.mysqlMode:
      gLogger.notice( 'Configuring MySQL server as %s' % self.mysqlMode )

    self.mysqlSmallMem = self.localCfg.getOption( cfgInstallPath( 'Database', 'MySQLSmallMem' ), False )
    if verbose and self.mysqlSmallMem:
      gLogger.notice( 'Configuring MySQL server for Low Memory usage' )

    self.mysqlLargeMem = self.localCfg.getOption( cfgInstallPath( 'Database', 'MySQLLargeMem' ), False )
    if verbose and self.mysqlLargeMem:
      gLogger.notice( 'Configuring MySQL server for Large Memory usage' )

    self.monitoringClient = ComponentMonitoringClient()
    if verbose and self.monitoringClient:
      gLogger.notice( 'Client configured for Component Monitoring' )

  def getInfo( self, extensions ):
    result = getVersion()
    if not result['OK']:
      return result
    rDict = result['Value']
    if self.setup:
      rDict['Setup'] = self.setup
    else:
      rDict['Setup'] = 'Unknown'
    return S_OK( rDict )

  def getExtensions( self ):
    """
    Get the list of installed extensions
    """
    initList = glob.glob( os.path.join( rootPath, '*DIRAC', '__init__.py' ) )
    extensions = [ os.path.basename( os.path.dirname( k ) ) for k in initList]
    try:
      extensions.remove( 'DIRAC' )
    except Exception:
      error = 'DIRAC is not properly installed'
      gLogger.exception( error )
      if self.exitOnError:
        DIRAC.exit( -1 )
      return S_ERROR( error )

    return S_OK( extensions )

  def _addCfgToDiracCfg( self, cfg, verbose = False ):
    """
    Merge cfg into existing dirac.cfg file
    """
    if str( self.localCfg ):
      newCfg = self.localCfg.mergeWith( cfg )
    else:
      newCfg = cfg
    result = newCfg.writeToFile( self.cfgFile )
    if not result:
      return result
    self.loadDiracCfg( verbose )
    return result

  def _addCfgToCS( self, cfg ):
    """
    Merge cfg into central CS
    """

    cfgClient = CSAPI()
    result = cfgClient.downloadCSData()
    if not result['OK']:
      return result
    result = cfgClient.mergeFromCFG( cfg )
    if not result['OK']:
      return result
    result = cfgClient.commit()
    return result

  def _addCfgToLocalCS( self, cfg ):
    """
    Merge cfg into local CS
    """
    csName = self.localCfg.getOption( cfgPath( 'DIRAC', 'Configuration', 'Name' ) , '' )
    if not csName:
      error = 'Missing %s' % cfgPath( 'DIRAC', 'Configuration', 'Name' )
      if self.exitOnError:
        gLogger.error( error )
        DIRAC.exit( -1 )
      return S_ERROR( error )

    csCfg = CFG()
    csFile = os.path.join( rootPath, 'etc', '%s.cfg' % csName )
    if os.path.exists( csFile ):
      csCfg.loadFromFile( csFile )
    if str( csCfg ):
      newCfg = csCfg.mergeWith( cfg )
    else:
      newCfg = cfg
    return newCfg.writeToFile( csFile )

  def _removeOptionFromCS( self, path ):
    """
    Delete options from central CS
    """
    cfgClient = CSAPI()
    result = cfgClient.downloadCSData()
    if not result['OK']:
      return result
    result = cfgClient.delOption( path )
    if not result['OK']:
      return result
    result = cfgClient.commit()
    return result

  def _removeSectionFromCS( self, path ):
    """
    Delete setions from central CS
    """
    cfgClient = CSAPI()
    result = cfgClient.downloadCSData()
    if not result['OK']:
      return result
    result = cfgClient.delSection( path )
    if not result['OK']:
      return result
    result = cfgClient.commit()
    return result

  def _getCentralCfg( self, installCfg ):
    """
    Create the skeleton of central Cfg for an initial Master CS
    """
    # First copy over from installation cfg
    centralCfg = CFG()

    # DIRAC/Extensions
    extensions = self.localCfg.getOption( cfgInstallPath( 'Extensions' ), [] )
    while 'Web' in list( extensions ):
      extensions.remove( 'Web' )
    centralCfg.createNewSection( 'DIRAC', '' )
    if extensions:
      centralCfg['DIRAC'].addKey( 'Extensions', ','.join( extensions ), '' )

    vo = self.localCfg.getOption( cfgInstallPath( 'VirtualOrganization' ), '' )
    if vo:
      centralCfg['DIRAC'].addKey( 'VirtualOrganization', vo, '' )

    for section in [ 'Systems', 'Resources',
                     'Resources/Sites', 'Resources/Sites/DIRAC',
                     'Resources/Sites/LCG', 'Operations',
                     'Website', 'Registry' ]:
      if installCfg.isSection( section ):
        centralCfg.createNewSection( section, contents = installCfg[section] )

    # Now try to add things from the Installation section
    # Registry
    adminUserName = self.localCfg.getOption( cfgInstallPath( 'AdminUserName' ), '' )
    adminUserDN = self.localCfg.getOption( cfgInstallPath( 'AdminUserDN' ), '' )
    adminUserEmail = self.localCfg.getOption( cfgInstallPath( 'AdminUserEmail' ), '' )
    adminGroupName = self.localCfg.getOption( cfgInstallPath( 'AdminGroupName' ), 'dirac_admin' )
    hostDN = self.localCfg.getOption( cfgInstallPath( 'HostDN' ), '' )
    defaultGroupName = 'user'
    adminGroupProperties = [ ALARMS_MANAGEMENT, SERVICE_ADMINISTRATOR,
                             CS_ADMINISTRATOR, JOB_ADMINISTRATOR,
                             FULL_DELEGATION, PROXY_MANAGEMENT, OPERATOR ]
    defaultGroupProperties = [ NORMAL_USER ]
    defaultHostProperties = [ TRUSTED_HOST, CS_ADMINISTRATOR,
                              JOB_ADMINISTRATOR, FULL_DELEGATION,
                              PROXY_MANAGEMENT, OPERATOR ]

    for section in ( cfgPath( 'Registry' ),
                     cfgPath( 'Registry', 'Users' ),
                     cfgPath( 'Registry', 'Groups' ),
                     cfgPath( 'Registry', 'Hosts' ) ):
      if not centralCfg.isSection( section ):
        centralCfg.createNewSection( section )

    if adminUserName:
      if not ( adminUserDN and adminUserEmail ):
        gLogger.error( 'AdminUserName is given but DN or Mail is missing it will not be configured' )
      else:
        for section in [ cfgPath( 'Registry', 'Users', adminUserName ),
                         cfgPath( 'Registry', 'Groups', defaultGroupName ),
                         cfgPath( 'Registry', 'Groups', adminGroupName ) ]:
          if not centralCfg.isSection( section ):
            centralCfg.createNewSection( section )

        if centralCfg['Registry'].existsKey( 'DefaultGroup' ):
          centralCfg['Registry'].deleteKey( 'DefaultGroup' )
        centralCfg['Registry'].addKey( 'DefaultGroup', defaultGroupName, '' )

        if centralCfg['Registry']['Users'][adminUserName].existsKey( 'DN' ):
          centralCfg['Registry']['Users'][adminUserName].deleteKey( 'DN' )
        centralCfg['Registry']['Users'][adminUserName].addKey( 'DN', adminUserDN, '' )

        if centralCfg['Registry']['Users'][adminUserName].existsKey( 'Email' ):
          centralCfg['Registry']['Users'][adminUserName].deleteKey( 'Email' )
        centralCfg['Registry']['Users'][adminUserName].addKey( 'Email' , adminUserEmail, '' )

        # Add Admin User to Admin Group and default group
        for group in [adminGroupName, defaultGroupName]:
          if not centralCfg['Registry']['Groups'][group].isOption( 'Users' ):
            centralCfg['Registry']['Groups'][group].addKey( 'Users', '', '' )
          users = centralCfg['Registry']['Groups'][group].getOption( 'Users', [] )
          if adminUserName not in users:
            centralCfg['Registry']['Groups'][group].appendToOption( 'Users', ', %s' % adminUserName )
          if not centralCfg['Registry']['Groups'][group].isOption( 'Properties' ):
            centralCfg['Registry']['Groups'][group].addKey( 'Properties', '', '' )

        properties = centralCfg['Registry']['Groups'][adminGroupName].getOption( 'Properties', [] )
        for prop in adminGroupProperties:
          if prop not in properties:
            properties.append( prop )
            centralCfg['Registry']['Groups'][adminGroupName].appendToOption( 'Properties', ', %s' % prop )

        properties = centralCfg['Registry']['Groups'][defaultGroupName].getOption( 'Properties', [] )
        for prop in defaultGroupProperties:
          if prop not in properties:
            properties.append( prop )
            centralCfg['Registry']['Groups'][defaultGroupName].appendToOption( 'Properties', ', %s' % prop )

    # Add the master Host description
    if hostDN:
      hostSection = cfgPath( 'Registry', 'Hosts', self.host )
      if not centralCfg.isSection( hostSection ):
        centralCfg.createNewSection( hostSection )
      if centralCfg['Registry']['Hosts'][self.host].existsKey( 'DN' ):
        centralCfg['Registry']['Hosts'][self.host].deleteKey( 'DN' )
      centralCfg['Registry']['Hosts'][self.host].addKey( 'DN', hostDN, '' )
      if not centralCfg['Registry']['Hosts'][self.host].isOption( 'Properties' ):
        centralCfg['Registry']['Hosts'][self.host].addKey( 'Properties', '', '' )
      properties = centralCfg['Registry']['Hosts'][self.host].getOption( 'Properties', [] )
      for prop in defaultHostProperties:
        if prop not in properties:
          properties.append( prop )
          centralCfg['Registry']['Hosts'][self.host].appendToOption( 'Properties', ', %s' % prop )

    # Operations
    if adminUserEmail:
      operationsCfg = self.__getCfg( cfgPath( 'Operations', 'Defaults', 'EMail' ), 'Production', adminUserEmail )
      centralCfg = centralCfg.mergeWith( operationsCfg )
      operationsCfg = self.__getCfg( cfgPath( 'Operations', 'Defaults', 'EMail' ), 'Logging', adminUserEmail )
      centralCfg = centralCfg.mergeWith( operationsCfg )

    # Website
    websiteCfg = self.__getCfg( cfgPath( 'Website', 'Authorization',
                                    'systems', 'configuration' ), 'Default', 'all' )
    websiteCfg['Website'].addKey( 'DefaultGroups',
                                  ', '.join( ['visitor', defaultGroupName, adminGroupName] ), '' )
    websiteCfg['Website'].addKey( 'DefaultSetup', self.setup, '' )
    websiteCfg['Website']['Authorization']['systems']['configuration'].addKey( 'showHistory' ,
                                                                               'CSAdministrator' , '' )
    websiteCfg['Website']['Authorization']['systems']['configuration'].addKey( 'commitConfiguration' ,
                                                                               'CSAdministrator' , '' )
    websiteCfg['Website']['Authorization']['systems']['configuration'].addKey( 'showCurrentDiff' ,
                                                                               'CSAdministrator' , '' )
    websiteCfg['Website']['Authorization']['systems']['configuration'].addKey( 'showDiff' ,
                                                                               'CSAdministrator' , '' )
    websiteCfg['Website']['Authorization']['systems']['configuration'].addKey( 'rollbackToVersion' ,
                                                                               'CSAdministrator' , '' )
    websiteCfg['Website']['Authorization']['systems']['configuration'].addKey( 'manageRemoteConfig' ,
                                                                               'CSAdministrator' , '' )
    websiteCfg['Website']['Authorization']['systems']['configuration'].appendToOption( 'manageRemoteConfig' ,
                                                                                       ', ServiceAdministrator' )

    centralCfg = centralCfg.mergeWith( websiteCfg )

    return centralCfg

  def __getCfg( self, section, option = '', value = '' ):
    """
    Create a new Cfg with given info
    """
    if not section:
      return None
    cfg = CFG()
    sectionList = []
    for sect in cfgPathToList( section ):
      if not sect:
        continue
      sectionList.append( sect )
      cfg.createNewSection( cfgPath( *sectionList ) )
    if not sectionList:
      return None

    if option and value:
      sectionList.append( option )
      cfg.setOption( cfgPath( *sectionList ), value )

    return cfg

  def addOptionToDiracCfg( self, option, value ):
    """
    Add Option to dirac.cfg
    """
    optionList = cfgPathToList( option )
    optionName = optionList[-1]
    section = cfgPath( *optionList[:-1] )
    cfg = self.__getCfg( section, optionName, value )

    if not cfg:
      return S_ERROR( 'Wrong option: %s = %s' % ( option, value ) )

    if self._addCfgToDiracCfg( cfg ):
      return S_OK()

    return S_ERROR( 'Could not merge %s=%s with local configuration' % ( option, value ) )

  def removeComponentOptionsFromCS( self, system, component, mySetup = None ):
    """
    Remove the section with Component options from the CS, if possible
    """
    if mySetup is None:
      mySetup = self.setup

    result = self.monitoringClient.getInstallations( { 'UnInstallationTime': None, 'Instance': component },
                                                { 'System': system },
                                                {}, True )
    if not result[ 'OK' ]:
      return result
    installations = result[ 'Value' ]

    instanceOption = cfgPath( 'DIRAC', 'Setups', mySetup, system )
    if gConfig:
      compInstance = gConfig.getValue( instanceOption, '' )
    else:
      compInstance = self.localCfg.getOption( instanceOption, '' )

    if len( installations ) == 1:
      remove = True
      removeMain = False
      installation = installations[0]
      cType = installation[ 'Component' ][ 'Type' ]

      # Is the component a rename of another module?
      if installation[ 'Instance' ] == installation[ 'Component' ][ 'Module' ]:
        isRenamed = False
      else:
        isRenamed = True

      result = self.monitoringClient.getInstallations( { 'UnInstallationTime': None },
                                                    { 'System': system, 'Module': installation[ 'Component' ][ 'Module' ] },
                                                    {}, True )
      if not result[ 'OK' ]:
        return result
      installations = result[ 'Value' ]

      # If the component is not renamed we keep it in the CS if there are any renamed ones
      if not isRenamed:
        if len( installations ) > 1:
          remove = False
      # If the component is renamed and is the last one, we remove the entry for the main module as well
      else:
        if len( installations ) == 1:
          removeMain = True

      if remove:
        result = self._removeSectionFromCS( cfgPath( 'Systems', system, compInstance, installation[ 'Component' ][ 'Type' ].title() + 's', component ) )
        if not result[ 'OK' ]:
          return result

        if not isRenamed and cType == 'service':
          result = self._removeOptionFromCS( cfgPath( 'Systems', system, compInstance, 'URLs', component ) )
          if not result[ 'OK' ]:
            return result

      if removeMain:
        result = self._removeSectionFromCS( cfgPath( 'Systems', system, compInstance, installation[ 'Component' ][ 'Type' ].title() + 's', installation[ 'Component' ][ 'Module' ] ) )
        if not result[ 'OK' ]:
          return result

        if cType == 'service':
          result = self._removeOptionFromCS( cfgPath( 'Systems', system, compInstance, 'URLs', installation[ 'Component' ][ 'Module' ] ) )
          if not result[ 'OK' ]:
            return result

      return S_OK( 'Successfully removed entries from CS' )
    return S_OK( 'Instances of this component still exist. It won\'t be completely removed' )

  def addDefaultOptionsToCS( self, gConfig, componentType, systemName,
                             component, extensions, mySetup = None,
                             specialOptions = {}, overwrite = False,
                             addDefaultOptions = True ):
    """
    Add the section with the component options to the CS
    """
    if mySetup is None:
      mySetup = self.setup

    if gConfig:
      gConfig.forceRefresh()

    system = systemName.replace( 'System', '' )
    instanceOption = cfgPath( 'DIRAC', 'Setups', mySetup, system )
    if gConfig:
      compInstance = gConfig.getValue( instanceOption, '' )
    else:
      compInstance = self.localCfg.getOption( instanceOption, '' )
    if not compInstance:
      return S_ERROR( '%s not defined in %s' % ( instanceOption, self.cfgFile ) )

    result = self._getSectionName( componentType )
    if not result[ 'OK' ]:
      return result
    sectionName = result[ 'Value' ]

    # Check if the component CS options exist
    addOptions = True
    componentSection = cfgPath( 'Systems', system, compInstance, sectionName, component )
    if not overwrite:
      if gConfig:
        result = gConfig.getOptions( componentSection )
        if result['OK']:
          addOptions = False

    if not addOptions:
      return S_OK( 'Component options already exist' )

    # Add the component options now
    result = self.getComponentCfg( componentType, system, component, compInstance, extensions, specialOptions, addDefaultOptions )
    if not result['OK']:
      return result
    compCfg = result['Value']

    gLogger.notice( 'Adding to CS', '%s %s/%s' % ( componentType, system, component ) )
    resultAddToCFG = self._addCfgToCS( compCfg )
    if componentType == 'executor':
      # Is it a container ?
      execList = compCfg.getOption( '%s/Load' % componentSection, [] )
      for element in execList:
        result = self.addDefaultOptionsToCS( gConfig, componentType, systemName, element, extensions, self.setup,
                                        {}, overwrite )
        resultAddToCFG.setdefault( 'Modules', {} )
        resultAddToCFG['Modules'][element] = result['OK']
    return resultAddToCFG

  def addDefaultOptionsToComponentCfg( self, componentType, systemName, component, extensions ):
    """
    Add default component options local component cfg
    """
    system = systemName.replace( 'System', '' )
    instanceOption = cfgPath( 'DIRAC', 'Setups', self.setup, system )
    compInstance = self.localCfg.getOption( instanceOption, '' )
    if not compInstance:
      return S_ERROR( '%s not defined in %s' % ( instanceOption, self.cfgFile ) )

    # Add the component options now
    result = self.getComponentCfg( componentType, system, component, compInstance, extensions )
    if not result['OK']:
      return result
    compCfg = result['Value']

    compCfgFile = os.path.join( rootPath, 'etc', '%s_%s.cfg' % ( system, component ) )
    return compCfg.writeToFile( compCfgFile )

  def addCfgToComponentCfg( self, componentType, systemName, component, cfg ):
    """
    Add some extra configuration to the local component cfg
    """
    result = self._getSectionName( componentType )
    if not result[ 'OK' ]:
      return result
    sectionName = result[ 'Value' ]

    if not cfg:
      return S_OK()
    system = systemName.replace( 'System', '' )
    instanceOption = cfgPath( 'DIRAC', 'Setups', self.setup, system )
    compInstance = self.localCfg.getOption( instanceOption, '' )

    if not compInstance:
      return S_ERROR( '%s not defined in %s' % ( instanceOption, self.cfgFile ) )
    compCfgFile = os.path.join( rootPath, 'etc', '%s_%s.cfg' % ( system, component ) )
    compCfg = CFG()
    if os.path.exists( compCfgFile ):
      compCfg.loadFromFile( compCfgFile )
    sectionPath = cfgPath( 'Systems', system, compInstance, sectionName )

    newCfg = self.__getCfg( sectionPath )
    newCfg.createNewSection( cfgPath( sectionPath, component ), 'Added by ComponentInstaller', cfg )
    if newCfg.writeToFile( compCfgFile ):
      return S_OK( compCfgFile )
    error = 'Can not write %s' % compCfgFile
    gLogger.error( error )
    return S_ERROR( error )

  def getComponentCfg( self, componentType, system, component, compInstance, extensions,
                       specialOptions = {}, addDefaultOptions = True ):
    """
    Get the CFG object of the component configuration
    """
    result = self._getSectionName( componentType )
    if not result[ 'OK' ]:
      return result
    sectionName = result[ 'Value' ]

    componentModule = component
    if "Module" in specialOptions and specialOptions[ 'Module' ]:
      componentModule = specialOptions['Module']

    compCfg = CFG()

    if addDefaultOptions:
      extensionsDIRAC = [ x + 'DIRAC' for x in extensions ] + extensions
      for ext in extensionsDIRAC + ['DIRAC']:
        cfgTemplatePath = os.path.join( rootPath, ext, '%sSystem' % system, 'ConfigTemplate.cfg' )
        if os.path.exists( cfgTemplatePath ):
          gLogger.notice( 'Loading configuration template', cfgTemplatePath )
          # Look up the component in this template
          loadCfg = CFG()
          loadCfg.loadFromFile( cfgTemplatePath )
          compCfg = loadCfg.mergeWith( compCfg )


      compPath = cfgPath( sectionName, componentModule )
      if not compCfg.isSection( compPath ):
        error = 'Can not find %s in template' % compPath
        gLogger.error( error )
        if self.exitOnError:
          DIRAC.exit( -1 )
        return S_ERROR( error )

      compCfg = compCfg[sectionName][componentModule]

      # Delete Dependencies section if any
      compCfg.deleteKey( 'Dependencies' )

    sectionPath = cfgPath( 'Systems', system, compInstance, sectionName )
    cfg = self.__getCfg( sectionPath )
    cfg.createNewSection( cfgPath( sectionPath, component ), '', compCfg )

    for option, value in specialOptions.items():
      cfg.setOption( cfgPath( sectionPath, component, option ), value )

    # Add the service URL
    if componentType == "service":
      port = compCfg.getOption( 'Port' , 0 )
      if port and self.host:
        urlsPath = cfgPath( 'Systems', system, compInstance, 'URLs' )
        cfg.createNewSection( urlsPath )
        cfg.setOption( cfgPath( urlsPath, component ),
                      'dips://%s:%d/%s/%s' % ( self.host, port, system, component ) )

    return S_OK( cfg )

  def addDatabaseOptionsToCS( self, gConfig, systemName, dbName, mySetup = None, overwrite = False ):
    """
    Add the section with the database options to the CS
    """
    if mySetup is None:
      mySetup = self.setup

    if gConfig:
      gConfig.forceRefresh()

    system = systemName.replace( 'System', '' )
    instanceOption = cfgPath( 'DIRAC', 'Setups', mySetup, system )
    if gConfig:
      compInstance = gConfig.getValue( instanceOption, '' )
    else:
      compInstance = self.localCfg.getOption( instanceOption, '' )
    if not compInstance:
      return S_ERROR( '%s not defined in %s' % ( instanceOption, self.cfgFile ) )

    # Check if the component CS options exist
    addOptions = True
    if not overwrite:
      databasePath = cfgPath( 'Systems', system, compInstance, 'Databases', dbName )
      result = gConfig.getOptions( databasePath )
      if result['OK']:
        addOptions = False
    if not addOptions:
      return S_OK( 'Database options already exist' )

    # Add the component options now
    result = self.getDatabaseCfg( system, dbName, compInstance )
    if not result['OK']:
      return result
    databaseCfg = result['Value']
    gLogger.notice( 'Adding to CS', '%s/%s' % ( system, dbName ) )
    return self._addCfgToCS( databaseCfg )

  def removeDatabaseOptionsFromCS( self, gConfig, system, dbName, mySetup = None ):
    """
    Remove the section with database options from the CS, if possible
    """
    if mySetup is None:
      mySetup = self.setup

    result = self.monitoringClient.installationExists( { 'UnInstallationTime': None },
                                                  { 'System': system, 'Type': 'DB', 'Module': dbName },
                                                  {} )
    if not result[ 'OK' ]:
      return result
    exists = result[ 'Value' ]

    instanceOption = cfgPath( 'DIRAC', 'Setups', mySetup, system )
    if gConfig:
      compInstance = gConfig.getValue( instanceOption, '' )
    else:
      compInstance = self.localCfg.getOption( instanceOption, '' )

    if not exists:
      result = self._removeSectionFromCS( cfgPath( 'Systems', system, compInstance, 'Databases', dbName ) )
      if not result[ 'OK' ]:
        return result

    return S_OK( 'Successfully removed entries from CS' )

  def getDatabaseCfg( self, system, dbName, compInstance ):
    """
    Get the CFG object of the database configuration
    """
    databasePath = cfgPath( 'Systems', system, compInstance, 'Databases', dbName )
    cfg = self.__getCfg( databasePath, 'DBName', dbName )
    cfg.setOption( cfgPath( databasePath, 'Host' ), self.mysqlHost )
    cfg.setOption( cfgPath( databasePath, 'Port' ), self.mysqlPort )

    return S_OK( cfg )

  def addSystemInstance( self, systemName, compInstance, mySetup = None, myCfg = False ):
    """
    Add a new system self.instance to dirac.cfg and CS
    """
    if mySetup is None:
      mySetup = self.setup

    system = systemName.replace( 'System', '' )
    gLogger.notice( 'Adding %s system as %s self.instance for %s self.setup to dirac.cfg and CS' % ( system, compInstance, mySetup ) )

    cfg = self.__getCfg( cfgPath( 'DIRAC', 'Setups', mySetup ), system, compInstance )
    if myCfg:
      if not self._addCfgToDiracCfg( cfg ):
        return S_ERROR( 'Failed to add system self.instance to dirac.cfg' )

    return self._addCfgToCS( cfg )

  def printStartupStatus( self, rDict ):
    """
    Print in nice format the return dictionary from self.getStartupComponentStatus
    (also returned by self.runsvctrlComponent)
    """
    fields = ['Name', 'Runit', 'Uptime', 'PID']
    records = []
    try:
      for comp in rDict:
        records.append( [comp,
                         rDict[comp]['RunitStatus'],
                         rDict[comp]['Timeup'],
                         str( rDict[comp]['PID'] ) ] )
      printTable( fields, records )
    except Exception, x:
      print "Exception while gathering data for printing: %s" % str( x )
    return S_OK()

  def printOverallStatus( self, rDict ):
    """
    Print in nice format the return dictionary from self.getOverallStatus
    """
    fields = ['System', 'Name', 'Type', 'Setup', 'Installed', 'Runit', 'Uptime', 'PID']
    records = []
    try:
      for compType in rDict:
        for system in rDict[compType]:
          for component in rDict[compType][system]:
            record = [ system, component, compType.lower()[:-1] ]
            if rDict[compType][system][component]['Setup']:
              record.append( 'SetUp' )
            else:
              record.append( 'NotSetUp' )
            if rDict[compType][system][component]['Installed']:
              record.append( 'Installed' )
            else:
              record.append( 'NotInstalled' )
            record.append( str( rDict[compType][system][component]['RunitStatus'] ) )
            record.append( str( rDict[compType][system][component]['Timeup'] ) )
            record.append( str( rDict[compType][system][component]['PID'] ) )
            records.append( record )
      printTable( fields, records )
    except Exception, x:
      print "Exception while gathering data for printing: %s" % str( x )

    return S_OK()

  def getAvailableSystems( self, extensions ):
    """
    Get the list of all systems (in all given extensions) locally available
    """
    systems = []

    for extension in extensions:
      extensionPath = os.path.join( DIRAC.rootPath, extension, '*System' )
      for system in [ os.path.basename( k ).split( 'System' )[0] for k in glob.glob( extensionPath ) ]:
        if system not in systems:
          systems.append( system )

    return systems

  def getSoftwareComponents( self, extensions ):
    """
    Get the list of all the components ( services and agents ) for which the software
    is installed on the system
    """
    # The Gateway does not need a handler
    services = { 'Framework' : ['Gateway'] }
    agents = {}
    executors = {}
    remainders = {}

    resultDict = {}

    remainingTypes = [ cType for cType in self.componentTypes if cType not in [ 'service', 'agent', 'executor' ] ]
    resultIndexes = {}
    # Components other than services, agents and executors
    for cType in remainingTypes:
      result = self._getSectionName( cType )
      if not result[ 'OK' ]:
        return result
      resultIndexes[ cType ] = result[ 'Value' ]
      resultDict[ resultIndexes[ cType ] ] = {}
      remainders[ cType ] = {}

    for extension in ['DIRAC'] + [ x + 'DIRAC' for x in extensions]:
      if not os.path.exists( os.path.join( rootPath, extension ) ):
        # Not all the extensions are necessarily installed in this self.instance
        continue
      systemList = os.listdir( os.path.join( rootPath, extension ) )
      for sys in systemList:
        system = sys.replace( 'System', '' )
        try:
          agentDir = os.path.join( rootPath, extension, sys, 'Agent' )
          agentList = os.listdir( agentDir )
          for agent in agentList:
            if os.path.splitext( agent )[1] == ".py":
              agentFile = os.path.join( agentDir, agent )
              with open( agentFile, 'r' ) as afile:
                body = afile.read()
              if body.find( 'AgentModule' ) != -1 or body.find( 'OptimizerModule' ) != -1:
                if not agents.has_key( system ):
                  agents[system] = []
                agents[system].append( agent.replace( '.py', '' ) )
        except OSError:
          pass
        try:
          serviceDir = os.path.join( rootPath, extension, sys, 'Service' )
          serviceList = os.listdir( serviceDir )
          for service in serviceList:
            if service.find( 'Handler' ) != -1 and os.path.splitext( service )[1] == '.py':
              if not services.has_key( system ):
                services[system] = []
              if system == 'Configuration' and service == 'ConfigurationHandler.py':
                service = 'ServerHandler.py'
              services[system].append( service.replace( '.py', '' ).replace( 'Handler', '' ) )
        except OSError:
          pass
        try:
          executorDir = os.path.join( rootPath, extension, sys, 'Executor' )
          executorList = os.listdir( executorDir )
          for executor in executorList:
            if os.path.splitext( executor )[1] == ".py":
              executorFile = os.path.join( executorDir, executor )
              with open( executorFile, 'r' ) as afile:
                body = afile.read()
              if body.find( 'OptimizerExecutor' ) != -1:
                if not executors.has_key( system ):
                  executors[system] = []
                executors[system].append( executor.replace( '.py', '' ) )
        except OSError:
          pass

        # Rest of component types
        for cType in remainingTypes:
          try:
            remainDir = os.path.join( rootPath, extension, sys, cType.title() )
            remainList = os.listdir( remainDir )
            for remainder in remainList:
              if os.path.splitext( remainder )[1] == ".py":
                if not remainders[ cType ].has_key( system ):
                  remainders[ cType ][system] = []
                remainders[ cType ][system].append( remainder.replace( '.py', '' ) )
          except OSError:
            pass

    resultDict['Services'] = services
    resultDict['Agents'] = agents
    resultDict['Executors'] = executors
    for cType in remainingTypes:
      resultDict[ resultIndexes[ cType ] ] = remainders[ cType ]
    return S_OK( resultDict )

  def getInstalledComponents( self ):
    """
    Get the list of all the components ( services and agents )
    installed on the system in the runit directory
    """

    resultDict = {}
    resultIndexes = {}
    for cType in self.componentTypes:
      result = self._getSectionName( cType )
      if not result[ 'OK' ]:
        return result
      resultIndexes[ cType ] = result[ 'Value' ]
      resultDict[ resultIndexes[ cType ] ] = {}

    systemList = os.listdir( self.runitDir )
    for system in systemList:
      systemDir = os.path.join( self.runitDir, system )
      components = os.listdir( systemDir )
      for component in components:
        try:
          runFile = os.path.join( systemDir, component, 'run' )
          rfile = open( runFile, 'r' )
          body = rfile.read()
          rfile.close()

          for cType in self.componentTypes:
            if body.find( 'dirac-%s' % ( cType ) ) != -1:
              if not resultDict[ resultIndexes[ cType ] ].has_key( system ):
                resultDict[ resultIndexes[ cType ] ][system] = []
              resultDict[ resultIndexes[ cType ] ][system].append( component )
        except IOError:
          pass

    return S_OK( resultDict )

  def getSetupComponents( self ):
    """
    Get the list of all the components ( services and agents )
    set up for running with runsvdir in startup directory
    """

    resultDict = {}
    resultIndexes = {}
    for cType in self.componentTypes:
      result = self._getSectionName( cType )
      if not result[ 'OK' ]:
        return result
      resultIndexes[ cType ] = result[ 'Value' ]
      resultDict[ resultIndexes[ cType ] ] = {}

    if not os.path.isdir( self.startDir ):
      return S_ERROR( 'Startup Directory does not exit: %s' % self.startDir )
    componentList = os.listdir( self.startDir )
    for component in componentList:
      try:
        runFile = os.path.join( self.startDir, component, 'run' )
        rfile = open( runFile, 'r' )
        body = rfile.read()
        rfile.close()

        for cType in self.componentTypes:
          if body.find( 'dirac-%s' % ( cType ) ) != -1:
            system, compT = component.split( '_' )[0:2]
            if not resultDict[ resultIndexes[ cType ] ].has_key( system ):
              resultDict[ resultIndexes[ cType ] ][system] = []
            resultDict[ resultIndexes[ cType ] ][system].append( compT )
      except IOError:
        pass

    return S_OK( resultDict )

  def getStartupComponentStatus( self, componentTupleList ):
    """
    Get the list of all the components ( services and agents )
    set up for running with runsvdir in startup directory
    """
    try:
      if componentTupleList:
        cList = []
        for componentTuple in componentTupleList:
          cList.extend( glob.glob( os.path.join( self.startDir, '_'.join( componentTuple ) ) ) )
      else:
        cList = glob.glob( os.path.join( self.startDir, '*' ) )
    except Exception:
      error = 'Failed to parse List of Components'
      gLogger.exception( error )
      if self.exitOnError:
        DIRAC.exit( -1 )
      return S_ERROR( error )

    result = self.execCommand( 0, ['runsvstat'] + cList )
    if not result['OK']:
      return result
    output = result['Value'][1].strip().split( '\n' )

    componentDict = {}
    for line in output:
      if not line:
        continue
      cname, routput = line.split( ':' )
      cname = cname.replace( '%s/' % self.startDir, '' )
      run = False
      reResult = re.search( '^ run', routput )
      if reResult:
        run = True
      down = False
      reResult = re.search( '^ down', routput )
      if reResult:
        down = True
      reResult = re.search( '([0-9]+) seconds', routput )
      timeup = 0
      if reResult:
        timeup = reResult.group( 1 )
      reResult = re.search( 'pid ([0-9]+)', routput )
      pid = 0
      if reResult:
        pid = reResult.group( 1 )
      runsv = "Not running"
      if run or down:
        runsv = "Running"
      reResult = re.search( 'runsv not running', routput )
      if reResult:
        runsv = "Not running"

      runDict = {}
      runDict['CPU'] = -1
      runDict['MEM'] = -1
      runDict['VSZ'] = -1
      runDict['RSS'] = -1
      if pid: # check the process CPU usage and memory
        # PID %CPU %MEM VSZ
        result = self.execCommand( 0, ['ps', '-q', pid, 'au'] )
        if result['OK'] and len( result['Value'] ) > 0:
          stats = result['Value'][1]
          values = re.findall( r"\d*\.\d+|\d+", stats )
          if len( values ) > 0:
            runDict['CPU'] = values[1]
            runDict['MEM'] = values[2]
            runDict['VSZ'] = values[3]
            runDict['RSS'] = values[4]

      runDict['Timeup'] = timeup
      runDict['PID'] = pid
      runDict['RunitStatus'] = "Unknown"
      if run:
        runDict['RunitStatus'] = "Run"
      if down:
        runDict['RunitStatus'] = "Down"
      if runsv == "Not running":
        runDict['RunitStatus'] = "NoRunitControl"
      componentDict[cname] = runDict

    return S_OK( componentDict )

  def getComponentModule( self, gConfig, system, component, compType ):
    """
    Get the component software module
    """
    self.setup = CSGlobals.getSetup()
    self.instance = gConfig.getValue( cfgPath( 'DIRAC', 'Setups', self.setup, system ), '' )
    if not self.instance:
      return S_OK( component )
    module = gConfig.getValue( cfgPath( 'Systems', system, self.instance, compType, component, 'Module' ), '' )
    if not module:
      module = component
    return S_OK( module )

  def getOverallStatus( self, extensions ):
    """
    Get the list of all the components ( services and agents )
    set up for running with runsvdir in startup directory
    """

    result = self.getSoftwareComponents( extensions )
    if not result['OK']:
      return result
    softDict = result['Value']

    result = self.getSetupComponents()
    if not result['OK']:
      return result
    setupDict = result['Value']

    result = self.getInstalledComponents()
    if not result['OK']:
      return result
    installedDict = result['Value']

    result = self.getStartupComponentStatus( [] )
    if not result['OK']:
      return result
    runitDict = result['Value']

    # Collect the info now
    resultDict = {}
    resultIndexes = {}
    for cType in self.componentTypes:
      result = self._getSectionName( cType )
      if not result[ 'OK' ]:
        return result
      resultIndexes[ cType ] = result[ 'Value' ]
      resultDict[ resultIndexes[ cType ] ] = {}

    for compType in resultIndexes.values():
      if softDict.has_key( 'Services' ):
        for system in softDict[compType]:
          resultDict[compType][system] = {}
          for component in softDict[compType][system]:
            if system == 'Configuration' and component == 'Configuration':
              # Fix to avoid missing CS due to different between Service name and Handler name
              component = 'Server'
            resultDict[compType][system][component] = {}
            resultDict[compType][system][component]['Setup'] = False
            resultDict[compType][system][component]['Installed'] = False
            resultDict[compType][system][component]['RunitStatus'] = 'Unknown'
            resultDict[compType][system][component]['Timeup'] = 0
            resultDict[compType][system][component]['PID'] = 0
            # TODO: why do we need a try here?
            try:
              if component in setupDict[compType][system]:
                resultDict[compType][system][component]['Setup'] = True
            except Exception:
              pass
            try:
              if component in installedDict[compType][system]:
                resultDict[compType][system][component]['Installed'] = True
            except Exception:
              pass
            try:
              compDir = system + '_' + component
              if runitDict.has_key( compDir ):
                resultDict[compType][system][component]['RunitStatus'] = runitDict[compDir]['RunitStatus']
                resultDict[compType][system][component]['Timeup'] = runitDict[compDir]['Timeup']
                resultDict[compType][system][component]['PID'] = runitDict[compDir]['PID']
                resultDict[compType][system][component]['CPU'] = runitDict[compDir]['CPU']
                resultDict[compType][system][component]['MEM'] = runitDict[compDir]['MEM']
                resultDict[compType][system][component]['RSS'] = runitDict[compDir]['RSS']
                resultDict[compType][system][component]['VSZ'] = runitDict[compDir]['VSZ']
            except Exception:
              # print str(x)
              pass

      # Installed components can be not the same as in the software list
      if installedDict.has_key( 'Services' ):
        for system in installedDict[compType]:
          for component in installedDict[compType][system]:
            if compType in resultDict:
              if system in resultDict[compType]:
                if component in resultDict[compType][system]:
                  continue
            resultDict[compType][system][component] = {}
            resultDict[compType][system][component]['Setup'] = False
            resultDict[compType][system][component]['Installed'] = True
            resultDict[compType][system][component]['RunitStatus'] = 'Unknown'
            resultDict[compType][system][component]['Timeup'] = 0
            resultDict[compType][system][component]['PID'] = 0
            # TODO: why do we need a try here?
            try:
              if component in setupDict[compType][system]:
                resultDict[compType][system][component]['Setup'] = True
            except Exception:
              pass
            try:
              compDir = system + '_' + component
              if runitDict.has_key( compDir ):
                resultDict[compType][system][component]['RunitStatus'] = runitDict[compDir]['RunitStatus']
                resultDict[compType][system][component]['Timeup'] = runitDict[compDir]['Timeup']
                resultDict[compType][system][component]['PID'] = runitDict[compDir]['PID']
                resultDict[compType][system][component]['CPU'] = runitDict[compDir]['CPU']
                resultDict[compType][system][component]['MEM'] = runitDict[compDir]['MEM']
                resultDict[compType][system][component]['RSS'] = runitDict[compDir]['RSS']
                resultDict[compType][system][component]['VSZ'] = runitDict[compDir]['VSZ']
            except Exception:
              # print str(x)
              pass

    return S_OK( resultDict )

  def checkComponentModule( self, componentType, system, module ):
    """
    Check existence of the given module
    and if it inherits from the proper class
    """
    if componentType == 'agent':
      loader = ModuleLoader( "Agent", PathFinder.getAgentSection, AgentModule )
    elif componentType == 'service':
      loader = ModuleLoader( "Service", PathFinder.getServiceSection,
                                        RequestHandler, moduleSuffix = "Handler" )
    elif componentType == 'executor':
      loader = ModuleLoader( "Executor", PathFinder.getExecutorSection, ExecutorModule )
    else:
      return S_ERROR( 'Unknown component type %s' % componentType )

    return loader.loadModule( "%s/%s" % ( system, module ) )

  def checkComponentSoftware( self, componentType, system, component, extensions ):
    """
    Check the component software
    """
    result = self.getSoftwareComponents( extensions )
    if not result['OK']:
      return result
    softComp = result[ 'Value' ]

    result = self._getSectionName( componentType )
    if not result[ 'OK' ]:
      return result

    try:
      softDict = softComp[ result[ 'Value' ] ]
    except KeyError, e:
      return S_ERROR( 'Unknown component type %s' % componentType )

    if system in softDict and component in softDict[system]:
      return S_OK()

    return S_ERROR( 'Unknown Component %s/%s' % ( system, component ) )

  def runsvctrlComponent( self, system, component, mode ):
    """
    Execute runsvctrl and check status of the specified component
    """
    if not mode in ['u', 'd', 'o', 'p', 'c', 'h', 'a', 'i', 'q', '1', '2', 't', 'k', 'x', 'e']:
      return S_ERROR( 'Unknown runsvctrl mode "%s"' % mode )

    startCompDirs = glob.glob( os.path.join( self.startDir, '%s_%s' % ( system, component ) ) )
    # Make sure that the Configuration server restarts first and the SystemAdmin restarts last
    tmpList = list( startCompDirs )
    for comp in tmpList:
      if "Framework_SystemAdministrator" in comp:
        startCompDirs.append( startCompDirs.pop( startCompDirs.index( comp ) ) )
      if "Configuration_Server" in comp:
        startCompDirs.insert( 0, startCompDirs.pop( startCompDirs.index( comp ) ) )
    startCompList = [ [k] for k in startCompDirs]
    for startComp in startCompList:
      result = self.execCommand( 0, ['runsvctrl', mode] + startComp )
      if not result['OK']:
        return result
      time.sleep( 1 )

    # Check the runsv status
    if system == '*' or component == '*':
      time.sleep( 5 )

    # Final check
    result = self.getStartupComponentStatus( [( system, component )] )
    if not result['OK']:
      return S_ERROR( 'Failed to start the component' )

    return result

  def getLogTail( self, system, component, length = 100 ):
    """
    Get the tail of the component log file
    """
    retDict = {}
    for startCompDir in glob.glob( os.path.join( self.startDir, '%s_%s' % ( system, component ) ) ):
      compName = os.path.basename( startCompDir )
      logFileName = os.path.join( startCompDir, 'log', 'current' )
      if not os.path.exists( logFileName ):
        retDict[compName] = 'No log file found'
      else:
        logFile = open( logFileName, 'r' )
        lines = [ line.strip() for line in logFile.readlines() ]
        logFile.close()

        if len( lines ) < length:
          retDict[compName] = '\n'.join( lines )
        else:
          retDict[compName] = '\n'.join( lines[-length:] )

    return S_OK( retDict )

  def setupSite( self, scriptCfg, cfg = None ):
    """
    Setup a new site using the options defined
    """
    # First we need to find out what needs to be installed
    # by default use dirac.cfg, but if a cfg is given use it and
    # merge it into the dirac.cfg
    diracCfg = CFG()
    installCfg = None
    if cfg:
      try:
        installCfg = CFG()
        installCfg.loadFromFile( cfg )

        for section in ['DIRAC', 'LocalSite', cfgInstallSection]:
          if installCfg.isSection( section ):
            diracCfg.createNewSection( section, contents = installCfg[section] )

        if self.instancePath != self.basePath:
          if not diracCfg.isSection( 'LocalSite' ):
            diracCfg.createNewSection( 'LocalSite' )
          diracCfg.setOption( cfgPath( 'LocalSite', 'InstancePath' ), self.instancePath )

        self._addCfgToDiracCfg( diracCfg, verbose = True )
      except Exception:
        error = 'Failed to load %s' % cfg
        gLogger.exception( error )
        if self.exitOnError:
          DIRAC.exit( -1 )
        return S_ERROR( error )

    # Now get the necessary info from self.localCfg
    setupSystems = self.localCfg.getOption( cfgInstallPath( 'Systems' ), ['Configuration', 'Framework'] )
    installMySQLFlag = self.localCfg.getOption( cfgInstallPath( 'InstallMySQL' ), False )
    setupDatabases = self.localCfg.getOption( cfgInstallPath( 'Databases' ), [] )
    setupServices = [ k.split( '/' ) for k in self.localCfg.getOption( cfgInstallPath( 'Services' ), [] ) ]
    setupAgents = [ k.split( '/' ) for k in self.localCfg.getOption( cfgInstallPath( 'Agents' ), [] ) ]
    setupExecutors = [ k.split( '/' ) for k in self.localCfg.getOption( cfgInstallPath( 'Executors' ), [] ) ]
    setupWeb = self.localCfg.getOption( cfgInstallPath( 'WebPortal' ), False )
    setupWebApp = self.localCfg.getOption( cfgInstallPath( 'WebApp' ), False )
    setupConfigurationMaster = self.localCfg.getOption( cfgInstallPath( 'ConfigurationMaster' ), False )
    setupPrivateConfiguration = self.localCfg.getOption( cfgInstallPath( 'PrivateConfiguration' ), False )
    setupConfigurationName = self.localCfg.getOption( cfgInstallPath( 'ConfigurationName' ), self.setup )
    setupAddConfiguration = self.localCfg.getOption( cfgInstallPath( 'AddConfiguration' ), True )

    for serviceTuple in setupServices:
      error = ''
      if len( serviceTuple ) != 2:
        error = 'Wrong service specification: system/service'
      # elif serviceTuple[0] not in setupSystems:
      #   error = 'System %s not available' % serviceTuple[0]
      if error:
        if self.exitOnError:
          gLogger.error( error )
          DIRAC.exit( -1 )
        return S_ERROR( error )
      serviceSysInstance = serviceTuple[0]
      if not serviceSysInstance in setupSystems:
        setupSystems.append( serviceSysInstance )

    for agentTuple in setupAgents:
      error = ''
      if len( agentTuple ) != 2:
        error = 'Wrong agent specification: system/agent'
      # elif agentTuple[0] not in setupSystems:
      #   error = 'System %s not available' % agentTuple[0]
      if error:
        if self.exitOnError:
          gLogger.error( error )
          DIRAC.exit( -1 )
        return S_ERROR( error )
      agentSysInstance = agentTuple[0]
      if not agentSysInstance in setupSystems:
        setupSystems.append( agentSysInstance )

    for executorTuple in setupExecutors:
      error = ''
      if len( executorTuple ) != 2:
        error = 'Wrong executor specification: system/executor'
      if error:
        if self.exitOnError:
          gLogger.error( error )
          DIRAC.exit( -1 )
        return S_ERROR( error )
      executorSysInstance = executorTuple[0]
      if not executorSysInstance in setupSystems:
        setupSystems.append( executorSysInstance )

    # And to find out the available extensions
    result = self.getExtensions()
    if not result['OK']:
      return result
    extensions = [ k.replace( 'DIRAC', '' ) for k in result['Value']]

    # Make sure the necessary directories are there
    if self.basePath != self.instancePath:
      if not os.path.exists( self.instancePath ):
        try:
          os.makedirs( self.instancePath )
        except Exception:
          error = 'Can not create directory for self.instance %s' % self.instancePath
          if self.exitOnError:
            gLogger.exception( error )
            DIRAC.exit( -1 )
          return S_ERROR( error )
      if not os.path.isdir( self.instancePath ):
        error = 'Instance directory %s is not valid' % self.instancePath
        if self.exitOnError:
          gLogger.error( error )
          DIRAC.exit( -1 )
        return S_ERROR( error )

      instanceEtcDir = os.path.join( self.instancePath, 'etc' )
      etcDir = os.path.dirname( self.cfgFile )
      if not os.path.exists( instanceEtcDir ):
        try:
          os.symlink( etcDir, instanceEtcDir )
        except Exception:
          error = 'Can not create link to configuration %s' % instanceEtcDir
          if self.exitOnError:
            gLogger.exception( error )
            DIRAC.exit( -1 )
          return S_ERROR( error )

      if os.path.realpath( instanceEtcDir ) != os.path.realpath( etcDir ):
        error = 'Instance etc (%s) is not the same as DIRAC etc (%s)' % ( instanceEtcDir, etcDir )
        if self.exitOnError:
          gLogger.error( error )
          DIRAC.exit( -1 )
        return S_ERROR( error )

    # if any server or agent needs to be install we need the startup directory and runsvdir running
    if setupServices or setupAgents or setupExecutors or setupWeb:
      if not os.path.exists( self.startDir ):
        try:
          os.makedirs( self.startDir )
        except Exception:
          error = 'Can not create %s' % self.startDir
          if self.exitOnError:
            gLogger.exception( error )
            DIRAC.exit( -1 )
          return S_ERROR( error )
      # And need to make sure runsvdir is running
      result = self.execCommand( 0, ['ps', '-ef'] )
      if not result['OK']:
        if self.exitOnError:
          gLogger.error( 'Failed to verify runsvdir running', result['Message'] )
          DIRAC.exit( -1 )
        return S_ERROR( result['Message'] )
      processList = result['Value'][1].split( '\n' )
      cmd = 'runsvdir %s' % self.startDir
      cmdFound = False
      for process in processList:
        if process.find( cmd ) != -1:
          cmdFound = True
      if not cmdFound:
        gLogger.notice( 'Starting runsvdir ...' )
        os.system( "runsvdir %s 'log:  DIRAC runsv' &" % self.startDir )

    if ['Configuration', 'Server'] in setupServices and setupConfigurationMaster:
      # This server hosts the Master of the CS
      from DIRAC.ConfigurationSystem.Client.ConfigurationData import gConfigurationData
      gLogger.notice( 'Installing Master Configuration Server' )
      cfg = self.__getCfg( cfgPath( 'DIRAC', 'Setups', self.setup ), 'Configuration', self.instance )
      self._addCfgToDiracCfg( cfg )
      cfg = self.__getCfg( cfgPath( 'DIRAC', 'Configuration' ), 'Master' , 'yes' )
      cfg.setOption( cfgPath( 'DIRAC', 'Configuration', 'Name' ) , setupConfigurationName )

      serversCfgPath = cfgPath( 'DIRAC', 'Configuration', 'Servers' )
      if not self.localCfg.getOption( serversCfgPath , [] ):
        serverUrl = 'dips://%s:9135/Configuration/Server' % self.host
        cfg.setOption( serversCfgPath, serverUrl )
        gConfigurationData.setOptionInCFG( serversCfgPath, serverUrl )
      instanceOptionPath = cfgPath( 'DIRAC', 'Setups', self.setup )
      instanceCfg = self.__getCfg( instanceOptionPath, 'Configuration', self.instance )
      cfg = cfg.mergeWith( instanceCfg )
      self._addCfgToDiracCfg( cfg )

      result = self.getComponentCfg( 'service', 'Configuration', 'Server', self.instance, extensions, addDefaultOptions = True )
      if not result['OK']:
        if self.exitOnError:
          DIRAC.exit( -1 )
        else:
          return result
      compCfg = result['Value']
      cfg = cfg.mergeWith( compCfg )
      gConfigurationData.mergeWithLocal( cfg )

      self.addDefaultOptionsToComponentCfg( 'service', 'Configuration', 'Server', [] )
      if installCfg:
        centralCfg = self._getCentralCfg( installCfg )
      else:
        centralCfg = self._getCentralCfg( self.localCfg )
      self._addCfgToLocalCS( centralCfg )
      self.setupComponent( 'service', 'Configuration', 'Server', [], checkModule = False )
      MonitoringUtilities.monitorInstallation( 'service', 'Configuration', 'Server' )
      self.runsvctrlComponent( 'Configuration', 'Server', 't' )

      while ['Configuration', 'Server'] in setupServices:
        setupServices.remove( ['Configuration', 'Server'] )

    time.sleep( 5 )

    # Now need to check if there is valid CS to register the info
    result = scriptCfg.enableCS()
    if not result['OK']:
      if self.exitOnError:
        DIRAC.exit( -1 )
      return result

    cfgClient = CSAPI()
    if not cfgClient.initialize():
      error = 'Configuration Server not defined'
      if self.exitOnError:
        gLogger.error( error )
        DIRAC.exit( -1 )
      return S_ERROR( error )

    # We need to make sure components are connecting to the Master CS, that is the only one being update
    from DIRAC import gConfig
    localServers = self.localCfg.getOption( cfgPath( 'DIRAC', 'Configuration', 'Servers' ) )
    masterServer = gConfig.getValue( cfgPath( 'DIRAC', 'Configuration', 'MasterServer' ), '' )
    initialCfg = self.__getCfg( cfgPath( 'DIRAC', 'Configuration' ), 'Servers' , localServers )
    masterCfg = self.__getCfg( cfgPath( 'DIRAC', 'Configuration' ), 'Servers' , masterServer )
    self._addCfgToDiracCfg( masterCfg )

    # 1.- Setup the instances in the CS
    # If the Configuration Server used is not the Master, it can take some time for this
    # info to be propagated, this may cause the later self.setup to fail
    if setupAddConfiguration:
      gLogger.notice( 'Registering System instances' )
      for system in setupSystems:
        self.addSystemInstance( system, self.instance, self.setup, True )
      for system, service in setupServices:
        if not self.addDefaultOptionsToCS( None, 'service', system, service, extensions, overwrite = True )['OK']:
          # If we are not allowed to write to the central CS, add the configuration to the local file
          self.addDefaultOptionsToComponentCfg( 'service', system, service, extensions )
      for system, agent in setupAgents:
        if not self.addDefaultOptionsToCS( None, 'agent', system, agent, extensions, overwrite = True )['OK']:
          # If we are not allowed to write to the central CS, add the configuration to the local file
          self.addDefaultOptionsToComponentCfg( 'agent', system, agent, extensions )
      for system, executor in setupExecutors:
        if not self.addDefaultOptionsToCS( None, 'executor', system, executor, extensions, overwrite = True )['OK']:
          # If we are not allowed to write to the central CS, add the configuration to the local file
          self.addDefaultOptionsToComponentCfg( 'executor', system, executor, extensions )
    else:
      gLogger.warn( 'Configuration parameters definition is not requested' )

    if ['Configuration', 'Server'] in setupServices and setupPrivateConfiguration:
      cfg = self.__getCfg( cfgPath( 'DIRAC', 'Configuration' ), 'AutoPublish' , 'no' )
      self._addCfgToDiracCfg( cfg )

    # 2.- Check if MySQL is to be installed
    if installMySQLFlag:
      gLogger.notice( 'Installing MySQL' )
      self.getMySQLPasswords()
      self.installMySQL()

    # 3.- Install requested Databases
    # if MySQL is not installed locally, we assume a host is given
    if setupDatabases:
      result = self.getDatabases()
      if not result['OK']:
        if self.exitOnError:
          gLogger.error( 'Failed to get databases', result['Message'] )
          DIRAC.exit( -1 )
        return result
      installedDatabases = result['Value']
      for dbName in setupDatabases:
        if dbName not in installedDatabases:
          result = self.installDatabase( dbName, monitorFlag = False )
          if not result['OK']:
            gLogger.error( result['Message'] )
            DIRAC.exit( -1 )
          extension, system = result['Value']
          gLogger.notice( 'Database %s from %s/%s installed' % ( dbName, extension, system ) )
          result = self.addDatabaseOptionsToCS( None, system, dbName, overwrite = True )
          if not result['OK']:
            gLogger.error( 'Database %s CS registration failed: %s' % ( dbName, result['Message'] ) )
        else:
          gLogger.notice( 'Database %s already installed' % dbName )

    if self.mysqlPassword:
      if not self._addMySQLToDiracCfg():
        error = 'Failed to add MySQL user password to local configuration'
        if self.exitOnError:
          gLogger.error( error )
          DIRAC.exit( -1 )
        return S_ERROR( error )

    # 4.- Then installed requested services
    for system, service in setupServices:
      result = self.setupComponent( 'service', system, service, extensions, monitorFlag = False )
      if not result['OK']:
        gLogger.error( result['Message'] )

    # 5.- Now the agents
    for system, agent in setupAgents:
      result = self.setupComponent( 'agent', system, agent, extensions, monitorFlag = False )
      if not result['OK']:
        gLogger.error( result['Message'] )

    # 6.- Now the executors
    for system, executor in setupExecutors:
      result = self.setupComponent( 'executor', system, executor, extensions, monitorFlag = False )
      if not result['OK']:
        gLogger.error( result['Message'] )

    # 7.- And finally the Portal
    if setupWeb:
      if setupWebApp:
        self.setupNewPortal()
      else:
        self.setupPortal()

    if localServers != masterServer:
      self._addCfgToDiracCfg( initialCfg )
      for system, service in  setupServices:
        self.runsvctrlComponent( system, service, 't' )
      for system, agent in setupAgents:
        self.runsvctrlComponent( system, agent, 't' )
      for system, executor in setupExecutors:
        self.runsvctrlComponent( system, executor, 't' )

    return S_OK()

  def _getSectionName( self, compType ):
    """
    Returns the section name for a component in the CS
    For self.instance, the section for service is Services,
    whereas the section for agent is Agents
    """
    return S_OK( '%ss' % ( compType.title() ) )

  def _createRunitLog( self, runitCompDir ):
    self.controlDir = os.path.join( runitCompDir, 'control' )
    os.makedirs( self.controlDir )

    logDir = os.path.join( runitCompDir, 'log' )
    os.makedirs( logDir )

    logConfigFile = os.path.join( logDir, 'config' )
    fd = open( logConfigFile, 'w' )
    fd.write( 
  """s10000000
  n20
  """ )
    fd.close()

    logRunFile = os.path.join( logDir, 'run' )
    fd = open( logRunFile, 'w' )
    fd.write( 
  """#!/bin/bash
  #
  rcfile=%(bashrc)s
  [ -e $rcfile ] && source $rcfile
  #
  exec svlogd .

  """ % { 'bashrc' : os.path.join( self.instancePath, 'bashrc' ) } )
    fd.close()

    os.chmod( logRunFile, self.gDefaultPerms )

  def installComponent( self, componentType, system, component, extensions, componentModule = '', checkModule = True ):
    """
    Install runit directory for the specified component
    """
    # Check if the component is already installed
    runitCompDir = os.path.join( self.runitDir, system, component )
    if os.path.exists( runitCompDir ):
      msg = "%s %s_%s already installed" % ( componentType, system, component )
      gLogger.notice( msg )
      return S_OK( runitCompDir )

    # Check that the software for the component is installed
    # Any "Load" or "Module" option in the configuration defining what modules the given "component"
    # needs to load will be taken care of by self.checkComponentModule.
    if checkModule:
      cModule = componentModule
      if not cModule:
        cModule = component
      result = self.checkComponentModule( componentType, system, cModule )
      if not result['OK']:
        if not self.checkComponentSoftware( componentType, system, cModule, extensions )['OK'] and componentType != 'executor':
          error = 'Software for %s %s/%s is not installed' % ( componentType, system, component )
          if self.exitOnError:
            gLogger.error( error )
            DIRAC.exit( -1 )
          return S_ERROR( error )

    gLogger.notice( 'Installing %s %s/%s' % ( componentType, system, component ) )

    # Retrieve bash variables to be set
    result = gConfig.getOption( 'DIRAC/Setups/%s/%s' % ( CSGlobals.getSetup(), system ) )
    if not result[ 'OK' ]:
      return result
    self.instance = result[ 'Value' ]

    specialOptions = {}
    if componentModule:
      specialOptions['Module'] = componentModule
    result = self.getComponentCfg( componentType, system, component, self.instance, extensions,
                              specialOptions = specialOptions )
    if not result[ 'OK' ]:
      return result
    compCfg = result[ 'Value' ]

    result = self._getSectionName( componentType )
    if not result[ 'OK' ]:
      return result
    section = result[ 'Value' ]

    bashVars = ''
    if compCfg.isSection( 'Systems/%s/%s/%s/%s/Environment' % ( system, self.instance, section, component ) ):
      dictionary = compCfg.getAsDict()
      bashSection = dictionary[ 'Systems' ][ system ][ self.instance ][ section ][ component ][ 'BashVariables' ]
      for var in bashSection:
        bashVars = '%s\nexport %s=%s' % ( bashVars, var, bashSection[ var ] )

    # Now do the actual installation
    try:
      componentCfg = os.path.join( self.linkedRootPath, 'etc', '%s_%s.cfg' % ( system, component ) )
      if not os.path.exists( componentCfg ):
        fd = open( componentCfg, 'w' )
        fd.close()

      self._createRunitLog( runitCompDir )

      runFile = os.path.join( runitCompDir, 'run' )
      fd = open( runFile, 'w' )
      fd.write( 
  """#!/bin/bash
  rcfile=%(bashrc)s
  [ -e $rcfile ] && source $rcfile
  #
  exec 2>&1
  #
  [ "%(componentType)s" = "agent" ] && renice 20 -p $$
  #%(bashVariables)s
  #
  exec python $DIRAC/DIRAC/Core/scripts/dirac-%(componentType)s.py %(system)s/%(component)s %(componentCfg)s < /dev/null
  """ % {'bashrc': os.path.join( self.instancePath, 'bashrc' ),
         'bashVariables': bashVars,
         'componentType': componentType,
         'system' : system,
         'component': component,
         'componentCfg': componentCfg } )
      fd.close()

      os.chmod( runFile, self.gDefaultPerms )

      cTypeLower = componentType.lower()
      if cTypeLower == 'agent' or cTypeLower == 'consumer':
        stopFile = os.path.join( runitCompDir, 'control', 't' )
        fd = open( stopFile, 'w' )
        fd.write( 
  """#!/bin/bash
  echo %(self.controlDir)s/%(system)s/%(component)s/stop_%(type)s
  touch %(self.controlDir)s/%(system)s/%(component)s/stop_%(type)s
  """ % {'self.controlDir': self.controlDir,
         'system' : system,
         'component': component,
         'type': cTypeLower } )
        fd.close()

        os.chmod( stopFile, self.gDefaultPerms )

    except Exception:
      error = 'Failed to prepare self.setup for %s %s/%s' % ( componentType, system, component )
      gLogger.exception( error )
      if self.exitOnError:
        DIRAC.exit( -1 )
      return S_ERROR( error )

    result = self.execCommand( 5, [runFile] )

    gLogger.notice( result['Value'][1] )

    return S_OK( runitCompDir )

  def setupComponent( self, componentType, system, component, extensions,
                      componentModule = '', checkModule = True, monitorFlag = True ):
    """
    Install and create link in startup
    """
    result = self.installComponent( componentType, system, component, extensions, componentModule, checkModule )
    if not result['OK']:
      return result

    # Create the startup entry now
    runitCompDir = result['Value']
    startCompDir = os.path.join( self.startDir, '%s_%s' % ( system, component ) )
    if not os.path.exists( self.startDir ):
      os.makedirs( self.startDir )
    if not os.path.lexists( startCompDir ):
      gLogger.notice( 'Creating startup link at', startCompDir )
      os.symlink( runitCompDir, startCompDir )
      time.sleep( 10 )

    # Check the runsv status
    start = time.time()
    while ( time.time() - 20 ) < start:
      result = self.getStartupComponentStatus( [ ( system, component )] )
      if not result['OK']:
        continue
      if result['Value'] and result['Value']['%s_%s' % ( system, component )]['RunitStatus'] == "Run":
        break
      time.sleep( 1 )

    # Final check
    result = self.getStartupComponentStatus( [( system, component )] )
    if not result['OK']:
      return S_ERROR( 'Failed to start the component %s_%s' % ( system, component ) )

    resDict = {}
    resDict['ComponentType'] = componentType
    resDict['RunitStatus'] = result['Value']['%s_%s' % ( system, component )]['RunitStatus']

    return S_OK( resDict )

  def unsetupComponent( self, system, component ):
    """
    Remove link from startup
    """
    for startCompDir in glob.glob( os.path.join( self.startDir, '%s_%s' % ( system, component ) ) ):
      try:
        os.unlink( startCompDir )
      except Exception:
        gLogger.exception()

    return S_OK()

  def uninstallComponent( self, system, component, removeLogs ):
    """
    Remove startup and runit directories
    """
    result = self.runsvctrlComponent( system, component, 'd' )
    if not result['OK']:
      pass

    result = self.unsetupComponent( system, component )

    if removeLogs:
      for runitCompDir in glob.glob( os.path.join( self.runitDir, system, component ) ):
        try:
          shutil.rmtree( runitCompDir )
        except Exception:
          gLogger.exception()

    result = self.removeComponentOptionsFromCS( system, component )
    if not result [ 'OK' ]:
      return result

    return S_OK()

  def installPortal( self ):
    """
    Install runit directories for the Web Portal
    """
    # Check that the software for the Web Portal is installed
    error = ''
    webDir = os.path.join( self.linkedRootPath, 'Web' )
    if not os.path.exists( webDir ):
      error = 'Web extension not installed at %s' % webDir
      if self.exitOnError:
        gLogger.error( error )
        DIRAC.exit( -1 )
      return S_ERROR( error )

    # First the lighthttpd server

    # Check if the component is already installed
    runitHttpdDir = os.path.join( self.runitDir, 'Web', 'httpd' )
    runitPasterDir = os.path.join( self.runitDir, 'Web', 'paster' )

    if os.path.exists( runitHttpdDir ):
      msg = "lighthttpd already installed"
      gLogger.notice( msg )
    else:
      gLogger.notice( 'Installing Lighttpd' )
      # Now do the actual installation
      try:
        self._createRunitLog( runitHttpdDir )
        runFile = os.path.join( runitHttpdDir, 'run' )
        fd = open( runFile, 'w' )
        fd.write( 
  """#!/bin/bash
  rcfile=%(bashrc)s
  [ -e $rcfile ] && source $rcfile
  #
  exec 2>&1
  #
  exec lighttpdSvc.sh < /dev/null
  """ % {'bashrc': os.path.join( self.instancePath, 'bashrc' ), } )
        fd.close()

        os.chmod( runFile, self.gDefaultPerms )
      except Exception:
        error = 'Failed to prepare self.setup for lighttpd'
        gLogger.exception( error )
        if self.exitOnError:
          DIRAC.exit( -1 )
        return S_ERROR( error )

      result = self.execCommand( 5, [runFile] )
      gLogger.notice( result['Value'][1] )

    # Second the Web portal

    # Check if the component is already installed
    if os.path.exists( runitPasterDir ):
      msg = "Web Portal already installed"
      gLogger.notice( msg )
    else:
      gLogger.notice( 'Installing Web Portal' )
      # Now do the actual installation
      try:
        self._createRunitLog( runitPasterDir )
        runFile = os.path.join( runitPasterDir, 'run' )
        fd = open( runFile, 'w' )
        fd.write( 
  """#!/bin/bash
  rcfile=%(bashrc)s
  [ -e $rcfile ] && source $rcfile
  #
  exec 2>&1
  #
  cd %(DIRAC)s/Web
  exec paster serve --reload production.ini < /dev/null
  """ % {'bashrc': os.path.join( self.instancePath, 'bashrc' ),
         'DIRAC': self.linkedRootPath} )
        fd.close()

        os.chmod( runFile, self.gDefaultPerms )
      except Exception:
        error = 'Failed to prepare self.setup for Web Portal'
        gLogger.exception( error )
        if self.exitOnError:
          DIRAC.exit( -1 )
        return S_ERROR( error )

      result = self.execCommand( 5, [runFile] )
      gLogger.notice( result['Value'][1] )

    return S_OK( [runitHttpdDir, runitPasterDir] )

  def setupPortal( self ):
    """
    Install and create link in startup
    """
    result = self.installPortal()
    if not result['OK']:
      return result

    # Create the startup entries now
    runitCompDir = result['Value']
    startCompDir = [ os.path.join( self.startDir, 'Web_httpd' ),
                     os.path.join( self.startDir, 'Web_paster' ) ]

    if not os.path.exists( self.startDir ):
      os.makedirs( self.startDir )

    for i in range( 2 ):
      if not os.path.lexists( startCompDir[i] ):
        gLogger.notice( 'Creating startup link at', startCompDir[i] )
        os.symlink( runitCompDir[i], startCompDir[i] )
        time.sleep( 1 )
    time.sleep( 5 )

    # Check the runsv status
    start = time.time()
    while ( time.time() - 10 ) < start:
      result = self.getStartupComponentStatus( [ ( 'Web', 'httpd' ), ( 'Web', 'paster' ) ] )
      if not result['OK']:
        return S_ERROR( 'Failed to start the Portal' )
      if result['Value'] and \
         result['Value']['%s_%s' % ( 'Web', 'httpd' )]['RunitStatus'] == "Run" and \
         result['Value']['%s_%s' % ( 'Web', 'paster' )]['RunitStatus'] == "Run" :
        break
      time.sleep( 1 )

    # Final check
    return self.getStartupComponentStatus( [ ( 'Web', 'httpd' ), ( 'Web', 'paster' ) ] )

  def setupNewPortal( self ):
    """
    Install and create link in startup
    """
    result = self.installNewPortal()
    if not result['OK']:
      return result

    # Create the startup entries now
    runitCompDir = result['Value']
    startCompDir = os.path.join( self.startDir, 'Web_WebApp' )


    if not os.path.exists( self.startDir ):
      os.makedirs( self.startDir )

    if not os.path.lexists( startCompDir ):
        gLogger.notice( 'Creating startup link at', startCompDir )
        os.symlink( runitCompDir, startCompDir )

    time.sleep( 5 )

    # Check the runsv status
    start = time.time()
    while ( time.time() - 10 ) < start:
      result = self.getStartupComponentStatus( [( 'Web', 'WebApp' )] )
      if not result['OK']:
        return S_ERROR( 'Failed to start the Portal' )
      if result['Value'] and \
         result['Value']['%s_%s' % ( 'Web', 'WebApp' )]['RunitStatus'] == "Run":
        break
      time.sleep( 1 )

    # Final check
    return self.getStartupComponentStatus( [ ( 'Web', 'WebApp' ) ] )

  def installNewPortal( self ):
    """
    Install runit directories for the Web Portal
    """

    result = self.execCommand( False, ["pip", "install", "tornado"] )
    if not result['OK']:
      error = "Tornado can not be installed:%s" % result['Value']
      gLogger.error( error )
      DIRAC.exit( -1 )
      return error
    else:
      gLogger.notice( "Tornado is installed successfully!" )

    # Check that the software for the Web Portal is installed
    error = ''
    webDir = os.path.join( self.linkedRootPath, 'WebAppDIRAC' )
    if not os.path.exists( webDir ):
      error = 'WebApp extension not installed at %s' % webDir
      if self.exitOnError:
        gLogger.error( error )
        DIRAC.exit( -1 )
      return S_ERROR( error )

    # compile the JS code
    prodMode = ""
    webappCompileScript = os.path.join( self.linkedRootPath, "WebAppDIRAC/scripts", "dirac-webapp-compile.py" )
    if os.path.isfile( webappCompileScript ):
      os.chmod( webappCompileScript , self.gDefaultPerms )
      gLogger.notice( "Executing %s..." % webappCompileScript )
      if os.system( "python '%s' > '%s.out' 2> '%s.err'" % ( webappCompileScript,
                                                             webappCompileScript,
                                                             webappCompileScript ) ):
        gLogger.error( "Compile script %s failed. Check %s.err" % ( webappCompileScript,
                                                                         webappCompileScript ) )
      else:
        prodMode = "-p"

    # Check if the component is already installed
    runitWebAppDir = os.path.join( self.runitDir, 'Web', 'WebApp' )

    # Check if the component is already installed
    if os.path.exists( runitWebAppDir ):
      msg = "Web Portal already installed"
      gLogger.notice( msg )
    else:
      gLogger.notice( 'Installing Web Portal' )
      # Now do the actual installation
      try:
        self._createRunitLog( runitWebAppDir )
        runFile = os.path.join( runitWebAppDir, 'run' )
        fd = open( runFile, 'w' )
        fd.write( 
  """#!/bin/bash
  rcfile=%(bashrc)s
  [ -e $rcfile ] && source $rcfile
  #
  exec 2>&1
  #
  exec python %(DIRAC)s/WebAppDIRAC/scripts/dirac-webapp-run.py %(prodMode)s < /dev/null
  """ % {'bashrc': os.path.join( self.instancePath, 'bashrc' ),
         'DIRAC': self.linkedRootPath,
         'prodMode':prodMode} )
        fd.close()

        os.chmod( runFile, self.gDefaultPerms )
      except Exception:
        error = 'Failed to prepare self.setup for Web Portal'
        gLogger.exception( error )
        if self.exitOnError:
          DIRAC.exit( -1 )
        return S_ERROR( error )

      result = self.execCommand( 5, [runFile] )
      gLogger.notice( result['Value'][1] )

    return S_OK( runitWebAppDir )

  def fixMySQLScripts( self, startupScript = None ):
    """
    Edit MySQL scripts to point to desired locations for db and my.cnf
    """
    if startupScript is None:
      startupScript = self.mysqlStartupScript

    gLogger.verbose( 'Updating:', startupScript )
    try:
      fd = open( startupScript, 'r' )
      orgLines = fd.readlines()
      fd.close()
      fd = open( startupScript, 'w' )
      for line in orgLines:
        if line.find( 'export HOME' ) == 0:
          continue
        if line.find( 'datadir=' ) == 0:
          line = 'datadir=%s\n' % self.mysqlDbDir
          gLogger.debug( line )
          line += 'export HOME=%s\n' % self.mysqlDir
        if line.find( 'basedir=' ) == 0:
          platform = getPlatformString()
          line = 'basedir=%s\n' % os.path.join( rootPath, platform )
        if line.find( 'extra_args=' ) == 0:
          line = 'extra_args="-n"\n'
        if line.find( '$bindir/mysqld_safe --' ) >= 0 and not ' --defaults-file' in line:
          line = line.replace( 'mysqld_safe', 'mysqld_safe --defaults-file=$HOME/.my.cnf' )
        fd.write( line )
      fd.close()
    except Exception:
      error = 'Failed to Update MySQL startup script'
      gLogger.exception( error )
      if self.exitOnError:
        DIRAC.exit( -1 )
      return S_ERROR( error )

    return S_OK()


  def mysqlInstalled( self, doNotExit = False ):
    """
    Check if MySQL is already installed
    """

    if os.path.exists( self.mysqlDbDir ) or os.path.exists( self.mysqlLogDir ):
      return S_OK()
    if doNotExit:
      return S_ERROR()

    error = 'MySQL not properly Installed'
    gLogger.error( error )
    if self.exitOnError:
      DIRAC.exit( -1 )
    return S_ERROR( error )

  def getMySQLPasswords( self ):
    """
    Get MySQL passwords from local configuration or prompt
    """
    import getpass
    if not self.mysqlRootPwd:
      self.mysqlRootPwd = getpass.getpass( 'MySQL root password: ' )

    if not self.mysqlPassword:
      # Take it if it is already defined
      self.mysqlPassword = self.localCfg.getOption( '/Systems/Databases/Password', '' )
      if not self.mysqlPassword:
        self.mysqlPassword = getpass.getpass( 'MySQL Dirac password: ' )

    return S_OK()

  def setMySQLPasswords( self, root = '', dirac = '' ):
    """
    Set MySQL passwords
    """
    if root:
      self.mysqlRootPwd = root
    if dirac:
      self.mysqlPassword = dirac

    return S_OK()

  def startMySQL( self ):
    """
    Start MySQL server
    """
    result = self.mysqlInstalled()
    if not result['OK']:
      return result
    return self.execCommand( 0, [self.mysqlStartupScript, 'start'] )

  def stopMySQL( self ):
    """
    Stop MySQL server
    """
    result = self.mysqlInstalled()
    if not result['OK']:
      return result
    return self.execCommand( 0, [self.mysqlStartupScript, 'stop'] )

  def installMySQL( self ):
    """
    Attempt an installation of MySQL
    mode:

      -Master
      -Slave
      -None

    """
    self.fixMySQLScripts()

    if self.mysqlInstalled( doNotExit = True )['OK']:
      gLogger.notice( 'MySQL already installed' )
      return S_OK()

    if self.mysqlMode.lower() not in [ '', 'master', 'slave' ]:
      error = 'Unknown MySQL server Mode'
      if self.exitOnError:
        gLogger.fatal( error, self.mysqlMode )
        DIRAC.exit( -1 )
      gLogger.error( error, self.mysqlMode )
      return S_ERROR( error )

    if self.mysqlHost:
      gLogger.notice( 'Installing MySQL server at', self.mysqlHost )

    if self.mysqlMode:
      gLogger.notice( 'This is a MySQl %s server' % self.mysqlMode )

    try:
      os.makedirs( self.mysqlDbDir )
      os.makedirs( self.mysqlLogDir )
    except Exception:
      error = 'Can not create MySQL dirs'
      gLogger.exception( error )
      if self.exitOnError:
        DIRAC.exit( -1 )
      return S_ERROR( error )

    try:
      fd = open( self.mysqlMyOrg, 'r' )
      myOrg = fd.readlines()
      fd.close()

      fd = open( self.mysqlMyCnf, 'w' )
      for line in myOrg:
        if line.find( '[mysqld]' ) == 0:
          line += '\n'.join( [ 'innodb_file_per_table', '' ] )
        elif line.find( 'innodb_log_arch_dir' ) == 0:
          line = ''
        elif line.find( 'innodb_data_file_path' ) == 0:
          line = line.replace( '2000M', '200M' )
        elif line.find( 'server-id' ) == 0 and self.mysqlMode.lower() == 'master':
          # MySQL Configuration for Master Server
          line = '\n'.join( ['server-id = 1',
                             '# DIRAC Master-Server',
                             'sync-binlog = 1',
                             'replicate-ignore-table = mysql.MonitorData',
                             '# replicate-ignore-db=db_name',
                             'log-bin = mysql-bin',
                             'log-slave-updates', '' ] )
        elif line.find( 'server-id' ) == 0 and self.mysqlMode.lower() == 'slave':
          # MySQL Configuration for Slave Server
          line = '\n'.join( ['server-id = %s' % int( time.time() ),
                             '# DIRAC Slave-Server',
                             'sync-binlog = 1',
                             'replicate-ignore-table = mysql.MonitorData',
                             '# replicate-ignore-db=db_name',
                             'log-bin = mysql-bin',
                             'log-slave-updates', '' ] )
        elif line.find( '/opt/dirac/mysql' ) > -1:
          line = line.replace( '/opt/dirac/mysql', self.mysqlDir )

        if self.mysqlSmallMem:
          if line.find( 'innodb_buffer_pool_size' ) == 0:
            line = 'innodb_buffer_pool_size = 200M\n'
        elif self.mysqlLargeMem:
          if line.find( 'innodb_buffer_pool_size' ) == 0:
            line = 'innodb_buffer_pool_size = 10G\n'

        fd.write( line )
      fd.close()
    except Exception:
      error = 'Can not create my.cnf'
      gLogger.exception( error )
      if self.exitOnError:
        DIRAC.exit( -1 )
      return S_ERROR( error )

    gLogger.notice( 'Initializing MySQL...' )
    result = self.execCommand( 0, ['mysql_install_db',
                              '--defaults-file=%s' % self.mysqlMyCnf,
                              '--datadir=%s' % self.mysqlDbDir ] )
    if not result['OK']:
      return result

    gLogger.notice( 'Starting MySQL...' )
    result = self.startMySQL()
    if not result['OK']:
      return result

    gLogger.notice( 'Setting MySQL root password' )
    result = self.execCommand( 0, ['mysqladmin', '-u', self.mysqlRootUser, 'password', self.mysqlRootPwd] )
    if not result['OK']:
      return result

    # MySQL tends to define root@host user rather than root@host.domain
    hostName = self.mysqlHost.split( '.' )[0]
    result = self.execMySQL( "UPDATE user SET Host='%s' WHERE Host='%s'" % ( self.mysqlHost, hostName ),
                                                                       localhost = True )
    if not result['OK']:
      return result
    result = self.execMySQL( "FLUSH PRIVILEGES" )
    if not result['OK']:
      return result

    if self.mysqlHost and socket.gethostbyname( self.mysqlHost ) != '127.0.0.1' :
      result = self.execCommand( 0, ['mysqladmin', '-u', self.mysqlRootUser, '-h', self.mysqlHost, 'password', self.mysqlRootPwd] )
      if not result['OK']:
        return result

    result = self.execMySQL( "DELETE from user WHERE Password=''", localhost = True )

    if not self._addMySQLToDiracCfg():
      return S_ERROR( 'Failed to add MySQL user password to local configuration' )

    return S_OK()

  def getMySQLStatus( self ):
    """
    Get the status of the MySQL database installation
    """
    result = self.execCommand( 0, ['mysqladmin', 'status' ] )
    if not result['OK']:
      return result
    output = result['Value'][1]
    _d1, uptime, nthreads, nquestions, nslow, nopens, nflash, nopen, nqpersec = output.split( ':' )
    resDict = {}
    resDict['UpTime'] = uptime.strip().split()[0]
    resDict['NumberOfThreads'] = nthreads.strip().split()[0]
    resDict['NumberOfQuestions'] = nquestions.strip().split()[0]
    resDict['NumberOfSlowQueries'] = nslow.strip().split()[0]
    resDict['NumberOfOpens'] = nopens.strip().split()[0]
    resDict['OpenTables'] = nopen.strip().split()[0]
    resDict['FlushTables'] = nflash.strip().split()[0]
    resDict['QueriesPerSecond'] = nqpersec.strip().split()[0]
    return S_OK( resDict )

  def getAvailableDatabases( self, extensions ):

    dbDict = {}
    for extension in extensions + ['']:
      databases = glob.glob( os.path.join( rootPath,
                                           ( '%sDIRAC' % extension ).replace( 'DIRACDIRAC', 'DIRAC' ),
                                           '*', 'DB', '*.sql' ) )
      for dbPath in databases:
        dbName = os.path.basename( dbPath ).replace( '.sql', '' )
        dbDict[dbName] = {}
        dbDict[dbName]['Extension'] = extension
        dbDict[dbName]['System'] = dbPath.split( '/' )[-3].replace( 'System', '' )

    return S_OK( dbDict )


  def getDatabases( self ):
    """
    Get the list of installed databases
    """
    result = self.execMySQL( 'SHOW DATABASES' )
    if not result['OK']:
      return result
    dbList = []
    for dbName in result['Value']:
      if not dbName[0] in ['Database', 'information_schema', 'mysql', 'test']:
        dbList.append( dbName[0] )

    return S_OK( dbList )


  def installDatabase( self, dbName, monitorFlag = True ):
    """
    Install requested DB in MySQL server
    """

    # Create entry in the static monitoring DB
    result = self.getAvailableDatabases( CSGlobals.getCSExtensions() )
    if not result[ 'OK' ]:
      return result

    dbSystem = result[ 'Value' ][ dbName ][ 'System' ]

    if not self.mysqlRootPwd:
      rootPwdPath = cfgInstallPath( 'Database', 'RootPwd' )
      return S_ERROR( 'Missing %s in %s' % ( rootPwdPath, self.cfgFile ) )

    if not self.mysqlPassword:
      self.mysqlPassword = self.localCfg.getOption( cfgPath( 'Systems', 'Databases', 'Password' ), self.mysqlPassword )
      if not self.mysqlPassword:
        mysqlPwdPath = cfgPath( 'Systems', 'Databases', 'Password' )
        return S_ERROR( 'Missing %s in %s' % ( mysqlPwdPath, self.cfgFile ) )

    gLogger.notice( 'Installing', dbName )

    dbFile = glob.glob( os.path.join( rootPath, '*', '*', 'DB', '%s.sql' % dbName ) )

    if not dbFile:
      error = 'Database %s not found' % dbName
      gLogger.error( error )
      if self.exitOnError:
        DIRAC.exit( -1 )
      return S_ERROR( error )

    dbFile = dbFile[0]

    # just check
    result = self.execMySQL( 'SHOW STATUS' )
    if not result['OK']:
      error = 'Could not connect to MySQL server'
      gLogger.error( error )
      if self.exitOnError:
        DIRAC.exit( -1 )
      return S_ERROR( error )

    # now creating the Database
    result = self.execMySQL( 'CREATE DATABASE `%s`' % dbName )
    if not result['OK'] and not 'database exists' in result[ 'Message' ]:
      gLogger.error( 'Failed to create databases', result['Message'] )
      if self.exitOnError:
        DIRAC.exit( -1 )
      return result

    perms = "SELECT,INSERT,LOCK TABLES,UPDATE,DELETE,CREATE,DROP,ALTER," \
            "CREATE VIEW,SHOW VIEW,INDEX,TRIGGER,ALTER ROUTINE,CREATE ROUTINE"
    for cmd in ["GRANT %s ON `%s`.* TO '%s'@'localhost' IDENTIFIED BY '%s'" % ( perms, dbName, self.mysqlUser,
                                                                                self.mysqlPassword ),
                "GRANT %s ON `%s`.* TO '%s'@'%s' IDENTIFIED BY '%s'" % ( perms, dbName, self.mysqlUser,
                                                                         self.mysqlHost, self.mysqlPassword ),
                "GRANT %s ON `%s`.* TO '%s'@'%%' IDENTIFIED BY '%s'" % ( perms, dbName, self.mysqlUser,
                                                                         self.mysqlPassword ) ]:
      result = self.execMySQL( cmd )
      if not result['OK']:
        error = "Error executing '%s'" % cmd
        gLogger.error( error, result['Message'] )
        if self.exitOnError:
          DIRAC.exit( -1 )
        return S_ERROR( error )
    result = self.execMySQL( 'FLUSH PRIVILEGES' )
    if not result['OK']:
      gLogger.error( 'Failed to flush provileges', result['Message'] )
      if self.exitOnError:
        exit( -1 )
      return result

    # first getting the lines to be executed, and then execute them
    try:
      cmdLines = self._createMySQLCMDLines( dbFile )

      # We need to run one SQL cmd at once, mysql is much happier that way.
      # Create a string of commands, ignoring comment lines
      sqlString = '\n'.join( x for x in cmdLines if not x.startswith( "--" ) )

      # Now run each command (They are seperated by ;)
      # Ignore any empty ones
      cmds = [ x.strip() for x in sqlString.split( ";" ) if x.strip() ]
      for cmd in cmds:
        result = self.execMySQL( cmd, dbName )
        if not result['OK']:
          error = 'Failed to initialize Database'
          gLogger.notice( cmd )
          gLogger.error( error, result['Message'] )
          if self.exitOnError:
            DIRAC.exit( -1 )
          return S_ERROR( error )

    except Exception, e:
      gLogger.error( str( e ) )
      if self.exitOnError:
        DIRAC.exit( -1 )
      return S_ERROR( error )

    return S_OK( dbFile.split( '/' )[-4:-2] )

  def uninstallDatabase( self, gConfig, dbName ):
    """
    Remove a database from DIRAC
    """
    result = self.getAvailableDatabases( CSGlobals.getCSExtensions() )
    if not result[ 'OK' ]:
      return result

    dbSystem = result[ 'Value' ][ dbName ][ 'System' ]

    result = self.removeDatabaseOptionsFromCS( gConfig, dbSystem, dbName )
    if not result [ 'OK' ]:
      return result

    return S_OK( 'DB successfully uninstalled' )

  def _createMySQLCMDLines( self, dbFile ):
    """ Creates a list of MYSQL commands to be executed, inspecting the dbFile(s)
    """

    cmdLines = []

    fd = open( dbFile )
    dbLines = fd.readlines()
    fd.close()

    for line in dbLines:
      # Should we first source an SQL file (is this sql file an extension)?
      if line.lower().startswith( 'source' ):
        sourcedDBbFileName = line.split( ' ' )[1].replace( '\n', '' )
        gLogger.info( "Found file to source: %s" % sourcedDBbFileName )
        sourcedDBbFile = os.path.join( rootPath, sourcedDBbFileName )
        fdSourced = open( sourcedDBbFile )
        dbLinesSourced = fdSourced.readlines()
        fdSourced.close()
        for lineSourced in dbLinesSourced:
          if lineSourced.strip():
            cmdLines.append( lineSourced.strip() )

      # Creating/adding cmdLines
      else:
        if line.strip():
          cmdLines.append( line.strip() )

    return cmdLines

  def execMySQL( self, cmd, dbName = 'mysql', localhost = False ):
    """
    Execute MySQL Command
    """
    from DIRAC.Core.Utilities.MySQL import MySQL
    if not self.mysqlRootPwd:
      return S_ERROR( 'MySQL root password is not defined' )
    if dbName not in self.db:
      dbHost = self.mysqlHost
      if localhost:
        dbHost = 'localhost'
      self.db[dbName] = MySQL( dbHost, self.mysqlRootUser, self.mysqlRootPwd, dbName, self.mysqlPort )
    if not self.db[dbName]._connected:
      error = 'Could not connect to MySQL server'
      gLogger.error( error )
      if self.exitOnError:
        DIRAC.exit( -1 )
      return S_ERROR( error )
    return self.db[dbName]._query( cmd )

  def _addMySQLToDiracCfg( self ):
    """
    Add the database access info to the local configuration
    """
    if not self.mysqlPassword:
      return S_ERROR( 'Missing %s in %s' % ( cfgInstallPath( 'Database', 'Password' ), self.cfgFile ) )

    sectionPath = cfgPath( 'Systems', 'Databases' )
    cfg = self.__getCfg( sectionPath, 'User', self.mysqlUser )
    cfg.setOption( cfgPath( sectionPath, 'Password' ), self.mysqlPassword )

    return self._addCfgToDiracCfg( cfg )

  def configureCE( self, ceName = '', ceType = '', cfg = None, currentSectionPath = '' ):
    """
    Produce new dirac.cfg including configuration for new CE
    """
    from DIRAC.Resources.Computing.ComputingElementFactory    import ComputingElementFactory
    from DIRAC import gConfig
    cesCfg = ResourcesDefaults.getComputingElementDefaults( ceName, ceType, cfg, currentSectionPath )
    ceNameList = cesCfg.listSections()
    if not ceNameList:
      error = 'No CE Name provided'
      gLogger.error( error )
      if self.exitOnError:
        DIRAC.exit( -1 )
      return S_ERROR( error )

    for ceName in ceNameList:
      if 'CEType' not in cesCfg[ceName]:
        error = 'Missing Type for CE "%s"' % ceName
        gLogger.error( error )
        if self.exitOnError:
          DIRAC.exit( -1 )
        return S_ERROR( error )

    localsiteCfg = self.localCfg['LocalSite']
    # Replace Configuration under LocalSite with new Configuration
    for ceName in ceNameList:
      if localsiteCfg.existsKey( ceName ):
        gLogger.notice( ' Removing existing CE:', ceName )
        localsiteCfg.deleteKey( ceName )
      gLogger.notice( 'Configuring CE:', ceName )
      localsiteCfg.createNewSection( ceName, contents = cesCfg[ceName] )

    # Apply configuration and try to instantiate the CEs
    gConfig.loadCFG( self.localCfg )

    for ceName in ceNameList:
      ceFactory = ComputingElementFactory()
      try:
        ceInstance = ceFactory.getCE( ceType, ceName )
      except Exception:
        error = 'Fail to instantiate CE'
        gLogger.exception( error )
        if self.exitOnError:
          DIRAC.exit( -1 )
        return S_ERROR( error )
      if not ceInstance['OK']:
        error = 'Fail to instantiate CE: %s' % ceInstance['Message']
        gLogger.error( error )
        if self.exitOnError:
          DIRAC.exit( -1 )
        return S_ERROR( error )

    # Everything is OK, we can save the new cfg
    self.localCfg.writeToFile( self.cfgFile )
    gLogger.always( 'LocalSite section in %s has been uptdated with new configuration:' % os.path.basename( self.cfgFile ) )
    gLogger.always( str( self.localCfg['LocalSite'] ) )

    return S_OK( ceNameList )

<<<<<<< HEAD
=======
  def configureLocalDirector( self, ceNameList = '' ):
    """
    Install a Local DIRAC TaskQueueDirector, basically write the proper configuration file
    """
    if ceNameList:
      result = self.setupComponent( 'agent', 'WorkloadManagement', 'TaskQueueDirector', [] )
      if not result['OK']:
        return result
      result = MonitoringUtilities.monitorInstallation( 'agent', 'WorkloadManagement', 'TaskQueueDirector' )
      if not result[ 'OK' ]:
        return result
      # Now write a local Configuration for the Director

    directorCfg = CFG()
    directorCfg.addKey( 'SubmitPools', 'DIRAC', 'Added by ComponentInstaller' )
    directorCfg.addKey( 'DefaultSubmitPools', 'DIRAC', 'Added by ComponentInstaller' )
    directorCfg.addKey( 'ComputingElements', ', '.join( ceNameList ), 'Added by ComponentInstaller' )
    result = self.addCfgToComponentCfg( 'agent', 'WorkloadManagement', 'TaskQueueDirector', directorCfg )
    if not result['OK']:
      return result
    return self.runsvctrlComponent( 'WorkloadManagement', 'TaskQueueDirector', 't' )

>>>>>>> 86f0498e
  def execCommand( self, timeout, cmd ):
    """
    Execute command tuple and handle Error cases
    """
    result = systemCall( timeout, cmd )
    if not result['OK']:
      if timeout and result['Message'].find( 'Timeout' ) == 0:
        return result
      gLogger.error( 'Failed to execute', '%s: %s' % ( cmd[0], result['Message'] ) )
      if self.exitOnError:
        DIRAC.exit( -1 )
      return result

    if result['Value'][0]:
      error = 'Failed to execute'
      gLogger.error( error, cmd[0] )
      gLogger.error( 'Exit code:' , ( '%s\n' % result['Value'][0] ) + '\n'.join( result['Value'][1:] ) )
      if self.exitOnError:
        DIRAC.exit( -1 )
      error = S_ERROR( error )
      error['Value'] = result['Value']
      return error

    gLogger.verbose( result['Value'][1] )

    return result

gComponentInstaller = ComponentInstaller()<|MERGE_RESOLUTION|>--- conflicted
+++ resolved
@@ -2703,31 +2703,6 @@
 
     return S_OK( ceNameList )
 
-<<<<<<< HEAD
-=======
-  def configureLocalDirector( self, ceNameList = '' ):
-    """
-    Install a Local DIRAC TaskQueueDirector, basically write the proper configuration file
-    """
-    if ceNameList:
-      result = self.setupComponent( 'agent', 'WorkloadManagement', 'TaskQueueDirector', [] )
-      if not result['OK']:
-        return result
-      result = MonitoringUtilities.monitorInstallation( 'agent', 'WorkloadManagement', 'TaskQueueDirector' )
-      if not result[ 'OK' ]:
-        return result
-      # Now write a local Configuration for the Director
-
-    directorCfg = CFG()
-    directorCfg.addKey( 'SubmitPools', 'DIRAC', 'Added by ComponentInstaller' )
-    directorCfg.addKey( 'DefaultSubmitPools', 'DIRAC', 'Added by ComponentInstaller' )
-    directorCfg.addKey( 'ComputingElements', ', '.join( ceNameList ), 'Added by ComponentInstaller' )
-    result = self.addCfgToComponentCfg( 'agent', 'WorkloadManagement', 'TaskQueueDirector', directorCfg )
-    if not result['OK']:
-      return result
-    return self.runsvctrlComponent( 'WorkloadManagement', 'TaskQueueDirector', 't' )
-
->>>>>>> 86f0498e
   def execCommand( self, timeout, cmd ):
     """
     Execute command tuple and handle Error cases
