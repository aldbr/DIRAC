"""
This is a DIRAC WMS administrator interface.
It exposes the following methods:

Site mask related methods:
    setMask(<site mask>)
    getMask()

Access to the pilot data:
    getWMSStats()

"""

__RCSID__ = "$Id$"

<<<<<<< HEAD
from types import DictType, ListType, IntType, LongType, StringTypes, FloatType
=======
from types import DictType, ListType, IntType, LongType, StringTypes, StringType, FloatType
>>>>>>> db859f01

from DIRAC.Core.DISET.RequestHandler import RequestHandler
from DIRAC import gLogger, S_OK, S_ERROR
from DIRAC.WorkloadManagementSystem.DB.JobDB import JobDB
from DIRAC.FrameworkSystem.Client.ProxyManagerClient       import gProxyManager
from DIRAC.WorkloadManagementSystem.DB.PilotAgentsDB import PilotAgentsDB
from DIRAC.WorkloadManagementSystem.DB.TaskQueueDB import TaskQueueDB
from DIRAC.WorkloadManagementSystem.Service.WMSUtilities import getPilotLoggingInfo, getPilotOutput
from DIRAC.Resources.Computing.ComputingElementFactory import ComputingElementFactory
import DIRAC.Core.Utilities.Time as Time
<<<<<<< HEAD
from DIRAC.ConfigurationSystem.Client.Helpers.Registry import getGroupOption
from DIRAC.ConfigurationSystem.Client.Helpers.Resources import Resources
=======
from DIRAC.ConfigurationSystem.Client.Helpers.Registry import getGroupOption, getUsernameForDN
from DIRAC.ConfigurationSystem.Client.Helpers.Resources import getQueue
>>>>>>> db859f01

# This is a global instance of the database classes
jobDB = False
pilotDB = False
taskQueueDB = False

FINAL_STATES = ['Done','Aborted','Cleared','Deleted','Stalled']

def initializeWMSAdministratorHandler( serviceInfo ):
  """  WMS AdministratorService initialization
  """

  global jobDB
  global pilotDB
  global taskQueueDB

  jobDB = JobDB()
  pilotDB = PilotAgentsDB()
  taskQueueDB = TaskQueueDB()
  return S_OK()

class WMSAdministratorHandler(RequestHandler):

##############################################################################
  types_getCurrentPilotCounters = [ ]
  def export_getCurrentPilotCounters( self, attrDict={}):
    """ Get pilot counters per Status with attrDict selection. Final statuses are given for
        the last day.
    """

    result = pilotDB.getCounters( 'PilotAgents',['Status'], attrDict, timeStamp='LastUpdateTime')
    if not result['OK']:
      return result
    last_update = Time.dateTime() - Time.day
    resultDay = pilotDB.getCounters( 'PilotAgents',['Status'], attrDict, newer=last_update,
                                   timeStamp='LastUpdateTime')
    if not resultDay['OK']:
      return resultDay

    resultDict = {}
    for statusDict, count in result['Value']:
      status = statusDict['Status']
      resultDict[status] = count
      if status in FINAL_STATES:
        resultDict[status] = 0
        for statusDayDict,ccount in resultDay['Value']:
          if status == statusDayDict['Status']:
            resultDict[status] = ccount
          break

    return S_OK(resultDict)

##########################################################################################
  types_addPilotTQReference = [ ListType, [IntType, LongType], StringTypes, StringTypes ]
  def export_addPilotTQReference( self, pilotRef, taskQueueID, ownerDN, ownerGroup, broker='Unknown',
                        gridType='DIRAC', requirements='Unknown',pilotStampDict={}):
    """ Add a new pilot job reference """
    return pilotDB.addPilotTQReference(pilotRef, taskQueueID,
                                       ownerDN, ownerGroup,
                                       broker, gridType, requirements,pilotStampDict)


  ##############################################################################
  types_getPilotOutput = [StringTypes]
  def export_getPilotOutput(self,pilotReference):
    """ Get the pilot job standard output and standard error files for the Grid
        job reference
    """

    return self.__getGridJobOutput(pilotReference)

  ##############################################################################
  types_getPilotInfo = [ list(StringTypes)+[ListType] ]
  def export_getPilotInfo(self,pilotReference):
    """ Get the info about a given pilot job reference
    """
    return pilotDB.getPilotInfo(pilotReference)

  ##############################################################################
  types_selectPilots = [ DictType ]
  def export_selectPilots(self,condDict):
    """ Select pilots given the selection conditions
    """
    return pilotDB.selectPilots(condDict)

  ##############################################################################
  types_storePilotOutput = [ StringTypes,StringTypes,StringTypes ]
  def export_storePilotOutput(self,pilotReference,output,error):
    """ Store the pilot output and error
    """
    return pilotDB.storePilotOutput(pilotReference,output,error)

  ##############################################################################
  types_getPilotLoggingInfo = [StringTypes]
  def export_getPilotLoggingInfo(self,pilotReference):
    """ Get the pilot logging info for the Grid job reference
    """

    result = pilotDB.getPilotInfo(pilotReference)
    if not result['OK'] or not result[ 'Value' ]:
      return S_ERROR('Failed to determine owner for pilot ' + pilotReference)

    pilotDict = result['Value'][pilotReference]
    owner = pilotDict['OwnerDN']
    group = pilotDict['OwnerGroup']

    group = getGroupOption(group,'VOMSRole',group)
    ret = gProxyManager.getPilotProxyFromVOMSGroup( owner, group )
    if not ret['OK']:
      gLogger.error( ret['Message'] )
      gLogger.error( 'Could not get proxy:', 'User "%s", Group "%s"' % ( owner, group ) )
      return S_ERROR("Failed to get the pilot's owner proxy")
    proxy = ret['Value']

    gridType = pilotDict['GridType']

    return getPilotLoggingInfo( proxy, gridType, pilotReference )



  ##############################################################################
  types_getJobPilotOutput = [[StringType, IntType, LongType]]
  def export_getJobPilotOutput(self,jobID):
    """ Get the pilot job standard output and standard error files for the DIRAC
        job reference
    """

    pilotReference = ''
    # Get the pilot grid reference first from the job parameters
    result = jobDB.getJobParameter( int( jobID ), 'Pilot_Reference' )
    if result['OK']:
      pilotReference = result['Value']

    if not pilotReference:
      # Failed to get the pilot reference, try to look in the attic parameters
      result = jobDB.getAtticJobParameters( int( jobID ), ['Pilot_Reference'] )
      if result['OK']:
        c = -1
        # Get the pilot reference for the last rescheduling cycle
        for cycle in result['Value']:
          if cycle > c:
            pilotReference = result['Value'][cycle]['Pilot_Reference']
            c = cycle

    if pilotReference:
      return self.__getGridJobOutput(pilotReference)
    else:
      return S_ERROR('No pilot job reference found')

  ##############################################################################
  def __getGridJobOutput(self,pilotReference):
    """ Get the pilot job standard output and standard error files for the Grid
        job reference
    """

    result = pilotDB.getPilotInfo(pilotReference)
    if not result['OK'] or not result[ 'Value' ]:
      return S_ERROR('Failed to get info for pilot ' + pilotReference)

    pilotDict = result['Value'][pilotReference]
    owner = pilotDict['OwnerDN']
    group = pilotDict['OwnerGroup']

    # FIXME: What if the OutputSandBox is not StdOut and StdErr, what do we do with other files?
    result = pilotDB.getPilotOutput(pilotReference)
    if result['OK']:
      stdout = result['Value']['StdOut']
      error = result['Value']['StdErr']
      if stdout or error:
        resultDict = {}
        resultDict['StdOut'] = stdout
        resultDict['StdErr'] = error
        resultDict['OwnerDN'] = owner
        resultDict['OwnerGroup'] = group
        resultDict['FileList'] = []
        return S_OK(resultDict)
      else:
        gLogger.warn( 'Empty pilot output found for %s' % pilotReference )

    gridType = pilotDict['GridType']
    if gridType in ["LCG","gLite","CREAM"]:
      group = getGroupOption(group,'VOMSRole',group)
      ret = gProxyManager.getPilotProxyFromVOMSGroup( owner, group )
      if not ret['OK']:
        gLogger.error( ret['Message'] )
        gLogger.error( 'Could not get proxy:', 'User "%s", Group "%s"' % ( owner, group ) )
        return S_ERROR("Failed to get the pilot's owner proxy")
      proxy = ret['Value']

      pilotStamp = pilotDict['PilotStamp']
      result = getPilotOutput( proxy, gridType, pilotReference, pilotStamp )
      if not result['OK']:
        return S_ERROR('Failed to get pilot output: '+result['Message'])
      # FIXME: What if the OutputSandBox is not StdOut and StdErr, what do we do with other files?
      stdout = result['StdOut']
      error = result['StdErr']
      fileList = result['FileList']
      if stdout:
        result = pilotDB.storePilotOutput(pilotReference,stdout,error)
        if not result['OK']:
          gLogger.error('Failed to store pilot output:',result['Message'])

      resultDict = {}
      resultDict['StdOut'] = stdout
      resultDict['StdErr'] = error
      resultDict['OwnerDN'] = owner
      resultDict['OwnerGroup'] = group
      resultDict['FileList'] = fileList
      return S_OK(resultDict)
    else:
      # Instantiate the appropriate CE
      ceFactory = ComputingElementFactory()
      result = Resources( group=group ).getQueueDescription( pilotDict['Queue'] )
      if not result['OK']:
        return result
      queueDict = result['Value']
      result = ceFactory.getCE( gridType, pilotDict['DestinationSite'], queueDict )
      if not result['OK']:
        return result
      ce = result['Value']
      pilotStamp = pilotDict['PilotStamp']
      pRef = pilotReference
      if pilotStamp:
        pRef = pRef + ':::' + pilotStamp
      result = ce.getJobOutput( pRef )
      if not result['OK']:
        return result
      stdout,error = result['Value']
      if stdout:
        result = pilotDB.storePilotOutput(pilotReference,stdout,error)
        if not result['OK']:
          gLogger.error('Failed to store pilot output:',result['Message'])

      resultDict = {}
      resultDict['StdOut'] = stdout
      resultDict['StdErr'] = error
      resultDict['OwnerDN'] = owner
      resultDict['OwnerGroup'] = group
      resultDict['FileList'] = []
      return S_OK( resultDict )

  ##############################################################################
  types_getPilotSummary = []
  def export_getPilotSummary(self,startdate='',enddate=''):
    """ Get summary of the status of the LCG Pilot Jobs
    """

    result = pilotDB.getPilotSummary(startdate,enddate)
    return result

  ##############################################################################
  types_getPilotMonitorWeb = [DictType, ListType, IntType, IntType]
  def export_getPilotMonitorWeb(self, selectDict, sortList, startItem, maxItems):
    """ Get the summary of the pilot information for a given page in the
        pilot monitor in a generic format
    """

    result = pilotDB.getPilotMonitorWeb(selectDict, sortList, startItem, maxItems)
    return result

  ##############################################################################
  types_getPilotMonitorSelectors = []
  def export_getPilotMonitorSelectors(self):
    """ Get all the distinct selector values for the Pilot Monitor web portal page
    """

    result = pilotDB.getPilotMonitorSelectors()
    return result

  ##############################################################################
  types_getPilotSummaryWeb = [DictType, ListType, IntType, IntType]
  def export_getPilotSummaryWeb(self, selectDict, sortList, startItem, maxItems):
    """ Get the summary of the pilot information for a given page in the
        pilot monitor in a generic format
    """

    result = pilotDB.getPilotSummaryWeb(selectDict, sortList, startItem, maxItems)
    return result

  ##############################################################################
  types_getUserSummaryWeb = [DictType, ListType, IntType, IntType]
  def export_getUserSummaryWeb(self, selectDict, sortList, startItem, maxItems):
    """ Get the summary of the pilot information for a given page in the
        pilot monitor in a generic format
    """

    result = jobDB.getUserSummaryWeb(selectDict, sortList, startItem, maxItems)
    return result

  ##############################################################################
  types_getSiteSummaryWeb = [DictType, ListType, IntType, IntType]
  def export_getSiteSummaryWeb(self, selectDict, sortList, startItem, maxItems):
    """ Get the summary of the jobs running on sites in a generic format
    """

    result = jobDB.getSiteSummaryWeb(selectDict, sortList, startItem, maxItems)
    return result

  ##############################################################################
  types_getSiteSummarySelectors = []
  def export_getSiteSummarySelectors(self):
    """ Get all the distinct selector values for the site summary web portal page
    """

    resultDict = {}
    statusList = ['Good','Fair','Poor','Bad','Idle']
    resultDict['Status'] = statusList
    maskStatus = ['Active','Banned','NoMask','Reduced']
    resultDict['MaskStatus'] = maskStatus

    resources = Resources()
    result = resources.getSites()
    if not result['OK']:
      return result
    siteList = result['Value']

    countryList = []
    for site in siteList:
      if site.find('.') != -1:
<<<<<<< HEAD
        country = site.split('.')[1]
        country = country.lower()
=======
        country = site.split('.')[2].lower()
>>>>>>> db859f01
        if country not in countryList:
          countryList.append(country)
    countryList.sort()
    resultDict['Country'] = countryList
    siteList.sort()
    resultDict['Site'] = siteList

    return S_OK(resultDict)

  ##############################################################################
  types_getPilots = [[StringType, IntType, LongType]]
  def export_getPilots(self,jobID):
    """ Get pilot references and their states for :
      - those pilots submitted for the TQ where job is sitting
      - (or) the pilots executing/having executed the Job
    """

    pilots = []
    result = pilotDB.getPilotsForJobID( int( jobID ) )
    if not result['OK']:
      if result['Message'].find('not found') == -1:
        return S_ERROR('Failed to get pilot: '+result['Message'])
    else:
      pilots += result['Value']
    if not pilots:
      # Pilots were not found try to look in the Task Queue
      taskQueueID = 0
      result = taskQueueDB.getTaskQueueForJob( int( jobID ) )
      if result['OK'] and result['Value']:
        taskQueueID = result['Value']
      if taskQueueID:
        result = pilotDB.getPilotsForTaskQueue( taskQueueID, limit=10 )
        if not result['OK']:
          return S_ERROR('Failed to get pilot: '+result['Message'])
        pilots += result['Value']

    if not pilots:
      return S_ERROR( 'Failed to get pilot for Job %d' % int( jobID ) )

    return pilotDB.getPilotInfo(pilotID=pilots)
  
  ##############################################################################
  types_killPilot = [ list(StringTypes)+[ListType] ]
  def export_killPilot(self, pilotRefList ):
    """ Kill the specified pilots
    """
    # Make a list if it is not yet
    pilotRefs = list( pilotRefList )
    if type( pilotRefList ) in StringTypes:
      pilotRefs = [pilotRefList]
    
    # Regroup pilots per site and per owner
    pilotRefDict = {}
    for pilotReference in pilotRefs:
      result = pilotDB.getPilotInfo(pilotReference)
      if not result['OK'] or not result[ 'Value' ]:
        return S_ERROR('Failed to get info for pilot ' + pilotReference)
  
      pilotDict = result['Value'][pilotReference]
      owner = pilotDict['OwnerDN']
      group = pilotDict['OwnerGroup']
      queue = '@@@'.join( [owner, group, pilotDict['GridSite'], pilotDict['DestinationSite'], pilotDict['Queue']] )
      gridType = pilotDict['GridType']
      pilotRefDict.setdefault( queue, {} )
      pilotRefDict[queue].setdefault( 'PilotList', [] )
      pilotRefDict[queue]['PilotList'].append( pilotReference )
      pilotRefDict[queue]['GridType'] = gridType
      
    # Do the work now queue by queue  
    ceFactory = ComputingElementFactory()
    failed = []
    for key, pilotDict in pilotRefDict.items():
      
      owner,group,site,ce,queue = key.split( '@@@' )
      result = Resources( group=group ).getQueueDescription( queue )
      if not result['OK']:
        return result
      queueDict = result['Value']
      gridType = pilotDict['GridType']
      result = ceFactory.getCE( gridType, ce, queueDict )
      if not result['OK']:
        return result
      ce = result['Value']
  
      if gridType in ["LCG","gLite","CREAM"]:
        group = getGroupOption(group,'VOMSRole',group)
        ret = gProxyManager.getPilotProxyFromVOMSGroup( owner, group )
        if not ret['OK']:
          gLogger.error( ret['Message'] )
          gLogger.error( 'Could not get proxy:', 'User "%s", Group "%s"' % ( owner, group ) )
          return S_ERROR("Failed to get the pilot's owner proxy")
        proxy = ret['Value']
        ce.setProxy( proxy )

      pilotList = pilotDict['PilotList']
      result = ce.killJob( pilotList )
      if not result['OK']:
        failed.extend( pilotList )
      
    if failed:
      return S_ERROR('Failed to kill at least some pilots')
    
    return S_OK()  

  ##############################################################################
  types_setJobForPilot = [ [StringType, IntType, LongType], StringTypes]
  def export_setJobForPilot(self,jobID,pilotRef,destination=None):
    """ Report the DIRAC job ID which is executed by the given pilot job
    """

    result = pilotDB.setJobForPilot( int( jobID ), pilotRef )
    if not result['OK']:
      return result
    result = pilotDB.setCurrentJobID( pilotRef, int( jobID ) )
    if not result['OK']:
      return result
    if destination:
      result = pilotDB.setPilotDestinationSite(pilotRef,destination)

    return result

  ##########################################################################################
  types_setPilotBenchmark = [StringTypes, FloatType]
  def export_setPilotBenchmark(self,pilotRef,mark):
    """ Set the pilot agent benchmark
    """
    result = pilotDB.setPilotBenchmark(pilotRef,mark)
    return result

  ##########################################################################################
  types_setAccountingFlag = [StringTypes]
  def export_setAccountingFlag(self,pilotRef,mark='True'):
    """ Set the pilot AccountingSent flag
    """
    result = pilotDB.setAccountingFlag(pilotRef,mark)
    return result

  ##########################################################################################
  types_setPilotStatus = [StringTypes, StringTypes]
  def export_setPilotStatus(self,pilotRef,status,destination=None,reason=None,gridSite=None,queue=None):
    """ Set the pilot agent status
    """

    result = pilotDB.setPilotStatus(pilotRef,status,destination=destination,
                                    statusReason=reason,gridSite=gridSite,queue=queue)
    return result

  ##########################################################################################
  types_countPilots = [ DictType ]
  def export_countPilots(self,condDict, older=None, newer=None, timeStamp='SubmissionTime'):
    """ Set the pilot agent status
    """

    result = pilotDB.countPilots(condDict, older, newer, timeStamp )
    return result

  ##########################################################################################
  types_getCounters = [ StringTypes, ListType, DictType ]
  def export_getCounters(self, table, keys, condDict, newer=None, timeStamp='SubmissionTime'):
    """ Set the pilot agent status
    """

    result = pilotDB.getCounters( table, keys, condDict, newer=newer, timeStamp=timeStamp )
    return result<|MERGE_RESOLUTION|>--- conflicted
+++ resolved
@@ -13,11 +13,7 @@
 
 __RCSID__ = "$Id$"
 
-<<<<<<< HEAD
-from types import DictType, ListType, IntType, LongType, StringTypes, FloatType
-=======
 from types import DictType, ListType, IntType, LongType, StringTypes, StringType, FloatType
->>>>>>> db859f01
 
 from DIRAC.Core.DISET.RequestHandler import RequestHandler
 from DIRAC import gLogger, S_OK, S_ERROR
@@ -28,13 +24,8 @@
 from DIRAC.WorkloadManagementSystem.Service.WMSUtilities import getPilotLoggingInfo, getPilotOutput
 from DIRAC.Resources.Computing.ComputingElementFactory import ComputingElementFactory
 import DIRAC.Core.Utilities.Time as Time
-<<<<<<< HEAD
 from DIRAC.ConfigurationSystem.Client.Helpers.Registry import getGroupOption
 from DIRAC.ConfigurationSystem.Client.Helpers.Resources import Resources
-=======
-from DIRAC.ConfigurationSystem.Client.Helpers.Registry import getGroupOption, getUsernameForDN
-from DIRAC.ConfigurationSystem.Client.Helpers.Resources import getQueue
->>>>>>> db859f01
 
 # This is a global instance of the database classes
 jobDB = False
@@ -354,12 +345,8 @@
     countryList = []
     for site in siteList:
       if site.find('.') != -1:
-<<<<<<< HEAD
         country = site.split('.')[1]
         country = country.lower()
-=======
-        country = site.split('.')[2].lower()
->>>>>>> db859f01
         if country not in countryList:
           countryList.append(country)
     countryList.sort()
