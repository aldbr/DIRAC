"""
This is a DIRAC WMS administrator interface.
"""
from __future__ import absolute_import
from __future__ import division
from __future__ import print_function

__RCSID__ = "$Id$"

import six
from DIRAC import S_OK, S_ERROR

from DIRAC.Core.DISET.RequestHandler import RequestHandler
from DIRAC.ConfigurationSystem.Client.Helpers.Resources import getSites
from DIRAC.WorkloadManagementSystem.DB.JobDB import JobDB
from DIRAC.WorkloadManagementSystem.DB.TaskQueueDB import TaskQueueDB
from DIRAC.WorkloadManagementSystem.Service.WMSUtilities import getGridJobOutput

# This is a global instance of the database classes
jobDB = None
taskQueueDB = None
enablePilotsLogging = False

FINAL_STATES = ['Done', 'Aborted', 'Cleared', 'Deleted', 'Stalled']


def initializeWMSAdministratorHandler(serviceInfo):
  """ WMS AdministratorService initialization

      :param dict serviceInfo: service information dictionary

      :return: S_OK()/S_ERROR()
  """
  global jobDB
  global taskQueueDB

  jobDB = JobDB()
  taskQueueDB = TaskQueueDB()

  return S_OK()


class WMSAdministratorHandler(RequestHandler):

  types_setSiteMask = [list]

  def export_setSiteMask(self, siteList):
    """ Set the site mask for matching. The mask is given in a form of Classad string.

        :param list siteList: site, status

        :return: S_OK()/S_ERROR()
    """
    credDict = self.getRemoteCredentials()
    maskList = [(site, 'Active') for site in siteList]
    return jobDB.setSiteMask(maskList, credDict['DN'], 'No comment')

##############################################################################
  types_getSiteMask = []

  @classmethod
  def export_getSiteMask(cls, siteState='Active'):
    """ Get the site mask

        :param str siteState: site status

        :return: S_OK(list)/S_ERROR()
    """
    return jobDB.getSiteMask(siteState)

  types_getSiteMaskStatus = []

  @classmethod
  def export_getSiteMaskStatus(cls, sites=None):
    """ Get the site mask of given site(s) with columns 'site' and 'status' only

        :param sites: list of sites or site
        :type sites: list or str

        :return: S_OK()/S_ERROR() -- S_OK contain dict or str
    """
    return jobDB.getSiteMaskStatus(sites)

  ##############################################################################
  types_getAllSiteMaskStatus = []

  @classmethod
  def export_getAllSiteMaskStatus(cls):
    """ Get all the site parameters in the site mask

        :return: dict
    """
    return jobDB.getAllSiteMaskStatus()

##############################################################################
  types_banSite = [six.string_types]

  def export_banSite(self, site, comment='No comment'):
    """ Ban the given site in the site mask

        :param str site: site
        :param str comment: comment

        :return: S_OK()/S_ERROR()
    """
    credDict = self.getRemoteCredentials()
    author = credDict['username'] if credDict['username'] != 'anonymous' else credDict['DN']
    return jobDB.banSiteInMask(site, author, comment)

##############################################################################
  types_allowSite = [six.string_types]

  def export_allowSite(self, site, comment='No comment'):
    """ Allow the given site in the site mask

        :param str site: site
        :param str comment: comment

        :return: S_OK()/S_ERROR()
    """
    credDict = self.getRemoteCredentials()
    author = credDict['username'] if credDict['username'] != 'anonymous' else credDict['DN']
    return jobDB.allowSiteInMask(site, author, comment)

##############################################################################
  types_clearMask = []

  @classmethod
  def export_clearMask(cls):
    """ Clear up the entire site mask

        :return: S_OK()/S_ERROR()
    """
    return jobDB.removeSiteFromMask(None)

  ##############################################################################
<<<<<<< HEAD
  types_getSiteMaskLogging = [six.string_types + (list,)]
=======
  types_getSiteMaskLogging = [(six.string_types, list)]
>>>>>>> 33edec41

  @classmethod
  def export_getSiteMaskLogging(cls, sites):
    """ Get the site mask logging history

        :param list sites: sites

        :return: S_OK(dict)/S_ERROR()
    """
    if isinstance(sites, six.string_types):
      sites = [sites]

    return jobDB.getSiteMaskLogging(sites)

##############################################################################
  types_getSiteMaskSummary = []

  @classmethod
  def export_getSiteMaskSummary(cls):
    """ Get the mask status for all the configured sites

        :return: S_OK(dict)/S_ERROR()
    """
    # Get all the configured site names
    res = getSites()
    if not res['OK']:
      return res
    sites = res['Value']

    # Get the current mask status
    result = jobDB.getSiteMaskStatus()
    siteDict = result['Value']
    for site in sites:
      if site not in siteDict:
        siteDict[site] = 'Unknown'

    return S_OK(siteDict)

  ##############################################################################
<<<<<<< HEAD
  types_getJobPilotOutput = [six.string_types + six.integer_types]
=======
  types_getJobPilotOutput = [(six.string_types, six.integer_types)]
>>>>>>> 33edec41

  def export_getJobPilotOutput(self, jobID):
    """ Get the pilot job standard output and standard error files for the DIRAC
        job reference

        :param str jobID: job ID

        :return: S_OK(dict)/S_ERROR()
    """
    pilotReference = ''
    # Get the pilot grid reference first from the job parameters
    result = jobDB.getJobParameter(int(jobID), 'Pilot_Reference')
    if result['OK']:
      pilotReference = result['Value']

    if not pilotReference:
      # Failed to get the pilot reference, try to look in the attic parameters
      result = jobDB.getAtticJobParameters(int(jobID), ['Pilot_Reference'])
      if result['OK']:
        c = -1
        # Get the pilot reference for the last rescheduling cycle
        for cycle in result['Value']:
          if cycle > c:
            pilotReference = result['Value'][cycle]['Pilot_Reference']
            c = cycle

    if pilotReference:
      return getGridJobOutput(pilotReference)
    return S_ERROR('No pilot job reference found')

  ##############################################################################
  types_getSiteSummaryWeb = [dict, list, six.integer_types, six.integer_types]

  @classmethod
  def export_getSiteSummaryWeb(cls, selectDict, sortList, startItem, maxItems):
    """ Get the summary of the jobs running on sites in a generic format

        :param dict selectDict: selectors
        :param list sortList: sorting list
        :param int startItem: start item number
        :param int maxItems: maximum of items

        :return: S_OK(dict)/S_ERROR()
    """
    return jobDB.getSiteSummaryWeb(selectDict, sortList, startItem, maxItems)

##############################################################################
  types_getSiteSummarySelectors = []

  @classmethod
  def export_getSiteSummarySelectors(cls):
    """ Get all the distinct selector values for the site summary web portal page

        :return: S_OK(dict)/S_ERROR()
    """
    resultDict = {}
    statusList = ['Good', 'Fair', 'Poor', 'Bad', 'Idle']
    resultDict['Status'] = statusList
    maskStatus = ['Active', 'Banned', 'NoMask', 'Reduced']
    resultDict['MaskStatus'] = maskStatus

    res = getSites()
    if not res['OK']:
      return res
    siteList = res['Value']

    countryList = []
    for site in siteList:
      if site.find('.') != -1:
        country = site.split('.')[2].lower()
        if country not in countryList:
          countryList.append(country)
    countryList.sort()
    resultDict['Country'] = countryList
    siteList.sort()
    resultDict['Site'] = siteList

    return S_OK(resultDict)<|MERGE_RESOLUTION|>--- conflicted
+++ resolved
@@ -134,11 +134,7 @@
     return jobDB.removeSiteFromMask(None)
 
   ##############################################################################
-<<<<<<< HEAD
   types_getSiteMaskLogging = [six.string_types + (list,)]
-=======
-  types_getSiteMaskLogging = [(six.string_types, list)]
->>>>>>> 33edec41
 
   @classmethod
   def export_getSiteMaskLogging(cls, sites):
@@ -178,11 +174,7 @@
     return S_OK(siteDict)
 
   ##############################################################################
-<<<<<<< HEAD
   types_getJobPilotOutput = [six.string_types + six.integer_types]
-=======
-  types_getJobPilotOutput = [(six.string_types, six.integer_types)]
->>>>>>> 33edec41
 
   def export_getJobPilotOutput(self, jobID):
     """ Get the pilot job standard output and standard error files for the DIRAC
