--- conflicted
+++ resolved
@@ -42,12 +42,6 @@
 PROPERTY_RIGHTS[Properties.GENERIC_PILOT] = [RIGHT_RESCHEDULE]
 PROPERTY_RIGHTS[Properties.JOB_MONITOR] = [RIGHT_GET_INFO]
 
-<<<<<<< HEAD
-=======
-
-class JobPolicy( object ):
->>>>>>> 713fa49a
-
 class JobPolicy(object):
 
   def __init__(self, userDN, userGroup, allInfo=True):
@@ -64,11 +58,7 @@
     self.__permissions = {}
     self.__getUserJobPolicy()
 
-<<<<<<< HEAD
   def getUserRightsForJob(self, jobID, owner=None, group=None):
-=======
-  def getUserRightsForJob( self, jobID, owner=None, group=None ):
->>>>>>> 713fa49a
     """ Get access rights to job with jobID for the user specified by
         userDN/userGroup
     """
@@ -85,11 +75,7 @@
     result = self.getJobPolicy(owner, group)
     return result
 
-<<<<<<< HEAD
   def __getUserJobPolicy(self):
-=======
-  def __getUserJobPolicy( self ):
->>>>>>> 713fa49a
     """ Get the job rights for the primary user for which the JobPolicy object
         is created
     """
@@ -121,11 +107,7 @@
       for right in PROPERTY_RIGHTS[Properties.GENERIC_PILOT]:
         self.__permissions[right] = True
 
-<<<<<<< HEAD
   def getJobPolicy(self, jobOwner='', jobOwnerGroup=''):
-=======
-  def getJobPolicy( self, jobOwner = '', jobOwnerGroup = '' ):
->>>>>>> 713fa49a
     """ Get the job operations rights for a job owned by jobOwnerDN/jobOwnerGroup
         for a user with userDN/userGroup.
         Returns a dictionary of various operations rights
@@ -158,17 +140,10 @@
       return validJobList, invalidJobList, nonauthJobList, ownerJobList
     jobDict = result['Value']
     for jID in jobList:
-<<<<<<< HEAD
       jobID = int(jID)
       if jobID not in jobDict:
         invalidJobList.append(jobID)
         continue
-=======
-      jobID = int( jID )
-      if jobID not in jobDict:
-        invalidJobList.append( jobID )
-        continue 
->>>>>>> 713fa49a
       owner = jobDict[jobID]['Owner']
       group = jobDict[jobID]['OwnerGroup']
 
