__RCSID__ = "$Id$"

import types
from DIRAC import gLogger, S_OK, S_ERROR
from DIRAC.Core.Utilities import ThreadScheduler
from DIRAC.Core.Base.ExecutorMindHandler import ExecutorMindHandler
from DIRAC.WorkloadManagementSystem.Client.JobState.JobState import JobState
from DIRAC.WorkloadManagementSystem.Client.JobState.CachedJobState import CachedJobState
from DIRAC.WorkloadManagementSystem.DB.JobDB import JobDB
from DIRAC.WorkloadManagementSystem.DB.JobLoggingDB import JobLoggingDB
from DIRAC.WorkloadManagementSystem.DB.TaskQueueDB import TaskQueueDB


def cleanTaskQueues():
  tqDB = TaskQueueDB()
  jobDB = JobDB()
  logDB = JobLoggingDB()

  result = tqDB.enableAllTaskQueues()
  if not result['OK']:
    return result
  result = tqDB.findOrphanJobs()
  if not result['OK']:
    return result
  for jid in result['Value']:
    result = tqDB.deleteJob(jid)
    if not result['OK']:
      gLogger.error("Cannot delete from TQ job %s" % jid, result['Message'])
      continue
    result = jobDB.rescheduleJob(jid)
    if not result['OK']:
      gLogger.error("Cannot reschedule in JobDB job %s" % jid, result['Message'])
      continue
    result = logDB.addLoggingRecord(jid, "Received", "", "", source="JobState")
    if not result['OK']:
      gLogger.error("Cannot add logging record in JobLoggingDB %s" % jid, result['Message'])
      continue
  return S_OK()


class OptimizationMindHandler(ExecutorMindHandler):

  __jobDB = False
  __optimizationStates = ['Received', 'Checking']
  __loadTaskId = False

  MSG_DEFINITIONS = {'OptimizeJobs': {'jids': (types.ListType, types.TupleType)}}

  auth_msg_OptimizeJobs = ['all']

  def msg_OptimizeJobs(self, msgObj):
    jids = msgObj.jids
    for jid in jids:
      try:
        jid = int(jid)
      except ValueError:
        self.log.error("Job ID %s has to be an integer" % jid)
        continue
      # Forget and add task to ensure state is reset
      self.forgetTask(jid)
      result = self.executeTask(jid, CachedJobState(jid))
      if not result['OK']:
        self.log.error("Could not add job %s to optimization: %s" % (jid, result['Value']))
      else:
        self.log.info("Received new job %s" % jid)
    return S_OK()

  @classmethod
  def __loadJobs(cls, eTypes=None):
    log = cls.log
    if cls.__loadTaskId:
      period = cls.srv_getCSOption("LoadJobPeriod", 300)
      ThreadScheduler.gThreadScheduler.setTaskPeriod(cls.__loadTaskId, period)
    if not eTypes:
      eConn = cls.getExecutorsConnected()
      eTypes = [eType for eType in eConn if eConn[eType] > 0]
    if not eTypes:
      log.info("No optimizer connected. Skipping load")
      return S_OK()
    log.info("Getting jobs for %s" % ",".join(eTypes))
    checkingMinors = [eType.split("/")[1] for eType in eTypes if eType != "WorkloadManagement/JobPath"]
    for opState in cls.__optimizationStates:
      # For Received states
      if opState == "Received":
        if 'WorkloadManagement/JobPath' not in eTypes:
          continue
        jobCond = {'Status': opState}
      # For checking states
      if opState == "Checking":
        if not checkingMinors:
          continue
        jobCond = {'Status': opState, 'MinorStatus': checkingMinors}
      # Do the magic
      jobTypeCondition = cls.srv_getCSOption("JobTypeRestriction", [])
      if jobTypeCondition:
        jobCond['JobType'] = jobTypeCondition
      result = cls.__jobDB.selectJobs(jobCond, limit=cls.srv_getCSOption("JobQueryLimit", 10000))
      if not result['OK']:
        return result
      jidList = result['Value']
      knownJids = cls.getTaskIds()
      added = 0
      for jid in jidList:
        jid = long(jid)
        if jid not in knownJids:
          # Same as before. Check that the state is ok.
          cls.executeTask(jid, CachedJobState(jid))
          added += 1
      log.info("Added %s/%s jobs for %s state" % (added, len(jidList), opState))
    return S_OK()

  @classmethod
  def initializeHandler(cls, serviceInfoDict):
    try:
      from DIRAC.WorkloadManagementSystem.DB.JobDB import JobDB
      cls.__jobDB = JobDB()
    except Exception as excp:
<<<<<<< HEAD
      return S_ERROR("Could not connect to JobDB: %s" % str(excp))
    cls.setFailedOnTooFrozen(False)
    cls.setFreezeOnFailedDispatch(False)
    cls.setFreezeOnUnknownExecutor(False)
    cls.setAllowedClients("JobManager")
    cleanTaskQueues()
    period = cls.srv_getCSOption("LoadJobPeriod", 60)
    result = ThreadScheduler.gThreadScheduler.addPeriodicTask(period, cls.__loadJobs)
    if not result['OK']:
=======
      return S_ERROR( "Could not connect to JobDB: %s" % str( excp ) )
    cls.setFailedOnTooFrozen( False )
    cls.setFreezeOnFailedDispatch( False )
    cls.setFreezeOnUnknownExecutor( False )
    cls.setAllowedClients( "JobManager" )
    JobState.checkDBAccess()
    JobState.cleanTaskQueues()
    period = cls.srv_getCSOption( "LoadJobPeriod", 60 )
    result = ThreadScheduler.gThreadScheduler.addPeriodicTask( period, cls.__loadJobs )
    if not result[ 'OK' ]:
>>>>>>> 713fa49a
      return result
    cls.__loadTaskId = result['Value']
    return cls.__loadJobs()

  @classmethod
  def exec_executorConnected(cls, trid, eTypes):
    return cls.__loadJobs(eTypes)

  @classmethod
  def exec_taskProcessed(cls, jid, jobState, eType):
    cls.log.info("Saving changes for job %s after %s" % (jid, eType))
    result = jobState.commitChanges()
    if not result['OK']:
      cls.log.error("Could not save changes for job", "%s: %s" % (jid, result['Message']))
    return result

  @classmethod
  def exec_taskFreeze(cls, jid, jobState, eType):
    cls.log.info("Saving changes for job %s before freezing from %s" % (jid, eType))
    result = jobState.commitChanges()
    if not result['OK']:
      cls.log.error("Could not save changes for job", "%s: %s" % (jid, result['Message']))
    return result

  @classmethod
  def exec_dispatch(cls, jid, jobState, pathExecuted):
    result = jobState.getStatus()
    if not result['OK']:
      cls.log.error("Could not get status for job", "%s: %s" % (jid, result['Message']))
      return S_ERROR("Could not retrieve status: %s" % result['Message'])
    status, minorStatus = result['Value']
    # If not in proper state then end chain
    if status not in cls.__optimizationStates:
      cls.log.info("Dispatching job %s out of optimization" % jid)
      return S_OK()
    # If received send to JobPath
    if status == "Received":
      cls.log.info("Dispatching job %s to JobPath" % jid)
      return S_OK("WorkloadManagement/JobPath")
    result = jobState.getOptParameter('OptimizerChain')
    if not result['OK']:
      cls.log.error("Could not get optimizer chain for job, auto resetting job", "%s: %s" % (jid, result['Message']))
      result = jobState.resetJob()
      if not result['OK']:
        cls.log.error("Could not reset job", "%s: %s" % (jid, result['Message']))
        return S_ERROR("Cound not get OptimizationChain or reset job %s" % jid)
      return S_OK("WorkloadManagement/JobPath")
    optChain = result['Value']
    if minorStatus not in optChain:
      cls.log.error("Next optimizer is not in the chain for job", "%s: %s not in %s" % (jid, minorStatus, optChain))
      return S_ERROR("Next optimizer %s not in chain %s" % (minorStatus, optChain))
    cls.log.info("Dispatching job %s to %s" % (jid, minorStatus))
    return S_OK("WorkloadManagement/%s" % minorStatus)

  @classmethod
  def exec_prepareToSend(cls, jid, jobState, eId):
    return jobState.recheckValidity()

  @classmethod
  def exec_serializeTask(cls, jobState):
    return S_OK(jobState.serialize())

  @classmethod
  def exec_deserializeTask(cls, taskStub):
    return CachedJobState.deserialize(taskStub)

  @classmethod
  def exec_taskError(cls, jid, cachedJobState, errorMsg):
    result = cachedJobState.commitChanges()
    if not result['OK']:
      cls.log.error("Cannot write changes to job %s: %s" % (jid, result['Message']))
    jobState = JobState(jid)
    result = jobState.getStatus()
    if result['OK']:
      if result['Value'][0].lower() == "failed":
        return S_OK()
    else:
      cls.log.error("Could not get status of job %s: %s" % (jid, result['Message ']))
    cls.log.notice("Job %s: Setting to Failed|%s" % (jid, errorMsg))
    return jobState.setStatus("Failed", errorMsg, source='OptimizationMindHandler')<|MERGE_RESOLUTION|>--- conflicted
+++ resolved
@@ -115,28 +115,16 @@
       from DIRAC.WorkloadManagementSystem.DB.JobDB import JobDB
       cls.__jobDB = JobDB()
     except Exception as excp:
-<<<<<<< HEAD
       return S_ERROR("Could not connect to JobDB: %s" % str(excp))
     cls.setFailedOnTooFrozen(False)
     cls.setFreezeOnFailedDispatch(False)
     cls.setFreezeOnUnknownExecutor(False)
     cls.setAllowedClients("JobManager")
-    cleanTaskQueues()
+    JobState.checkDBAccess()
+    JobState.cleanTaskQueues()    
     period = cls.srv_getCSOption("LoadJobPeriod", 60)
     result = ThreadScheduler.gThreadScheduler.addPeriodicTask(period, cls.__loadJobs)
     if not result['OK']:
-=======
-      return S_ERROR( "Could not connect to JobDB: %s" % str( excp ) )
-    cls.setFailedOnTooFrozen( False )
-    cls.setFreezeOnFailedDispatch( False )
-    cls.setFreezeOnUnknownExecutor( False )
-    cls.setAllowedClients( "JobManager" )
-    JobState.checkDBAccess()
-    JobState.cleanTaskQueues()
-    period = cls.srv_getCSOption( "LoadJobPeriod", 60 )
-    result = ThreadScheduler.gThreadScheduler.addPeriodicTask( period, cls.__loadJobs )
-    if not result[ 'OK' ]:
->>>>>>> 713fa49a
       return result
     cls.__loadTaskId = result['Value']
     return cls.__loadJobs()
