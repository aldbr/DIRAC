""" JobLoggingDB class is a front-end to the Job Logging Database.
    The following methods are provided

    addLoggingRecord()
    getJobLoggingInfo()
    getWMSTimeStamps()
"""

import time
import sys
from types                import StringTypes, IntType, LongType

from DIRAC                import gLogger, S_OK, S_ERROR
from DIRAC.Core.Utilities import Time
from DIRAC.Core.Base.DB   import DB

__RCSID__ = "$Id$"

# Here for debugging purpose; should be initialized by the containing component
gLogger.initialize( 'WMS', '/Databases/JobLoggingDB/Test' )

MAGIC_EPOC_NUMBER = 1270000000

#############################################################################
class JobLoggingDB( DB ):

<<<<<<< HEAD
  _tablesDict = {}
  # LoggingInfo table
  _tablesDict[ 'LoggingInfo' ] = {
                                  'Fields' :
                                            {
                                             'JobID'             : 'INTEGER NOT NULL',
                                             'SeqNum'            : 'INTEGER NOT NULL DEFAULT 0',
                                             'Status'            : 'VARCHAR(32) NOT NULL DEFAULT ""',
                                             'MinorStatus'       : 'VARCHAR(128) NOT NULL DEFAULT ""',
                                             'ApplicationStatus' : 'VARCHAR(256) NOT NULL DEFAULT ""',
                                             'StatusTime'        : 'DATETIME NOT NULL',
                                             'StatusTimeOrder'   : 'DOUBLE(12,3) NOT NULL',
                                             'StatusSource'      : 'VARCHAR(32) NOT NULL DEFAULT "Unknown"',
                                            },
                                  'PrimaryKey': ['JobID', 'SeqNum'],
                                  'Engine': 'InnoDB'
#                                  'Indexes' : { 'JobID' : [ 'JobID' ] }
                                 }

  def __init__( self, maxQueueSize = 10, checkTables = False ):
=======

  def __init__( self ):
>>>>>>> 5e0ef977
    """ Standard Constructor
    """

    DB.__init__( self, 'JobLoggingDB', 'WorkloadManagement/JobLoggingDB' )
    self.gLogger = gLogger
    
    if checkTables:
      result = self._createTables( self._tablesDict )
      if not result['OK']:
        error = 'Failed to check/create tables'
        self.log.fatal( 'JobLoggingDB: %s' % error )
        sys.exit( error )
      if result['Value']:
        self.log.info( "JobLoggingDB: created tables %s" % result['Value'] )    

#############################################################################
  def addLoggingRecord( self,
                       jobID,
                       status = 'idem',
                       minor = 'idem',
                       application = 'idem',
                       date = '',
                       source = 'Unknown' ):

    """ Add a new entry to the JobLoggingDB table. One, two or all the three status
        components can be specified. Optionaly the time stamp of the status can
        be provided in a form of a string in a format '%Y-%m-%d %H:%M:%S' or
        as datetime.datetime object. If the time stamp is not provided the current
        UTC time is used.
    """

    event = 'status/minor/app=%s/%s/%s' % ( status, minor, application )
    self.gLogger.info( "Adding record for job " + str( jobID ) + ": '" + event + "' from " + source )

    if not date:
      # Make the UTC datetime string and float
      _date = Time.dateTime()
      epoc = time.mktime( _date.timetuple() ) + _date.microsecond / 1000000. - MAGIC_EPOC_NUMBER
      time_order = round( epoc, 3 )
    else:
      try:
        if type( date ) in StringTypes:
          # The date is provided as a string in UTC
          _date = Time.fromString( date )
          epoc = time.mktime( _date.timetuple() ) + _date.microsecond / 1000000. - MAGIC_EPOC_NUMBER
          time_order = round( epoc, 3 )
        elif type( date ) == Time._dateTimeType:
          _date = date
          epoc = time.mktime( _date.timetuple() ) + _date.microsecond / 1000000. - MAGIC_EPOC_NUMBER
          time_order = round( epoc, 3 )
        else:
          self.gLogger.error( 'Incorrect date for the logging record' )
          _date = Time.dateTime()
          epoc = time.mktime( _date.timetuple() ) - MAGIC_EPOC_NUMBER
          time_order = round( epoc, 3 )
      except:
        self.gLogger.exception( 'Exception while date evaluation' )
        _date = Time.dateTime()
        epoc = time.mktime( _date.timetuple() ) - MAGIC_EPOC_NUMBER
        time_order = round( epoc, 3 )

    cmd = "INSERT INTO LoggingInfo (JobId, Status, MinorStatus, ApplicationStatus, " + \
          "StatusTime, StatusTimeOrder, StatusSource) VALUES (%d,'%s','%s','%s','%s',%f,'%s')" % \
           ( int( jobID ), status, minor, application, str( _date ), time_order, source )

    return self._update( cmd )

#############################################################################
  def getJobLoggingInfo( self, jobID ):
    """ Returns a Status,MinorStatus,ApplicationStatus,StatusTime,StatusSource tuple
        for each record found for job specified by its jobID in historical order
    """

    cmd = 'SELECT Status,MinorStatus,ApplicationStatus,StatusTime,StatusSource FROM' \
          ' LoggingInfo WHERE JobId=%d ORDER BY StatusTimeOrder,StatusTime' % int( jobID )

    result = self._query( cmd )
    if not result['OK']:
      return result
    if result['OK'] and not result['Value']:
      return S_ERROR( 'No Logging information for job %d' % int( jobID ) )

    return_value = []
    status, minor, app = result['Value'][0][:3]
    if app == "idem":
      app = "Unknown"
    for row in result['Value']:
      if row[0] != "idem":
        status = row[0];
      if row[1] != "idem":
        minor = row[1];
      if row[2] != "idem":
        app = row[2];
      return_value.append( ( status, minor, app, str( row[3] ), row[4] ) )

    return S_OK( return_value )

#############################################################################
  def deleteJob( self, jobID ):
    """ Delete logging records for given jobs
    """

    # Make sure that we have a list of jobs
    if type( jobID ) in [ IntType, LongType ]:
      jobList = [ str( jobID ) ]
    elif type( jobID ) in StringTypes:
      jobList = [ jobID ]
    else:
      jobList = list( jobID )

    jobString = ','.join( jobList )
    req = "DELETE FROM LoggingInfo WHERE JobID IN (%s)" % jobString
    result = self._update( req )
    return result

#############################################################################
  def getWMSTimeStamps( self, jobID ):
    """ Get TimeStamps for job MajorState transitions
        return a {State:timestamp} dictionary
    """
    self.gLogger.debug( 'getWMSTimeStamps: Retrieving Timestamps for Job %d' % int( jobID ) )

    result = {}
    cmd = 'SELECT Status,StatusTimeOrder FROM LoggingInfo WHERE JobID=%d' % int( jobID )
    resCmd = self._query( cmd )
    if not resCmd['OK']:
      return resCmd
    if not resCmd['Value']:
      return S_ERROR( 'No Logging Info for job %d' % int( jobID ) )

    for event, etime in resCmd['Value']:
      result[event] = str( etime + MAGIC_EPOC_NUMBER )

    # Get last date and time
    cmd = 'SELECT MAX(StatusTime) FROM LoggingInfo WHERE JobID=%d' % int( jobID )
    resCmd = self._query( cmd )
    if not resCmd['OK']:
      return resCmd
    if len( resCmd['Value'] ) > 0:
      result['LastTime'] = str( resCmd['Value'][0][0] )
    else:
      result['LastTime'] = "Unknown"

    return S_OK( result )<|MERGE_RESOLUTION|>--- conflicted
+++ resolved
@@ -24,7 +24,6 @@
 #############################################################################
 class JobLoggingDB( DB ):
 
-<<<<<<< HEAD
   _tablesDict = {}
   # LoggingInfo table
   _tablesDict[ 'LoggingInfo' ] = {
@@ -44,11 +43,7 @@
 #                                  'Indexes' : { 'JobID' : [ 'JobID' ] }
                                  }
 
-  def __init__( self, maxQueueSize = 10, checkTables = False ):
-=======
-
-  def __init__( self ):
->>>>>>> 5e0ef977
+  def __init__( self, checkTables = False ):
     """ Standard Constructor
     """
 
