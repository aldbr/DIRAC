--- conflicted
+++ resolved
@@ -54,24 +54,6 @@
 from DIRAC.ConfigurationSystem.Client.Helpers.Resources      import getDIRACPlatform
 from DIRAC.WorkloadManagementSystem.Client.JobState.JobManifest   import JobManifest
 
-<<<<<<< HEAD
-DEBUG = False
-JOB_STATES = ['Received', 'Checking', 'Staging', 'Waiting', 'Matched',
-              'Running', 'Stalled', 'Done', 'Completed', 'Failed']
-JOB_FINAL_STATES = ['Done', 'Completed', 'Failed']
-
-JOB_STATIC_ATTRIBUTES = [ 'JobID', 'JobType', 'DIRACSetup', 'JobGroup', 'JobSplitType', 'MasterJobID',
-                          'JobName', 'Owner', 'OwnerDN', 'OwnerGroup', 'SubmissionTime', 'VerifiedFlag' ]
-
-JOB_VARIABLE_ATTRIBUTES = [ 'Site', 'RescheduleTime', 'StartExecTime', 'EndExecTime', 'RescheduleCounter',
-                           'DeletedFlag', 'KilledFlag', 'FailedFlag',
-                           'ISandboxReadyFlag', 'OSandboxReadyFlag', 'RetrievedFlag', 'AccountedFlag' ]
-
-JOB_DYNAMIC_ATTRIBUTES = [ 'LastUpdateTime', 'HeartBeatTime',
-                           'Status', 'MinorStatus', 'ApplicationStatus', 'ApplicationNumStatus', 'CPUTime']
-
-=======
->>>>>>> 9e71f187
 #############################################################################
 
 class JobDB( DB ):
