""" DIRAC JobDB class is a front-end to the main WMS database containing
    job definitions and status information. It is used in most of the WMS
    components

    The following methods are provided for public usage:

    getJobAttribute()
    getJobAttributes()
    getAllJobAttributes()
    getDistinctJobAttributes()
    getAttributesForJobList()
    getJobParameter()
    getJobParameters()
    getAllJobParameters()
    getInputData()
    getJobJDL()
    getJobStatus()

    selectJobs()
    selectJobsWithStatus()

    setJobAttribute()
    setJobAttributes()
    setJobParameter()
    setJobParameters()
    setJobJDL()
    setJobStatus()
    setInputData()

    insertNewJobIntoDB()
    removeJobFromDB()

    rescheduleJob()
    rescheduleJobs()

    getMask()
    setMask()
    allowSiteInMask()
    banSiteInMask()

    getCounters()
"""

from __future__ import absolute_import
from six.moves import range
__RCSID__ = "$Id$"

import sys
import operator

from DIRAC.Core.Utilities import DErrno
from DIRAC.Core.Utilities.ClassAd.ClassAdLight import ClassAd
from DIRAC.Core.Utilities.ReturnValues import S_OK, S_ERROR
from DIRAC.Core.Utilities import Time
from DIRAC.Core.Utilities.DErrno import EWMSSUBM
from DIRAC.ConfigurationSystem.Client.Config import gConfig
from DIRAC.ConfigurationSystem.Client.Helpers.Registry import getVOForGroup, getVOOption, getGroupOption
from DIRAC.ConfigurationSystem.Client.Helpers.Operations import Operations
from DIRAC.Core.Base.DB import DB
from DIRAC.ConfigurationSystem.Client.Helpers.Resources import getDIRACPlatform
from DIRAC.WorkloadManagementSystem.Client.JobState.JobManifest import JobManifest
from DIRAC.ResourceStatusSystem.Client.SiteStatus import SiteStatus

#############################################################################

JOB_STATES = ['Submitting', 'Received', 'Checking', 'Staging', 'Waiting', 'Matched',
              'Running', 'Stalled', 'Done', 'Completed', 'Failed']
JOB_FINAL_STATES = ['Done', 'Completed', 'Failed']


class JobDB(DB):

  def __init__(self):
    """ Standard Constructor
    """

    DB.__init__(self, 'JobDB', 'WorkloadManagement/JobDB')

    self.maxRescheduling = self.getCSOption('MaxRescheduling', 3)

    self.jobAttributeNames = []

    self.siteClient = SiteStatus()

    result = self.__getAttributeNames()

    if not result['OK']:
      error = 'Can not retrieve job Attributes'
      self.log.fatal('JobDB: %s' % error)
      sys.exit(error)
      return

    self.jdl2DBParameters = ['JobName', 'JobType', 'JobGroup']

    self.log.info("MaxReschedule:  %s" % self.maxRescheduling)
    self.log.info("==================================================")

  def __getAttributeNames(self):
    """ get Name of Job Attributes defined in DB
        set self.jobAttributeNames to the list of Names
        return S_OK()
        return S_ERROR upon error
    """

    res = self._query('DESCRIBE Jobs')
    if not res['OK']:
      return res

    self.jobAttributeNames = []
    for row in res['Value']:
      field = row[0]
      self.jobAttributeNames.append(field)

    return S_OK()

#############################################################################
  def getAttributesForJobList(self, jobIDList, attrList=None):
    """ Get attributes for the jobs in the the jobIDList.
        Returns an S_OK structure with a dictionary of dictionaries as its Value:
        ValueDict[jobID][attribute_name] = attribute_value
    """
    if not jobIDList:
      return S_OK({})
    if attrList:
      attrNames = ','.join([str(x) for x in attrList])
      attr_tmp_list = attrList
    else:
      attrNames = ','.join([str(x) for x in self.jobAttributeNames])
      attr_tmp_list = self.jobAttributeNames
    jobList = ','.join([str(x) for x in jobIDList])

    # FIXME: need to check if the attributes are in the list of job Attributes

    cmd = 'SELECT JobID,%s FROM Jobs WHERE JobID in ( %s )' % (attrNames, jobList)
    res = self._query(cmd)
    if not res['OK']:
      return res
    try:
      retDict = {}
      for retValues in res['Value']:
        jobID = retValues[0]
        jobDict = {}
        jobDict['JobID'] = jobID
        attrValues = retValues[1:]
        for i in range(len(attr_tmp_list)):
          try:
            jobDict[attr_tmp_list[i]] = attrValues[i].tostring()
          except BaseException:
            jobDict[attr_tmp_list[i]] = str(attrValues[i])
        retDict[int(jobID)] = jobDict
      return S_OK(retDict)
    except BaseException as x:
      return S_ERROR('JobDB.getAttributesForJobList: Failed\n%s' % repr(x))

#############################################################################
<<<<<<< HEAD

  def getDistinctJobAttributes(self, attribute, condDict=None, older=None,
                               newer=None, timeStamp='LastUpdateTime'):
    """ Get distinct values of the job attribute under specified conditions
    """
=======
  def getDistinctJobAttributes(self, attribute, condDict=None, older=None, newer=None, timeStamp='LastUpdateTime'):
    """ Get distinct values of the job attribute under specified conditions
    """

>>>>>>> 99b015a4
    return self.getDistinctAttributeValues('Jobs', attribute, condDict=condDict,
                                           older=older, newer=newer, timeStamp=timeStamp)

#############################################################################
<<<<<<< HEAD

  def traceJobParameter(self, site, localID, parameter, date=None, until=None):
=======
  def traceJobParameter(self, site, localID, parameter, date=None, until=None):

>>>>>>> 99b015a4
    ret = self.traceJobParameters(site, localID, [parameter], None, date, until)
    if not ret['OK']:
      return ret
    returnDict = {}
    for jobID in ret['Value']:
      returnDict[jobID] = ret['Value'][jobID].get(parameter)
    return S_OK(returnDict)

#############################################################################
  def traceJobParameters(self, site, localIDs, paramList=None, attributeList=None, date=None, until=None):
    import datetime
    exactTime = False
    if not attributeList:
      attributeList = []
    attributeList = list(set(attributeList) | set(['StartExecTime', 'SubmissionTime', 'HeartBeatTime',
                                                   'EndExecTime', 'JobName', 'OwnerDN', 'OwnerGroup']))
    try:
      if isinstance(localIDs, (list, dict)):
        localIDs = [int(localID) for localID in localIDs]
      else:
        localIDs = [int(localIDs)]
    except BaseException:
      return S_ERROR("localIDs must be integers")
    now = datetime.datetime.utcnow()
    if until:
      if until.lower() == 'now':
        until = now
      else:
        try:
          until = datetime.datetime.strptime(until, '%Y-%m-%d')
        except BaseException:
          return S_ERROR("Error in format for 'until', expected '%Y-%m-%d'")
    if not date:
      until = now
      since = until - datetime.timedelta(hours=24)
    else:
      since = None
      for dFormat in ('%Y-%m-%d', '%Y-%m-%d %H:%M', '%Y-%m-%d %H:%M:%S'):
        try:
          since = datetime.datetime.strptime(date, dFormat)
          break
        except BaseException:
          exactTime = True
      if not since:
        return S_ERROR('Error in date format')
      if exactTime:
        exactTime = since
        if not until:
          until = now
      else:
        if not until:
          until = since + datetime.timedelta(hours=24)
      if since > now:
        return S_ERROR('Cannot find jobs in the future')
      if until > now:
        until = now
    result = self.selectJobs({'Site': site}, older=str(until), newer=str(since))
    if not result['OK']:
      return result
    if not result['Value']:
      return S_ERROR('No jobs found at %s for date %s' % (site, date))
    resultDict = {'Successful': {}, 'Failed': {}}
    for jobID in result['Value']:
      if jobID:
        ret = self.getJobParameter(jobID, 'LocalJobID')
        if not ret['OK']:
          return ret
        localID = ret['Value']
        if localID and int(localID) in localIDs:
          attributes = self.getJobAttributes(jobID, attributeList)
          if not attributes['OK']:
            return attributes
          attributes = attributes['Value']
          if exactTime:
            for att in ('StartExecTime', 'SubmissionTime'):
              startTime = attributes.get(att)
              if startTime == 'None':
                startTime = None
              if startTime:
                break
            startTime = datetime.datetime.strptime(startTime, '%Y-%m-%d %H:%M:%S') if startTime else now
            for att in ('EndExecTime', 'HeartBeatTime'):
              lastTime = attributes.get(att)
              if lastTime == 'None':
                lastTime = None
              if lastTime:
                break
            lastTime = datetime.datetime.strptime(lastTime, '%Y-%m-%d %H:%M:%S') if lastTime else now
            okTime = (exactTime >= startTime and exactTime <= lastTime)
          else:
            okTime = True
          if okTime:
            ret = self.getJobParameters(jobID, paramList=paramList)
            if not ret['OK']:
              return ret
            attributes.update(ret['Value'])
            resultDict['Successful'].setdefault(int(localID), {})[int(jobID)] = attributes
    for localID in localIDs:
      if localID not in resultDict['Successful']:
        resultDict['Failed'][localID] = 'localID not found'
    return S_OK(resultDict)

#############################################################################
  def getJobParameters(self, jobID, paramList=None):
    """ Get Job Parameters defined for jobID.
        Returns a dictionary with the Job Parameters.
        If parameterList is empty - all the parameters are returned.
    """

    ret = self._escapeString(jobID)
    if not ret['OK']:
      return ret
    e_jobID = ret['Value']

    self.log.debug('JobDB.getParameters: Getting Parameters for job %s' % jobID)

    resultDict = {}
    if paramList:
      paramNameList = []
      for x in paramList:
        ret = self._escapeString(x)
        if not ret['OK']:
          return ret
        paramNameList.append(ret['Value'])
      cmd = "SELECT Name, Value from JobParameters WHERE JobID=%s and Name in (%s)" % \
            (e_jobID, ','.join(paramNameList))
      result = self._query(cmd)
      if result['OK']:
        if result['Value']:
          for name, value in result['Value']:
            try:
              resultDict[name] = value.tostring()
            except BaseException:
              resultDict[name] = value

        return S_OK(resultDict)
      else:
        return S_ERROR('JobDB.getJobParameters: failed to retrieve parameters')

    else:
      result = self.getFields('JobParameters', ['Name', 'Value'], {'JobID': jobID})
      if not result['OK']:
        return result

      for name, value in result['Value']:
        try:
          resultDict[name] = value.tostring()
        except BaseException:
          resultDict[name] = value

      return S_OK(resultDict)

#############################################################################
  def getAtticJobParameters(self, jobID, paramList=None, rescheduleCounter=-1):
    """ Get Attic Job Parameters defined for a job with jobID.
        Returns a dictionary with the Attic Job Parameters per each rescheduling cycle.
        If parameterList is empty - all the parameters are returned.
        If recheduleCounter = -1, all cycles are returned.
    """

    ret = self._escapeString(jobID)
    if not ret['OK']:
      return ret
    jobID = ret['Value']

    self.log.debug('JobDB.getAtticJobParameters: Getting Attic Parameters for job %s' % jobID)

    resultDict = {}
    paramCondition = ''
    if paramList:
      paramNameList = []
      for x in paramList:
        ret = self._escapeString(x)
        if not ret['OK']:
          return ret
        paramNameList.append(x)
      paramNames = ','.join(paramNameList)
      paramCondition = " AND Name in (%s)" % paramNames
    rCounter = ''
    if rescheduleCounter != -1:
      rCounter = ' AND RescheduleCycle=%d' % int(rescheduleCounter)
    cmd = "SELECT Name, Value, RescheduleCycle from AtticJobParameters"
    cmd += " WHERE JobID=%s %s %s" % (jobID, paramCondition, rCounter)
    result = self._query(cmd)
    if result['OK']:
      if result['Value']:
        for name, value, counter in result['Value']:
          if counter not in resultDict:
            resultDict[counter] = {}
          try:
            resultDict[counter][name] = value.tostring()
          except BaseException:
            resultDict[counter][name] = value

      return S_OK(resultDict)
    else:
      return S_ERROR('JobDB.getAtticJobParameters: failed to retrieve parameters')

#############################################################################
  def getJobAttributes(self, jobID, attrList=None):
    """ Get all Job Attributes for a given jobID.
        Return a dictionary with all Job Attributes,
        return an empty dictionary if matching job found
    """

    ret = self._escapeString(jobID)
    if not ret['OK']:
      return ret
    jobID = ret['Value']

    if attrList:
      attrNameList = []
      for x in attrList:
        ret = self._escapeString(x)
        if not ret['OK']:
          return ret
        x = "`" + ret['Value'][1:-1] + "`"
        attrNameList.append(x)
      attrNames = ','.join(attrNameList)
    else:
      attrNameList = []
      for x in self.jobAttributeNames:
        ret = self._escapeString(x)
        if not ret['OK']:
          return ret
        x = "`" + ret['Value'][1:-1] + "`"
        attrNameList.append(x)
      attrNames = ','.join(attrNameList)
    self.log.debug('JobDB.getAllJobAttributes: Getting Attributes for job = %s.' % jobID)

    cmd = 'SELECT %s FROM Jobs WHERE JobID=%s' % (attrNames, jobID)
    res = self._query(cmd)
    if not res['OK']:
      return res

    if not res['Value']:
      return S_OK({})

    values = res['Value'][0]

    attributes = {}
    if attrList:
<<<<<<< HEAD
      for i in range(len(attrList)):
        attributes[attrList[i]] = str(values[i])
    else:
      for i in range(len(self.jobAttributeNames)):
=======
      for i in xrange(len(attrList)):
        attributes[attrList[i]] = str(values[i])
    else:
      for i in xrange(len(self.jobAttributeNames)):
>>>>>>> 99b015a4
        attributes[self.jobAttributeNames[i]] = str(values[i])

    return S_OK(attributes)

#############################################################################
  def getJobAttribute(self, jobID, attribute):
    """ Get the given attribute of a job specified by its jobID
    """

    result = self.getJobAttributes(jobID, [attribute])
    if result['OK']:
      value = result['Value'][attribute]
      return S_OK(value)

    return result

#############################################################################
<<<<<<< HEAD
=======
  def getJobStatus(self, jobID):
    """ Get all Job Status values for a given jobID.

    :param self: self reference
    :param int jobID: Job ID

    :return : dict with all Job Status values/empty dict if matching job not found
    """

    jobStatusNames = ['Status', 'MinorStatus', 'ApplicationStatus']

    self.log.debug('JobDB.getAllJobStatusValues: Getting Status values for job = %s.' % jobID)

    res = self.getFields('JobsStatus', jobStatusNames, {'JobID': jobID})

    if not res['OK']:
      return res

    if not res['Value']:

      res = self.getFields('Jobs', jobStatusNames, {'JobID': jobID})

      if not res['OK']:
        return res

      if not res['Value']:
        return S_OK({})

    values = res['Value'][0]

    statusValues = {}

    for status in enumerate(jobStatusNames):
      statusValues[status[1]] = str(values[status[0]])   # status[1]: Status Name, status[0]: numeric index

    return S_OK(statusValues)

#############################################################################
>>>>>>> 99b015a4
  def getJobParameter(self, jobID, parameter):
    """ Get the given parameter of a job specified by its jobID
    """

    result = self.getJobParameters(jobID, [parameter])
    if not result['OK']:
      return result
    return S_OK(result.get('Value', {}).get(parameter))

#############################################################################
  def getJobOptParameter(self, jobID, parameter):
    """ Get optimizer parameters for the given job.
    """

    result = self.getFields('OptimizerParameters', ['Value'], {'JobID': jobID, 'Name': parameter})
    if result['OK']:
      if result['Value']:
        return S_OK(result['Value'][0][0])
      return S_ERROR('Parameter not found')

    return S_ERROR('Failed to access database')

#############################################################################
  def getJobOptParameters(self, jobID, paramList=None):
    """ Get optimizer parameters for the given job. If the list of parameter names is
        empty, get all the parameters then
    """

    ret = self._escapeString(jobID)
    if not ret['OK']:
      return ret
    jobID = ret['Value']

    resultDict = {}

    if paramList:
      paramNameList = []
      for x in paramList:
        ret = self._escapeString(x)
        if not ret['OK']:
          return ret
        paramNameList.append(ret['Value'])
      paramNames = ','.join(paramNameList)
      cmd = "SELECT Name, Value from OptimizerParameters WHERE JobID=%s and Name in (%s)" % (jobID, paramNames)
    else:
      cmd = "SELECT Name, Value from OptimizerParameters WHERE JobID=%s" % jobID

    result = self._query(cmd)
    if result['OK']:
      if result['Value']:
        for name, value in result['Value']:
          try:
            resultDict[name] = value.tostring()
          except BaseException:
            resultDict[name] = value

      return S_OK(resultDict)
    else:
      return S_ERROR('JobDB.getJobOptParameters: failed to retrieve parameters')

#############################################################################

  def getInputData(self, jobID):
    """Get input data for the given job
    """
    ret = self._escapeString(jobID)
    if not ret['OK']:
      return ret
    jobID = ret['Value']
    cmd = 'SELECT LFN FROM InputData WHERE JobID=%s' % jobID
    res = self._query(cmd)
    if not res['OK']:
      return res

    inputData = [i[0] for i in res['Value'] if i[0].strip()]
    for index, lfn in enumerate(inputData):
      if lfn.lower().startswith('lfn:'):
        inputData[index] = lfn[4:]

    return S_OK(inputData)

#############################################################################
  def setInputData(self, jobID, inputData):
    """Inserts input data for the given job
    """
    ret = self._escapeString(jobID)
    if not ret['OK']:
      return ret
    jobID = ret['Value']
    cmd = 'DELETE FROM InputData WHERE JobID=%s' % (jobID)
    result = self._update(cmd)
    if not result['OK']:
      result = S_ERROR('JobDB.setInputData: operation failed.')

    for lfn in inputData:
      # some jobs are setting empty string as InputData
      if not lfn:
        continue
      ret = self._escapeString(lfn.strip())
      if not ret['OK']:
        return ret
      lfn = ret['Value']
      cmd = 'INSERT INTO InputData (JobID,LFN) VALUES (%s, %s )' % (jobID, lfn)
      res = self._update(cmd)
      if not res['OK']:
        return res

    return S_OK('Files added')

#############################################################################
  def setOptimizerChain(self, jobID, optimizerList):
    """ Set the optimizer chain for the given job. The 'TaskQueue'
        optimizer should be the last one in the chain, it is added
        if not present in the optimizerList
    """

    optString = ','.join(optimizerList)
    result = self.setJobOptParameter(jobID, 'OptimizerChain', optString)
    return result

#############################################################################
  def setNextOptimizer(self, jobID, currentOptimizer):
    """ Set the job status to be processed by the next optimizer in the
        chain
    """

    result = self.getJobOptParameter(jobID, 'OptimizerChain')
    if not result['OK']:
      return result

    optListString = result['Value']
    optList = optListString.split(',')
    try:
      sindex = None
<<<<<<< HEAD
      for i in range(len(optList)):
=======
      for i in xrange(len(optList)):
>>>>>>> 99b015a4
        if optList[i] == currentOptimizer:
          sindex = i
      if sindex >= 0:
        if sindex < len(optList) - 1:
          nextOptimizer = optList[sindex + 1]
        else:
          return S_ERROR('Unexpected end of the Optimizer Chain')
      else:
        return S_ERROR('Could not find ' + currentOptimizer + ' in chain')
    except ValueError:
      return S_ERROR('The ' + currentOptimizer + ' not found in the chain')

    result = self.setJobStatus(jobID, status="Checking", minor=nextOptimizer)
    if not result['OK']:
      return result
    return S_OK(nextOptimizer)

############################################################################
  def selectJobs(self, condDict, older=None, newer=None, timeStamp='LastUpdateTime',
                 orderAttribute=None, limit=None):
    """ Select jobs matching the following conditions:
        - condDict dictionary of required Key = Value pairs;
        - with the last update date older and/or newer than given dates;

        The result is ordered by JobID if requested, the result is limited to a given
        number of jobs if requested.
    """

    self.log.debug('JobDB.selectJobs: retrieving jobs.')

    res = self.getFields('Jobs', ['JobID'], condDict=condDict, limit=limit,
                         older=older, newer=newer, timeStamp=timeStamp, orderAttribute=orderAttribute)

    if not res['OK']:
      return res

    if not res['Value']:
      return S_OK([])
    return S_OK([self._to_value(i) for i in res['Value']])

#############################################################################
  def setJobAttribute(self, jobID, attrName, attrValue, update=False, myDate=None):
    """ Set an attribute value for job specified by jobID.
        The LastUpdate time stamp is refreshed if explicitly requested

        :param jobID: job ID
        :type jobID: int or str
        :param str attrName: attribute name
        :param str attrValue: attribute value
        :param bool update: optional flag to update the job LastUpdateTime stamp
        :param str myDate: optional time stamp for the LastUpdateTime attribute

        :return : S_OK/S_ERROR
    """

    if attrName not in self.jobAttributeNames:
      return S_ERROR(EWMSSUBM, 'Request to set non-existing job attribute')

    ret = self._escapeString(jobID)
    if not ret['OK']:
      return ret
    jobID = ret['Value']

    ret = self._escapeString(attrValue)
    if not ret['OK']:
      return ret
    value = ret['Value']

    if update:
      cmd = "UPDATE Jobs SET %s=%s,LastUpdateTime=UTC_TIMESTAMP() WHERE JobID=%s" % (attrName, value, jobID)
    else:
      cmd = "UPDATE Jobs SET %s=%s WHERE JobID=%s" % (attrName, value, jobID)

    if myDate:
      cmd += ' AND LastUpdateTime < %s' % myDate

    res = self._update(cmd)
    if res['OK']:
      return res
    return S_ERROR('JobDB.setAttribute: failed to set attribute')

#############################################################################
  def setJobAttributes(self, jobID, attrNames, attrValues, update=False, myDate=None):
    """ Set one or more attribute values for one or more jobs specified by jobID.
        The LastUpdate time stamp is refreshed if explicitly requested with the update flag

        :param jobID: one or more job IDs
        :type jobID: int or str or python:list
        :param list attrNames: names of attributes to update
        :param list attrValues: corresponding values of attributes to update
        :param bool update: optional flag to update the job LastUpdateTime stamp
        :param str myDate: optional time stamp for the LastUpdateTime attribute

        :return : S_OK/S_ERROR
    """

    jobIDList = jobID
    if not isinstance(jobID, (list, tuple)):
      jobIDList = [jobID]

    jIDList = []
    for jID in jobIDList:
      ret = self._escapeString(jID)
      if not ret['OK']:
        return ret
      jIDList.append(ret['Value'])

    if len(attrNames) != len(attrValues):
      return S_ERROR('JobDB.setAttributes: incompatible Argument length')

    for attrName in attrNames:
      if attrName not in self.jobAttributeNames:
        return S_ERROR(EWMSSUBM, 'Request to set non-existing job attribute')

    attr = []
<<<<<<< HEAD
    for i in range(len(attrNames)):
=======
    for i in xrange(len(attrNames)):
>>>>>>> 99b015a4
      ret = self._escapeString(attrValues[i])
      if not ret['OK']:
        return ret
      value = ret['Value']
      attr.append("%s=%s" % (attrNames[i], value))
    if update:
      attr.append("LastUpdateTime=UTC_TIMESTAMP()")
    if not attr:
      return S_ERROR('JobDB.setAttributes: Nothing to do')

    cmd = 'UPDATE Jobs SET %s WHERE JobID in ( %s )' % (', '.join(attr), ', '.join(jIDList))

    if myDate:
      cmd += ' AND LastUpdateTime < %s' % myDate

    result = self._transaction([cmd])
    return result

#############################################################################
<<<<<<< HEAD
  def setJobStatus(self, jobID, status='', minor='', application='', appCounter=None):
=======
  def setJobStatus(self, jobID, status='', minor='', application=''):
>>>>>>> 99b015a4
    """ Set status of the job specified by its jobID
    """

    ret = self._escapeString(status)
    if not ret['OK']:
      return ret
    status = ret['Value']

    ret = self._escapeString(minor)
    if not ret['OK']:
      return ret
    minor = ret['Value']

    ret = self._escapeString(application)
    if not ret['OK']:
      return ret
    application = ret['Value']

    cmd = 'REPLACE JobsStatus (JobID,Status,MinorStatus,ApplicationStatus) VALUES (%d,%s,%s,%s)' % (
        int(jobID), status, minor, application)

    result = self._update(cmd)

<<<<<<< HEAD
    attrNames = []
    attrValues = []
    if status:
      attrNames.append('Status')
      attrValues.append(status)
    if minor:
      attrNames.append('MinorStatus')
      attrValues.append(minor)
    if application:
      attrNames.append('ApplicationStatus')
      attrValues.append(application[:255])
    if appCounter:
      attrNames.append('ApplicationNumStatus')
      attrValues.append(appCounter)

    result = self.setJobAttributes(jobID, attrNames, attrValues, update=update_flag)
=======
>>>>>>> 99b015a4
    if not result['OK']:
      return result

    return S_OK()

#############################################################################
  def setEndExecTime(self, jobID, endDate=None):
    """ Set EndExecTime time stamp
    """

    ret = self._escapeString(jobID)
    if not ret['OK']:
      return ret
    jobID = ret['Value']

    if endDate:
      ret = self._escapeString(endDate)
      if not ret['OK']:
        return ret
      endDate = ret['Value']
      req = "UPDATE Jobs SET EndExecTime=%s WHERE JobID=%s AND EndExecTime IS NULL" % (endDate, jobID)
    else:
      req = "UPDATE Jobs SET EndExecTime=UTC_TIMESTAMP() WHERE JobID=%s AND EndExecTime IS NULL" % jobID
    result = self._update(req)
    return result

#############################################################################
  def setStartExecTime(self, jobID, startDate=None):
    """ Set StartExecTime time stamp
    """

    ret = self._escapeString(jobID)
    if not ret['OK']:
      return ret
    jobID = ret['Value']

    if startDate:
      ret = self._escapeString(startDate)
      if not ret['OK']:
        return ret
      startDate = ret['Value']
      req = "UPDATE Jobs SET StartExecTime=%s WHERE JobID=%s AND StartExecTime IS NULL" % (startDate, jobID)
    else:
      req = "UPDATE Jobs SET StartExecTime=UTC_TIMESTAMP() WHERE JobID=%s AND StartExecTime IS NULL" % jobID
    result = self._update(req)
    return result

#############################################################################
  def setJobParameter(self, jobID, key, value):
    """ Set a parameter specified by name,value pair for the job JobID
    """

    ret = self._escapeString(key)
    if not ret['OK']:
      return ret
    e_key = ret['Value']
    ret = self._escapeString(value)
    if not ret['OK']:
      return ret
    e_value = ret['Value']

    cmd = 'REPLACE JobParameters (JobID,Name,Value) VALUES (%d,%s,%s)' % (int(jobID), e_key, e_value)
    result = self._update(cmd)
    if not result['OK']:
      result = S_ERROR('JobDB.setJobParameter: operation failed.')

    return result

#############################################################################
  def setJobParameters(self, jobID, parameters):
    """ Set parameters specified by a list of name/value pairs for the job JobID
    """

    if not parameters:
      return S_OK()

    insertValueList = []
    for name, value in parameters:
      ret = self._escapeString(name)
      if not ret['OK']:
        return ret
      e_name = ret['Value']
      ret = self._escapeString(value)
      if not ret['OK']:
        return ret
      e_value = ret['Value']
      insertValueList.append('(%s,%s,%s)' % (jobID, e_name, e_value))

    cmd = 'REPLACE JobParameters (JobID,Name,Value) VALUES %s' % ', '.join(insertValueList)
    result = self._update(cmd)
    if not result['OK']:
      return S_ERROR('JobDB.setJobParameters: operation failed.')

    return result

#############################################################################
  def setJobOptParameter(self, jobID, name, value):
    """ Set an optimzer parameter specified by name,value pair for the job JobID
    """
    ret = self._escapeString(jobID)
    if not ret['OK']:
      return ret
    e_jobID = ret['Value']

    ret = self._escapeString(name)
    if not ret['OK']:
      return ret
    e_name = ret['Value']

    cmd = 'DELETE FROM OptimizerParameters WHERE JobID=%s AND Name=%s' % (e_jobID, e_name)
    if not self._update(cmd)['OK']:
      return S_ERROR('JobDB.setJobOptParameter: operation failed.')

    result = self.insertFields('OptimizerParameters', ['JobID', 'Name', 'Value'], [jobID, name, value])
    if not result['OK']:
      return S_ERROR('JobDB.setJobOptParameter: operation failed.')

    return S_OK()

#############################################################################
  def removeJobOptParameter(self, jobID, name):
    """ Remove the specified optimizer parameter for jobID
    """
    ret = self._escapeString(jobID)
    if not ret['OK']:
      return ret
    jobID = ret['Value']
    ret = self._escapeString(name)
    if not ret['OK']:
      return ret
    name = ret['Value']

    cmd = 'DELETE FROM OptimizerParameters WHERE JobID=%s AND Name=%s' % (jobID, name)
    if not self._update(cmd)['OK']:
      return S_ERROR('JobDB.removeJobOptParameter: operation failed.')
    return S_OK()

#############################################################################
  def setAtticJobParameter(self, jobID, key, value, rescheduleCounter):
    """ Set attic parameter for job specified by its jobID when job rescheduling
        for later debugging
    """
    ret = self._escapeString(jobID)
    if not ret['OK']:
      return ret
    jobID = ret['Value']

    ret = self._escapeString(key)
    if not ret['OK']:
      return ret
    key = ret['Value']

    ret = self._escapeString(value)
    if not ret['OK']:
      return ret
    value = ret['Value']

    ret = self._escapeString(rescheduleCounter)
    if not ret['OK']:
      return ret
    rescheduleCounter = ret['Value']

    cmd = 'INSERT INTO AtticJobParameters (JobID,RescheduleCycle,Name,Value) VALUES(%s,%s,%s,%s)' % \
        (jobID, rescheduleCounter, key, value)
    result = self._update(cmd)
    if not result['OK']:
      result = S_ERROR('JobDB.setAtticJobParameter: operation failed.')

    return result

#############################################################################
  def __setInitialJobParameters(self, classadJob, jobID):
    """ Set initial job parameters as was defined in the Classad
    """

    # Extract initital job parameters
    parameters = {}
    if classadJob.lookupAttribute("Parameters"):
      parameters = classadJob.getDictionaryFromSubJDL("Parameters")
<<<<<<< HEAD
    res = self.setJobParameters(jobID, list(parameters.items()))
=======
    res = self.setJobParameters(jobID, parameters.items())
>>>>>>> 99b015a4

    if not res['OK']:
      return res

    return S_OK()

#############################################################################
  def setJobJDL(self, jobID, jdl=None, originalJDL=None):
    """ Insert JDL's for job specified by jobID
    """
    ret = self._escapeString(jobID)
    if not ret['OK']:
      return ret
    jobID = ret['Value']

    ret = self._escapeString(jdl)
    if not ret['OK']:
      return ret
    e_JDL = ret['Value']

    ret = self._escapeString(originalJDL)
    if not ret['OK']:
      return ret
    e_originalJDL = ret['Value']

    req = "SELECT OriginalJDL FROM JobJDLs WHERE JobID=%s" % jobID
    result = self._query(req)
    updateFlag = False
    if result['OK']:
      if result['Value']:
        updateFlag = True

    if jdl:

      if updateFlag:
        cmd = "UPDATE JobJDLs Set JDL=%s WHERE JobID=%s" % (e_JDL, jobID)
      else:
        cmd = "INSERT INTO JobJDLs (JobID,JDL) VALUES (%s,%s)" % (jobID, e_JDL)
      result = self._update(cmd)
      if not result['OK']:
        return result
    if originalJDL:
      if updateFlag:
        cmd = "UPDATE JobJDLs Set OriginalJDL=%s WHERE JobID=%s" % (e_originalJDL, jobID)
      else:
        cmd = "INSERT INTO JobJDLs (JobID,OriginalJDL) VALUES (%s,%s)" % (jobID, e_originalJDL)

      result = self._update(cmd)

    return result

#############################################################################
  def __insertNewJDL(self, jdl):
    """Insert a new JDL in the system, this produces a new JobID
    """

    err = 'JobDB.__insertNewJDL: Failed to retrieve a new Id.'

    result = self.insertFields('JobJDLs',
                               ['JDL', 'JobRequirements', 'OriginalJDL'],
                               ['', '', jdl])
    if not result['OK']:
      self.log.error('Can not insert New JDL', result['Message'])
      return result

    if 'lastRowId' not in result:
      return S_ERROR('%s' % err)

    jobID = int(result['lastRowId'])

    self.log.info('JobDB: New JobID served "%s"' % jobID)

    return S_OK(jobID)

#############################################################################

  def getJobJDL(self, jobID, original=False, status=''):
    """ Get JDL for job specified by its jobID. By default the current job JDL
        is returned. If 'original' argument is True, original JDL is returned
    """
    ret = self._escapeString(jobID)
    if not ret['OK']:
      return ret
    jobID = ret['Value']

    ret = self._escapeString(status)
    if not ret['OK']:
      return ret
    e_status = ret['Value']

    if original:
      cmd = "SELECT OriginalJDL FROM JobJDLs WHERE JobID=%s" % jobID
    else:
      cmd = "SELECT JDL FROM JobJDLs WHERE JobID=%s" % jobID

    if status:
      cmd = cmd + " AND Status=%s" % e_status

    result = self._query(cmd)
    if result['OK']:
      jdl = result['Value']
      if not jdl:
        return S_OK(jdl)
      return S_OK(result['Value'][0][0])
    return result

#############################################################################
  def insertNewJobIntoDB(self, jdl, owner, ownerDN, ownerGroup, diracSetup,
                         initialStatus="Received",
                         initialMinorStatus="Job accepted"):
    """ Insert the initial JDL into the Job database,
        Do initial JDL crosscheck,
        Set Initial job Attributes and Status

        :param str jdl: job description JDL
        :param str owner: job owner user name
        :param str ownerDN: job owner DN
        :param str ownerGroup: job owner group
        :param str diracSetup: setup in which context the job is submitted
        :param str initialStatus: optional initial job status (Received by default)
        :param str initialMinorStatus: optional initial minor job status
        :return : new job ID
    """
    jobManifest = JobManifest()
    result = jobManifest.load(jdl)
    if not result['OK']:
      return result
    jobManifest.setOptionsFromDict({'OwnerName': owner,
                                    'OwnerDN': ownerDN,
                                    'OwnerGroup': ownerGroup,
                                    'DIRACSetup': diracSetup})
    result = jobManifest.check()
    if not result['OK']:
      return result
    jobAttrNames = []
    jobAttrValues = []

    # 1.- insert original JDL on DB and get new JobID
    # Fix the possible lack of the brackets in the JDL
    if jdl.strip()[0].find('[') != 0:
      jdl = '[' + jdl + ']'
    result = self.__insertNewJDL(jdl)
    if not result['OK']:
      return S_ERROR(EWMSSUBM, 'Failed to insert JDL in to DB')
    jobID = result['Value']

    jobManifest.setOption('JobID', jobID)

    jobAttrNames.append('JobID')
    jobAttrValues.append(jobID)

    jobAttrNames.append('LastUpdateTime')
    jobAttrValues.append(Time.toString())

    jobAttrNames.append('SubmissionTime')
    jobAttrValues.append(Time.toString())

    jobAttrNames.append('Owner')
    jobAttrValues.append(owner)

    jobAttrNames.append('OwnerDN')
    jobAttrValues.append(ownerDN)

    jobAttrNames.append('OwnerGroup')
    jobAttrValues.append(ownerGroup)

    jobAttrNames.append('DIRACSetup')
    jobAttrValues.append(diracSetup)

    # 2.- Check JDL and Prepare DIRAC JDL
    jobJDL = jobManifest.dumpAsJDL()

    # Replace the JobID placeholder if any
    if jobJDL.find('%j') != -1:
      jobJDL = jobJDL.replace('%j', str(jobID))

    classAdJob = ClassAd(jobJDL)
    classAdReq = ClassAd('[]')
    retVal = S_OK(jobID)
    retVal['JobID'] = jobID
    if not classAdJob.isOK():
      jobAttrNames.append('Status')
      jobAttrValues.append('Failed')

      jobAttrNames.append('MinorStatus')
      jobAttrValues.append('Error in JDL syntax')

      result = self.insertFields('Jobs', jobAttrNames, jobAttrValues)
      if not result['OK']:
        return result

      retVal['Status'] = 'Failed'
      retVal['MinorStatus'] = 'Error in JDL syntax'
      return retVal

    classAdJob.insertAttributeInt('JobID', jobID)
    result = self.__checkAndPrepareJob(jobID, classAdJob, classAdReq,
                                       owner, ownerDN,
                                       ownerGroup, diracSetup,
                                       jobAttrNames, jobAttrValues)
    if not result['OK']:
      return result

    priority = classAdJob.getAttributeInt('Priority')
    if priority is None:
      priority = 0
    jobAttrNames.append('UserPriority')
    jobAttrValues.append(priority)

    for jdlName in self.jdl2DBParameters:
      # Defaults are set by the DB.
      jdlValue = classAdJob.getAttributeString(jdlName)
      if jdlValue:
        jobAttrNames.append(jdlName)
        jobAttrValues.append(jdlValue)

    jdlValue = classAdJob.getAttributeString('Site')
    if jdlValue:
      jobAttrNames.append('Site')
      if jdlValue.find(',') != -1:
        jobAttrValues.append('Multiple')
      else:
        jobAttrValues.append(jdlValue)

    jobAttrNames.append('VerifiedFlag')
    jobAttrValues.append('True')

    jobAttrNames.append('Status')
    jobAttrValues.append(initialStatus)

    jobAttrNames.append('MinorStatus')
    jobAttrValues.append(initialMinorStatus)

    reqJDL = classAdReq.asJDL()
    classAdJob.insertAttributeInt('JobRequirements', reqJDL)

    jobJDL = classAdJob.asJDL()

    result = self.setJobJDL(jobID, jobJDL)
    if not result['OK']:
      return result

    # Adding the job in the Jobs table
    result = self.insertFields('Jobs', jobAttrNames, jobAttrValues)
    if not result['OK']:
      return result

    # Setting the Job parameters
    result = self.__setInitialJobParameters(classAdJob, jobID)
    if not result['OK']:
      return result

    # Looking for the Input Data
    inputData = []
    if classAdJob.lookupAttribute('InputData'):
      inputData = classAdJob.getListFromExpression('InputData')
    values = []

    ret = self._escapeString(jobID)
    if not ret['OK']:
      return ret
    e_jobID = ret['Value']

    for lfn in inputData:
      # some jobs are setting empty string as InputData
      if not lfn:
        continue
      ret = self._escapeString(lfn.strip())
      if not ret['OK']:
        return ret
      lfn = ret['Value']

      values.append('(%s, %s )' % (e_jobID, lfn))

    if values:
      cmd = 'INSERT INTO InputData (JobID,LFN) VALUES %s' % ', '.join(values)
      result = self._update(cmd)
      if not result['OK']:
        return result

    retVal['Status'] = initialStatus
    retVal['MinorStatus'] = initialMinorStatus

    return retVal

  def __checkAndPrepareJob(self, jobID, classAdJob, classAdReq, owner, ownerDN,
                           ownerGroup, diracSetup, jobAttrNames, jobAttrValues):
    """
      Check Consistency of Submitted JDL and set some defaults
      Prepare subJDL with Job Requirements
    """
    error = ''
    vo = getVOForGroup(ownerGroup)

    jdlDiracSetup = classAdJob.getAttributeString('DIRACSetup')
    jdlOwner = classAdJob.getAttributeString('Owner')
    jdlOwnerDN = classAdJob.getAttributeString('OwnerDN')
    jdlOwnerGroup = classAdJob.getAttributeString('OwnerGroup')
    jdlVO = classAdJob.getAttributeString('VirtualOrganization')

    # The below is commented out since this is always overwritten by the submitter IDs
    # but the check allows to findout inconsistent client environments
    if jdlDiracSetup and jdlDiracSetup != diracSetup:
      error = 'Wrong DIRAC Setup in JDL'
    if jdlOwner and jdlOwner != owner:
      error = 'Wrong Owner in JDL'
    elif jdlOwnerDN and jdlOwnerDN != ownerDN:
      error = 'Wrong Owner DN in JDL'
    elif jdlOwnerGroup and jdlOwnerGroup != ownerGroup:
      error = 'Wrong Owner Group in JDL'
    elif jdlVO and jdlVO != vo:
      error = 'Wrong Virtual Organization in JDL'

    classAdJob.insertAttributeString('Owner', owner)
    classAdJob.insertAttributeString('OwnerDN', ownerDN)
    classAdJob.insertAttributeString('OwnerGroup', ownerGroup)

    submitPools = getGroupOption(ownerGroup, "SubmitPools")
    if not submitPools and vo:
      submitPools = getVOOption(vo, 'SubmitPools')
    if submitPools and not classAdJob.lookupAttribute('SubmitPools'):
      classAdJob.insertAttributeString('SubmitPools', submitPools)

    if vo:
      classAdJob.insertAttributeString('VirtualOrganization', vo)

    classAdReq.insertAttributeString('Setup', diracSetup)
    classAdReq.insertAttributeString('OwnerDN', ownerDN)
    classAdReq.insertAttributeString('OwnerGroup', ownerGroup)
    if vo:
      classAdReq.insertAttributeString('VirtualOrganization', vo)

    setup = gConfig.getValue('/DIRAC/Setup', '')
    voPolicyDict = gConfig.getOptionsDict('/DIRAC/VOPolicy/%s/%s' % (vo, setup))
    # voPolicyDict = gConfig.getOptionsDict('/DIRAC/VOPolicy')
    if voPolicyDict['OK']:
      voPolicy = voPolicyDict['Value']
      for param, val in voPolicy.items():
        if not classAdJob.lookupAttribute(param):
          classAdJob.insertAttributeString(param, val)

    priority = classAdJob.getAttributeInt('Priority')
    if priority is None:
      priority = 0
    platform = classAdJob.getAttributeString('Platform')
    # Legacy check to suite the LHCb logic
    if not platform:
      platform = classAdJob.getAttributeString('SystemConfig')
    cpuTime = classAdJob.getAttributeInt('CPUTime')
    if cpuTime is None:
      # Just in case check for MaxCPUTime for backward compatibility
      cpuTime = classAdJob.getAttributeInt('MaxCPUTime')
      if cpuTime is not None:
        classAdJob.insertAttributeInt('CPUTime', cpuTime)
      else:
        opsHelper = Operations(group=ownerGroup,
                               setup=diracSetup)
        cpuTime = opsHelper.getValue('JobDescription/DefaultCPUTime', 86400)
    classAdReq.insertAttributeInt('UserPriority', priority)
    classAdReq.insertAttributeInt('CPUTime', cpuTime)

    if platform and platform.lower() != 'any':
      result = getDIRACPlatform(platform)
      if result['OK'] and result['Value']:
        classAdReq.insertAttributeVectorString('Platforms', result['Value'])
      else:
        error = "OS compatibility info not found"

    if error:

      retVal = S_ERROR(EWMSSUBM, error)
      retVal['JobId'] = jobID
      retVal['Status'] = 'Failed'
      retVal['MinorStatus'] = error

      jobAttrNames.append('Status')
      jobAttrValues.append('Failed')

      jobAttrNames.append('MinorStatus')
      jobAttrValues.append(error)
      resultInsert = self.setJobAttributes(jobID, jobAttrNames, jobAttrValues)
      if not resultInsert['OK']:
        retVal['MinorStatus'] += '; %s' % resultInsert['Message']

      return retVal

    return S_OK()

#############################################################################

  def removeJobFromDB(self, jobIDs):
    """Remove job from DB

       Remove job from the Job DB and clean up all the job related data
       in various tables
    """

    # ret = self._escapeString(jobID)
    # if not ret['OK']:
    #  return ret
    # e_jobID = ret['Value']

    if not isinstance(jobIDs, list):
      jobIDList = [jobIDs]
    else:
      jobIDList = jobIDs

    failedTablesList = []
    jobIDString = ','.join([str(j) for j in jobIDList])
    for table in ['InputData',
                  'JobParameters',
                  'AtticJobParameters',
                  'HeartBeatLoggingInfo',
                  'OptimizerParameters',
                  'JobCommands',
                  'Jobs',
                  'JobsStatus',
                  'JobJDLs']:

      cmd = 'DELETE FROM %s WHERE JobID in (%s)' % (table, jobIDString)
      result = self._update(cmd)
      if not result['OK']:
        failedTablesList.append(table)

    result = S_OK()
    if failedTablesList:
      result = S_ERROR('Errors while job removal')
      result['FailedTables'] = failedTablesList

    return result

#################################################################
  def rescheduleJobs(self, jobIDs):
    """ Reschedule all the jobs in the given list
    """

    result = S_OK()

    failedJobs = []
    for jobID in jobIDs:
      result = self.rescheduleJob(jobID)
      if not result['OK']:
        failedJobs.append(jobID)

    if failedJobs:
      result = S_ERROR('JobDB.rescheduleJobs: Not all the jobs were rescheduled')
      result['FailedJobs'] = failedJobs

    return result

#############################################################################
  def rescheduleJob(self, jobID):
    """ Reschedule the given job to run again from scratch. Retain the already
        defined parameters in the parameter Attic
    """
    # Check Verified Flag
<<<<<<< HEAD
    result = self.getJobAttributes(jobID, ['Status', 'MinorStatus', 'VerifiedFlag', 'RescheduleCounter',
=======
    result = self.getJobAttributes(jobID, ['VerifiedFlag', 'RescheduleCounter',
>>>>>>> 99b015a4
                                           'Owner', 'OwnerDN', 'OwnerGroup', 'DIRACSetup'])
    if result['OK']:
      resultDict = result['Value']
    else:
      return S_ERROR('JobDB.getJobAttributes: can not retrieve job attributes')

<<<<<<< HEAD
=======
    result = self.getJobStatus(jobID)

    if result['OK']:
      resultDict['Status'] = result['Value']['Status']
      resultDict['MinorStatus'] = result['Value']['MinorStatus']
    else:
      return S_ERROR('JobDB.getJobStatus: can not retrieve job statuses')

>>>>>>> 99b015a4
    if 'VerifiedFlag' not in resultDict:
      return S_ERROR('Job ' + str(jobID) + ' not found in the system')

    if not resultDict['VerifiedFlag']:
      return S_ERROR('Job %s not Verified: Status = %s, MinorStatus = %s' % (
          jobID,
          resultDict['Status'],
          resultDict['MinorStatus']))

    # Check the Reschedule counter first
    rescheduleCounter = int(resultDict['RescheduleCounter']) + 1

    self.maxRescheduling = self.getCSOption('MaxRescheduling', self.maxRescheduling)

    # Exit if the limit of the reschedulings is reached
    if rescheduleCounter > self.maxRescheduling:
      self.log.warn('Maximum number of reschedulings is reached', 'Job %s' % jobID)
      self.setJobStatus(jobID, status='Failed', minor='Maximum of reschedulings reached')
      return S_ERROR('Maximum number of reschedulings is reached: %s' % self.maxRescheduling)

    jobAttrNames = []
    jobAttrValues = []

    jobAttrNames.append('RescheduleCounter')
    jobAttrValues.append(rescheduleCounter)

    # Save the job parameters for later debugging
    result = self.getJobParameters(jobID)
    if result['OK']:
      parDict = result['Value']
      for key, value in parDict.items():
        result = self.setAtticJobParameter(jobID, key, value, rescheduleCounter - 1)
        if not result['OK']:
          break

    ret = self._escapeString(jobID)
    if not ret['OK']:
      return ret
    e_jobID = ret['Value']

    cmd = 'DELETE FROM JobParameters WHERE JobID=%s' % e_jobID
    res = self._update(cmd)
    if not res['OK']:
      return res

    # Delete optimizer parameters
    cmd = 'DELETE FROM OptimizerParameters WHERE JobID=%s' % (e_jobID)
    if not self._update(cmd)['OK']:
      return S_ERROR('JobDB.removeJobOptParameter: operation failed.')

    # the JobManager needs to know if there is InputData ??? to decide which optimizer to call
    # proposal: - use the getInputData method
    res = self.getJobJDL(jobID, original=True)
    if not res['OK']:
      return res

    jdl = res['Value']
    # Fix the possible lack of the brackets in the JDL
    if jdl.strip()[0].find('[') != 0:
      jdl = '[' + jdl + ']'
    classAdJob = ClassAd(jdl)
    classAdReq = ClassAd('[]')
    retVal = S_OK(jobID)
    retVal['JobID'] = jobID

    classAdJob.insertAttributeInt('JobID', jobID)
    result = self.__checkAndPrepareJob(jobID, classAdJob, classAdReq, resultDict['Owner'],
                                       resultDict['OwnerDN'], resultDict['OwnerGroup'],
                                       resultDict['DIRACSetup'],
                                       jobAttrNames, jobAttrValues)

    if not result['OK']:
      return result

    priority = classAdJob.getAttributeInt('Priority')
    if priority is None:
      priority = 0
    jobAttrNames.append('UserPriority')
    jobAttrValues.append(priority)

    siteList = classAdJob.getListFromExpression('Site')
    if not siteList:
      site = 'ANY'
    elif len(siteList) > 1:
      site = "Multiple"
    else:
      site = siteList[0]

    jobAttrNames.append('Site')
    jobAttrValues.append(site)
<<<<<<< HEAD

    jobAttrNames.append('Status')
    jobAttrValues.append('Received')

    jobAttrNames.append('MinorStatus')
    jobAttrValues.append('Job Rescheduled')

    jobAttrNames.append('ApplicationStatus')
    jobAttrValues.append('Unknown')

    jobAttrNames.append('ApplicationNumStatus')
    jobAttrValues.append(0)

    jobAttrNames.append('LastUpdateTime')
    jobAttrValues.append(Time.toString())

=======

    jobAttrNames.append('LastUpdateTime')
    jobAttrValues.append(Time.toString())

>>>>>>> 99b015a4
    jobAttrNames.append('RescheduleTime')
    jobAttrValues.append(Time.toString())

    reqJDL = classAdReq.asJDL()
    classAdJob.insertAttributeInt('JobRequirements', reqJDL)

    jobJDL = classAdJob.asJDL()

    # Replace the JobID placeholder if any
    if jobJDL.find('%j') != -1:
      jobJDL = jobJDL.replace('%j', str(jobID))
<<<<<<< HEAD

    result = self.setJobJDL(jobID, jobJDL)
    if not result['OK']:
      return result

    result = self.__setInitialJobParameters(classAdJob, jobID)
    if not result['OK']:
      return result

    result = self.setJobAttributes(jobID, jobAttrNames, jobAttrValues)
=======

    result = self.setJobJDL(jobID, jobJDL)
    if not result['OK']:
      return result

    result = self.__setInitialJobParameters(classAdJob, jobID)
    if not result['OK']:
      return result

    result = self.setJobAttributes(jobID, jobAttrNames, jobAttrValues)
    if not result['OK']:
      return result

    result = self.setJobStatus(jobID, status='Received', minor='Job Rescheduled', application='Unknown')

>>>>>>> 99b015a4
    if not result['OK']:
      return result

    retVal['InputData'] = classAdJob.lookupAttribute("InputData")
    retVal['RescheduleCounter'] = rescheduleCounter
    retVal['Status'] = 'Received'
    retVal['MinorStatus'] = 'Job Rescheduled'

    return retVal

#############################################################################
  def getUserSitesTuple(self, sites):
    """Returns tuple of active/banned/invalid sties from a user provided list."""
    ret = self._escapeValues(sites)
    if not ret['OK']:
      return ret

    sites = set(sites)
    sitesSql = ret['Value']
    sitesSql[0] = 'SELECT %s AS Site' % sitesSql[0]
    sitesSql = ' UNION SELECT '.join(sitesSql)
    cmd = "SELECT Site FROM (%s) " % sitesSql
    cmd += "AS tmptable WHERE Site NOT IN (SELECT Site FROM SiteMask WHERE Status='Active')"
    result = self._query(cmd)
    if not result['OK']:
      return result
    nonActiveSites = set(x[0] for x in result['Value'])
    activeSites = sites.difference(nonActiveSites)
    bannedSites = nonActiveSites.intersection(set(self.getSiteMask('Banned')))
    invalidSites = nonActiveSites.difference(bannedSites)
    return S_OK((activeSites, bannedSites, invalidSites))

#############################################################################
  def getSiteMask(self, siteState='Active'):
    """ Get the currently active site list
    """

    ret = self._escapeString(siteState)
    if not ret['OK']:
      return ret
    siteState = ret['Value']

    if siteState == "All":
      cmd = "SELECT Site FROM SiteMask"
    else:
      cmd = "SELECT Site FROM SiteMask WHERE Status=%s" % siteState

    result = self._query(cmd)
    siteList = []
    if result['OK']:
      siteList = [x[0] for x in result['Value']]
    else:
      return S_ERROR(DErrno.EMYSQL, "SQL query failed: %s" % cmd)

    return S_OK(siteList)

#############################################################################
  def getSiteMaskStatus(self, sites=None):
    """ Get the current site mask status
        :param:sites - A string for a single site to check, or a list
                       to check multiple sites.
        :returns:If input was a list, a dictionary of sites, keys are site
                 names and values are the site statuses. Unknown sites are
                 not included in the output dictionary.
                 If input was a string, then a single value with that site's
                 status, or S_ERROR if the site does not exist in the DB.
    """
    if isinstance(sites, list):
      safeSites = []
      for site in sites:
        res = self._escapeString(site)
        if not res['OK']:
          return res
        safeSites.append(res['Value'])
      sitesString = ",".join(safeSites)
      cmd = "SELECT Site, Status FROM SiteMask WHERE Site in (%s)" % sitesString

      result = self._query(cmd)
      return S_OK(dict(result['Value']))

    elif isinstance(sites, str):

      ret = self._escapeString(sites)
      if not ret['OK']:
        return ret
      cmd = "SELECT Status FROM SiteMask WHERE Site=%s" % ret['Value']
      result = self._query(cmd)
      if result['Value']:
        return S_OK(result['Value'][0][0])
      return S_ERROR("Unknown site %s" % sites)

    else:
      cmd = "SELECT Site,Status FROM SiteMask"

    result = self._query(cmd)
    siteDict = {}
    if result['OK']:
      for site, status in result['Value']:
        siteDict[site] = status
    else:
      return S_ERROR(DErrno.EMYSQL, "SQL query failed: %s" % cmd)

    return S_OK(siteDict)

#############################################################################
  def getAllSiteMaskStatus(self):
    """ Get the everything from site mask status
    """
    cmd = "SELECT Site,Status,LastUpdateTime,Author,Comment FROM SiteMask"

    result = self._query(cmd)

    if not result['OK']:
      return result['Message']

    siteDict = {}
    if result['OK']:
      for site, status, lastUpdateTime, author, comment in result['Value']:
        siteDict[site] = status, lastUpdateTime, author, comment

    return S_OK(siteDict)

#############################################################################
  def setSiteMask(self, siteMaskList, authorDN='Unknown', comment='No comment'):
    """ Set the Site Mask to the given mask in a form of a list of tuples (site,status)
    """

    for site, status in siteMaskList:
      result = self.__setSiteStatusInMask(site, status, authorDN, comment)
      if not result['OK']:
        return result

    return S_OK()

#############################################################################
  def __setSiteStatusInMask(self, site, status, authorDN='Unknown', comment='No comment'):
    """  Set the given site status to 'status' or add a new active site
    """

    result = self._escapeString(site)
    if not result['OK']:
      return result
    site = result['Value']

    result = self._escapeString(status)
    if not result['OK']:
      return result
    status = result['Value']

    result = self._escapeString(authorDN)
    if not result['OK']:
      return result
    authorDN = result['Value']

    result = self._escapeString(comment)
    if not result['OK']:
      return result
    comment = result['Value']

    req = "SELECT Status FROM SiteMask WHERE Site=%s" % site
    result = self._query(req)
    if result['OK']:
      if result['Value']:
        current_status = result['Value'][0][0]
        if current_status == status:
          return S_OK()
        else:
          req = "UPDATE SiteMask SET Status=%s,LastUpdateTime=UTC_TIMESTAMP()," \
              "Author=%s, Comment=%s WHERE Site=%s"
          req = req % (status, authorDN, comment, site)
      else:
        req = "INSERT INTO SiteMask VALUES (%s,%s,UTC_TIMESTAMP(),%s,%s)" % (site, status, authorDN, comment)
      result = self._update(req)
      if not result['OK']:
        return S_ERROR('Failed to update the Site Mask')
      # update the site mask logging record
      req = "INSERT INTO SiteMaskLogging VALUES (%s,%s,UTC_TIMESTAMP(),%s,%s)" % (site, status, authorDN, comment)
      result = self._update(req)
      if not result['OK']:
        self.log.warn('Failed to update site mask logging for %s' % site)
    else:
      return S_ERROR('Failed to get the Site Status from the Mask')

    return S_OK()

#############################################################################
  def banSiteInMask(self, site, authorDN='Unknown', comment='No comment'):
    """  Forbid the given site in the Site Mask
    """

    result = self.__setSiteStatusInMask(site, 'Banned', authorDN, comment)
    return result

#############################################################################
  def allowSiteInMask(self, site, authorDN='Unknown', comment='No comment'):
    """  Forbid the given site in the Site Mask
    """

    result = self.__setSiteStatusInMask(site, 'Active', authorDN, comment)
    return result

#############################################################################
  def removeSiteFromMask(self, site=None):
    """ Remove the given site from the mask
    """
    if not site:
      req = "DELETE FROM SiteMask"
    else:
      ret = self._escapeString(site)
      if not ret['OK']:
        return ret
      site = ret['Value']
      req = "DELETE FROM SiteMask WHERE Site=%s" % site

    return self._update(req)

#############################################################################
  def getSiteMaskLogging(self, siteList):
    """ Get the site mask logging history for the list if site names
    """

    if siteList:
      siteString = ','.join(["'" + x + "'" for x in siteList])
      req = "SELECT Site,Status,UpdateTime,Author,Comment FROM SiteMaskLogging WHERE Site in (%s)" % siteString
    else:
      req = "SELECT Site,Status,UpdateTime,Author,Comment FROM SiteMaskLogging"
    req += " ORDER BY UpdateTime ASC"

    result = self._query(req)
    if not result['OK']:
      return result

    availableSiteList = []
    for row in result['Value']:
      site, status, utime, author, comment = row
      availableSiteList.append(site)

    resultDict = {}
    for site in siteList:
      if not result['Value'] or site not in availableSiteList:
        ret = self._escapeString(site)
        if not ret['OK']:
          continue
        e_site = ret['Value']
        req = "SELECT Status Site,Status,LastUpdateTime,Author,Comment FROM SiteMask WHERE Site=%s" % e_site
        resSite = self._query(req)
        if resSite['OK']:
          if resSite['Value']:
            site, status, lastUpdate, author, comment = resSite['Value'][0]
            resultDict[site] = [(status, str(lastUpdate), author, comment)]
          else:
            resultDict[site] = [('Unknown', '', '', 'Site not present in logging table')]

    for row in result['Value']:
      site, status, utime, author, comment = row
      if site not in resultDict:
        resultDict[site] = []
      resultDict[site].append((status, str(utime), author, comment))

    return S_OK(resultDict)

#############################################################################
  def getSiteSummary(self):
    """ Get the summary of jobs in a given status on all the sites
    """

    waitingList = ['"Submitted"', '"Assigned"', '"Waiting"', '"Matched"']
    waitingString = ','.join(waitingList)

    result = self.getDistinctJobAttributes('Site')
    if not result['OK']:
      return result

    siteList = result['Value']
    siteDict = {}
    totalDict = {'Waiting': 0, 'Running': 0, 'Stalled': 0, 'Done': 0, 'Failed': 0}

    for site in siteList:
      if site == "ANY":
        continue
      # Waiting
      siteDict[site] = {}
      ret = self._escapeString(site)
      if not ret['OK']:
        return ret
      e_site = ret['Value']

      req = "SELECT COUNT(JobID) FROM Jobs WHERE Status IN (%s) AND Site=%s" % (waitingString, e_site)
      result = self._query(req)
      if result['OK']:
        count = result['Value'][0][0]
      else:
        return S_ERROR('Failed to get Site data from the JobDB')
      siteDict[site]['Waiting'] = count
      totalDict['Waiting'] += count
      # Running,Stalled,Done,Failed
      for status in ['"Running"', '"Stalled"', '"Done"', '"Failed"']:
        req = "SELECT COUNT(JobID) FROM Jobs WHERE Status=%s AND Site=%s" % (status, e_site)
        result = self._query(req)
        if result['OK']:
          count = result['Value'][0][0]
        else:
          return S_ERROR('Failed to get Site data from the JobDB')
        siteDict[site][status.replace('"', '')] = count
        totalDict[status.replace('"', '')] += count

    siteDict['Total'] = totalDict
    return S_OK(siteDict)

#################################################################################
  def getSiteSummaryWeb(self, selectDict, sortList, startItem, maxItems):
    """ Get the summary of jobs in a given status on all the sites in the standard Web form
    """

    paramNames = ['Site', 'GridType', 'Country', 'Tier', 'MaskStatus']
    paramNames += JOB_STATES
    paramNames += ['Efficiency', 'Status']
    # FIXME: hack!!!
    siteT1List = ['CERN', 'IN2P3', 'NIKHEF', 'SARA', 'PIC', 'CNAF', 'RAL', 'GRIDKA', 'RRCKI']

    # Sort out records as requested
    sortItem = -1
    sortOrder = "ASC"
    if sortList:
      item = sortList[0][0]  # only one item for the moment
      sortItem = paramNames.index(item)
      sortOrder = sortList[0][1]

    last_update = None
    if 'LastUpdateTime' in selectDict:
      last_update = selectDict['LastUpdateTime']
      del selectDict['LastUpdateTime']

    result = self.getCounters('Jobs', ['Site', 'Status'],
                              {}, newer=last_update,
                              timeStamp='LastUpdateTime')
    last_day = Time.dateTime() - Time.day
    resultDay = self.getCounters('Jobs', ['Site', 'Status'],
                                 {}, newer=last_day,
                                 timeStamp='EndExecTime')

    # Get the site mask status
    siteMask = {}
    resultMask = self.siteClient.getSites('All')
    if resultMask['OK']:
      for site in resultMask['Value']:
        siteMask[site] = 'NoMask'
    resultMask = self.siteClient.getSites('Active')
    if resultMask['OK']:
      for site in resultMask['Value']:
        siteMask[site] = 'Active'
    resultMask = self.siteClient.getSites('Banned')
    if resultMask['OK']:
      for site in resultMask['Value']:
        siteMask[site] = 'Banned'

    # Sort out different counters
    resultDict = {}
    if result['OK']:
      for attDict, count in result['Value']:
        siteFullName = attDict['Site']
        status = attDict['Status']
        if siteFullName not in resultDict:
          resultDict[siteFullName] = {}
          for state in JOB_STATES:
            resultDict[siteFullName][state] = 0
        if status not in JOB_FINAL_STATES:
          resultDict[siteFullName][status] = count
    if resultDay['OK']:
      for attDict, count in resultDay['Value']:
        siteFullName = attDict['Site']
        if siteFullName not in resultDict:
          resultDict[siteFullName] = {}
          for state in JOB_STATES:
            resultDict[siteFullName][state] = 0
        status = attDict['Status']
        if status in JOB_FINAL_STATES:
          resultDict[siteFullName][status] = count

    # Collect records now
    records = []
    countryCounts = {}
    for siteFullName in resultDict:
      siteDict = resultDict[siteFullName]
      if siteFullName.count('.') == 2:
        grid, site, country = siteFullName.split('.')
      else:
        grid, site, country = 'Unknown', 'Unknown', 'Unknown'

      tier = 'Tier-2'
      if site in siteT1List:
        tier = 'Tier-1'

      if country not in countryCounts:
        countryCounts[country] = {}
        for state in JOB_STATES:
          countryCounts[country][state] = 0
      rList = [siteFullName, grid, country, tier]
      if siteFullName in siteMask:
        rList.append(siteMask[siteFullName])
      else:
        rList.append('NoMask')
      for status in JOB_STATES:
        rList.append(siteDict[status])
        countryCounts[country][status] += siteDict[status]
      efficiency = 0
      total_finished = 0
      for state in JOB_FINAL_STATES:
        total_finished += resultDict[siteFullName][state]
      if total_finished > 0:
        efficiency = float(siteDict['Done'] + siteDict['Completed']) / float(total_finished)
      rList.append('%.1f' % (efficiency * 100.))
      # Estimate the site verbose status
      if efficiency > 0.95:
        rList.append('Good')
      elif efficiency > 0.80:
        rList.append('Fair')
      elif efficiency > 0.60:
        rList.append('Poor')
      elif total_finished == 0:
        rList.append('Idle')
      else:
        rList.append('Bad')
      records.append(rList)

    # Select records as requested
    if selectDict:
      for item in selectDict:
        selectItem = paramNames.index(item)
        values = selectDict[item]
        if not isinstance(values, list):
          values = [values]
<<<<<<< HEAD
        indices = list(range(len(records)))
=======
        indices = range(len(records))
>>>>>>> 99b015a4
        indices.reverse()
        for ind in indices:
          if records[ind][selectItem] not in values:
            del records[ind]

    # Sort records as requested
    if sortItem != -1:
      if sortOrder.lower() == "asc":
        records.sort(key=operator.itemgetter(sortItem))
      else:
        records.sort(key=operator.itemgetter(sortItem), reverse=True)

    # Collect the final result
    finalDict = {}
    finalDict['ParameterNames'] = paramNames
    # Return all the records if maxItems == 0 or the specified number otherwise
    if maxItems:
      if startItem + maxItems > len(records):
        finalDict['Records'] = records[startItem:]
      else:
        finalDict['Records'] = records[startItem:startItem + maxItems]
    else:
      finalDict['Records'] = records

    finalDict['TotalRecords'] = len(records)
    finalDict['Extras'] = countryCounts

    return S_OK(finalDict)

#####################################################################################
  def setHeartBeatData(self, jobID, staticDataDict, dynamicDataDict):
    """ Add the job's heart beat data to the database
    """

    # Set the time stamp first
    ret = self._escapeString(jobID)
    if not ret['OK']:
      return ret
    e_jobID = ret['Value']

    req = "UPDATE Jobs SET HeartBeatTime=UTC_TIMESTAMP(), Status='Running' WHERE JobID=%s" % e_jobID
    result = self._update(req)
    if not result['OK']:
      return S_ERROR('Failed to set the heart beat time: ' + result['Message'])

    ok = True
    # FIXME: It is rather not optimal to use parameters to store the heartbeat info, must find a proper solution
    # Add static data items as job parameters
<<<<<<< HEAD
    result = self.setJobParameters(jobID, list(staticDataDict.items()))
=======
    result = self.setJobParameters(jobID, staticDataDict.items())
>>>>>>> 99b015a4
    if not result['OK']:
      ok = False
      self.log.warn(result['Message'])

    # Add dynamic data to the job heart beat log
    # start = time.time()
    valueList = []
    for key, value in dynamicDataDict.items():
      result = self._escapeString(key)
      if not result['OK']:
        self.log.warn('Failed to escape string ' + key)
        continue
      e_key = result['Value']
      result = self._escapeString(value)
      if not result['OK']:
        self.log.warn('Failed to escape string ' + value)
        continue
      e_value = result['Value']
      valueList.append("( %s, %s,%s,UTC_TIMESTAMP())" % (e_jobID, e_key, e_value))

    if valueList:

      valueString = ','.join(valueList)
      req = "INSERT INTO HeartBeatLoggingInfo (JobID,Name,Value,HeartBeatTime) VALUES "
      req += valueString
      result = self._update(req)
      if not result['OK']:
        ok = False
        self.log.warn(result['Message'])

    if ok:
      return S_OK()
    return S_ERROR('Failed to store some or all the parameters')

#####################################################################################
  def getHeartBeatData(self, jobID):
    """ Retrieve the job's heart beat data
    """
    ret = self._escapeString(jobID)
    if not ret['OK']:
      return ret
    jobID = ret['Value']

    cmd = 'SELECT Name,Value,HeartBeatTime from HeartBeatLoggingInfo WHERE JobID=%s' % jobID
    res = self._query(cmd)
    if not res['OK']:
      return res

    if not res['Value']:
      return S_OK([])

    result = []
    values = res['Value']
    for row in values:
      result.append((str(row[0]), '%.01f' % (float(row[1].replace('"', ''))), str(row[2])))

    return S_OK(result)

#####################################################################################
  def setJobCommand(self, jobID, command, arguments=None):
    """ Store a command to be passed to the job together with the
        next heart beat
    """
    ret = self._escapeString(jobID)
    if not ret['OK']:
      return ret
    jobID = ret['Value']

    ret = self._escapeString(command)
    if not ret['OK']:
      return ret
    command = ret['Value']

    if arguments:
      ret = self._escapeString(arguments)
      if not ret['OK']:
        return ret
      arguments = ret['Value']
    else:
      arguments = "''"

    req = "INSERT INTO JobCommands (JobID,Command,Arguments,ReceptionTime) "
    req += "VALUES (%s,%s,%s,UTC_TIMESTAMP())" % (jobID, command, arguments)
    result = self._update(req)
    return result

#####################################################################################
  def getJobCommand(self, jobID, status='Received'):
    """ Get a command to be passed to the job together with the
        next heart beat
    """

    ret = self._escapeString(jobID)
    if not ret['OK']:
      return ret
    jobID = ret['Value']

    ret = self._escapeString(status)
    if not ret['OK']:
      return ret
    status = ret['Value']

    req = "SELECT Command, Arguments FROM JobCommands WHERE JobID=%s AND Status=%s" % (jobID, status)
    result = self._query(req)
    if not result['OK']:
      return result

    resultDict = {}
    if result['Value']:
      for row in result['Value']:
        resultDict[row[0]] = row[1]

    return S_OK(resultDict)

#####################################################################################
  def setJobCommandStatus(self, jobID, command, status):
    """ Set the command status
    """
    ret = self._escapeString(jobID)
    if not ret['OK']:
      return ret
    jobID = ret['Value']

    ret = self._escapeString(command)
    if not ret['OK']:
      return ret
    command = ret['Value']

    ret = self._escapeString(status)
    if not ret['OK']:
      return ret
    status = ret['Value']

    req = "UPDATE JobCommands SET Status=%s WHERE JobID=%s AND Command=%s" % (status, jobID, command)
    result = self._update(req)
    return result

#####################################################################################
  def getSummarySnapshot(self, requestedFields=False):
    """ Get the summary snapshot for a given combination
    """
    if not requestedFields:
      requestedFields = ['Status', 'MinorStatus',
                         'Site', 'Owner', 'OwnerGroup',
                         'JobGroup', 'JobSplitType']
    defFields = ['DIRACSetup'] + requestedFields
    valueFields = ['COUNT(JobID)', 'SUM(RescheduleCounter)']
    defString = ", ".join(defFields)
    valueString = ", ".join(valueFields)
    sqlCmd = "SELECT %s, %s From Jobs GROUP BY %s" % (defString, valueString, defString)
    result = self._query(sqlCmd)
    if not result['OK']:
      return result
    return S_OK(((defFields + valueFields), result['Value']))<|MERGE_RESOLUTION|>--- conflicted
+++ resolved
@@ -153,29 +153,16 @@
       return S_ERROR('JobDB.getAttributesForJobList: Failed\n%s' % repr(x))
 
 #############################################################################
-<<<<<<< HEAD
-
-  def getDistinctJobAttributes(self, attribute, condDict=None, older=None,
-                               newer=None, timeStamp='LastUpdateTime'):
-    """ Get distinct values of the job attribute under specified conditions
-    """
-=======
   def getDistinctJobAttributes(self, attribute, condDict=None, older=None, newer=None, timeStamp='LastUpdateTime'):
     """ Get distinct values of the job attribute under specified conditions
     """
 
->>>>>>> 99b015a4
     return self.getDistinctAttributeValues('Jobs', attribute, condDict=condDict,
                                            older=older, newer=newer, timeStamp=timeStamp)
 
 #############################################################################
-<<<<<<< HEAD
-
   def traceJobParameter(self, site, localID, parameter, date=None, until=None):
-=======
-  def traceJobParameter(self, site, localID, parameter, date=None, until=None):
-
->>>>>>> 99b015a4
+
     ret = self.traceJobParameters(site, localID, [parameter], None, date, until)
     if not ret['OK']:
       return ret
@@ -418,17 +405,10 @@
 
     attributes = {}
     if attrList:
-<<<<<<< HEAD
       for i in range(len(attrList)):
         attributes[attrList[i]] = str(values[i])
     else:
       for i in range(len(self.jobAttributeNames)):
-=======
-      for i in xrange(len(attrList)):
-        attributes[attrList[i]] = str(values[i])
-    else:
-      for i in xrange(len(self.jobAttributeNames)):
->>>>>>> 99b015a4
         attributes[self.jobAttributeNames[i]] = str(values[i])
 
     return S_OK(attributes)
@@ -446,8 +426,6 @@
     return result
 
 #############################################################################
-<<<<<<< HEAD
-=======
   def getJobStatus(self, jobID):
     """ Get all Job Status values for a given jobID.
 
@@ -486,7 +464,6 @@
     return S_OK(statusValues)
 
 #############################################################################
->>>>>>> 99b015a4
   def getJobParameter(self, jobID, parameter):
     """ Get the given parameter of a job specified by its jobID
     """
@@ -621,11 +598,7 @@
     optList = optListString.split(',')
     try:
       sindex = None
-<<<<<<< HEAD
       for i in range(len(optList)):
-=======
-      for i in xrange(len(optList)):
->>>>>>> 99b015a4
         if optList[i] == currentOptimizer:
           sindex = i
       if sindex >= 0:
@@ -741,11 +714,7 @@
         return S_ERROR(EWMSSUBM, 'Request to set non-existing job attribute')
 
     attr = []
-<<<<<<< HEAD
     for i in range(len(attrNames)):
-=======
-    for i in xrange(len(attrNames)):
->>>>>>> 99b015a4
       ret = self._escapeString(attrValues[i])
       if not ret['OK']:
         return ret
@@ -765,11 +734,7 @@
     return result
 
 #############################################################################
-<<<<<<< HEAD
-  def setJobStatus(self, jobID, status='', minor='', application='', appCounter=None):
-=======
   def setJobStatus(self, jobID, status='', minor='', application=''):
->>>>>>> 99b015a4
     """ Set status of the job specified by its jobID
     """
 
@@ -793,25 +758,6 @@
 
     result = self._update(cmd)
 
-<<<<<<< HEAD
-    attrNames = []
-    attrValues = []
-    if status:
-      attrNames.append('Status')
-      attrValues.append(status)
-    if minor:
-      attrNames.append('MinorStatus')
-      attrValues.append(minor)
-    if application:
-      attrNames.append('ApplicationStatus')
-      attrValues.append(application[:255])
-    if appCounter:
-      attrNames.append('ApplicationNumStatus')
-      attrValues.append(appCounter)
-
-    result = self.setJobAttributes(jobID, attrNames, attrValues, update=update_flag)
-=======
->>>>>>> 99b015a4
     if not result['OK']:
       return result
 
@@ -991,11 +937,7 @@
     parameters = {}
     if classadJob.lookupAttribute("Parameters"):
       parameters = classadJob.getDictionaryFromSubJDL("Parameters")
-<<<<<<< HEAD
     res = self.setJobParameters(jobID, list(parameters.items()))
-=======
-    res = self.setJobParameters(jobID, parameters.items())
->>>>>>> 99b015a4
 
     if not res['OK']:
       return res
@@ -1452,19 +1394,13 @@
         defined parameters in the parameter Attic
     """
     # Check Verified Flag
-<<<<<<< HEAD
-    result = self.getJobAttributes(jobID, ['Status', 'MinorStatus', 'VerifiedFlag', 'RescheduleCounter',
-=======
     result = self.getJobAttributes(jobID, ['VerifiedFlag', 'RescheduleCounter',
->>>>>>> 99b015a4
                                            'Owner', 'OwnerDN', 'OwnerGroup', 'DIRACSetup'])
     if result['OK']:
       resultDict = result['Value']
     else:
       return S_ERROR('JobDB.getJobAttributes: can not retrieve job attributes')
 
-<<<<<<< HEAD
-=======
     result = self.getJobStatus(jobID)
 
     if result['OK']:
@@ -1473,7 +1409,6 @@
     else:
       return S_ERROR('JobDB.getJobStatus: can not retrieve job statuses')
 
->>>>>>> 99b015a4
     if 'VerifiedFlag' not in resultDict:
       return S_ERROR('Job ' + str(jobID) + ' not found in the system')
 
@@ -1564,29 +1499,10 @@
 
     jobAttrNames.append('Site')
     jobAttrValues.append(site)
-<<<<<<< HEAD
-
-    jobAttrNames.append('Status')
-    jobAttrValues.append('Received')
-
-    jobAttrNames.append('MinorStatus')
-    jobAttrValues.append('Job Rescheduled')
-
-    jobAttrNames.append('ApplicationStatus')
-    jobAttrValues.append('Unknown')
-
-    jobAttrNames.append('ApplicationNumStatus')
-    jobAttrValues.append(0)
 
     jobAttrNames.append('LastUpdateTime')
     jobAttrValues.append(Time.toString())
 
-=======
-
-    jobAttrNames.append('LastUpdateTime')
-    jobAttrValues.append(Time.toString())
-
->>>>>>> 99b015a4
     jobAttrNames.append('RescheduleTime')
     jobAttrValues.append(Time.toString())
 
@@ -1598,7 +1514,6 @@
     # Replace the JobID placeholder if any
     if jobJDL.find('%j') != -1:
       jobJDL = jobJDL.replace('%j', str(jobID))
-<<<<<<< HEAD
 
     result = self.setJobJDL(jobID, jobJDL)
     if not result['OK']:
@@ -1609,23 +1524,11 @@
       return result
 
     result = self.setJobAttributes(jobID, jobAttrNames, jobAttrValues)
-=======
-
-    result = self.setJobJDL(jobID, jobJDL)
-    if not result['OK']:
-      return result
-
-    result = self.__setInitialJobParameters(classAdJob, jobID)
-    if not result['OK']:
-      return result
-
-    result = self.setJobAttributes(jobID, jobAttrNames, jobAttrValues)
     if not result['OK']:
       return result
 
     result = self.setJobStatus(jobID, status='Received', minor='Job Rescheduled', application='Unknown')
 
->>>>>>> 99b015a4
     if not result['OK']:
       return result
 
@@ -2058,11 +1961,7 @@
         values = selectDict[item]
         if not isinstance(values, list):
           values = [values]
-<<<<<<< HEAD
         indices = list(range(len(records)))
-=======
-        indices = range(len(records))
->>>>>>> 99b015a4
         indices.reverse()
         for ind in indices:
           if records[ind][selectItem] not in values:
@@ -2111,11 +2010,7 @@
     ok = True
     # FIXME: It is rather not optimal to use parameters to store the heartbeat info, must find a proper solution
     # Add static data items as job parameters
-<<<<<<< HEAD
     result = self.setJobParameters(jobID, list(staticDataDict.items()))
-=======
-    result = self.setJobParameters(jobID, staticDataDict.items())
->>>>>>> 99b015a4
     if not result['OK']:
       ok = False
       self.log.warn(result['Message'])
