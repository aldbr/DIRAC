--- conflicted
+++ resolved
@@ -25,32 +25,17 @@
 
 __RCSID__ = "$Id$"
 
-<<<<<<< HEAD
-
 import collections
 import threading
 import time
-
-=======
-from DIRAC  import gLogger, S_OK, S_ERROR
-from DIRAC.Core.Base.DB import DB
-from DIRAC.Core.Utilities.SiteCEMapping import getSiteForCE, getCESiteMapping
->>>>>>> 4beeba71
+from types import *
+
 import DIRAC.Core.Utilities.Time as Time
-
-
-from types import *
-<<<<<<< HEAD
-
 from DIRAC                                             import gLogger, S_OK, S_ERROR
 from DIRAC.Core.Base.DB                                import DB
 from DIRAC.Core.Utilities.SiteCEMapping                import getSiteForCE, getCESiteMapping
 from DIRAC.ConfigurationSystem.Client.Helpers.Registry import getUsernameForDN, getDNForUsername
 from DIRAC.ResourceStatusSystem.Client.SiteStatus      import SiteStatus
-
-=======
-import threading, time
->>>>>>> 4beeba71
 
 DEBUG = 1
 
