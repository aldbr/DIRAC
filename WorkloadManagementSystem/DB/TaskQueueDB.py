--- conflicted
+++ resolved
@@ -811,10 +811,6 @@
       retries -= 1
       result = self.deleteTaskQueueIfEmpty( tqId, tqOwnerDN, tqOwnerGroup )
       if result[ 'OK' ]:
-<<<<<<< HEAD
-        print "[ADRILETE] OK"
-=======
->>>>>>> 8dec4b81
         return
     gLogger.error( "Could not delete TQ %s: %s" % ( tqId, result[ 'Message' ] ) )
 
