--- conflicted
+++ resolved
@@ -7,13 +7,9 @@
 from DIRAC.Core.Utilities import Os
 from DIRAC.WorkloadManagementSystem.Utilities import JobParameters
 
-<<<<<<< HEAD
-Script.setUsageMessage( '\n'.join( ['Get the parameters (Memory and Number of processors) of a worker node',
-=======
 __RCSID__ = "$Id$"
 
-Script.setUsageMessage( '\n'.join( ['Get the Tag of a CE',
->>>>>>> e153c265
+Script.setUsageMessage( '\n'.join( ['Get the parameters (Memory and Number of processors) of a worker node',
                                     'Usage:',
                                     '%s [option]... [cfgfile]' % Script.scriptName,
                                     'Arguments:',
