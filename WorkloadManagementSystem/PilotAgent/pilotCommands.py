########################################################################
# $Id$
########################################################################

""" Definitions of a standard set of pilot commands

    Each commands is represented by a class inheriting CommandBase class.
    The command class constructor takes PilotParams object which is a data
    structure which keeps common parameters across all the pilot commands.

    The constructor must call the superclass constructor with the PilotParams
    object and the command name as arguments, e.g. ::

        class InstallDIRAC( CommandBase ):

          def __init__( self, pilotParams ):
            CommandBase.__init__(self, pilotParams, 'Install')
            ...

    The command class must implement execute() method for the actual command
    execution.
"""

import sys
import os
import stat
import socket

from pilotTools import CommandBase, retrieveUrlTimeout

__RCSID__ = "$Id$"

class GetPilotVersion( CommandBase ):
  """ Used to get the pilot version that needs to be installed.
      If passed as a parameter, uses that one. If not passed, it looks for alternatives.

      This assures that a version is always got even on non-standard Grid resources.
  """

  def execute( self ):
    """ Standard method for pilot commands
    """
    if self.pp.releaseVersion:
      self.log.info( "Pilot version requested as pilot script option. Nothing to do." )
    else:
      try:
        import json
      except ImportError:
        self.log.error( 'No json module available, exiting ...' )
        sys.exit( 2 )
      self.log.info( "Pilot version not requested as pilot script option, going to find it" )
      result = retrieveUrlTimeout( self.pp.pilotCFGFileLocation + '/' + self.pp.pilotCFGFile,
                                   self.pp.pilotCFGFile,
                                   self.log,
                                   timeout = 120 )
      if not result:
        self.log.error( "Failed to get pilot version, exiting ..." )
        sys.exit( 1 )
      fp = open( self.pp.pilotCFGFile + '-local', 'r' )
      pilotCFGFileContent = json.load( fp )
      fp.close()
      pilotVersions = [str( pv ) for pv in pilotCFGFileContent[self.pp.setup]['Version']]
      self.log.debug( "Pilot versions found: %s" % ', '.join( pilotVersions ) )
      self.log.info( "Setting pilot version to %s" % pilotVersions[0] )
      self.pp.releaseVersion = pilotVersions[0]


class CheckWorkerNode( CommandBase ):
  """ Executes some basic checks
  """
  def __init__( self, pilotParams ):
    """ c'tor
    """
    super( CheckWorkerNode, self ).__init__( pilotParams )

  def execute( self ):
    """ Get host and local user info, and other basic checks, e.g. space available
    """

    self.log.info( 'Uname      = %s' % " ".join( os.uname() ) )
    self.log.info( 'Host Name  = %s' % socket.gethostname() )
    self.log.info( 'Host FQDN  = %s' % socket.getfqdn() )
    self.log.info( 'WorkingDir = %s' % self.pp.workingDir )  # this could be different than rootPath

    fileName = '/etc/redhat-release'
    if os.path.exists( fileName ):
      f = open( fileName, 'r' )
      self.log.info( 'RedHat Release = %s' % f.read().strip() )
      f.close()

    fileName = '/etc/lsb-release'
    if os.path.isfile( fileName ):
      f = open( fileName, 'r' )
      self.log.info( 'Linux release:\n%s' % f.read().strip() )
      f.close()

    fileName = '/proc/cpuinfo'
    if os.path.exists( fileName ):
      f = open( fileName, 'r' )
      cpu = f.readlines()
      f.close()
      nCPU = 0
      for line in cpu:
        if line.find( 'cpu MHz' ) == 0:
          nCPU += 1
          freq = line.split()[3]
        elif line.find( 'model name' ) == 0:
          CPUmodel = line.split( ': ' )[1].strip()
      self.log.info( 'CPU (model)    = %s' % CPUmodel )
      self.log.info( 'CPU (MHz)      = %s x %s' % ( nCPU, freq ) )

    fileName = '/proc/meminfo'
    if os.path.exists( fileName ):
      f = open( fileName, 'r' )
      mem = f.readlines()
      f.close()
      freeMem = 0
      for line in mem:
        if line.find( 'MemTotal:' ) == 0:
          totalMem = int( line.split()[1] )
        if line.find( 'MemFree:' ) == 0:
          freeMem += int( line.split()[1] )
        if line.find( 'Cached:' ) == 0:
          freeMem += int( line.split()[1] )
      self.log.info( 'Memory (kB)    = %s' % totalMem )
      self.log.info( 'FreeMem. (kB)  = %s' % freeMem )

    ##############################################################################################################################
    # Disk space check

    # fs = os.statvfs( rootPath )
    fs = os.statvfs( self.pp.workingDir )
    # bsize;    /* file system block size */
    # frsize;   /* fragment size */
    # blocks;   /* size of fs in f_frsize units */
    # bfree;    /* # free blocks */
    # bavail;   /* # free blocks for non-root */
    # files;    /* # inodes */
    # ffree;    /* # free inodes */
    # favail;   /* # free inodes for non-root */
    # flag;     /* mount flags */
    # namemax;  /* maximum filename length */
    diskSpace = fs[4] * fs[0] / 1024 / 1024
    self.log.info( 'DiskSpace (MB) = %s' % diskSpace )

    if diskSpace < self.pp.minDiskSpace:
      self.log.error( '%s MB < %s MB, not enough local disk space available, exiting'
                      % ( diskSpace, self.pp.minDiskSpace ) )
      sys.exit( 1 )



class InstallDIRAC( CommandBase ):
  """ Basically, this is used to call dirac-install with the passed parameters.

      It requires dirac-install script to be sitting in the same directory.
  """

  def __init__( self, pilotParams ):
    """ c'tor
    """
    super( InstallDIRAC, self ).__init__( pilotParams )
    self.installOpts = []
    self.pp.rootPath = self.pp.pilotRootPath
    self.installScriptName = 'dirac-install.py'
    self.installScript = ''

  def _setInstallOptions( self ):
    """ Setup installation parameters
    """
    for o, v in self.pp.optList:
      if o in ( '-b', '--build' ):
        self.installOpts.append( '-b' )
      elif o == '-d' or o == '--debug':
        self.installOpts.append( '-d' )
      elif o == '-e' or o == '--extraPackages':
        self.installOpts.append( '-e "%s"' % v )
      elif o == '-g' or o == '--grid':
        self.pp.gridVersion = v
      elif o == '-i' or o == '--python':
        self.pp.pythonVersion = v
      elif o in ( '-l', '--project' ):
        self.installOpts.append( "-l '%s'" % v )
      elif o == '-p' or o == '--platform':
        self.pp.platform = v
      elif o == '-u' or o == '--url':
        self.installOpts.append( '-u "%s"' % v )
      elif o in ( '-P', '--path' ):
        self.installOpts.append( '-P "%s"' % v )
        self.pp.rootPath = v
      elif o in ( '-V', '--installation' ):
        self.installOpts.append( '-V "%s"' % v )
      elif o == '-t' or o == '--server':
        self.installOpts.append( '-t "server"' )

    if self.pp.gridVersion:
      self.installOpts.append( "-g '%s'" % self.pp.gridVersion )
    if self.pp.pythonVersion:
      self.installOpts.append( "-i '%s'" % self.pp.pythonVersion )
    if self.pp.platform:
      self.installOpts.append( '-p "%s"' % self.pp.platform )

    # The release version to install is a requirement
    self.installOpts.append( '-r "%s"' % self.pp.releaseVersion )

    self.log.debug( 'INSTALL OPTIONS [%s]' % ', '.join( map( str, self.installOpts ) ) )

  def _locateInstallationScript( self ):
    """ Locate installation script
    """
    installScript = ''
    for path in ( self.pp.pilotRootPath, self.pp.originalRootPath, self.pp.rootPath ):
      installScript = os.path.join( path, self.installScriptName )
      if os.path.isfile( installScript ):
        break
    self.installScript = installScript

    if not os.path.isfile( installScript ):
      self.log.error( "%s requires %s to exist in one of: %s, %s, %s" % ( self.pp.pilotScriptName,
                                                                          self.installScriptName,
                                                                          self.pp.pilotRootPath,
                                                                          self.pp.originalRootPath,
                                                                          self.pp.rootPath ) )
      sys.exit( 1 )

    try:
      # change permission of the script
      os.chmod( self.installScript, stat.S_IRWXU )
    except OSError:
      pass

  def _installDIRAC( self ):
    """ launch the installation script
    """
    installCmd = "%s %s" % ( self.installScript, " ".join( self.installOpts ) )
    self.log.debug( "Installing with: %s" % installCmd )

    retCode, output = self.executeAndGetOutput( installCmd )
    self.log.info( output, header = False )

    if retCode:
      self.log.error( "Could not make a proper DIRAC installation [ERROR %d]" % retCode )
      self.exitWithError( retCode )
    self.log.info( "%s completed successfully" % self.installScriptName )

    diracScriptsPath = os.path.join( self.pp.rootPath, 'scripts' )
    platformScript = os.path.join( diracScriptsPath, "dirac-platform" )
    if not self.pp.platform:
      retCode, output = self.executeAndGetOutput( platformScript )
      if retCode:
        self.log.error( "Failed to determine DIRAC platform [ERROR %d]" % retCode )
        self.exitWithError( retCode )
      self.pp.platform = output
    diracBinPath = os.path.join( self.pp.rootPath, self.pp.platform, 'bin' )
    diracLibPath = os.path.join( self.pp.rootPath, self.pp.platform, 'lib' )

    for envVarName in ( 'LD_LIBRARY_PATH', 'PYTHONPATH' ):
      if envVarName in os.environ:
        os.environ[ '%s_SAVE' % envVarName ] = os.environ[ envVarName ]
        del os.environ[ envVarName ]
      else:
        os.environ[ '%s_SAVE' % envVarName ] = ""

    os.environ['LD_LIBRARY_PATH'] = "%s" % ( diracLibPath )
    sys.path.insert( 0, self.pp.rootPath )
    sys.path.insert( 0, diracScriptsPath )
    if "PATH" in os.environ:
      os.environ['PATH'] = '%s:%s:%s' % ( diracBinPath, diracScriptsPath, os.getenv( 'PATH' ) )
    else:
      os.environ['PATH'] = '%s:%s' % ( diracBinPath, diracScriptsPath )
    self.pp.diracInstalled = True

  def execute( self ):
    """ What is called all the time
    """
    self._setInstallOptions()
    self._locateInstallationScript()
    self._installDIRAC()


class ConfigureBasics( CommandBase ):
  """ This command completes DIRAC installation, e.g. calls dirac-configure to:
      - download, by default, the CAs
      - creates a standard or custom (defined by self.pp.localConfigFile) cfg file
        to be used where all the pilot configuration is to be set, e.g.:
      - adds to it basic info like the version
      - adds to it the security configuration

      If there is more than one command calling dirac-configure, this one should be always the first one called.

      Nota Bene: Further commands should always call dirac-configure using the options -FDMH
      Nota Bene: If custom cfg file is created further commands should call dirac-configure with
                 "-O %s %s" % ( self.pp.localConfigFile, self.pp.localConfigFile )

      From here on, we have to pay attention to the paths. Specifically, we need to know where to look for
      - executables (scripts)
      - DIRAC python code
      If the pilot has installed DIRAC (and extensions) in the traditional way, so using the dirac-install.py script,
      simply the current directory is used, and:
      - scripts will be in $CWD/scripts.
      - DIRAC python code will be all sitting in $CWD
      - the local dirac.cfg file will be found in $CWD/etc

      For a more general case of non-traditional installations, we should use the PATH and PYTHONPATH as set by the
      installation phase. Executables and code will be searched there.
  """

  def __init__( self, pilotParams ):
    """ c'tor
    """
    super( ConfigureBasics, self ).__init__( pilotParams )
    self.cfg = []


  def execute( self ):
    """ What is called all the times.

        VOs may want to replace/extend the _getBasicsCFG and _getSecurityCFG functions
    """

    self._getBasicsCFG()
    self._getSecurityCFG()

    if self.pp.debugFlag:
      self.cfg.append( '-ddd' )
    if self.pp.localConfigFile:
      self.cfg.append( '-O %s' % self.pp.localConfigFile )

    configureCmd = "%s %s" % ( self.pp.configureScript, " ".join( self.cfg ) )

    retCode, _configureOutData = self.executeAndGetOutput( configureCmd, self.pp.installEnv )

    if retCode:
      self.log.error( "Could not configure DIRAC basics [ERROR %d]" % retCode )
      self.exitWithError( retCode )

  def _getBasicsCFG( self ):
    """  basics (needed!)
    """
    self.cfg.append( '-S "%s"' % self.pp.setup )
    if self.pp.configServer:
      self.cfg.append( '-C "%s"' % self.pp.configServer )
    if self.pp.releaseProject:
      self.cfg.append( '-o /LocalSite/ReleaseProject=%s' % self.pp.releaseProject )
    if self.pp.gateway:
      self.cfg.append( '-W "%s"' % self.pp.gateway )
    if self.pp.userGroup:
      self.cfg.append( '-o /AgentJobRequirements/OwnerGroup="%s"' % self.pp.userGroup )
    if self.pp.userDN:
      self.cfg.append( '-o /AgentJobRequirements/OwnerDN="%s"' % self.pp.userDN )
    self.cfg.append( '-o /LocalSite/ReleaseVersion=%s' % self.pp.releaseVersion )

  def _getSecurityCFG( self ):
    """ Nothing specific by default, but need to know host cert and key location in case they are needed
    """
    if self.pp.useServerCertificate:
      self.cfg.append( '--UseServerCertificate' )
      self.cfg.append( "-o /DIRAC/Security/CertFile=%s/hostcert.pem" % self.pp.certsLocation )
      self.cfg.append( "-o /DIRAC/Security/KeyFile=%s/hostkey.pem" % self.pp.certsLocation )

class CheckCECapabilities( CommandBase ):
  """ Used to get  CE tags.
  """
  def __init__( self, pilotParams ):
    """ c'tor
    """
    super( CheckCECapabilities, self ).__init__( pilotParams )

    # this variable contains the options that are passed to dirac-configure, and that will fill the local dirac.cfg file
    self.cfg = []

  def execute( self ):
    """ Setup CE/Queue Tags
    """

    cfg = []
    if self.pp.useServerCertificate:
      cfg.append( '-o  /DIRAC/Security/UseServerCertificate=yes' )
      cfg.append( "-o /DIRAC/Security/CertFile=%s/hostcert.pem" % self.pp.certsLocation )
      cfg.append( "-o /DIRAC/Security/KeyFile=%s/hostkey.pem" % self.pp.certsLocation )
    if self.pp.localConfigFile:
      cfg.append( self.pp.localConfigFile )  # this file is as input


    checkCmd = 'dirac-resource-get-parameters -S %s -N %s -Q %s %s' % ( self.pp.site,
                                                                        self.pp.ceName,
                                                                        self.pp.queueName,
                                                                        " ".join( cfg ) )
    retCode, resourceDict = self.executeAndGetOutput( checkCmd, self.pp.installEnv )

    import json
    resourceDict = json.loads( resourceDict )
    if retCode:
      self.log.warn( "Could not get resource parameters [ERROR %d]" % retCode )
    if resourceDict.get( 'Tag' ):
      self.pp.tags += resourceDict['Tag']
      self.cfg.append( '-FDMH' )

      if self.pp.useServerCertificate:
        self.cfg.append( '-o  /DIRAC/Security/UseServerCertificate=yes' )
        self.cfg.append( "-o /DIRAC/Security/CertFile=%s/hostcert.pem" % self.pp.certsLocation )
        self.cfg.append( "-o /DIRAC/Security/KeyFile=%s/hostkey.pem" % self.pp.certsLocation )

      if self.pp.localConfigFile:
        self.cfg.append( '-O %s' % self.pp.localConfigFile )  # this file is as output
        self.cfg.append( self.pp.localConfigFile )  # this file is as input

      if self.debugFlag:
        self.cfg.append( '-ddd' )

      self.cfg.append( '-o "/Resources/Computing/CEDefaults/Tag=%s"' % ','.join( ( str( x ) for x in self.pp.tags ) ) )

      configureCmd = "%s %s" % ( self.pp.configureScript, " ".join( self.cfg ) )
      retCode, _configureOutData = self.executeAndGetOutput( configureCmd, self.pp.installEnv )
      if retCode:
        self.log.warn( "Could not configure DIRAC [ERROR %d]" % retCode )

class CheckWNCapabilities( CommandBase ):
  """ Used to get capabilities specific to the Worker Node.
  """

  def __init__( self, pilotParams ):
    """ c'tor
    """
    super( CheckWNCapabilities, self ).__init__( pilotParams )
    self.cfg = []

  def execute( self ):
    """ Discover #Processors and memory
    """

<<<<<<< HEAD
    if self.pp.useServerCertificate:
      self.cfg.append( '-o  /DIRAC/Security/UseServerCertificate=yes' )
    if self.pp.localConfigFile:
      self.cfg.append( self.pp.localConfigFile )  # this file is as input

    checkCmd = 'dirac-wms-get-wn-parameters -S %s -N %s -Q %s %s' % ( self.pp.site, self.pp.ceName, self.pp.queueName,
                                                                       " ".join( self.cfg ) )
    retCode, result = self.executeAndGetOutput( checkCmd, self.pp.installEnv )
=======
    cfg = []
    if self.pp.useServerCertificate:
      cfg.append( '-o /DIRAC/Security/UseServerCertificate=yes' )
      cfg.append( "-o /DIRAC/Security/CertFile=%s/hostcert.pem" % self.pp.certsLocation )
      cfg.append( "-o /DIRAC/Security/KeyFile=%s/hostkey.pem" % self.pp.certsLocation )
    if self.pp.localConfigFile:
      cfg.append( self.pp.localConfigFile )  # this file is as input

    checkCmd = "dirac-wms-get-wn-parameters %s" % ' '.join( cfg )

    retCode, result = self.executeAndGetOutput( checkCmd , self.pp.installEnv )
>>>>>>> 3297090b
    result = result.split( ' ' )
    NumberOfProcessor = int( result[0] )
    MaxRAM = int( result[1] )

    if NumberOfProcessor or MaxRAM:
      self.cfg.append( '-FDMH' )

      if self.pp.useServerCertificate:
        self.cfg.append( '-o /DIRAC/Security/UseServerCertificate=yes' )
        self.cfg.append( "-o /DIRAC/Security/CertFile=%s/hostcert.pem" % self.pp.certsLocation )
        self.cfg.append( "-o /DIRAC/Security/KeyFile=%s/hostkey.pem" % self.pp.certsLocation )
      if self.pp.localConfigFile:
        self.cfg.append( '-O %s' % self.pp.localConfigFile )  # this file is as output
        self.cfg.append( self.pp.localConfigFile )  # this file is as input

      if self.debugFlag:
        self.cfg.append( '-ddd' )

      if NumberOfProcessor:
        self.cfg.append( '-o "/Resources/Computing/CEDefaults/NumberOfProcessors=%d"' % NumberOfProcessor )
      else:
        self.log.warn( "Could not retrieve number of processors" )
      if MaxRAM:
        self.cfg.append( '-o "/Resources/Computing/CEDefaults/MaxRAM=%d"' % MaxRAM )
      else:
        self.log.warn( "Could not retrieve MaxRAM" )
      configureCmd = "%s %s" % ( self.pp.configureScript, " ".join( self.cfg ) )
      retCode, _configureOutData = self.executeAndGetOutput( configureCmd, self.pp.installEnv )
      if retCode:
        self.log.warn( "Could not configure DIRAC [ERROR %d]" % retCode )


class ConfigureSite( CommandBase ):
  """ Command to configure DIRAC sites using the pilot options
  """

  def __init__( self, pilotParams ):
    """ c'tor
    """
    super( ConfigureSite, self ).__init__( pilotParams )

    # this variable contains the options that are passed to dirac-configure, and that will fill the local dirac.cfg file
    self.cfg = []

    self.boincUserID = ''
    self.boincHostID = ''
    self.boincHostPlatform = ''
    self.boincHostName = ''

  def execute( self ):
    """ Setup configuration parameters
    """
    self.__setFlavour()
    self.cfg.append( '-o /LocalSite/GridMiddleware=%s' % self.pp.flavour )

    self.cfg.append( '-n "%s"' % self.pp.site )
    self.cfg.append( '-S "%s"' % self.pp.setup )

    if not self.pp.ceName or not self.pp.queueName:
      self.__getCEName()
    self.cfg.append( '-N "%s"' % self.pp.ceName )
    self.cfg.append( '-o /LocalSite/GridCE=%s' % self.pp.ceName )
    self.cfg.append( '-o /LocalSite/CEQueue=%s' % self.pp.queueName )
    if self.pp.ceType:
      self.cfg.append( '-o /LocalSite/LocalCE=%s' % self.pp.ceType )

    for o, v in self.pp.optList:
      if o == '-o' or o == '--option':
        self.cfg.append( '-o "%s"' % v )
      elif o == '-s' or o == '--section':
        self.cfg.append( '-s "%s"' % v )


    if self.pp.pilotReference != 'Unknown':
      self.cfg.append( '-o /LocalSite/PilotReference=%s' % self.pp.pilotReference )
    # add options for BOINc
    # FIXME: this should not be part of the standard configuration
    if self.boincUserID:
      self.cfg.append( '-o /LocalSite/BoincUserID=%s' % self.boincUserID )
    if self.boincHostID:
      self.cfg.append( '-o /LocalSite/BoincHostID=%s' % self.boincHostID )
    if self.boincHostPlatform:
      self.cfg.append( '-o /LocalSite/BoincHostPlatform=%s' % self.boincHostPlatform )
    if self.boincHostName:
      self.cfg.append( '-o /LocalSite/BoincHostName=%s' % self.boincHostName )

    if self.pp.useServerCertificate:
      self.cfg.append( '--UseServerCertificate' )
      self.cfg.append( "-o /DIRAC/Security/CertFile=%s/hostcert.pem" % self.pp.certsLocation )
      self.cfg.append( "-o /DIRAC/Security/KeyFile=%s/hostkey.pem" % self.pp.certsLocation )

    # these are needed as this is not the fist time we call dirac-configure
    self.cfg.append( '-FDMH' )
    if self.pp.localConfigFile:
      self.cfg.append( '-O %s' % self.pp.localConfigFile )
      self.cfg.append( self.pp.localConfigFile )

    if self.debugFlag:
      self.cfg.append( '-ddd' )

    configureCmd = "%s %s" % ( self.pp.configureScript, " ".join( self.cfg ) )

    retCode, _configureOutData = self.executeAndGetOutput( configureCmd, self.pp.installEnv )

    if retCode:
      self.log.error( "Could not configure DIRAC [ERROR %d]" % retCode )
      self.exitWithError( retCode )


  def __setFlavour( self ):

    pilotRef = 'Unknown'

    # Pilot reference is specified at submission
    if self.pp.pilotReference:
      self.pp.flavour = 'DIRAC'
      pilotRef = self.pp.pilotReference

    # Take the reference from the Torque batch system
    if os.environ.has_key( 'PBS_JOBID' ):
      self.pp.flavour = 'SSHTorque'
      pilotRef = 'sshtorque://' + self.pp.ceName + '/' + os.environ['PBS_JOBID']

    # Take the reference from the OAR batch system
    if os.environ.has_key( 'OAR_JOBID' ):
      self.pp.flavour = 'SSHOAR'
      pilotRef = 'sshoar://' + self.pp.ceName + '/' + os.environ['OAR_JOBID']

    # Grid Engine
    if os.environ.has_key( 'JOB_ID' ) and os.environ.has_key( 'SGE_TASK_ID' ):
      self.pp.flavour = 'SSHGE'
      pilotRef = 'sshge://' + self.pp.ceName + '/' + os.environ['JOB_ID']
    # Generic JOB_ID
    elif os.environ.has_key( 'JOB_ID' ):
      self.pp.flavour = 'Generic'
      pilotRef = 'generic://' + self.pp.ceName + '/' + os.environ['JOB_ID']

    # Condor
    if os.environ.has_key( 'CONDOR_JOBID' ):
      self.pp.flavour = 'SSHCondor'
      pilotRef = 'sshcondor://' + self.pp.ceName + '/' + os.environ['CONDOR_JOBID']

    # HTCondor
    if os.environ.has_key( 'HTCONDOR_JOBID' ):
      self.pp.flavour = 'HTCondorCE'
      pilotRef = 'htcondorce://' + self.pp.ceName + '/' + os.environ['HTCONDOR_JOBID']

    # LSF
    if os.environ.has_key( 'LSB_BATCH_JID' ):
      self.pp.flavour = 'SSHLSF'
      pilotRef = 'sshlsf://' + self.pp.ceName + '/' + os.environ['LSB_BATCH_JID']

    # This is the CREAM direct submission case
    if os.environ.has_key( 'CREAM_JOBID' ):
      self.pp.flavour = 'CREAM'
      pilotRef = os.environ['CREAM_JOBID']

    # If we still have the GLITE_WMS_JOBID, it means that the submission
    # was through the WMS, take this reference then
    if os.environ.has_key( 'EDG_WL_JOBID' ):
      self.pp.flavour = 'LCG'
      pilotRef = os.environ['EDG_WL_JOBID']

    if os.environ.has_key( 'GLITE_WMS_JOBID' ):
      if os.environ['GLITE_WMS_JOBID'] != 'N/A':
        self.pp.flavour = 'gLite'
        pilotRef = os.environ['GLITE_WMS_JOBID']

    if os.environ.has_key( 'OSG_WN_TMP' ):
      self.pp.flavour = 'OSG'

    # GLOBUS Computing Elements
    if 'GLOBUS_GRAM_JOB_CONTACT' in os.environ:
      self.pp.flavour = 'GLOBUS'
      pilotRef = os.environ['GLOBUS_GRAM_JOB_CONTACT']

    # Direct SSH tunnel submission
    if os.environ.has_key( 'SSHCE_JOBID' ):
      self.pp.flavour = 'SSH'
      pilotRef = 'ssh://' + self.pp.ceName + '/' + os.environ['SSHCE_JOBID']

    # ARC case
    if os.environ.has_key( 'GRID_GLOBAL_JOBID' ):
      self.pp.flavour = 'ARC'
      pilotRef = os.environ['GRID_GLOBAL_JOBID']

    # This is for BOINC case
    if os.environ.has_key( 'BOINC_JOB_ID' ):
      self.pp.flavour = 'BOINC'
      pilotRef = os.environ['BOINC_JOB_ID']

    if self.pp.flavour == 'BOINC':
      if os.environ.has_key( 'BOINC_USER_ID' ):
        self.boincUserID = os.environ['BOINC_USER_ID']
      if os.environ.has_key( 'BOINC_HOST_ID' ):
        self.boincHostID = os.environ['BOINC_HOST_ID']
      if os.environ.has_key( 'BOINC_HOST_PLATFORM' ):
        self.boincHostPlatform = os.environ['BOINC_HOST_PLATFORM']
      if os.environ.has_key( 'BOINC_HOST_NAME' ):
        self.boincHostName = os.environ['BOINC_HOST_NAME']

    self.log.debug( "Flavour: %s; pilot reference: %s " % ( self.pp.flavour, pilotRef ) )

    self.pp.pilotReference = pilotRef

  def __getCEName( self ):
    """ Try to get the CE name
    """
    # FIXME: this should not be part of the standard configuration (flavours discriminations should stay out)
    if self.pp.flavour in ['LCG', 'gLite', 'OSG']:
      retCode, CEName = self.executeAndGetOutput( 'glite-brokerinfo getCE',
                                                  self.pp.installEnv )
      if retCode:
        self.log.warn( "Could not get CE name with 'glite-brokerinfo getCE' command [ERROR %d]" % retCode )
        if os.environ.has_key( 'OSG_JOB_CONTACT' ):
          # OSG_JOB_CONTACT String specifying the endpoint to use within the job submission
          #                 for reaching the site (e.g. manager.mycluster.edu/jobmanager-pbs )
          CE = os.environ['OSG_JOB_CONTACT']
          self.pp.ceName = CE.split( '/' )[0]
          if len( CE.split( '/' ) ) > 1:
            self.pp.queueName = CE.split( '/' )[1]
          else:
            self.log.error( "CE Name %s not accepted" % CE )
            self.exitWithError( retCode )
        else:
          self.log.error( "Can't find ceName nor queue... have to fail!" )
          sys.exit( 1 )
      else:
        self.log.debug( "Found CE %s" % CEName )
        self.pp.ceName = CEName.split( ':' )[0]
        if len( CEName.split( '/' ) ) > 1:
          self.pp.queueName = CEName.split( '/' )[1]
      # configureOpts.append( '-N "%s"' % cliParams.ceName )

    elif self.pp.flavour == "CREAM":
      if os.environ.has_key( 'CE_ID' ):
        self.log.debug( "Found CE %s" % os.environ['CE_ID'] )
        self.pp.ceName = os.environ['CE_ID'].split( ':' )[0]
        if os.environ['CE_ID'].count( "/" ):
          self.pp.queueName = os.environ['CE_ID'].split( '/' )[1]
        else:
          self.log.error( "Can't find queue name" )
          sys.exit( 1 )
      else:
        self.log.error( "Can't find CE name" )
        sys.exit( 1 )



class ConfigureArchitecture( CommandBase ):
  """ This command simply calls dirac-platfom to determine the platform.
      Separated from the ConfigureDIRAC command for easier extensibility.
  """

  def execute( self ):
    """ This is a simple command to call the dirac-platform utility to get the platform, and add it to the configuration

        The architecture script, as well as its options can be replaced in a pilot extension
    """

    cfg = []
    if self.pp.useServerCertificate:
      cfg.append( '-o  /DIRAC/Security/UseServerCertificate=yes' )
    if self.pp.localConfigFile:
      cfg.append( self.pp.localConfigFile )  # this file is as input

    architectureCmd = "%s %s" % ( self.pp.architectureScript, " ".join( cfg ) )

    retCode, localArchitecture = self.executeAndGetOutput( architectureCmd, self.pp.installEnv )
    if retCode:
      self.log.error( "There was an error updating the platform [ERROR %d]" % retCode )
      self.exitWithError( retCode )
    self.log.debug( "Architecture determined: %s" % localArchitecture )

    # standard options
    cfg = ['-FDMH']  # force update, skip CA checks, skip CA download, skip VOMS
    if self.pp.useServerCertificate:
      cfg.append( '--UseServerCertificate' )
    if self.pp.localConfigFile:
      cfg.append( '-O %s' % self.pp.localConfigFile )  # our target file for pilots
      cfg.append( self.pp.localConfigFile )  # this file is also an input
    if self.pp.debugFlag:
      cfg.append( "-ddd" )

    # real options added here
    localArchitecture = localArchitecture.strip()
    cfg.append( '-S "%s"' % self.pp.setup )
    cfg.append( '-o /LocalSite/Architecture=%s' % localArchitecture )

    configureCmd = "%s %s" % ( self.pp.configureScript, " ".join( cfg ) )
    retCode, _configureOutData = self.executeAndGetOutput( configureCmd, self.pp.installEnv )
    if retCode:
      self.log.error( "Configuration error [ERROR %d]" % retCode )
      self.exitWithError( retCode )

    return localArchitecture



class ConfigureCPURequirements( CommandBase ):
  """ This command determines the CPU requirements. Needs to be executed after ConfigureSite
  """

  def __init__( self, pilotParams ):
    """ c'tor
    """
    super( ConfigureCPURequirements, self ).__init__( pilotParams )

  def execute( self ):
    """ Get job CPU requirement and queue normalization
    """
    # Determining the CPU normalization factor and updating pilot.cfg with it
    configFileArg = ''
    if self.pp.useServerCertificate:
      configFileArg = '-o /DIRAC/Security/UseServerCertificate=yes'
    if self.pp.localConfigFile:
      configFileArg = '%s -R %s %s' % ( configFileArg, self.pp.localConfigFile, self.pp.localConfigFile )
    retCode, cpuNormalizationFactorOutput = self.executeAndGetOutput( 'dirac-wms-cpu-normalization -U %s' % configFileArg,
                                                                      self.pp.installEnv )
    if retCode:
      self.log.error( "Failed to determine cpu normalization [ERROR %d]" % retCode )
      self.exitWithError( retCode )

    # HS06 benchmark
    # FIXME: this is a hack!
    cpuNormalizationFactor = float( cpuNormalizationFactorOutput.split( '\n' )[0].replace( "Estimated CPU power is ",
                                                                                           '' ).replace( " HS06", '' ) )
    self.log.info( "Current normalized CPU as determined by 'dirac-wms-cpu-normalization' is %f" % cpuNormalizationFactor )

    configFileArg = ''
    if self.pp.useServerCertificate:
      configFileArg = '-o /DIRAC/Security/UseServerCertificate=yes'
    retCode, cpuTime = self.executeAndGetOutput( 'dirac-wms-get-queue-cpu-time %s %s' % ( configFileArg,
                                                                                          self.pp.localConfigFile ),
                                                 self.pp.installEnv )
    if retCode:
      self.log.error( "Failed to determine cpu time left in the queue [ERROR %d]" % retCode )
      self.exitWithError( retCode )
    self.log.info( "CPUTime left (in seconds) is %s" % cpuTime )

    # HS06s = seconds * HS06
    self.pp.jobCPUReq = float( cpuTime ) * float( cpuNormalizationFactor )
    self.log.info( "Queue length (which is also set as CPUTimeLeft) is %f" % self.pp.jobCPUReq )

    # now setting this value in local file
    cfg = ['-FDMH']
    if self.pp.useServerCertificate:
      cfg.append( '-o  /DIRAC/Security/UseServerCertificate=yes' )
    if self.pp.localConfigFile:
      cfg.append( '-O %s' % self.pp.localConfigFile )  # our target file for pilots
      cfg.append( self.pp.localConfigFile )  # this file is also input
    cfg.append( '-o /LocalSite/CPUTimeLeft=%s' % str( int( self.pp.jobCPUReq ) ) )  # the only real option

    configureCmd = "%s %s" % ( self.pp.configureScript, " ".join( cfg ) )
    retCode, _configureOutData = self.executeAndGetOutput( configureCmd, self.pp.installEnv )
    if retCode:
      self.log.error( "Failed to update CFG file for CPUTimeLeft [ERROR %d]" % retCode )
      self.exitWithError( retCode )


class LaunchAgent( CommandBase ):
  """ Prepare and launch the job agent
  """

  def __init__( self, pilotParams ):
    """ c'tor
    """
    super( LaunchAgent, self ).__init__( pilotParams )
    self.inProcessOpts = []
    self.jobAgentOpts = []

  def __setInProcessOpts( self ):

    localUid = os.getuid()
    try:
      import pwd
      localUser = pwd.getpwuid( localUid )[0]
    except KeyError:
      localUser = 'Unknown'
    self.log.info( 'User Name  = %s' % localUser )
    self.log.info( 'User Id    = %s' % localUid )
    self.inProcessOpts = ['-s /Resources/Computing/CEDefaults' ]
    self.inProcessOpts.append( '-o WorkingDirectory=%s' % self.pp.workingDir )
    self.inProcessOpts.append( '-o /LocalSite/MaxCPUTime=%s' % ( int( self.pp.jobCPUReq ) ) )
    self.inProcessOpts.append( '-o /LocalSite/CPUTime=%s' % ( int( self.pp.jobCPUReq ) ) )
    # To prevent a wayward agent picking up and failing many jobs.
    self.inProcessOpts.append( '-o MaxTotalJobs=%s' % 10 )
    self.jobAgentOpts = ['-o MaxCycles=%s' % self.pp.maxCycles]

    if self.debugFlag:
      self.jobAgentOpts.append( '-o LogLevel=DEBUG' )

    if self.pp.userGroup:
      self.log.debug( 'Setting DIRAC Group to "%s"' % self.pp.userGroup )
      self.inProcessOpts .append( '-o OwnerGroup="%s"' % self.pp.userGroup )

    if self.pp.userDN:
      self.log.debug( 'Setting Owner DN to "%s"' % self.pp.userDN )
      self.inProcessOpts.append( '-o OwnerDN="%s"' % self.pp.userDN )

    if self.pp.useServerCertificate:
      self.log.debug( 'Setting UseServerCertificate flag' )
      self.inProcessOpts.append( '-o /DIRAC/Security/UseServerCertificate=yes' )

    # The instancePath is where the agent works
    self.inProcessOpts.append( '-o /LocalSite/InstancePath=%s' % self.pp.workingDir )

    # The file pilot.cfg has to be created previously by ConfigureDIRAC
    if self.pp.localConfigFile:
      self.inProcessOpts.append( ' -o /AgentJobRequirements/ExtraOptions=%s' % self.pp.localConfigFile )
      self.inProcessOpts.append( self.pp.localConfigFile )


  def __startJobAgent( self ):
    """ Starting of the JobAgent
    """

    # Find any .cfg file uploaded with the sandbox or generated by previous commands

    diracAgentScript = "dirac-agent"
    extraCFG = []
    for i in os.listdir( self.pp.rootPath ):
      cfg = os.path.join( self.pp.rootPath, i )
      if os.path.isfile( cfg ) and cfg.endswith( '.cfg' ):
        extraCFG.append( cfg )

    if self.pp.executeCmd:
      # Execute user command
      self.log.info( "Executing user defined command: %s" % self.pp.executeCmd )
      self.exitWithError( os.system( "source bashrc; %s" % self.pp.executeCmd ) / 256 )

    self.log.info( 'Starting JobAgent' )
    os.environ['PYTHONUNBUFFERED'] = 'yes'

    jobAgent = '%s WorkloadManagement/JobAgent %s %s %s' % ( diracAgentScript,
                                                             " ".join( self.jobAgentOpts ),
                                                             " ".join( self.inProcessOpts ),
                                                             " ".join( extraCFG ) )


    retCode, _output = self.executeAndGetOutput( jobAgent, self.pp.installEnv )
    if retCode:
      self.log.error( "Error executing the JobAgent [ERROR %d]" % retCode )
      self.exitWithError( retCode )

    fs = os.statvfs( self.pp.workingDir )
    diskSpace = fs[4] * fs[0] / 1024 / 1024
    self.log.info( 'DiskSpace (MB) = %s' % diskSpace )

  def execute( self ):
    """ What is called all the time
    """
    self.__setInProcessOpts()
    self.__startJobAgent()

    sys.exit( 0 )<|MERGE_RESOLUTION|>--- conflicted
+++ resolved
@@ -429,16 +429,6 @@
     """ Discover #Processors and memory
     """
 
-<<<<<<< HEAD
-    if self.pp.useServerCertificate:
-      self.cfg.append( '-o  /DIRAC/Security/UseServerCertificate=yes' )
-    if self.pp.localConfigFile:
-      self.cfg.append( self.pp.localConfigFile )  # this file is as input
-
-    checkCmd = 'dirac-wms-get-wn-parameters -S %s -N %s -Q %s %s' % ( self.pp.site, self.pp.ceName, self.pp.queueName,
-                                                                       " ".join( self.cfg ) )
-    retCode, result = self.executeAndGetOutput( checkCmd, self.pp.installEnv )
-=======
     cfg = []
     if self.pp.useServerCertificate:
       cfg.append( '-o /DIRAC/Security/UseServerCertificate=yes' )
@@ -447,10 +437,10 @@
     if self.pp.localConfigFile:
       cfg.append( self.pp.localConfigFile )  # this file is as input
 
-    checkCmd = "dirac-wms-get-wn-parameters %s" % ' '.join( cfg )
-
-    retCode, result = self.executeAndGetOutput( checkCmd , self.pp.installEnv )
->>>>>>> 3297090b
+    checkCmd = 'dirac-wms-get-wn-parameters -S %s -N %s -Q %s %s' % ( self.pp.site, self.pp.ceName, self.pp.queueName,
+                                                                       " ".join( self.cfg ) )
+    retCode, result = self.executeAndGetOutput( checkCmd, self.pp.installEnv )
+
     result = result.split( ' ' )
     NumberOfProcessor = int( result[0] )
     MaxRAM = int( result[1] )
