########################################################################
# $HeadURL$
# File :    SiteDirector.py
# Author :  A.T.
########################################################################

"""  The Site Director is a simple agent performing pilot job submission to particular sites.
"""

from DIRAC.Core.Base.AgentModule                           import AgentModule
from DIRAC.ConfigurationSystem.Client.Helpers              import CSGlobals, Registry, Operations, Resources
from DIRAC.Resources.Computing.ComputingElementFactory     import ComputingElementFactory
from DIRAC.WorkloadManagementSystem.Client.ServerUtils     import pilotAgentsDB, jobDB
from DIRAC.WorkloadManagementSystem.Service.WMSUtilities   import getGridEnv
from DIRAC.WorkloadManagementSystem.private.ConfigHelper   import findGenericPilotCredentials
from DIRAC                                                 import S_OK, S_ERROR, gConfig
from DIRAC.FrameworkSystem.Client.ProxyManagerClient       import gProxyManager
from DIRAC.AccountingSystem.Client.Types.Pilot             import Pilot as PilotAccounting
from DIRAC.AccountingSystem.Client.DataStoreClient         import gDataStoreClient
from DIRAC.Core.DISET.RPCClient                            import RPCClient
from DIRAC.Core.Security                                   import CS
from DIRAC.Core.Utilities.SiteCEMapping                    import getSiteForCE
from DIRAC.Core.Utilities.Time                             import dateTime, second
import os, base64, bz2, tempfile, random, socket
import DIRAC

__RCSID__ = "$Id$"

DIRAC_PILOT = os.path.join( DIRAC.rootPath, 'DIRAC', 'WorkloadManagementSystem', 'PilotAgent', 'dirac-pilot.py' )
DIRAC_INSTALL = os.path.join( DIRAC.rootPath, 'DIRAC', 'Core', 'scripts', 'dirac-install.py' )
TRANSIENT_PILOT_STATUS = ['Submitted', 'Waiting', 'Running', 'Scheduled', 'Ready']
WAITING_PILOT_STATUS = ['Submitted', 'Waiting', 'Scheduled', 'Ready']
FINAL_PILOT_STATUS = ['Aborted', 'Failed', 'Done']
MAX_PILOTS_TO_SUBMIT = 100
MAX_JOBS_IN_FILLMODE = 5

class SiteDirector( AgentModule ):
  """
      The specific agents must provide the following methods:
      - initialize() for initial settings
      - beginExecution()
      - execute() - the main method called in the agent cycle
      - endExecution()
      - finalize() - the graceful exit of the method, this one is usually used
                 for the agent restart
  """

  def initialize( self ):
    """ Standard constructor
    """
    self.am_setOption( "PollingTime", 60.0 )
    self.am_setOption( "maxPilotWaitingHours", 6 )
    self.queueDict = {}
    self.maxJobsInFillMode = MAX_JOBS_IN_FILLMODE
    self.maxPilotsToSubmit = MAX_PILOTS_TO_SUBMIT
    return S_OK()

  def beginExecution( self ):

    self.gridEnv = self.am_getOption( "GridEnv", getGridEnv() )
    # The SiteDirector is for a particular user community
    self.vo = self.am_getOption( "Community", '' )
    if not self.vo:
      self.vo = CSGlobals.getVO()
    # The SiteDirector is for a particular user group
    self.group = self.am_getOption( "Group", '' )
    # self.voGroups contain all the eligible user groups for pilots submutted by this SiteDirector
    self.voGroups = []

    # Choose the group for which pilots will be submitted. This is a hack until
    # we will be able to match pilots to VOs.
    if not self.group:
      if self.vo:
        result = Registry.getGroupsForVO( self.vo )
        if not result['OK']:
          return result
        for group in result['Value']:
          if 'NormalUser' in Registry.getPropertiesForGroup( group ):
            self.voGroups.append( group )
    else:
      self.voGroups = [ self.group ]

    result = findGenericPilotCredentials( vo = self.vo )
    if not result[ 'OK' ]:
      return result
    self.pilotDN, self.pilotGroup = result[ 'Value' ]
    self.pilotDN = self.am_getOption( "PilotDN", self.pilotDN )
    self.pilotGroup = self.am_getOption( "PilotGroup", self.pilotGroup )

    self.platforms = []
    self.sites = []
    self.defaultSubmitPools = ''
    if self.group:
      self.defaultSubmitPools = Registry.getGroupOption( self.group, 'SubmitPools', '' )
    elif self.vo:
      self.defaultSubmitPools = Registry.getVOOption( self.vo, 'SubmitPools', '' )

    self.pilot = self.am_getOption( 'PilotScript', DIRAC_PILOT )
    self.install = DIRAC_INSTALL
    self.workingDirectory = self.am_getOption( 'WorkDirectory' )
    self.maxQueueLength = self.am_getOption( 'MaxQueueLength', 86400 * 3 )
    self.pilotLogLevel = self.am_getOption( 'PilotLogLevel', 'INFO' )
    self.maxJobsInFillMode = self.am_getOption( 'MaxJobsInFillMode', self.maxJobsInFillMode )
    self.maxPilotsToSubmit = self.am_getOption( 'MaxPilotsToSubmit', self.maxPilotsToSubmit )
    self.pilotWaitingFlag = self.am_getOption( 'PilotWaitingFlag', True )
    self.pilotWaitingTime = self.am_getOption( 'MaxPilotWaitingTime', 7200 )
    self.extensions = self.am_getOption( 'PilotExtensions', [] )

    # Flags
    self.updateStatus = self.am_getOption( 'UpdatePilotStatus', True )
    self.getOutput = self.am_getOption( 'GetPilotOutput', True )
    self.sendAccounting = self.am_getOption( 'SendPilotAccounting', True )

    # Get the site description dictionary
    siteNames = None
    if not self.am_getOption( 'Site', 'Any' ).lower() == "any":
      siteNames = self.am_getOption( 'Site', [] )
    ceTypes = None
    if not self.am_getOption( 'CETypes', 'Any' ).lower() == "any":
      ceTypes = self.am_getOption( 'CETypes', [] )
    ces = None
    if not self.am_getOption( 'CEs', 'Any' ).lower() == "any":
      ces = self.am_getOption( 'CEs', [] )
      
    self._resources = Resources.Resources( vo = self.vo )  
    result = self._resources.getEligibleQueues( siteList = siteNames,
                                                ceList = ces,
                                                ceTypeList = ceTypes,
                                                mode = 'Direct' )
    if not result['OK']:
      return result
    resourceDict = result['Value']
    result = self.getQueues( resourceDict )
    if not result['OK']:
      return result

    #if not siteNames:
    #  siteName = gConfig.getValue( '/DIRAC/Site', 'Unknown' )
    #  if siteName == 'Unknown':
    #    return S_OK( 'No site specified for the SiteDirector' )
    #  else:
    #    siteNames = [siteName]
    #self.siteNames = siteNames

    if self.updateStatus:
      self.log.always( 'Pilot status update requested' )
    if self.getOutput:
      self.log.always( 'Pilot output retrieval requested' )
    if self.sendAccounting:
      self.log.always( 'Pilot accounting sending requested' )

    self.log.always( 'Sites:', siteNames )
    self.log.always( 'CETypes:', ceTypes )
    self.log.always( 'CEs:', ces )
    self.log.always( 'PilotDN:', self.pilotDN )
    self.log.always( 'PilotGroup:', self.pilotGroup )
    self.log.always( 'MaxPilotsToSubmit:', self.maxPilotsToSubmit )
    self.log.always( 'MaxJobsInFillMode:', self.maxJobsInFillMode )

    self.localhost = socket.getfqdn()
    self.proxy = ''

    if self.queueDict:
      self.log.always( "Agent will serve queues:" )
      for queue in self.queueDict:
        self.log.always( "Site: %s, CE: %s, Queue: %s" % ( self.queueDict[queue]['Site'],
                                                         self.queueDict[queue]['CEName'],
                                                         queue ) )

    return S_OK()

  def getQueues( self, resourceDict ):
    """ Get the list of relevant CEs and their descriptions
    """

    self.queueDict = {}
    ceFactory = ComputingElementFactory()

    for site in resourceDict:
      result = self._resources.getSiteFullName( site )
      if not result['OK']:
        continue
      siteFullName = result['Value']
      for ce in resourceDict[site]:
        ceDict = resourceDict[site][ce]
        qDict = ceDict.pop( 'Queues' )
        for queue in qDict:
          queueName = '%s_%s' % ( ce, queue )
          self.queueDict[queueName] = {}
          self.queueDict[queueName]['ParametersDict'] = qDict[queue]
          self.queueDict[queueName]['ParametersDict']['Queue'] = queue
          self.queueDict[queueName]['ParametersDict']['Site'] = siteFullName
          self.queueDict[queueName]['ParametersDict']['GridEnv'] = self.gridEnv
          self.queueDict[queueName]['ParametersDict']['Setup'] = gConfig.getValue( '/DIRAC/Setup', 'unknown' )
          # Evaluate the CPU limit of the queue according to the Glue convention
          # To Do: should be a utility
          if "maxCPUTime" in self.queueDict[queueName]['ParametersDict'] and \
             "SI00" in self.queueDict[queueName]['ParametersDict']:
            maxCPUTime = float( self.queueDict[queueName]['ParametersDict']['maxCPUTime'] )
            # For some sites there are crazy values in the CS
            maxCPUTime = max( maxCPUTime, 0 )
            maxCPUTime = min( maxCPUTime, 86400 * 12.5 )
            si00 = float( self.queueDict[queueName]['ParametersDict']['SI00'] )
            queueCPUTime = 60. / 250. * maxCPUTime * si00
            self.queueDict[queueName]['ParametersDict']['CPUTime'] = int( queueCPUTime )
          qwDir = os.path.join( self.workingDirectory, queue )
          if not os.path.exists( qwDir ):
            os.makedirs( qwDir )
          self.queueDict[queueName]['ParametersDict']['WorkingDirectory'] = qwDir

          platform = ''
          if "Platform" in self.queueDict[queueName]['ParametersDict']:
            platform = self.queueDict[queueName]['ParametersDict']['Platform']
          elif "Platform" in ceDict:
            platform = ceDict['Platform']
          elif "OS" in ceDict:
            architecture = ceDict.get( 'architecture', 'x86_64' )
            OS = ceDict['OS']
            platform = '_'.join( [architecture, OS] )
          if platform and not platform in self.platforms:
            self.platforms.append( platform )

          if not "Platform" in self.queueDict[queueName]['ParametersDict'] and platform:
            result = Resources.getDIRACPlatform( platform )
            if result['OK']:
              self.queueDict[queueName]['ParametersDict']['Platform'] = result['Value']

          ceQueueDict = dict( ceDict )
          ceQueueDict.update( self.queueDict[queueName]['ParametersDict'] )
          result = ceFactory.getCE( ceName = ce,
                                    ceType = ceDict['CEType'],
                                    ceParametersDict = ceQueueDict )
          if not result['OK']:
            return result
          self.queueDict[queueName]['CE'] = result['Value']
          self.queueDict[queueName]['CEName'] = ce
          self.queueDict[queueName]['CEType'] = ceDict['CEType']
          self.queueDict[queueName]['Site'] = siteFullName
          self.queueDict[queueName]['QueueName'] = queue
          result = self.queueDict[queueName]['CE'].isValid()
          if not result['OK']:
            self.log.fatal( result['Message'] )
            return result
          if 'BundleProxy' in self.queueDict[queueName]['ParametersDict']:
            self.queueDict[queueName]['BundleProxy'] = True
          elif 'BundleProxy' in ceDict:
            self.queueDict[queueName]['BundleProxy'] = True

          if siteFullName not in self.sites:
            self.sites.append( siteFullName )

    return S_OK()

  def execute( self ):
    """ Main execution method
    """

    if not self.queueDict:
      self.log.warn( 'No site defined, exiting the cycle' )
      return S_OK()

    result = self.submitJobs()
    if not result['OK']:
      self.log.error( 'Errors in the job submission: ', result['Message'] )


    if self.updateStatus:
      result = self.updatePilotStatus()
      if not result['OK']:
        self.log.error( 'Errors in updating pilot status: ', result['Message'] )

    return S_OK()

  def submitJobs( self ):
    """ Go through defined computing elements and submit jobs if necessary
    """

    # Check that there is some work at all
    setup = CSGlobals.getSetup()
    tqDict = { 'Setup':setup,
               'CPUTime': 9999999,
               'SubmitPool' : self.defaultSubmitPools }
    if self.vo:
      tqDict['Community'] = self.vo
    if self.voGroups:
      tqDict['OwnerGroup'] = self.voGroups

    result = Resources.getCompatiblePlatforms( self.platforms )
    if not result['OK']:
      return result
    tqDict['Platform'] = result['Value']
    tqDict['Site'] = self.sites

    self.log.verbose( 'Checking overall TQ availability with requirements' )
    self.log.verbose( tqDict )

    rpcMatcher = RPCClient( "WorkloadManagement/Matcher" )
    result = rpcMatcher.getMatchingTaskQueues( tqDict )
    if not result[ 'OK' ]:
      return result
    if not result['Value']:
      self.log.verbose( 'No Waiting jobs suitable for the director' )
      return S_OK()

    # Check if the site is allowed in the mask
    result = jobDB.getSiteMask()
    if not result['OK']:
      return S_ERROR( 'Can not get the site mask' )
    siteMaskList = result['Value']

    queues = self.queueDict.keys()
    random.shuffle( queues )
    for queue in queues:
      ce = self.queueDict[queue]['CE']
      ceName = self.queueDict[queue]['CEName']
      ceType = self.queueDict[queue]['CEType']
      queueName = self.queueDict[queue]['QueueName']
      siteName = self.queueDict[queue]['Site']
      siteMask = siteName in siteMaskList

      if 'CPUTime' in self.queueDict[queue]['ParametersDict'] :
        queueCPUTime = int( self.queueDict[queue]['ParametersDict']['CPUTime'] )
      else:
        self.log.warn( 'CPU time limit is not specified for queue %s, skipping...' % queue )
        continue
      if queueCPUTime > self.maxQueueLength:
        queueCPUTime = self.maxQueueLength

      # Get the working proxy
      cpuTime = queueCPUTime + 86400

      self.log.verbose( "Getting pilot proxy for %s/%s %d long" % ( self.pilotDN, self.pilotGroup, cpuTime ) )
      result = gProxyManager.getPilotProxyFromDIRACGroup( self.pilotDN, self.pilotGroup, cpuTime )
      if not result['OK']:
        return result
      self.proxy = result['Value']
      ce.setProxy( self.proxy, cpuTime - 60 )

      # Get the number of available slots on the target site/queue
      result = ce.available()
      if not result['OK']:
        self.log.warn( 'Failed to check the availability of queue %s: \n%s' % ( queue, result['Message'] ) )
        continue
      ceInfoDict = result['CEInfoDict']
      self.log.info( "CE queue report(%s_%s): Wait=%d, Run=%d, Submitted=%d, Max=%d" % \
                     ( ceName, queueName, ceInfoDict['WaitingJobs'], ceInfoDict['RunningJobs'],
                       ceInfoDict['SubmittedJobs'], ceInfoDict['MaxTotalJobs'] ) )

      totalSlots = result['Value']

      ceDict = ce.getParameterDict()
      ceDict[ 'GridCE' ] = ceName
      if not siteMask and 'Site' in ceDict:
        self.log.info( 'Site not in the mask %s' % siteName )
        self.log.info( 'Removing "Site" from matching Dict' )
        del ceDict[ 'Site' ]
      if self.vo:
        ceDict['Community'] = self.vo
      if self.voGroups:
        ceDict['OwnerGroup'] = self.voGroups

      # This is a hack to get rid of !
      ceDict['SubmitPool'] = self.defaultSubmitPools

      result = Resources.getCompatiblePlatforms( self.platforms )
      if not result['OK']:
        continue
      ceDict['Platform'] = result['Value']

      # Get the number of eligible jobs for the target site/queue
      result = rpcMatcher.getMatchingTaskQueues( ceDict )
      if not result['OK']:
        self.log.error( 'Could not retrieve TaskQueues from TaskQueueDB', result['Message'] )
        return result
      taskQueueDict = result['Value']
      if not taskQueueDict:
        self.log.info( 'No matching TQs found' )
        continue

      totalTQJobs = 0
      tqIDList = taskQueueDict.keys()
      for tq in taskQueueDict:
        totalTQJobs += taskQueueDict[tq]['Jobs']

      pilotsToSubmit = min( totalSlots, totalTQJobs )

      # Get the number of already waiting pilots for this queue
      totalWaitingPilots = 0
      if self.pilotWaitingFlag:
        lastUpdateTime = dateTime() - self.pilotWaitingTime * second
        result = pilotAgentsDB.countPilots( { 'TaskQueueID': tqIDList,
                                              'Status': WAITING_PILOT_STATUS },
                                            None, lastUpdateTime )
        if not result['OK']:
          self.log.error( 'Failed to get Number of Waiting pilots', result['Message'] )
          totalWaitingPilots = 0
        else:
          totalWaitingPilots = result['Value']
          self.log.verbose( 'Waiting Pilots for TaskQueue %s:' % tqIDList, totalWaitingPilots )

      pilotsToSubmit = max( 0, min( totalSlots, totalTQJobs - totalWaitingPilots ) )
      self.log.info( 'Available slots=%d, TQ jobs=%d, Waiting Pilots=%d, Pilots to submit=%d' % \
                              ( totalSlots, totalTQJobs, totalWaitingPilots, pilotsToSubmit ) )

      # Limit the number of pilots to submit to MAX_PILOTS_TO_SUBMIT
      pilotsToSubmit = min( self.maxPilotsToSubmit, pilotsToSubmit )

      while pilotsToSubmit > 0:
        self.log.info( 'Going to submit %d pilots to %s queue' % ( pilotsToSubmit, queue ) )

        bundleProxy = self.queueDict[queue].get( 'BundleProxy', False )
        jobExecDir = ''
        if ceType == 'CREAM':
          jobExecDir = '.'
        jobExecDir = self.queueDict[queue].get( 'JobExecDir', jobExecDir )
        httpProxy = self.queueDict[queue].get( 'HttpProxy', '' )

        result = self.__getExecutable( queue, pilotsToSubmit, bundleProxy, httpProxy, jobExecDir )
        if not result['OK']:
          return result

        executable, pilotSubmissionChunk = result['Value']
        result = ce.submitJob( executable, '', pilotSubmissionChunk )
        os.unlink( executable )
        if not result['OK']:
          self.log.error( 'Failed submission to queue %s:\n' % queue, result['Message'] )
          pilotsToSubmit = 0
          continue

        pilotsToSubmit = pilotsToSubmit - pilotSubmissionChunk
        # Add pilots to the PilotAgentsDB assign pilots to TaskQueue proportionally to the
        # task queue priorities
        pilotList = result['Value']
        self.log.info( 'Submitted %d pilots to %s@%s' % ( len( pilotList ), queueName, ceName ) )
        stampDict = {}
        if result.has_key( 'PilotStampDict' ):
          stampDict = result['PilotStampDict']
        tqPriorityList = []
        sumPriority = 0.
        for tq in taskQueueDict:
          sumPriority += taskQueueDict[tq]['Priority']
          tqPriorityList.append( ( tq, sumPriority ) )
        rndm = random.random()*sumPriority
        tqDict = {}
        for pilotID in pilotList:
          rndm = random.random()*sumPriority
          for tq, prio in tqPriorityList:
            if rndm < prio:
              tqID = tq
              break
          if not tqDict.has_key( tqID ):
            tqDict[tqID] = []
          tqDict[tqID].append( pilotID )

        for tqID, pilotList in tqDict.items():
          result = pilotAgentsDB.addPilotTQReference( pilotList,
                                                     tqID,
                                                     self.pilotDN,
                                                     self.pilotGroup,
                                                     self.localhost,
                                                     ceType,
                                                     '',
                                                     stampDict )
          if not result['OK']:
            self.log.error( 'Failed add pilots to the PilotAgentsDB: ', result['Message'] )
            continue
          for pilot in pilotList:
            result = pilotAgentsDB.setPilotStatus( pilot, 'Submitted', ceName,
                                                  'Successfully submitted by the SiteDirector',
                                                  siteName, queueName )
            if not result['OK']:
              self.log.error( 'Failed to set pilot status: ', result['Message'] )
              continue

    return S_OK()

#####################################################################################
  def __getExecutable( self, queue, pilotsToSubmit, bundleProxy = True, httpProxy = '', jobExecDir = '' ):
    """ Prepare the full executable for queue
    """

    proxy = None
    if bundleProxy:
      proxy = self.proxy
    pilotOptions, pilotsToSubmit = self.__getPilotOptions( queue, pilotsToSubmit )
    if pilotOptions is None:
      return S_ERROR( 'Errors in compiling pilot options' )
    executable = self.__writePilotScript( self.workingDirectory, pilotOptions, proxy, httpProxy, jobExecDir )
    return S_OK( [ executable, pilotsToSubmit ] )

#####################################################################################
  def __getPilotOptions( self, queue, pilotsToSubmit ):
    """ Prepare pilot options
    """

    queueDict = self.queueDict[queue]['ParametersDict']
    pilotOptions = []

    setup = gConfig.getValue( "/DIRAC/Setup", "unknown" )
    if setup == 'unknown':
      self.log.error( 'Setup is not defined in the configuration' )
      return [ None, None ]
    pilotOptions.append( '-S %s' % setup )
    opsHelper = Operations.Operations( group = self.pilotGroup, setup = setup )

    #Installation defined?
    installationName = opsHelper.getValue( "Pilot/Installation", "" )
    if installationName:
      pilotOptions.append( '-V %s' % installationName )

    #Project defined?
    projectName = opsHelper.getValue( "Pilot/Project", "" )
    if projectName:
      pilotOptions.append( '-l %s' % projectName )
    else:
      self.log.info( 'DIRAC project will be installed by pilots' )

    #Request a release
    diracVersion = opsHelper.getValue( "Pilot/Version", [] )
    if not diracVersion:
      self.log.error( 'Pilot/Version is not defined in the configuration' )
      return [ None, None ]
    #diracVersion is a list of accepted releases. Just take the first one
    pilotOptions.append( '-r %s' % diracVersion[0] )

    ownerDN = self.pilotDN
    ownerGroup = self.pilotGroup
    # Request token for maximum pilot efficiency
    result = gProxyManager.requestToken( ownerDN, ownerGroup, pilotsToSubmit * self.maxJobsInFillMode )
    if not result[ 'OK' ]:
      self.log.error( 'Invalid proxy token request', result['Message'] )
      return [ None, None ]
    ( token, numberOfUses ) = result[ 'Value' ]
    pilotOptions.append( '-o /Security/ProxyToken=%s' % token )
    # Use Filling mode
    pilotOptions.append( '-M %s' % min( numberOfUses, self.maxJobsInFillMode ) )

    # Since each pilot will execute min( numberOfUses, self.maxJobsInFillMode )
    # with numberOfUses tokens we can submit at most: 
    #    numberOfUses / min( numberOfUses, self.maxJobsInFillMode )
    # pilots
    newPilotsToSubmit = numberOfUses / min( numberOfUses, self.maxJobsInFillMode )
    if newPilotsToSubmit != pilotsToSubmit:
      self.log.info( 'Number of pilots to submit is changed to %d after getting the proxy token' % newPilotsToSubmit )
      pilotsToSubmit = newPilotsToSubmit
    # Debug
    if self.pilotLogLevel.lower() == 'debug':
      pilotOptions.append( '-d' )
    # CS Servers
    csServers = gConfig.getValue( "/DIRAC/Configuration/Servers", [] )
    pilotOptions.append( '-C %s' % ",".join( csServers ) )
<<<<<<< HEAD
    # DIRAC Extensions
    # extensionsList = CSGlobals.getCSExtensions()
    if self.extensions:
      pilotOptions.append( '-e %s' % ",".join( self.extensions ) )
=======
    
    # DIRAC Extensions to be used in pilots
    pilotExtensionsList = opsHelper.getValue( "Pilot/Extensions", [] )
    extensionsList = []
    if pilotExtensionsList: 
      if pilotExtensionsList[0] != 'None':
        extensionsList = pilotExtensionsList
    else:
      extensionsList = CSGlobals.getCSExtensions()
    if extensionsList:
      pilotOptions.append( '-e %s' % ",".join( extensionsList ) )
      
>>>>>>> d913afe8
    # Requested CPU time
    pilotOptions.append( '-T %s' % queueDict['CPUTime'] )
    # CEName
    pilotOptions.append( '-N %s' % self.queueDict[queue]['CEName'] )
    # SiteName
    pilotOptions.append( '-n %s' % queueDict['Site'] )
    if 'ClientPlatform' in queueDict:
      pilotOptions.append( "-p '%s'" % queueDict['ClientPlatform'] )

    if 'SharedArea' in queueDict:
      pilotOptions.append( "-o '/LocalSite/SharedArea=%s'" % queueDict['SharedArea'] )

    if 'SI00' in queueDict:
      factor = float( queueDict['SI00'] ) / 250.
      pilotOptions.append( "-o '/LocalSite/CPUScalingFactor=%s'" % factor )
      pilotOptions.append( "-o '/LocalSite/CPUNormalizationFactor=%s'" % factor )
    else:
      if 'CPUScalingFactor' in queueDict:
        pilotOptions.append( "-o '/LocalSite/CPUScalingFactor=%s'" % queueDict['CPUScalingFactor'] )
      if 'CPUNormalizationFactor' in queueDict:
        pilotOptions.append( "-o '/LocalSite/CPUNormalizationFactor=%s'" % queueDict['CPUNormalizationFactor'] )

    # Hack
    if self.defaultSubmitPools:
      pilotOptions.append( '-o /Resources/Computing/CEDefaults/SubmitPool=%s' % self.defaultSubmitPools )

    if self.group:
      pilotOptions.append( '-G %s' % self.group )

    self.log.verbose( "pilotOptions: ", ' '.join( pilotOptions ) )

    return [ pilotOptions, pilotsToSubmit ]

#####################################################################################
  def __writePilotScript( self, workingDirectory, pilotOptions, proxy = None, httpProxy = '', pilotExecDir = '' ):
    """ Bundle together and write out the pilot executable script, admixt the proxy if given
    """

    try:
      compressedAndEncodedProxy = ''
      proxyFlag = 'False'
      if proxy is not None:
        compressedAndEncodedProxy = base64.encodestring( bz2.compress( proxy.dumpAllToString()['Value'] ) )
        proxyFlag = 'True'
      compressedAndEncodedPilot = base64.encodestring( bz2.compress( open( self.pilot, "rb" ).read(), 9 ) )
      compressedAndEncodedInstall = base64.encodestring( bz2.compress( open( self.install, "rb" ).read(), 9 ) )
    except:
      self.log.exception( 'Exception during file compression of proxy, dirac-pilot or dirac-install' )
      return S_ERROR( 'Exception during file compression of proxy, dirac-pilot or dirac-install' )

    localPilot = """#!/bin/bash
/usr/bin/env python << EOF
#
import os, tempfile, sys, shutil, base64, bz2
try:
  pilotExecDir = '%(pilotExecDir)s'
  if not pilotExecDir:
    pilotExecDir = None
  pilotWorkingDirectory = tempfile.mkdtemp( suffix = 'pilot', prefix = 'DIRAC_', dir = pilotExecDir )
  pilotWorkingDirectory = os.path.realpath( pilotWorkingDirectory )
  os.chdir( pilotWorkingDirectory )
  if %(proxyFlag)s:
    open( 'proxy', "w" ).write(bz2.decompress( base64.decodestring( \"\"\"%(compressedAndEncodedProxy)s\"\"\" ) ) )
    os.chmod("proxy",0600)
    os.environ["X509_USER_PROXY"]=os.path.join(pilotWorkingDirectory, 'proxy')
  open( '%(pilotScript)s', "w" ).write(bz2.decompress( base64.decodestring( \"\"\"%(compressedAndEncodedPilot)s\"\"\" ) ) )
  open( '%(installScript)s', "w" ).write(bz2.decompress( base64.decodestring( \"\"\"%(compressedAndEncodedInstall)s\"\"\" ) ) )
  os.chmod("%(pilotScript)s",0700)
  os.chmod("%(installScript)s",0700)
  if "LD_LIBRARY_PATH" not in os.environ:
    os.environ["LD_LIBRARY_PATH"]=""
  if "%(httpProxy)s":
    os.environ["HTTP_PROXY"]="%(httpProxy)s"
  os.environ["X509_CERT_DIR"]=os.path.join(pilotWorkingDirectory, 'etc/grid-security/certificates')
  # TODO: structure the output
  print '==========================================================='
  print 'Environment of execution host'
  for key in os.environ.keys():
    print key + '=' + os.environ[key]
  print '==========================================================='
except Exception, x:
  print >> sys.stderr, x
  sys.exit(-1)
cmd = "python %(pilotScript)s %(pilotOptions)s"
print 'Executing: ', cmd
sys.stdout.flush()
os.system( cmd )

shutil.rmtree( pilotWorkingDirectory )

EOF
""" % { 'compressedAndEncodedProxy': compressedAndEncodedProxy,
        'compressedAndEncodedPilot': compressedAndEncodedPilot,
        'compressedAndEncodedInstall': compressedAndEncodedInstall,
        'httpProxy': httpProxy,
        'pilotExecDir': pilotExecDir,
        'pilotScript': os.path.basename( self.pilot ),
        'installScript': os.path.basename( self.install ),
        'pilotOptions': ' '.join( pilotOptions ),
        'proxyFlag': proxyFlag }

    fd, name = tempfile.mkstemp( suffix = '_pilotwrapper.py', prefix = 'DIRAC_', dir = workingDirectory )
    pilotWrapper = os.fdopen( fd, 'w' )
    pilotWrapper.write( localPilot )
    pilotWrapper.close()
    return name

  def updatePilotStatus( self ):
    """ Update status of pilots in transient states
    """
    for queue in self.queueDict:
      ce = self.queueDict[queue]['CE']
      ceName = self.queueDict[queue]['CEName']
      queueName = self.queueDict[queue]['QueueName']
      ceType = self.queueDict[queue]['CEType']
      siteName = self.queueDict[queue]['Site']

      result = pilotAgentsDB.selectPilots( {'DestinationSite':ceName,
                                           'Queue':queueName,
                                           'GridType':ceType,
                                           'GridSite':siteName,
                                           'Status':TRANSIENT_PILOT_STATUS,
                                           'OwnerDN': self.pilotDN,
                                           'OwnerGroup': self.pilotGroup } )
      if not result['OK']:
        self.log.error( 'Failed to select pilots: %s' % result['Message'] )
        continue
      pilotRefs = result['Value']
      if not pilotRefs:
        continue

      result = pilotAgentsDB.getPilotInfo( pilotRefs )
      if not result['OK']:
        self.log.error( 'Failed to get pilots info from DB', result['Message'] )
        continue
      pilotDict = result['Value']
      stampedPilotRefs = []
      for pRef in pilotDict:
        if pilotDict[pRef]['PilotStamp']:
          stampedPilotRefs.append( pRef + ":::" + pilotDict[pRef]['PilotStamp'] )
        else:
          stampedPilotRefs = list( pilotRefs )
          break

      result = ce.isProxyValid()
      if not result['OK']:
        result = gProxyManager.getPilotProxyFromDIRACGroup( self.pilotDN, self.pilotGroup, 600 )
        if not result['OK']:
          return result
        self.proxy = result['Value']
        ce.setProxy( self.proxy, 500 )

      result = ce.getJobStatus( stampedPilotRefs )
      if not result['OK']:
        self.log.error( 'Failed to get pilots status from CE', '%s: %s' % ( ceName, result['Message'] ) )
        continue
      pilotCEDict = result['Value']

      for pRef in pilotRefs:
        newStatus = ''
        oldStatus = pilotDict[pRef]['Status']
        ceStatus = pilotCEDict[pRef]
        if oldStatus == ceStatus:
          # Status did not change, continue
          continue
        elif ceStatus == "Unknown" and not oldStatus in FINAL_PILOT_STATUS:
          # Pilot finished without reporting, consider it Aborted
          newStatus = 'Aborted'
        elif ceStatus != 'Unknown' :
          # Update the pilot status to the new value
          newStatus = ceStatus

        if newStatus:
          self.log.info( 'Updating status to %s for pilot %s' % ( newStatus, pRef ) )
          result = pilotAgentsDB.setPilotStatus( pRef, newStatus, '', 'Updated by SiteDirector' )
        # Retrieve the pilot output now
        if newStatus in FINAL_PILOT_STATUS:
          if pilotDict[pRef]['OutputReady'].lower() == 'false' and self.getOutput:
            self.log.info( 'Retrieving output for pilot %s' % pRef )
            pilotStamp = pilotDict[pRef]['PilotStamp']
            pRefStamp = pRef
            if pilotStamp:
              pRefStamp = pRef + ':::' + pilotStamp
            result = ce.getJobOutput( pRefStamp )
            if not result['OK']:
              self.log.error( 'Failed to get pilot output', '%s: %s' % ( ceName, result['Message'] ) )
            else:
              output, error = result['Value']
              if output:
                result = pilotAgentsDB.storePilotOutput( pRef, output, error )
                if not result['OK']:
                  self.log.error( 'Failed to store pilot output', result['Message'] )
              else:
                self.log.warn( 'Empty pilot output not stored to PilotDB' )

    # The pilot can be in Done state set by the job agent check if the output is retrieved
    for queue in self.queueDict:
      ce = self.queueDict[queue]['CE']

      if not ce.isProxyValid( 120 ):
        result = gProxyManager.getPilotProxyFromDIRACGroup( self.pilotDN, self.pilotGroup, 1000 )
        if not result['OK']:
          return result
        ce.setProxy( self.proxy, 940 )

      ceName = self.queueDict[queue]['CEName']
      queueName = self.queueDict[queue]['QueueName']
      ceType = self.queueDict[queue]['CEType']
      siteName = self.queueDict[queue]['Site']
      result = pilotAgentsDB.selectPilots( {'DestinationSite':ceName,
                                           'Queue':queueName,
                                           'GridType':ceType,
                                           'GridSite':siteName,
                                           'OutputReady':'False',
                                           'Status':FINAL_PILOT_STATUS} )

      if not result['OK']:
        self.log.error( 'Failed to select pilots', result['Message'] )
        continue
      pilotRefs = result['Value']
      if not pilotRefs:
        continue
      result = pilotAgentsDB.getPilotInfo( pilotRefs )
      if not result['OK']:
        self.log.error( 'Failed to get pilots info from DB', result['Message'] )
        continue
      pilotDict = result['Value']
      if self.getOutput:
        for pRef in pilotRefs:
          self.log.info( 'Retrieving output for pilot %s' % pRef )
          pilotStamp = pilotDict[pRef]['PilotStamp']
          pRefStamp = pRef
          if pilotStamp:
            pRefStamp = pRef + ':::' + pilotStamp
          result = ce.getJobOutput( pRefStamp )
          if not result['OK']:
            self.log.error( 'Failed to get pilot output', '%s: %s' % ( ceName, result['Message'] ) )
          else:
            output, error = result['Value']
            result = pilotAgentsDB.storePilotOutput( pRef, output, error )
            if not result['OK']:
              self.log.error( 'Failed to store pilot output', result['Message'] )

      # Check if the accounting is to be sent
      if self.sendAccounting:
        result = pilotAgentsDB.selectPilots( {'DestinationSite':ceName,
                                             'Queue':queueName,
                                             'GridType':ceType,
                                             'GridSite':siteName,
                                             'AccountingSent':'False',
                                             'Status':FINAL_PILOT_STATUS} )

        if not result['OK']:
          self.log.error( 'Failed to select pilots', result['Message'] )
          continue
        pilotRefs = result['Value']
        if not pilotRefs:
          continue
        result = pilotAgentsDB.getPilotInfo( pilotRefs )
        if not result['OK']:
          self.log.error( 'Failed to get pilots info from DB', result['Message'] )
          continue
        pilotDict = result['Value']
        result = self.sendPilotAccounting( pilotDict )
        if not result['OK']:
          self.log.error( 'Failed to send pilot agent accounting' )

    return S_OK()

  def sendPilotAccounting( self, pilotDict ):
    """ Send pilot accounting record
    """
    for pRef in pilotDict:
      self.log.verbose( 'Preparing accounting record for pilot %s' % pRef )
      pA = PilotAccounting()
      pA.setEndTime( pilotDict[pRef][ 'LastUpdateTime' ] )
      pA.setStartTime( pilotDict[pRef][ 'SubmissionTime' ] )
      retVal = CS.getUsernameForDN( pilotDict[pRef][ 'OwnerDN' ] )
      if not retVal[ 'OK' ]:
        userName = 'unknown'
        self.log.error( "Can't determine username for dn:", pilotDict[pRef][ 'OwnerDN' ] )
      else:
        userName = retVal[ 'Value' ]
      pA.setValueByKey( 'User', userName )
      pA.setValueByKey( 'UserGroup', pilotDict[pRef][ 'OwnerGroup' ] )
      result = getSiteForCE( pilotDict[pRef][ 'DestinationSite' ] )
      if result['OK'] and result[ 'Value' ].strip():
        pA.setValueByKey( 'Site', result['Value'].strip() )
      else:
        pA.setValueByKey( 'Site', 'Unknown' )
      pA.setValueByKey( 'GridCE', pilotDict[pRef][ 'DestinationSite' ] )
      pA.setValueByKey( 'GridMiddleware', pilotDict[pRef][ 'GridType' ] )
      pA.setValueByKey( 'GridResourceBroker', pilotDict[pRef][ 'Broker' ] )
      pA.setValueByKey( 'GridStatus', pilotDict[pRef][ 'Status' ] )
      if not 'Jobs' in pilotDict[pRef]:
        pA.setValueByKey( 'Jobs', 0 )
      else:
        pA.setValueByKey( 'Jobs', len( pilotDict[pRef]['Jobs'] ) )
      self.log.info( "Adding accounting record for pilot %s" % pilotDict[pRef][ 'PilotID' ] )
      retVal = gDataStoreClient.addRegister( pA )
      if not retVal[ 'OK' ]:
        self.log.error( 'Failed to send accounting info for pilot ', pRef )
      else:
        # Set up AccountingSent flag
        result = pilotAgentsDB.setAccountingFlag( pRef )
        if not result['OK']:
          self.log.error( 'Failed to set accounting flag for pilot ', pRef )

    self.log.info( 'Committing accounting records for %d pilots' % len( pilotDict ) )
    result = gDataStoreClient.commit()
    if result['OK']:
      for pRef in pilotDict:
        self.log.verbose( 'Setting AccountingSent flag for pilot %s' % pRef )
        result = pilotAgentsDB.setAccountingFlag( pRef )
        if not result['OK']:
          self.log.error( 'Failed to set accounting flag for pilot ', pRef )
    else:
      return result

    return S_OK()
<|MERGE_RESOLUTION|>--- conflicted
+++ resolved
@@ -104,7 +104,6 @@
     self.maxPilotsToSubmit = self.am_getOption( 'MaxPilotsToSubmit', self.maxPilotsToSubmit )
     self.pilotWaitingFlag = self.am_getOption( 'PilotWaitingFlag', True )
     self.pilotWaitingTime = self.am_getOption( 'MaxPilotWaitingTime', 7200 )
-    self.extensions = self.am_getOption( 'PilotExtensions', [] )
 
     # Flags
     self.updateStatus = self.am_getOption( 'UpdatePilotStatus', True )
@@ -549,12 +548,6 @@
     # CS Servers
     csServers = gConfig.getValue( "/DIRAC/Configuration/Servers", [] )
     pilotOptions.append( '-C %s' % ",".join( csServers ) )
-<<<<<<< HEAD
-    # DIRAC Extensions
-    # extensionsList = CSGlobals.getCSExtensions()
-    if self.extensions:
-      pilotOptions.append( '-e %s' % ",".join( self.extensions ) )
-=======
     
     # DIRAC Extensions to be used in pilots
     pilotExtensionsList = opsHelper.getValue( "Pilot/Extensions", [] )
@@ -567,7 +560,6 @@
     if extensionsList:
       pilotOptions.append( '-e %s' % ",".join( extensionsList ) )
       
->>>>>>> d913afe8
     # Requested CPU time
     pilotOptions.append( '-T %s' % queueDict['CPUTime'] )
     # CEName
