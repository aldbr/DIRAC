--- conflicted
+++ resolved
@@ -86,13 +86,8 @@
     self.workingDirectory = self.am_getOption( 'WorkDirectory' )
     self.maxQueueLength = self.am_getOption( 'MaxQueueLength', 86400 * 3 )
     self.pilotLogLevel = self.am_getOption( 'PilotLogLevel', 'INFO' )
-<<<<<<< HEAD
     self.maxPilotsToSubmit = self.am_getOption( 'MaxPilotsToSubmit', MAX_PILOTS_TO_SUBMIT )
     self.maxJobsInFillMode = self.am_getOption( 'MaxJobsInFillMode', MAX_PILOTS_IN_FILLING_MODE )
-    
-=======
-
->>>>>>> b5180489
     self.pilotWaitingFlag = self.am_getOption( 'PilotWaitingFlag', True )
     self.pilotWaitingTime = self.am_getOption( 'MaxPilotWaitingTime', 7200 )
 
