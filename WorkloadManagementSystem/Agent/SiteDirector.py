--- conflicted
+++ resolved
@@ -655,16 +655,9 @@
       tqDict['Community'] = self.vo
     if self.voGroups:
       tqDict['OwnerGroup'] = self.voGroups
-<<<<<<< HEAD
 
     tqDict['Platform'] = self._getPlatforms()
 
-=======
-    result = self.resourcesModule.getCompatiblePlatforms(self.platforms)
-    if not result['OK']:
-      return result
-    tqDict['Platform'] = result['Value']
->>>>>>> ef5d0bd5
     tqDict['Site'] = self.sites
 
     # Get a union of all tags
@@ -684,7 +677,7 @@
 
         :return: list of platforms
     """
-    result = Resources.getCompatiblePlatforms(self.platforms)
+    result = self.resourcesModule.getCompatiblePlatforms(self.platforms)
     if not result['OK']:
       self.log.error("Issue getting platforms compatible with %s, returning 'ANY'" % self.platforms,
                      result['Message'])
@@ -761,8 +754,12 @@
     # This is a hack to get rid of !
     ceDict['SubmitPool'] = self.defaultSubmitPools
 
-    # yes, this can trigger an exception. It should "never" happen anyway, so it's a "good" exception
-    ceDict['Platform'] = self.resourcesModule.getCompatiblePlatforms(self.queueDict[queue]['Platform'])['Value']
+    result = self.resourcesModule.getCompatiblePlatforms(self.queueDict[queue]['Platform'])
+    if not result['OK']:
+      self.log.error("Issue getting platforms compatible with %s, returning 'ANY'" % self.platforms,
+                     result['Message'])
+      ceDict['Platform'] = 'ANY'
+    ceDict['Platform'] = result['Value']
 
     return ce, ceDict
 
