########################################################################
# $HeadURL$
# File :    SiteDirector.py
# Author :  A.T.
########################################################################

"""  The Site Director is a simple agent performing pilot job submission to particular sites.
"""

from DIRAC.Core.Base.AgentModule                           import AgentModule
from DIRAC.ConfigurationSystem.Client.Helpers              import CSGlobals, getVO, Registry, Operations, Resources
from DIRAC.ConfigurationSystem.Client.PathFinder           import getAgentSection
from DIRAC.Resources.Computing.ComputingElementFactory     import ComputingElementFactory
from DIRAC.WorkloadManagementSystem.Client.ServerUtils     import pilotAgentsDB, jobDB
from DIRAC.WorkloadManagementSystem.Service.WMSUtilities   import getGridEnv
from DIRAC.WorkloadManagementSystem.private.ConfigHelper   import findGenericPilotCredentials
from DIRAC                                                 import S_OK, S_ERROR, gConfig
from DIRAC.FrameworkSystem.Client.ProxyManagerClient       import gProxyManager
from DIRAC.AccountingSystem.Client.Types.Pilot             import Pilot as PilotAccounting
from DIRAC.AccountingSystem.Client.DataStoreClient         import gDataStoreClient
from DIRAC.Core.DISET.RPCClient                            import RPCClient
from DIRAC.Core.Security                                   import CS
from DIRAC.Core.DISET.RPCClient                            import RPCClient
from DIRAC.Core.Utilities.SiteCEMapping                    import getSiteForCE
from DIRAC.Core.Utilities.Time                             import dateTime, second
import os, base64, bz2, tempfile, random, socket
import DIRAC

__RCSID__ = "$Id$"

DIRAC_PILOT = os.path.join( DIRAC.rootPath, 'DIRAC', 'WorkloadManagementSystem', 'PilotAgent', 'dirac-pilot.py' )
DIRAC_INSTALL = os.path.join( DIRAC.rootPath, 'DIRAC', 'Core', 'scripts', 'dirac-install.py' )
TRANSIENT_PILOT_STATUS = ['Submitted', 'Waiting', 'Running', 'Scheduled', 'Ready']
WAITING_PILOT_STATUS = ['Submitted', 'Waiting', 'Scheduled', 'Ready']
FINAL_PILOT_STATUS = ['Aborted', 'Failed', 'Done']
ERROR_TOKEN = 'Invalid proxy token request'
MAX_PILOTS_TO_SUBMIT = 100
MAX_JOBS_IN_FILLMODE = 5

class SiteDirector( AgentModule ):
  """
      The specific agents must provide the following methods:
      - initialize() for initial settings
      - beginExecution()
      - execute() - the main method called in the agent cycle
      - endExecution()
      - finalize() - the graceful exit of the method, this one is usually used
                 for the agent restart
  """

  def initialize( self ):
    """ Standard constructor
    """
    self.am_setOption( "PollingTime", 60.0 )
    self.am_setOption( "maxPilotWaitingHours", 6 )
    self.queueDict = {}
    self.maxJobsInFillMode = MAX_JOBS_IN_FILLMODE
    self.maxPilotsToSubmit = MAX_PILOTS_TO_SUBMIT
    return S_OK()

  def beginExecution( self ):

    self.gridEnv = self.am_getOption( "GridEnv", getGridEnv() )
    self.vo = self.am_getOption( "Community", '' )

    # Choose the group for which pilots will be submitted. This is a hack until
    # we will be able to match pilots to VOs.
    self.group = ''
    if self.vo:
      result = Registry.getGroupsForVO( self.vo )
      if not result['OK']:
        return result
      for group in result['Value']:
        if 'NormalUser' in Registry.getPropertiesForGroup( group ):
          self.group = group
          break

    result = findGenericPilotCredentials( vo = self.vo )
    if not result[ 'OK' ]:
      return result
    self.genericPilotDN, self.genericPilotGroup = result[ 'Value' ]
   
    self.platforms = [] 
    self.defaultSubmitPools = ''
    if self.vo:
      self.defaultSubmitPools = Registry.getVOOption( self.vo, 'SubmitPools', '' )
      
    self.pilot = self.am_getOption( 'PilotScript', DIRAC_PILOT )
    self.install = DIRAC_INSTALL
    self.workingDirectory = self.am_getOption( 'WorkDirectory' )
    self.maxQueueLength = self.am_getOption( 'MaxQueueLength', 86400 * 3 )
    self.pilotLogLevel = self.am_getOption( 'PilotLogLevel', 'INFO' )
    self.maxJobsInFillMode = self.am_getOption( 'MaxJobsInFillMode', self.maxJobsInFillMode )
    self.maxPilotsToSubmit = self.am_getOption( 'MaxPilotsToSubmit', self.maxPilotsToSubmit )
    self.pilotWaitingFlag = self.am_getOption( 'PilotWaitingFlag', True )
    self.pilotWaitingTime = self.am_getOption( 'MaxPilotWaitingTime', 7200 )

    # Flags
    self.updateStatus = self.am_getOption( 'UpdatePilotStatus', True )
    self.getOutput = self.am_getOption( 'GetPilotOutput', True )
    self.sendAccounting = self.am_getOption( 'SendPilotAccounting', True )

    # Get the site description dictionary
    siteNames = None
    if not self.am_getOption( 'Site', 'Any' ).lower() == "any":
      siteNames = self.am_getOption( 'Site', [] )
    ceTypes = None
    if not self.am_getOption( 'CETypes', 'Any' ).lower() == "any":
      ceTypes = self.am_getOption( 'CETypes', [] )
    ces = None
    if not self.am_getOption( 'CEs', 'Any' ).lower() == "any":
      ces = self.am_getOption( 'CEs', [] )
    result = Resources.getQueues( community = self.vo,
                                  siteList = siteNames,
                                  ceList = ces,
                                  ceTypeList = ceTypes,
                                  mode = 'Direct' )
    if not result['OK']:
      return result
    resourceDict = result['Value']
    result = self.getQueues( resourceDict )
    if not result['OK']:
      return result

    #if not siteNames:
    #  siteName = gConfig.getValue( '/DIRAC/Site', 'Unknown' )
    #  if siteName == 'Unknown':
    #    return S_OK( 'No site specified for the SiteDirector' )
    #  else:
    #    siteNames = [siteName]
    #self.siteNames = siteNames

    if self.updateStatus:
      self.log.always( 'Pilot status update requested' )
    if self.getOutput:
      self.log.always( 'Pilot output retrieval requested' )
    if self.sendAccounting:
      self.log.always( 'Pilot accounting sending requested' )

    self.log.always( 'Sites:', siteNames )
    self.log.always( 'CETypes:', ceTypes )
    self.log.always( 'CEs:', ces )
    self.log.always( 'GenericPilotDN:', self.genericPilotDN )
    self.log.always( 'GenericPilotGroup:', self.genericPilotGroup )
    self.log.always( 'MaxPilotsToSubmit:', self.maxPilotsToSubmit )
    self.log.always( 'MaxJobsInFillMode:', self.maxJobsInFillMode )

    self.localhost = socket.getfqdn()
    self.proxy = ''

    if self.queueDict:
      self.log.always( "Agent will serve queues:" )
      for queue in self.queueDict:
        self.log.always( "Site: %s, CE: %s, Queue: %s" % ( self.queueDict[queue]['Site'],
                                                         self.queueDict[queue]['CEName'],
                                                         queue ) )

    return S_OK()

  def getQueues( self, resourceDict ):
    """ Get the list of relevant CEs and their descriptions
    """

    self.queueDict = {}
    ceFactory = ComputingElementFactory()

    for site in resourceDict:
      for ce in resourceDict[site]:
        ceDict = resourceDict[site][ce]
        qDict = ceDict.pop( 'Queues' )
        for queue in qDict:
          queueName = '%s_%s' % ( ce, queue )
          self.queueDict[queueName] = {}
          self.queueDict[queueName]['ParametersDict'] = qDict[queue]
          self.queueDict[queueName]['ParametersDict']['Queue'] = queue
          self.queueDict[queueName]['ParametersDict']['Site'] = site
          self.queueDict[queueName]['ParametersDict']['GridEnv'] = self.gridEnv
          self.queueDict[queueName]['ParametersDict']['Setup'] = gConfig.getValue( '/DIRAC/Setup', 'unknown' )
          # Evaluate the CPU limit of the queue according to the Glue convention
          # To Do: should be a utility
          if "maxCPUTime" in self.queueDict[queueName]['ParametersDict'] and \
             "SI00" in self.queueDict[queueName]['ParametersDict']:
            maxCPUTime = float( self.queueDict[queueName]['ParametersDict']['maxCPUTime'] )
            # For some sites there are crazy values in the CS
            maxCPUTime = max( maxCPUTime, 0 )
            maxCPUTime = min( maxCPUTime, 86400 * 12.5 )
            si00 = float( self.queueDict[queueName]['ParametersDict']['SI00'] )
            queueCPUTime = 60. / 250. * maxCPUTime * si00
            self.queueDict[queueName]['ParametersDict']['CPUTime'] = int( queueCPUTime )
          qwDir = os.path.join( self.workingDirectory, queue )
          if not os.path.exists( qwDir ):
            os.makedirs( qwDir )
          self.queueDict[queueName]['ParametersDict']['WorkingDirectory'] = qwDir
          ceQueueDict = dict( ceDict )
          ceQueueDict.update( self.queueDict[queueName]['ParametersDict'] )
          result = ceFactory.getCE( ceName = ce,
                                    ceType = ceDict['CEType'],
                                    ceParametersDict = ceQueueDict )
          if not result['OK']:
            return result
          self.queueDict[queueName]['CE'] = result['Value']
          self.queueDict[queueName]['CEName'] = ce
          self.queueDict[queueName]['CEType'] = ceDict['CEType']
          self.queueDict[queueName]['Site'] = site
          self.queueDict[queueName]['QueueName'] = queue
          result = self.queueDict[queueName]['CE'].isValid()
          if not result['OK']:
            self.log.fatal( result['Message'] )
            return result
          if 'BundleProxy' in self.queueDict[queueName]['ParametersDict']:
            self.queueDict[queueName]['BundleProxy'] = True

          platform = ''
          if "Platform" in self.queueDict[queueName]['ParametersDict']:
            platform = self.queueDict[queueName]['ParametersDict']['Platform']
          elif "Platform" in ceDict:
            platform = ceDict['Platform']
          elif "OS" in ceDict:
            architecture = ceDict.get( 'architecture', 'x86_64' )
            OS = ceDict['OS']
            platform = '_'.join([architecture,OS])
          if platform and not platform in self.platforms:
            self.platforms.append(platform)
            
          if not "Platform" in self.queueDict[queueName]['ParametersDict'] and platform:
            result = Resources.getDIRACPlatform( platform )
            if result['OK']:
              self.queueDict[queueName]['ParametersDict']['Platform'] = result['Value']  

    return S_OK()

  def execute( self ):
    """ Main execution method
    """

    if not self.queueDict:
      self.log.warn( 'No site defined, exiting the cycle' )
      return S_OK()

    result = self.submitJobs()
    if not result['OK']:
      self.log.error( 'Errors in the job submission: %s' % result['Message'] )


    if self.updateStatus:
      result = self.updatePilotStatus()
      if not result['OK']:
        self.log.error( 'Errors in updating pilot status: %s' % result['Message'] )

    return S_OK()

  def submitJobs( self ):
    """ Go through defined computing elements and submit jobs if necessary
    """

    # Check that there is some work at all
    setup = CSGlobals.getSetup()
    tqDict = { 'Setup':setup,
               'CPUTime': 9999999,
               'SubmitPool' : self.defaultSubmitPools }
    if self.vo:
      tqDict['Community'] = self.vo
    if self.group:
      tqDict['OwnerGroup'] = self.group
    rpcMatcher = RPCClient( "WorkloadManagement/Matcher" )
    result = Resources.getCompatiblePlatforms( self.platforms )
    if not result['OK']:
      return result
    tqDict['LHCbPlatform'] = result['Value']
    self.log.verbose( 'Checking overall TQ availability with requirements' )
    self.log.verbose( tqDict )
    result = rpcMatcher.getMatchingTaskQueues( tqDict )
    if not result[ 'OK' ]:
      return result
    if not result['Value']:
      self.log.verbose( 'No Waiting jobs suitable for the director' )
      return S_OK()

    # Check if the site is allowed in the mask
    result = jobDB.getSiteMask()
    if not result['OK']:
      return S_ERROR( 'Can not get the site mask' )
    siteMaskList = result['Value']

    queues = self.queueDict.keys()
    random.shuffle( queues )
    for queue in queues:
      ce = self.queueDict[queue]['CE']
      ceName = self.queueDict[queue]['CEName']
      ceType = self.queueDict[queue]['CEType']
      queueName = self.queueDict[queue]['QueueName']
      siteName = self.queueDict[queue]['Site']
      siteMask = siteName in siteMaskList

      if 'CPUTime' in self.queueDict[queue]['ParametersDict'] :
        queueCPUTime = int( self.queueDict[queue]['ParametersDict']['CPUTime'] )
      else:
        self.log.warn( 'CPU time limit is not specified for queue %s, skipping...' % queue )
        continue
      if queueCPUTime > self.maxQueueLength:
        queueCPUTime = self.maxQueueLength

      # Get the working proxy
      cpuTime = queueCPUTime + 86400

      self.log.verbose( "Getting generic pilot proxy for %s/%s %d long" % ( self.genericPilotDN, self.genericPilotGroup, cpuTime ) )
      result = gProxyManager.getPilotProxyFromDIRACGroup( self.genericPilotDN, self.genericPilotGroup, cpuTime )
      if not result['OK']:
        return result
      self.proxy = result['Value']
      ce.setProxy( self.proxy, cpuTime - 60 )

      # Get the number of available slots on the target site/queue
      result = ce.available()
      if not result['OK']:
        self.log.warn( 'Failed to check the availability of queue %s: %s' % ( queue, result['Message'] ) )
        continue
      ceInfoDict = result['CEInfoDict']
      self.log.info( "CE queue report(%s_%s): Waiting Jobs=%d, Running Jobs=%d, Submitted Jobs=%d, MaxTotalJobs=%d" % \
                     ( ceName, queueName, ceInfoDict['WaitingJobs'], ceInfoDict['RunningJobs'],
                       ceInfoDict['SubmittedJobs'], ceInfoDict['MaxTotalJobs'] ) )

      totalSlots = result['Value']

      ceDict = ce.getParameterDict()
      ceDict[ 'GridCE' ] = ceName
      if not siteMask and 'Site' in ceDict:
        self.log.info( 'Site not in the mask %s' % siteName )
        self.log.info( 'Removing "Site" from matching Dict' )
        del ceDict[ 'Site' ]
      if self.vo:
        ceDict['Community'] = self.vo
      if self.group:
        ceDict['OwnerGroup'] = self.group
      
      # This is a hack to get rid of !
      ceDict['SubmitPool'] = self.defaultSubmitPools  

      # Get the number of eligible jobs for the target site/queue
      result = rpcMatcher.getMatchingTaskQueues( ceDict )
      if not result['OK']:
        self.log.error( 'Could not retrieve TaskQueues from TaskQueueDB', result['Message'] )
        return result
      taskQueueDict = result['Value']
      if not taskQueueDict:
        self.log.info( 'No matching TQs found' )
        continue

      totalTQJobs = 0
      tqIDList = taskQueueDict.keys()
      for tq in taskQueueDict:
        totalTQJobs += taskQueueDict[tq]['Jobs']

      pilotsToSubmit = min( totalSlots, totalTQJobs )

      # Get the number of already waiting pilots for this queue
      totalWaitingPilots = 0
      if self.pilotWaitingFlag:
        lastUpdateTime = dateTime() - self.pilotWaitingTime * second
        result = pilotAgentsDB.countPilots( { 'TaskQueueID': tqIDList,
                                              'Status': WAITING_PILOT_STATUS },
                                            None, lastUpdateTime )
        if not result['OK']:
          self.log.error( 'Failed to get Number of Waiting pilots', result['Message'] )
          totalWaitingPilots = 0
        else:
          totalWaitingPilots = result['Value']
          self.log.verbose( 'Waiting Pilots for TaskQueue %s:' % tqIDList, totalWaitingPilots )

<<<<<<< HEAD
      pilotsToSubmit = max( 0, min( totalSlots, totalTQJobs-totalWaitingPilots ) )
      self.log.verbose( 'Available slots=%d, TQ jobs=%d, Waiting Pilots=%d, Pilots to submit=%d' % \
=======
      pilotsToSubmit = min( totalSlots, totalTQJobs - totalWaitingPilots )
      self.log.info( 'Available slots=%d, TQ jobs=%d, Waiting Pilots=%d, Pilots to submit=%d' % \
>>>>>>> 9b27720e
                              ( totalSlots, totalTQJobs, totalWaitingPilots, pilotsToSubmit ) )

      # Limit the number of pilots to submit to MAX_PILOTS_TO_SUBMIT
      pilotsToSubmit = min( self.maxPilotsToSubmit, pilotsToSubmit )

      while pilotsToSubmit > 0:
        self.log.info( 'Going to submit %d pilots to %s queue' % ( pilotsToSubmit, queue ) )

        bundleProxy = self.queueDict[queue].get( 'BundleProxy', False )
        jobExecDir = ''
        if ceType == 'CREAM':
          jobExecDir = '.'
        jobExecDir = self.queueDict[queue].get( 'JobExecDir', jobExecDir )
        httpProxy = self.queueDict[queue].get( 'HttpProxy', '' )

        result = self.__getExecutable( queue, pilotsToSubmit, bundleProxy, httpProxy, jobExecDir )
        if not result['OK']:
          return result

        executable, pilotSubmissionChunk = result['Value']
        result = ce.submitJob( executable, '', pilotSubmissionChunk )
        if not result['OK']:
          self.log.error( 'Failed submission to queue %s:' % queue, result['Message'] )
          pilotsToSubmit = 0
          continue
        
        pilotsToSubmit = pilotsToSubmit - pilotSubmissionChunk
        # Add pilots to the PilotAgentsDB assign pilots to TaskQueue proportionally to the
        # task queue priorities
        pilotList = result['Value']
        stampDict = {}
        if result.has_key( 'PilotStampDict' ):
          stampDict = result['PilotStampDict']
        tqPriorityList = []
        sumPriority = 0.
        for tq in taskQueueDict:
          sumPriority += taskQueueDict[tq]['Priority']
          tqPriorityList.append( ( tq, sumPriority ) )
        rndm = random.random()*sumPriority
        tqDict = {}
        for pilotID in pilotList:
          rndm = random.random()*sumPriority
          for tq, prio in tqPriorityList:
            if rndm < prio:
              tqID = tq
              break
          if not tqDict.has_key( tqID ):
            tqDict[tqID] = []
          tqDict[tqID].append( pilotID )

        for tqID, pilotList in tqDict.items():
          result = pilotAgentsDB.addPilotTQReference( pilotList,
                                                     tqID,
                                                     self.genericPilotDN,
                                                     self.genericPilotGroup,
                                                     self.localhost,
                                                     ceType,
                                                     '',
                                                     stampDict )
          if not result['OK']:
            self.log.error( 'Failed add pilots to the PilotAgentsDB: %s' % result['Message'] )
            continue
          for pilot in pilotList:
            result = pilotAgentsDB.setPilotStatus( pilot, 'Submitted', ceName,
                                                  'Successfuly submitted by the SiteDirector',
                                                  siteName, queueName )
            if not result['OK']:
              self.log.error( 'Failed to set pilot status: %s' % result['Message'] )
              continue

    return S_OK()

#####################################################################################
  def __getExecutable( self, queue, pilotsToSubmit, bundleProxy = True, httpProxy = '', jobExecDir = '' ):
    """ Prepare the full executable for queue
    """

    proxy = ''
    if bundleProxy:
      proxy = self.proxy
    pilotOptions, pilotsToSubmit = self.__getPilotOptions( queue, pilotsToSubmit )
    if pilotOptions is None:
      return S_ERROR( 'Errors in compiling pilot options' )
    executable = self.__writePilotScript( self.workingDirectory, pilotOptions, proxy, httpProxy, jobExecDir )
    return S_OK( [ executable, pilotsToSubmit ] )

#####################################################################################
  def __getPilotOptions( self, queue, pilotsToSubmit ):
    """ Prepare pilot options
    """

    queueDict = self.queueDict[queue]['ParametersDict']
    pilotOptions = []

    setup = gConfig.getValue( "/DIRAC/Setup", "unknown" )
    if setup == 'unknown':
      self.log.error( 'Setup is not defined in the configuration' )
      return [ None, None ]
    pilotOptions.append( '-S %s' % setup )
    opsHelper = Operations.Operations( group = self.genericPilotGroup, setup = setup )

    #Installation defined?
    installationName = opsHelper.getValue( "Pilot/Installation", "" )
    if installationName:
      pilotOptions.append( '-V %s' % installationName )

    #Project defined?
    projectName = opsHelper.getValue( "Pilot/Project", "" )
    if projectName:
      pilotOptions.append( '-l %s' % projectName )
    else:
      self.log.info( 'DIRAC project will be installed by pilots' )

    #Request a release
    diracVersion = opsHelper.getValue( "Pilot/Version", [] )
    if not diracVersion:
      self.log.error( 'Pilot/Version is not defined in the configuration' )
      return [ None, None ]
    #diracVersion is a list of accepted releases. Just take the first one
    pilotOptions.append( '-r %s' % diracVersion[0] )

    ownerDN = self.genericPilotDN
    ownerGroup = self.genericPilotGroup
    # Request token for maximum pilot efficiency
    result = gProxyManager.requestToken( ownerDN, ownerGroup, pilotsToSubmit * self.maxJobsInFillMode )
    if not result[ 'OK' ]:
      self.log.error( ERROR_TOKEN, result['Message'] )
      return [ None, None ]
    ( token, numberOfUses ) = result[ 'Value' ]
    pilotOptions.append( '-o /Security/ProxyToken=%s' % token )
    # Use Filling mode
    pilotOptions.append( '-M %s' % min( numberOfUses, self.maxJobsInFillMode ) )

    # Since each pilot will execute min( numberOfUses, self.maxJobsInFillMode )
    # with numberOfUses tokens we can submit at most: 
    #    numberOfUses / min( numberOfUses, self.maxJobsInFillMode )
    # pilots
    newPilotsToSubmit = numberOfUses / min( numberOfUses, self.maxJobsInFillMode )
    if newPilotsToSubmit != pilotsToSubmit:
      self.log.info( 'Number of pilots to submit is changed to %d after getting the proxy token' % newPilotsToSubmit )
      pilotsToSubmit = newPilotsToSubmit
    # Debug
    if self.pilotLogLevel.lower() == 'debug':
      pilotOptions.append( '-d' )
    # CS Servers
    csServers = gConfig.getValue( "/DIRAC/Configuration/Servers", [] )
    pilotOptions.append( '-C %s' % ",".join( csServers ) )
    # DIRAC Extensions
    extensionsList = CSGlobals.getCSExtensions()
    if extensionsList:
      pilotOptions.append( '-e %s' % ",".join( extensionsList ) )
    # Requested CPU time
    pilotOptions.append( '-T %s' % queueDict['CPUTime'] )
    # CEName
    pilotOptions.append( '-N %s' % self.queueDict[queue]['CEName'] )
    # SiteName
    pilotOptions.append( '-n %s' % queueDict['Site'] )
    if 'ClientPlatform' in queueDict:
      pilotOptions.append( "-p '%s'" % queueDict['ClientPlatform'] )

    if 'SharedArea' in queueDict:
      pilotOptions.append( "-o '/LocalSite/SharedArea=%s'" % queueDict['SharedArea'] )

    if 'SI00' in queueDict:
      factor = float( queueDict['SI00'] ) / 250.
      pilotOptions.append( "-o '/LocalSite/CPUScalingFactor=%s'" % factor )
      pilotOptions.append( "-o '/LocalSite/CPUNormalizationFactor=%s'" % factor )
    else:
      if 'CPUScalingFactor' in queueDict:
        pilotOptions.append( "-o '/LocalSite/CPUScalingFactor=%s'" % queueDict['CPUScalingFactor'] )
      if 'CPUNormalizationFactor' in queueDict:
        pilotOptions.append( "-o '/LocalSite/CPUNormalizationFactor=%s'" % queueDict['CPUNormalizationFactor'] )

    # Hack
    if self.defaultSubmitPools:
      pilotOptions.append( '-o /Resources/Computing/CEDefaults/SubmitPool=%s' %  self.defaultSubmitPools )

    if self.group:
      pilotOptions.append( '-G %s' % self.group )

    self.log.verbose( "pilotOptions: ", ' '.join( pilotOptions ) )

    return [ pilotOptions, pilotsToSubmit ]

#####################################################################################
  def __writePilotScript( self, workingDirectory, pilotOptions, proxy = '', httpProxy = '', pilotExecDir = '' ):
    """ Bundle together and write out the pilot executable script, admixt the proxy if given
    """

    try:
      compressedAndEncodedProxy = ''
      proxyFlag = 'False'
      if proxy:
        compressedAndEncodedProxy = base64.encodestring( bz2.compress( proxy.dumpAllToString()['Value'] ) )
        proxyFlag = 'True'
      compressedAndEncodedPilot = base64.encodestring( bz2.compress( open( self.pilot, "rb" ).read(), 9 ) )
      compressedAndEncodedInstall = base64.encodestring( bz2.compress( open( self.install, "rb" ).read(), 9 ) )
    except:
      self.log.exception( 'Exception during file compression of proxy, dirac-pilot or dirac-install' )
      return S_ERROR( 'Exception during file compression of proxy, dirac-pilot or dirac-install' )

    localPilot = """#!/bin/bash
/usr/bin/env python << EOF
#
import os, tempfile, sys, shutil, base64, bz2
try:
  pilotExecDir = '%(pilotExecDir)s'
  if not pilotExecDir:
    pilotExecDir = None
  pilotWorkingDirectory = tempfile.mkdtemp( suffix = 'pilot', prefix = 'DIRAC_', dir = pilotExecDir )
  pilotWorkingDirectory = os.path.realpath( pilotWorkingDirectory )
  os.chdir( pilotWorkingDirectory )
  if %(proxyFlag)s:
    open( 'proxy', "w" ).write(bz2.decompress( base64.decodestring( \"\"\"%(compressedAndEncodedProxy)s\"\"\" ) ) )
    os.chmod("proxy",0600)
    os.environ["X509_USER_PROXY"]=os.path.join(pilotWorkingDirectory, 'proxy')
  open( '%(pilotScript)s', "w" ).write(bz2.decompress( base64.decodestring( \"\"\"%(compressedAndEncodedPilot)s\"\"\" ) ) )
  open( '%(installScript)s', "w" ).write(bz2.decompress( base64.decodestring( \"\"\"%(compressedAndEncodedInstall)s\"\"\" ) ) )
  os.chmod("%(pilotScript)s",0700)
  os.chmod("%(installScript)s",0700)
  if "LD_LIBRARY_PATH" not in os.environ:
    os.environ["LD_LIBRARY_PATH"]=""
  if "%(httpProxy)s":
    os.environ["HTTP_PROXY"]="%(httpProxy)s"
  os.environ["X509_CERT_DIR"]=os.path.join(pilotWorkingDirectory, 'etc/grid-security/certificates')
  # TODO: structure the output
  print '==========================================================='
  print 'Environment of execution host'
  for key in os.environ.keys():
    print key + '=' + os.environ[key]
  print '==========================================================='
except Exception, x:
  print >> sys.stderr, x
  sys.exit(-1)
cmd = "python %(pilotScript)s %(pilotOptions)s"
print 'Executing: ', cmd
sys.stdout.flush()
os.system( cmd )

shutil.rmtree( pilotWorkingDirectory )

EOF
""" % { 'compressedAndEncodedProxy': compressedAndEncodedProxy,
        'compressedAndEncodedPilot': compressedAndEncodedPilot,
        'compressedAndEncodedInstall': compressedAndEncodedInstall,
        'httpProxy': httpProxy,
        'pilotExecDir': pilotExecDir,
        'pilotScript': os.path.basename( self.pilot ),
        'installScript': os.path.basename( self.install ),
        'pilotOptions': ' '.join( pilotOptions ),
        'proxyFlag': proxyFlag }

    fd, name = tempfile.mkstemp( suffix = '_pilotwrapper.py', prefix = 'DIRAC_', dir = workingDirectory )
    pilotWrapper = os.fdopen( fd, 'w' )
    pilotWrapper.write( localPilot )
    pilotWrapper.close()
    return name

  def updatePilotStatus( self ):
    """ Update status of pilots in transient states
    """
    for queue in self.queueDict:
      ce = self.queueDict[queue]['CE']
      ceName = self.queueDict[queue]['CEName']
      queueName = self.queueDict[queue]['QueueName']
      ceType = self.queueDict[queue]['CEType']
      siteName = self.queueDict[queue]['Site']

      result = pilotAgentsDB.selectPilots( {'DestinationSite':ceName,
                                           'Queue':queueName,
                                           'GridType':ceType,
                                           'GridSite':siteName,
                                           'Status':TRANSIENT_PILOT_STATUS} )
      if not result['OK']:
        self.log.error( 'Failed to select pilots: %s' % result['Message'] )
        continue
      pilotRefs = result['Value']
      if not pilotRefs:
        continue

      #print "AT >>> pilotRefs", pilotRefs

      result = pilotAgentsDB.getPilotInfo( pilotRefs )
      if not result['OK']:
        self.log.error( 'Failed to get pilots info: %s' % result['Message'] )
        continue
      pilotDict = result['Value']

      #print "AT >>> pilotDict", pilotDict

      stampedPilotRefs = []
      for pRef in pilotDict:
        if pilotDict[pRef]['PilotStamp']:
          stampedPilotRefs.append( pRef + ":::" + pilotDict[pRef]['PilotStamp'] )
        else:
          stampedPilotRefs = list( pilotRefs )
          break

      result = ce.isProxyValid()
      if not result['OK']:
        result = gProxyManager.getPilotProxyFromDIRACGroup( self.genericPilotDN, self.genericPilotGroup, 600 )
        if not result['OK']:
          return result
        self.proxy = result['Value']
        ce.setProxy( self.proxy, 500 )

      result = ce.getJobStatus( stampedPilotRefs )
      if not result['OK']:
        self.log.error( 'Failed to get pilots status from CE: %s' % result['Message'] )
        continue
      pilotCEDict = result['Value']

      #print "AT >>> pilotCEDict", pilotCEDict

      for pRef in pilotRefs:
        newStatus = ''
        oldStatus = pilotDict[pRef]['Status']
        ceStatus = pilotCEDict[pRef]
        if oldStatus == ceStatus:
          # Status did not change, continue
          continue
        elif ceStatus == "Unknown" and not oldStatus in FINAL_PILOT_STATUS:
          # Pilot finished without reporting, consider it Aborted
          newStatus = 'Aborted'
        elif ceStatus != 'Unknown' :
          # Update the pilot status to the new value
          newStatus = ceStatus

        if newStatus:
          self.log.info( 'Updating status to %s for pilot %s' % ( newStatus, pRef ) )
          result = pilotAgentsDB.setPilotStatus( pRef, newStatus, '', 'Updated by SiteDirector' )
        # Retrieve the pilot output now
        if newStatus in FINAL_PILOT_STATUS:
          if pilotDict[pRef]['OutputReady'].lower() == 'false' and self.getOutput:
            self.log.info( 'Retrieving output for pilot %s' % pRef )
            pilotStamp = pilotDict[pRef]['PilotStamp']
            pRefStamp = pRef
            if pilotStamp:
              pRefStamp = pRef + ':::' + pilotStamp
            result = ce.getJobOutput( pRefStamp )
            if not result['OK']:
              self.log.error( 'Failed to get pilot output: %s' % result['Message'] )
            else:
              output, error = result['Value']
              result = pilotAgentsDB.storePilotOutput( pRef, output, error )
              if not result['OK']:
                self.log.error( 'Failed to store pilot output: %s' % result['Message'] )

    # The pilot can be in Done state set by the job agent check if the output is retrieved
    for queue in self.queueDict:
      ce = self.queueDict[queue]['CE']

      if not ce.isProxyValid( 120 ):
        result = gProxyManager.getPilotProxyFromDIRACGroup( self.genericPilotDN, self.genericPilotGroup, 1000 )
        if not result['OK']:
          return result
        ce.setProxy( self.proxy, 940 )

      ceName = self.queueDict[queue]['CEName']
      queueName = self.queueDict[queue]['QueueName']
      ceType = self.queueDict[queue]['CEType']
      siteName = self.queueDict[queue]['Site']
      result = pilotAgentsDB.selectPilots( {'DestinationSite':ceName,
                                           'Queue':queueName,
                                           'GridType':ceType,
                                           'GridSite':siteName,
                                           'OutputReady':'False',
                                           'Status':FINAL_PILOT_STATUS} )

      if not result['OK']:
        self.log.error( 'Failed to select pilots: %s' % result['Message'] )
        continue
      pilotRefs = result['Value']
      if not pilotRefs:
        continue
      result = pilotAgentsDB.getPilotInfo( pilotRefs )
      if not result['OK']:
        self.log.error( 'Failed to get pilots info: %s' % result['Message'] )
        continue
      pilotDict = result['Value']
      if self.getOutput:
        for pRef in pilotRefs:
          self.log.info( 'Retrieving output for pilot %s' % pRef )
          pilotStamp = pilotDict[pRef]['PilotStamp']
          pRefStamp = pRef
          if pilotStamp:
            pRefStamp = pRef + ':::' + pilotStamp
          result = ce.getJobOutput( pRefStamp )
          if not result['OK']:
            self.log.error( 'Failed to get pilot output: %s' % result['Message'] )
          else:
            output, error = result['Value']
            result = pilotAgentsDB.storePilotOutput( pRef, output, error )
            if not result['OK']:
              self.log.error( 'Failed to store pilot output: %s' % result['Message'] )

      # Check if the accounting is to be sent
      if self.sendAccounting:
        result = pilotAgentsDB.selectPilots( {'DestinationSite':ceName,
                                             'Queue':queueName,
                                             'GridType':ceType,
                                             'GridSite':siteName,
                                             'AccountingSent':'False',
                                             'Status':FINAL_PILOT_STATUS} )

        if not result['OK']:
          self.log.error( 'Failed to select pilots: %s' % result['Message'] )
          continue
        pilotRefs = result['Value']
        if not pilotRefs:
          continue
        result = pilotAgentsDB.getPilotInfo( pilotRefs )
        if not result['OK']:
          self.log.error( 'Failed to get pilots info: %s' % result['Message'] )
          continue
        pilotDict = result['Value']
        result = self.sendPilotAccounting( pilotDict )
        if not result['OK']:
          self.log.error( 'Failed to send pilot agent accounting' )

    return S_OK()

  def sendPilotAccounting( self, pilotDict ):
    """ Send pilot accounting record
    """
    for pRef in pilotDict:
      self.log.verbose( 'Preparing accounting record for pilot %s' % pRef )
      pA = PilotAccounting()
      pA.setEndTime( pilotDict[pRef][ 'LastUpdateTime' ] )
      pA.setStartTime( pilotDict[pRef][ 'SubmissionTime' ] )
      retVal = CS.getUsernameForDN( pilotDict[pRef][ 'OwnerDN' ] )
      if not retVal[ 'OK' ]:
        userName = 'unknown'
        self.log.error( "Can't determine username for dn:", pilotDict[pRef][ 'OwnerDN' ] )
      else:
        userName = retVal[ 'Value' ]
      pA.setValueByKey( 'User', userName )
      pA.setValueByKey( 'UserGroup', pilotDict[pRef][ 'OwnerGroup' ] )
      result = getSiteForCE( pilotDict[pRef][ 'DestinationSite' ] )
      if result['OK'] and result[ 'Value' ].strip():
        pA.setValueByKey( 'Site', result['Value'].strip() )
      else:
        pA.setValueByKey( 'Site', 'Unknown' )
      pA.setValueByKey( 'GridCE', pilotDict[pRef][ 'DestinationSite' ] )
      pA.setValueByKey( 'GridMiddleware', pilotDict[pRef][ 'GridType' ] )
      pA.setValueByKey( 'GridResourceBroker', pilotDict[pRef][ 'Broker' ] )
      pA.setValueByKey( 'GridStatus', pilotDict[pRef][ 'Status' ] )
      if not 'Jobs' in pilotDict[pRef]:
        pA.setValueByKey( 'Jobs', 0 )
      else:
        pA.setValueByKey( 'Jobs', len( pilotDict[pRef]['Jobs'] ) )
      self.log.info( "Adding accounting record for pilot %s" % pilotDict[pRef][ 'PilotID' ] )
      retVal = gDataStoreClient.addRegister( pA )
      if not retVal[ 'OK' ]:
        self.log.error( 'Failed to send accounting info for pilot %s' % pRef )
      else:
        # Set up AccountingSent flag
        result = pilotAgentsDB.setAccountingFlag( pRef )
        if not result['OK']:
          self.log.error( 'Failed to set accounting flag for pilot %s' % pRef )

    self.log.info( 'Committing accounting records for %d pilots' % len( pilotDict ) )
    result = gDataStoreClient.commit()
    if result['OK']:
      for pRef in pilotDict:
        self.log.verbose( 'Setting AccountingSent flag for pilot %s' % pRef )
        result = pilotAgentsDB.setAccountingFlag( pRef )
        if not result['OK']:
          self.log.error( 'Failed to set accounting flag for pilot %s' % pRef )
    else:
      return result

    return S_OK()
  <|MERGE_RESOLUTION|>--- conflicted
+++ resolved
@@ -367,13 +367,8 @@
           totalWaitingPilots = result['Value']
           self.log.verbose( 'Waiting Pilots for TaskQueue %s:' % tqIDList, totalWaitingPilots )
 
-<<<<<<< HEAD
       pilotsToSubmit = max( 0, min( totalSlots, totalTQJobs-totalWaitingPilots ) )
-      self.log.verbose( 'Available slots=%d, TQ jobs=%d, Waiting Pilots=%d, Pilots to submit=%d' % \
-=======
-      pilotsToSubmit = min( totalSlots, totalTQJobs - totalWaitingPilots )
       self.log.info( 'Available slots=%d, TQ jobs=%d, Waiting Pilots=%d, Pilots to submit=%d' % \
->>>>>>> 9b27720e
                               ( totalSlots, totalTQJobs, totalWaitingPilots, pilotsToSubmit ) )
 
       # Limit the number of pilots to submit to MAX_PILOTS_TO_SUBMIT
