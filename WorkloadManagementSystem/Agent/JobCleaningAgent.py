########################################################################
# File :    JobCleaningAgent.py
# Author :  A.T.
########################################################################
""" The Job Cleaning Agent controls removing jobs from the WMS in the end of their life cycle.

    This agent will take care of removing user jobs, while production jobs should be removed through the
    :mod:`~DIRAC.TransformationSystem.Agent.TransformationCleaningAgent`.

.. literalinclude:: ../ConfigTemplate.cfg
  :start-after: ##BEGIN JobCleaningAgent
  :end-before: ##END
  :dedent: 2
  :caption: JobCleaningAgent options


"""

from __future__ import absolute_import
__RCSID__ = "$Id$"

import time
import os

from DIRAC import S_OK, gLogger
from DIRAC.Core.Base.AgentModule import AgentModule
from DIRAC.ConfigurationSystem.Client.Helpers.Operations import Operations
from DIRAC.WorkloadManagementSystem.DB.JobDB import JobDB
from DIRAC.WorkloadManagementSystem.DB.TaskQueueDB import TaskQueueDB
from DIRAC.WorkloadManagementSystem.DB.JobLoggingDB import JobLoggingDB
from DIRAC.WorkloadManagementSystem.Client.SandboxStoreClient import SandboxStoreClient
from DIRAC.WorkloadManagementSystem.Client.JobMonitoringClient import JobMonitoringClient
from DIRAC.RequestManagementSystem.Client.Request import Request
from DIRAC.RequestManagementSystem.Client.Operation import Operation
from DIRAC.RequestManagementSystem.Client.File import File
from DIRAC.RequestManagementSystem.Client.ReqClient import ReqClient

import DIRAC.Core.Utilities.Time as Time


class JobCleaningAgent(AgentModule):
  """
      The specific agents must provide the following methods:

         *  initialize() for initial settings
         *  beginExecution()
         *  execute() - the main method called in the agent cycle
         *  endExecution()
         *  finalize() - the graceful exit of the method, this one is usually used for the agent restart
  """

  def __init__(self, *args, **kwargs):
    """ c'tor
    """
    AgentModule.__init__(self, *args, **kwargs)

    # clients
    # FIXME: shouldn't we avoid using the DBs directly, and instead go through the service?
    self.jobDB = None
    self.taskQueueDB = None
    self.jobLoggingDB = None

    self.maxJobsAtOnce = 100
    self.jobByJob = False
    self.throttlingPeriod = 0.

    self.prodTypes = []

    self.removeStatusDelay = {}

  #############################################################################
  def initialize(self):
    """ Sets defaults
    """

    self.am_setOption("PollingTime", 120)
    self.jobDB = JobDB()
    self.taskQueueDB = TaskQueueDB()
    self.jobLoggingDB = JobLoggingDB()
    # self.sandboxDB = SandboxDB( 'SandboxDB' )
    agentTSTypes = self.am_getOption('ProductionTypes', [])
    if agentTSTypes:
      self.prodTypes = agentTSTypes
    else:
      self.prodTypes = Operations().getValue(
          'Transformations/DataProcessing', ['MCSimulation', 'Merge'])
    gLogger.info("Will exclude the following Production types from cleaning %s" % (
        ', '.join(self.prodTypes)))
    self.maxJobsAtOnce = self.am_getOption('MaxJobsAtOnce', 500)
    self.jobByJob = self.am_getOption('JobByJob', False)
    self.throttlingPeriod = self.am_getOption('ThrottlingPeriod', 0.)

    self.removeStatusDelay['Done'] = self.am_getOption('RemoveStatusDelay/Done', 7)
    self.removeStatusDelay['Killed'] = self.am_getOption('RemoveStatusDelay/Killed', 7)
    self.removeStatusDelay['Failed'] = self.am_getOption('RemoveStatusDelay/Failed', 7)
    self.removeStatusDelay['Any'] = self.am_getOption('RemoveStatusDelay/Any', -1)

    return S_OK()

  def _getAllowedJobTypes(self):
    """ Get valid jobTypes
    """
    result = self.jobDB.getDistinctJobAttributes('JobType')
    if not result['OK']:
      return result
    cleanJobTypes = []
    for jobType in result['Value']:
      if jobType not in self.prodTypes:
        cleanJobTypes.append(jobType)
    self.log.notice("JobTypes to clean %s" % cleanJobTypes)
    return S_OK(cleanJobTypes)

  #############################################################################
  def execute(self):
    """ Remove jobs in various status
    """
    # Delete jobs in "Deleted" state
    result = self.removeJobsByStatus({'Status': 'Deleted'})
    if not result['OK']:
      return result
    # Get all the Job types that can be cleaned
    result = self._getAllowedJobTypes()
    if not result['OK']:
      return result

    # No jobs in the system subject to removal
    if not result['Value']:
      return S_OK()

    baseCond = {'JobType': result['Value']}
    # Remove jobs with final status
    for status in self.removeStatusDelay:
      delay = self.removeStatusDelay[status]
      if delay < 0:
        # Negative delay means don't delete anything...
        continue
      condDict = dict(baseCond)
      if status != 'Any':
        condDict['Status'] = status
      delTime = str(Time.dateTime() - delay * Time.day)
      result = self.removeJobsByStatus(condDict, delTime)
      if not result['OK']:
        gLogger.warn('Failed to remove jobs in status %s' % status)
    return S_OK()

  def removeJobsByStatus(self, condDict, delay=False):
    """ Remove deleted jobs
    """
    if delay:
      gLogger.verbose("Removing jobs with %s and older than %s day(s)" % (condDict, delay))
      result = self.jobDB.selectJobs(condDict, older=delay, limit=self.maxJobsAtOnce)
    else:
      gLogger.verbose("Removing jobs with %s " % condDict)
      result = self.jobDB.selectJobs(condDict, limit=self.maxJobsAtOnce)

    if not result['OK']:
      return result

    jobList = result['Value']
    if len(jobList) > self.maxJobsAtOnce:
      jobList = jobList[:self.maxJobsAtOnce]
    if not jobList:
      return S_OK()

    self.log.notice("Deleting %s jobs for %s" % (len(jobList), condDict))

    count = 0
    error_count = 0
    result = SandboxStoreClient(useCertificates=True).unassignJobs(jobList)
    if not result['OK']:
      gLogger.error("Cannot unassign jobs to sandboxes", result['Message'])
      return result

    result = self.deleteJobOversizedSandbox(jobList)
    if not result['OK']:
      gLogger.error(
          "Cannot schedule removal of oversized sandboxes", result['Message'])
      return result

    failedJobs = result['Value']['Failed']
    for job in failedJobs:
      jobList.pop(jobList.index(job))

    # TODO: we should not remove a job if it still has requests in the RequestManager.
    # But this logic should go in the client or in the service, and right now no service expose jobDB.removeJobFromDB

    if self.jobByJob:
      for jobID in jobList:
        resultJobDB = self.jobDB.removeJobFromDB(jobID)
        resultTQ = self.taskQueueDB.deleteJob(jobID)
        resultLogDB = self.jobLoggingDB.deleteJob(jobID)
        errorFlag = False
        if not resultJobDB['OK']:
          gLogger.warn('Failed to remove job %d from JobDB' % jobID, result['Message'])
          errorFlag = True
        if not resultTQ['OK']:
          gLogger.warn('Failed to remove job %d from TaskQueueDB' % jobID, result['Message'])
          errorFlag = True
        if not resultLogDB['OK']:
          gLogger.warn('Failed to remove job %d from JobLoggingDB' % jobID, result['Message'])
          errorFlag = True
        if errorFlag:
          error_count += 1
        else:
          count += 1
        if self.throttlingPeriod:
          time.sleep(self.throttlingPeriod)
    else:
      result = self.jobDB.removeJobFromDB(jobList)
      if not result['OK']:
        gLogger.error('Failed to delete %d jobs from JobDB' % len(jobList))
      else:
        gLogger.info('Deleted %d jobs from JobDB' % len(jobList))

      for jobID in jobList:
        resultTQ = self.taskQueueDB.deleteJob(jobID)
        if not resultTQ['OK']:
          gLogger.warn('Failed to remove job %d from TaskQueueDB' % jobID, resultTQ['Message'])
          error_count += 1
        else:
          count += 1

      result = self.jobLoggingDB.deleteJob(jobList)
      if not result['OK']:
        gLogger.error('Failed to delete %d jobs from JobLoggingDB' % len(jobList))
      else:
        gLogger.info('Deleted %d jobs from JobLoggingDB' % len(jobList))

    if count > 0 or error_count > 0:
      gLogger.info('Deleted %d jobs from JobDB, %d errors' % (count, error_count))
    return S_OK()

  def deleteJobOversizedSandbox(self, jobIDList):
    """ Delete the job oversized sandbox files from storage elements
    """

    failed = {}
    successful = {}

    result = JobMonitoringClient().getJobParameters(jobIDList, 'OutputSandboxLFN')
    if not result['OK']:
      return result
    osLFNList = result['Value']
    if not osLFNList:
      return S_OK({'Successful': successful, 'Failed': failed})

    # Schedule removal of the LFNs now
<<<<<<< HEAD

    for lfn, jobID in lfnDict.items():
=======
    for jobID, outputSandboxLFNdict in osLFNList.iteritems():
      lfn = outputSandboxLFNdict['OutputSandboxLFN']
>>>>>>> d6017ae0
      result = self.jobDB.getJobAttributes(jobID, ['OwnerDN', 'OwnerGroup'])
      if not result['OK']:
        failed[jobID] = lfn
        continue
      if not result['Value']:
        failed[jobID] = lfn
        continue

      ownerDN = result['Value']['OwnerDN']
      ownerGroup = result['Value']['OwnerGroup']
      result = self.__setRemovalRequest(lfn, ownerDN, ownerGroup)
      if not result['OK']:
        failed[jobID] = lfn
      else:
        successful[jobID] = lfn

    result = {'Successful': successful, 'Failed': failed}
    return S_OK(result)

  def __setRemovalRequest(self, lfn, ownerDN, ownerGroup):
    """ Set removal request with the given credentials
    """
    oRequest = Request()
    oRequest.OwnerDN = ownerDN
    oRequest.OwnerGroup = ownerGroup
    oRequest.RequestName = os.path.basename(lfn).strip() + '_removal_request.xml'
    oRequest.SourceComponent = 'JobCleaningAgent'

    removeFile = Operation()
    removeFile.Type = 'RemoveFile'

    removedFile = File()
    removedFile.LFN = lfn

    removeFile.addFile(removedFile)
    oRequest.addOperation(removeFile)

    return ReqClient().putRequest(oRequest)<|MERGE_RESOLUTION|>--- conflicted
+++ resolved
@@ -245,13 +245,8 @@
       return S_OK({'Successful': successful, 'Failed': failed})
 
     # Schedule removal of the LFNs now
-<<<<<<< HEAD
-
-    for lfn, jobID in lfnDict.items():
-=======
     for jobID, outputSandboxLFNdict in osLFNList.iteritems():
       lfn = outputSandboxLFNdict['OutputSandboxLFN']
->>>>>>> d6017ae0
       result = self.jobDB.getJobAttributes(jobID, ['OwnerDN', 'OwnerGroup'])
       if not result['OK']:
         failed[jobID] = lfn
