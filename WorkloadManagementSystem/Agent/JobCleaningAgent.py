--- conflicted
+++ resolved
@@ -247,12 +247,8 @@
         else:
           successful[jobID] = 'No oversized sandbox found'
       else:
-<<<<<<< HEAD
-        gLogger.warn('Error interrogating JobDB: %s' % result['Message'])
-=======
         gLogger.error('Error interrogating JobDB: %s' % result['Message'])
 
->>>>>>> 9114131a
     if not lfnDict:
       return S_OK({'Successful': successful, 'Failed': failed})
 
