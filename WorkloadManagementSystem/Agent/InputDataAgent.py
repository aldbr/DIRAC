"""   
  The Input Data Agent queries the file catalog for specified job input data and adds the
  relevant information to the job optimizer parameters to be used during the
  scheduling decision.
"""
__RCSID__ = "$Id$"

from DIRAC.WorkloadManagementSystem.Agent.OptimizerModule  import OptimizerModule

from DIRAC.Core.Utilities.SiteSEMapping                    import getSitesForSE
from DIRAC.Core.Utilities.List                             import uniqueElements
from DIRAC                                                 import S_OK, S_ERROR
from DIRAC.ConfigurationSystem.Client.Helpers.Resources    import Resources
from DIRAC.DataManagementSystem.Client.DataManager         import DataManager
from DIRAC.Resources.Catalog.FileCatalog                   import FileCatalog
from DIRAC.ConfigurationSystem.Client.Helpers.Resources    import getStorageElementOptions
from DIRAC.ResourceStatusSystem.Client.ResourceStatus      import ResourceStatus

import time

class InputDataAgent( OptimizerModule ):
  """
      The specific Optimizer must provide the following methods:
      - initializeOptimizer() before each execution cycle
      - checkJob() - the main method called for each job
  """

  #############################################################################
  def initializeOptimizer( self ):
    """Initialize specific parameters for JobSanityAgent.
    """
    self.failedMinorStatus = self.am_getOption( '/FailedJobStatus', 'Input Data Not Available' )
    #this will ignore failover SE files
    self.checkFileMetadata = self.am_getOption( 'CheckFileMetadata', True )

<<<<<<< HEAD
    #Define the shifter proxy needed
    # This sets the Default Proxy to used as that defined under 
    # /Operations/Shifter/ProductionManager
    # the shifterProxy option in the Configuration can be used to change this default.
    self.am_setOption( 'shifterProxy', 'ProductionManager' )

    try:
      self.dataManager = DataManager()
    except Exception, e:
      msg = 'Failed to create DataManager'
      self.log.exception( msg )
      return S_ERROR( msg + str( e ) )
    
    self.resourceStatus  = ResourceStatus()
    self.resourcesHelper = Resources()
=======
    self.am_setOption( 'shifterProxy', 'DataManager' )

    self.dataManager = DataManager()
    self.resourceStatus = ResourceStatus()
>>>>>>> 8edc8909
    self.fc = FileCatalog()
    self.seToSiteMapping = {}
    self.lastCScheck = 0
    self.cacheLength = 600
    

    return S_OK()

  #############################################################################
  def checkJob( self, job, classAdJob ):
    """
    This method does the optimization corresponding to this Agent, 
    it is call for each job by the Optimizer framework
    """

    result = self.jobDB.getInputData( job )
    if not result['OK']:
      self.log.warn( 'Failed to get input data from JobdB for %s' % ( job ) )
      self.log.warn( result['Message'] )
      return result
    if not result['Value']:
      self.log.verbose( 'Job %s has no input data requirement' % ( job ) )
      return self.setNextOptimizer( job )

    #Check if we already executed this Optimizer and the input data is resolved
    res = self.getOptimizerJobInfo( job, self.am_getModuleParam( 'optimizerName' ) )
    if res['OK'] and len( res['Value'] ):
      pass
    else:
      self.log.verbose( 'Job %s has an input data requirement and will be processed' % ( job ) )
      inputData = result['Value']
      result = self.__resolveInputData( job, inputData )
      if not result['OK']:
        self.log.warn( result['Message'] )
        return result

    return self.setNextOptimizer( job )

  #############################################################################
  def __resolveInputData( self, job, inputData ):
    """This method checks the file catalog for replica information.
    """
    lfns = [ fname.replace( 'LFN:', '' ) for fname in inputData ]

    start = time.time()
    # In order to place jobs on Hold if a certain SE is banned we need first to check first if
    # if the replicas are really available
    replicas = self.dataManager.getActiveReplicas( lfns )
    timing = time.time() - start
    self.log.verbose( 'Catalog Replicas Lookup Time: %.2f seconds ' % ( timing ) )
    if not replicas['OK']:
      self.log.warn( replicas['Message'] )
      return replicas

    replicaDict = replicas['Value']

    siteCandidates = self.__checkReplicas( job, replicaDict )

    if not siteCandidates['OK']:
      self.log.warn( siteCandidates['Message'] )
      return siteCandidates

    if self.checkFileMetadata:
      guids = True
      start = time.time()
      guidDict = self.fc.getFileMetadata( lfns )
      timing = time.time() - start
      self.log.info( 'Catalog Metadata Lookup Time: %.2f seconds ' % ( timing ) )

      if not guidDict['OK']:
        self.log.warn( guidDict['Message'] )
        guids = False

      failed = guidDict['Value']['Failed']
      if failed:
        self.log.warn( 'Failed to establish some GUIDs' )
        self.log.warn( failed )
        guids = False

      if guids:
        for lfn, reps in replicaDict['Successful'].items():
          guidDict['Value']['Successful'][lfn].update( reps )
        replicas = guidDict

    resolvedData = {}
    resolvedData['Value'] = replicas
    resolvedData['SiteCandidates'] = siteCandidates['Value']
    result = self.setOptimizerJobInfo( job, self.am_getModuleParam( 'optimizerName' ), resolvedData )
    if not result['OK']:
      self.log.warn( result['Message'] )
      return result
    return S_OK( resolvedData )

  #############################################################################
  def __checkReplicas( self, job, replicaDict ):
    """Check that all input lfns have valid replicas and can all be found at least in one single site.
    """
    badLFNs = []

    if replicaDict.has_key( 'Successful' ):
      for lfn, reps in replicaDict['Successful'].items():
        if not reps:
          badLFNs.append( 'LFN:%s Problem: No replicas available' % ( lfn ) )
    else:
      return S_ERROR( 'No replica Info available' )

    if replicaDict.has_key( 'Failed' ):
      for lfn, cause in replicaDict['Failed'].items():
        badLFNs.append( 'LFN:%s Problem: %s' % ( lfn, cause ) )

    if badLFNs:
      self.log.info( 'Found %s problematic LFN(s) for job %s' % ( len( badLFNs ), job ) )
      param = '\n'.join( badLFNs )
      self.log.info( param )
      result = self.setJobParam( job, self.am_getModuleParam( 'optimizerName' ), param )
      if not result['OK']:
        self.log.error( result['Message'] )
      return S_ERROR( 'Input Data Not Available' )

    return self.__getSiteCandidates( replicaDict['Successful'] )

  #############################################################################
  # FIXME: right now this is unused...
  def __checkActiveSEs( self, job, replicaDict ):
    """
    Check active SE and replicas and identify possible Site candidates for 
    the execution of the job
    """
    # Now let's check if some replicas might not be available due to banned SE's
    activeReplicas = self.dataManager.checkActiveReplicas( replicaDict )
    if not activeReplicas['OK']:
      # due to banned SE's input data might no be available
      msg = "On Hold: Missing replicas due to banned SE"
      self.log.info( msg )
      self.log.warn( activeReplicas['Message'] )
      return S_ERROR( msg )

    activeReplicaDict = activeReplicas['Value']

    siteCandidates = self.__checkReplicas( job, activeReplicaDict )

    if not siteCandidates['OK']:
      # due to a banned SE's input data is not available at a single site      
      msg = "On Hold: Input data not Available due to banned SE"
      self.log.info( msg )
      self.log.warn( siteCandidates['Message'] )
      return S_ERROR( msg )

    resolvedData = {}
    resolvedData['Value'] = activeReplicas
    resolvedData['SiteCandidates'] = siteCandidates['Value']
    result = self.setOptimizerJobInfo( job, self.am_getModuleParam( 'optimizerName' ), resolvedData )
    if not result['OK']:
      self.log.warn( result['Message'] )
      return result
    return S_OK( resolvedData )


  #############################################################################
  def __getSitesForSE( self, se ):
    """ Returns a list of sites having the given SE as a local one.
        Uses the local cache of the site-se information
    """

    # Empty the cache if too old
    if ( time.time() - self.lastCScheck ) > self.cacheLength:
      self.log.verbose( 'Resetting the SE to site mapping cache' )
      self.seToSiteMapping = {}
      self.lastCScheck = time.time()

    if se not in self.seToSiteMapping:
      sites = getSitesForSE( se )
      if sites['OK']:
        self.seToSiteMapping[se] = list( sites['Value'] )
      return sites
    else:
      return S_OK( self.seToSiteMapping[se] )

  #############################################################################
  def __getSiteCandidates( self, inputData ):
    """This method returns a list of possible site candidates based on the
       job input data requirement.  For each site candidate, the number of files
       on disk and tape is resolved.
    """

    fileSEs = {}
    for lfn, replicas in inputData.items():
      siteList = []
      for se in replicas.keys():
        sites = self.__getSitesForSE( se )
        if sites['OK']:
          siteList += sites['Value']
      fileSEs[lfn] = uniqueElements( siteList )

    siteCandidates = []
    i = 0
    for _fileName, sites in fileSEs.items():
      if not i:
        siteCandidates = sites
      else:
        tempSite = []
        for site in siteCandidates:
          if site in sites:
            tempSite.append( site )
        siteCandidates = tempSite
      i += 1

    if not len( siteCandidates ):
      return S_ERROR( 'No candidate sites available' )

    #In addition, check number of files on tape and disk for each site
    #for optimizations during scheduling
    siteResult = {}
    for site in siteCandidates:
      siteResult[site] = { 'disk': [], 'tape': [] }

    seDict = {}
    for lfn, replicas in inputData.items():
      for se in replicas.keys():
        if se not in seDict:
          sites = self.__getSitesForSE( se )
          if not sites['OK']:
            continue
          try:
            #storageElement = StorageElement( se )
            result = self.resourceStatus.getStorageStatus( se, statusType = 'ReadAccess' )
            if not result['OK']:
              continue
            seDict[se] = { 'Sites': sites['Value'], 'SEParams': result['Value'][se] }
            result = self.resourcesHelper.getStorageElementOptionsDict( se )
            if not result['OK']:
              continue
            seDict[se]['SEParams'].update(result['Value'])
          except Exception:
            self.log.exception( 'Failed to instantiate StorageElement( %s )' % se )
            continue
        for site in seDict[se]['Sites']:
          if site in siteCandidates:
            if seDict[se]['SEParams']['ReadAccess'] and seDict[se]['SEParams']['DiskSE']:
              if lfn not in siteResult[site]['disk']:
                siteResult[site]['disk'].append( lfn )
                if lfn in siteResult[site]['tape']:
                  siteResult[site]['tape'].remove( lfn )
            if seDict[se]['SEParams']['ReadAccess'] and seDict[se]['SEParams']['TapeSE']:
              if lfn not in siteResult[site]['tape'] and lfn not in siteResult[site]['disk']:
                siteResult[site]['tape'].append( lfn )

    for site in siteResult:
      siteResult[site]['disk'] = len( siteResult[site]['disk'] )
      siteResult[site]['tape'] = len( siteResult[site]['tape'] )
    return S_OK( siteResult )

#EOF#EOF#EOF#EOF#EOF#EOF#EOF#EOF#EOF#EOF#EOF#EOF#EOF#EOF#EOF#EOF#EOF#EOF#EOF#<|MERGE_RESOLUTION|>--- conflicted
+++ resolved
@@ -33,28 +33,11 @@
     #this will ignore failover SE files
     self.checkFileMetadata = self.am_getOption( 'CheckFileMetadata', True )
 
-<<<<<<< HEAD
-    #Define the shifter proxy needed
-    # This sets the Default Proxy to used as that defined under 
-    # /Operations/Shifter/ProductionManager
-    # the shifterProxy option in the Configuration can be used to change this default.
-    self.am_setOption( 'shifterProxy', 'ProductionManager' )
-
-    try:
-      self.dataManager = DataManager()
-    except Exception, e:
-      msg = 'Failed to create DataManager'
-      self.log.exception( msg )
-      return S_ERROR( msg + str( e ) )
-    
-    self.resourceStatus  = ResourceStatus()
-    self.resourcesHelper = Resources()
-=======
     self.am_setOption( 'shifterProxy', 'DataManager' )
 
     self.dataManager = DataManager()
     self.resourceStatus = ResourceStatus()
->>>>>>> 8edc8909
+    self.resourcesHelper = Resources()
     self.fc = FileCatalog()
     self.seToSiteMapping = {}
     self.lastCScheck = 0
