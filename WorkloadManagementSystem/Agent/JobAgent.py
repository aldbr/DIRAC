--- conflicted
+++ resolved
@@ -486,13 +486,8 @@
 
     # Add the number of requested processors to the job environment
     if 'ExecutionEnvironment' in jobParams:
-<<<<<<< HEAD
-      if isinstance(jobParams['ExecutionEnvironment'], basestring):
-        jobParams['ExecutionEnvironment'] = [jobParams['ExecutionEnvironment']]
-=======
       if isinstance(jobParams['ExecutionEnvironment'], six.string_types):
         jobParams['ExecutionEnvironment'] = jobParams['ExecutionEnvironment'].split(';')
->>>>>>> 7cca69ff
     jobParams.setdefault('ExecutionEnvironment', []).append('DIRAC_JOB_PROCESSORS=%d' % processors)
 
     jobDesc = {"jobID": jobID,
