--- conflicted
+++ resolved
@@ -19,11 +19,7 @@
 from DIRAC.Resources.Computing.ComputingElementFactory      import ComputingElementFactory
 from DIRAC                                                  import S_OK, S_ERROR, gConfig
 from DIRAC.FrameworkSystem.Client.ProxyManagerClient        import gProxyManager
-<<<<<<< HEAD
-from DIRAC.Core.Security.Misc                               import getProxyInfo
-=======
 from DIRAC.Core.Security.ProxyInfo                          import getProxyInfo
->>>>>>> 24cb9344
 from DIRAC.Core.Security                                    import Properties
 from DIRAC.WorkloadManagementSystem.Client.JobReport        import JobReport
 from DIRAC.WorkloadManagementSystem.JobWrapper.JobWrapper   import rescheduleFailedJob
