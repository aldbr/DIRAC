"""
  The Job Agent class instantiates a CE that acts as a client to a
  compute resource and also to the WMS.
  The Job Agent constructs a classAd based on the local resource description in the CS
  and the current resource status that is used for matching.
"""

from __future__ import absolute_import
from __future__ import print_function
import os
import sys
import re
import time

from DIRAC import S_OK, S_ERROR, gConfig, rootPath
from DIRAC.Core.Utilities.ModuleFactory import ModuleFactory
from DIRAC.Core.Utilities.ClassAd.ClassAdLight import ClassAd
from DIRAC.Core.Utilities.TimeLeft.TimeLeft import TimeLeft
from DIRAC.Core.Utilities.CFG import CFG
from DIRAC.Core.Base.AgentModule import AgentModule
from DIRAC.Core.DISET.RPCClient import RPCClient
from DIRAC.Core.Security.ProxyInfo import getProxyInfo
from DIRAC.Core.Security import Properties
from DIRAC.FrameworkSystem.Client.ProxyManagerClient import gProxyManager
from DIRAC.WorkloadManagementSystem.Client.JobStateUpdateClient import JobStateUpdateClient
from DIRAC.WorkloadManagementSystem.Client.JobManagerClient import JobManagerClient
from DIRAC.Resources.Computing.ComputingElementFactory import ComputingElementFactory
from DIRAC.WorkloadManagementSystem.Client.JobReport import JobReport
from DIRAC.WorkloadManagementSystem.Client.MatcherClient import MatcherClient
from DIRAC.WorkloadManagementSystem.JobWrapper.JobWrapper import rescheduleFailedJob
from DIRAC.WorkloadManagementSystem.Utilities.Utils import createJobWrapper

__RCSID__ = "$Id$"


class JobAgent(AgentModule):
  """ This agent is what runs in a worker node. The pilot runs it, after having prepared its configuration.
  """

  def __init__(self, agentName, loadName, baseAgentName=False, properties=None):
    """ Just defines some default parameters
    """
    if not properties:
      properties = {}
    super(JobAgent, self).__init__(agentName, loadName, baseAgentName, properties)

    self.ceName = 'InProcess'
    self.computingElement = None
    self.timeLeft = 0.0

    self.initTimes = os.times()
    # Localsite options
    self.siteName = 'Unknown'
    self.pilotReference = 'Unknown'
    self.defaultProxyLength = 86400 * 5
    # Agent options
    # This is the factor to convert raw CPU to Normalized units (based on the CPU Model)
    self.cpuFactor = 0.0
    self.jobSubmissionDelay = 10
    self.fillingMode = False
    self.minimumTimeLeft = 1000
    self.stopOnApplicationFailure = True
    self.stopAfterFailedMatches = 10
    self.jobCount = 0
    self.matchFailedCount = 0
    self.extraOptions = ''
    # Timeleft
    self.timeLeftUtil = None
    self.timeLeftError = ''
    self.pilotInfoReportedFlag = False

  #############################################################################
  def initialize(self, loops=0):
    """Sets default parameters and creates CE instance
    """
    # Disable monitoring, logLevel INFO, limited cycles
    self.am_setOption('MonitoringEnabled', False)
    self.am_setOption('MaxCycles', loops)

    ceType = self.am_getOption('CEType', 'InProcess')
    localCE = gConfig.getValue('/LocalSite/LocalCE', '')
    if localCE:
      self.log.info('Defining CE from local configuration = %s' % localCE)
      ceType = localCE

    # Create backend Computing Element
    ceFactory = ComputingElementFactory()
    self.ceName = ceType
    ceInstance = ceFactory.getCE(ceType)
    if not ceInstance['OK']:
      self.log.warn(ceInstance['Message'])
      return ceInstance
    self.computingElement = ceInstance['Value']

    result = self.computingElement.getDescription()
    if not result['OK']:
      self.log.warn("Can not get the CE description")
      return result
    ceDict = result['Value']
    self.timeLeft = ceDict.get('CPUTime', self.timeLeft)
    self.timeLeft = gConfig.getValue('/Resources/Computing/CEDefaults/MaxCPUTime', self.timeLeft)

    self.initTimes = os.times()
    # Localsite options
    self.siteName = gConfig.getValue('/LocalSite/Site', self.siteName)
    self.pilotReference = gConfig.getValue('/LocalSite/PilotReference', self.pilotReference)
    self.defaultProxyLength = gConfig.getValue('/Registry/DefaultProxyLifeTime', self.defaultProxyLength)
    # Agent options
    # This is the factor to convert raw CPU to Normalized units (based on the CPU Model)
    self.cpuFactor = gConfig.getValue('/LocalSite/CPUNormalizationFactor', self.cpuFactor)
    self.jobSubmissionDelay = self.am_getOption('SubmissionDelay', self.jobSubmissionDelay)
    self.fillingMode = self.am_getOption('FillingModeFlag', self.fillingMode)
    self.minimumTimeLeft = self.am_getOption('MinimumTimeLeft', self.minimumTimeLeft)
    self.stopOnApplicationFailure = self.am_getOption('StopOnApplicationFailure', self.stopOnApplicationFailure)
    self.stopAfterFailedMatches = self.am_getOption('StopAfterFailedMatches', self.stopAfterFailedMatches)
    self.extraOptions = gConfig.getValue('/AgentJobRequirements/ExtraOptions', self.extraOptions)
    # Timeleft
    self.timeLeftUtil = TimeLeft()
    return S_OK()

  #############################################################################
  def execute(self):
    """The JobAgent execution method.
    """
    if self.jobCount:
      # Temporary mechanism to pass a shutdown message to the agent
      if os.path.exists('/var/lib/dirac_drain'):
        return self.__finish('Node is being drained by an operator')
      # Only call timeLeft utility after a job has been picked up
      self.log.info('Attempting to check CPU time left for filling mode')
      if self.fillingMode:
        if self.timeLeftError:
          self.log.warn(self.timeLeftError)
          return self.__finish(self.timeLeftError)
        self.log.info('%s normalized CPU units remaining in slot' % (self.timeLeft))
        if self.timeLeft <= self.minimumTimeLeft:
          return self.__finish('No more time left')
        # Need to update the Configuration so that the new value is published in the next matching request
        result = self.computingElement.setCPUTimeLeft(cpuTimeLeft=self.timeLeft)
        if not result['OK']:
          return self.__finish(result['Message'])

        # Update local configuration to be used by submitted job wrappers
        localCfg = CFG()
        if self.extraOptions:
          localConfigFile = os.path.join('.', self.extraOptions)
        else:
          localConfigFile = os.path.join(rootPath, "etc", "dirac.cfg")
        localCfg.loadFromFile(localConfigFile)
        if not localCfg.isSection('/LocalSite'):
          localCfg.createNewSection('/LocalSite')
        localCfg.setOption('/LocalSite/CPUTimeLeft', self.timeLeft)
        localCfg.writeToFile(localConfigFile)

      else:
        return self.__finish('Filling Mode is Disabled')

    self.log.verbose('Job Agent execution loop')
    result = self.computingElement.available()
    if not result['OK']:
      self.log.info('Resource is not available')
      self.log.info(result['Message'])
      return self.__finish('CE Not Available')

    self.log.info(result['Message'])

    ceInfoDict = result['CEInfoDict']
    runningJobs = ceInfoDict.get("RunningJobs")
    availableSlots = result['Value']

    if not availableSlots:
      if runningJobs:
        self.log.info('No available slots with %d running jobs' % runningJobs)
        return S_OK('Job Agent cycle complete with %d running jobs' % runningJobs)
      else:
        self.log.info('CE is not available')
        return self.__finish('CE Not Available')

    result = self.computingElement.getDescription()
    if not result['OK']:
      return result
    ceDict = result['Value']
    # Add pilot information
    gridCE = gConfig.getValue('LocalSite/GridCE', 'Unknown')
    if gridCE != 'Unknown':
      ceDict['GridCE'] = gridCE
    if 'PilotReference' not in ceDict:
      ceDict['PilotReference'] = str(self.pilotReference)
    ceDict['PilotBenchmark'] = self.cpuFactor
    ceDict['PilotInfoReportedFlag'] = self.pilotInfoReportedFlag

    # Add possible job requirements
    result = gConfig.getOptionsDict('/AgentJobRequirements')
    if result['OK']:
      requirementsDict = result['Value']
      ceDict.update(requirementsDict)
      self.log.info('Requirements:', requirementsDict)

    self.log.verbose(ceDict)
    start = time.time()
    jobRequest = MatcherClient().requestJob(ceDict)
    matchTime = time.time() - start
    self.log.info('MatcherTime = %.2f (s)' % (matchTime))

    self.stopAfterFailedMatches = self.am_getOption('StopAfterFailedMatches', self.stopAfterFailedMatches)

    if not jobRequest['OK']:
      if re.search('No match found', jobRequest['Message']):
        self.log.notice('Job request OK: %s' % (jobRequest['Message']))
        self.matchFailedCount += 1
        if self.matchFailedCount > self.stopAfterFailedMatches:
          return self.__finish('Nothing to do for more than %d cycles' % self.stopAfterFailedMatches)
        return S_OK(jobRequest['Message'])
      elif jobRequest['Message'].find("seconds timeout") != -1:
        self.log.error('Timeout while requesting job', jobRequest['Message'])
        self.matchFailedCount += 1
        if self.matchFailedCount > self.stopAfterFailedMatches:
          return self.__finish('Nothing to do for more than %d cycles' % self.stopAfterFailedMatches)
        return S_OK(jobRequest['Message'])
      elif jobRequest['Message'].find("Pilot version does not match") != -1:
        errorMsg = 'Pilot version does not match the production version'
        self.log.error(errorMsg, jobRequest['Message'].replace(errorMsg, ''))
        return S_ERROR(jobRequest['Message'])
      else:
        self.log.notice('Failed to get jobs: %s' % (jobRequest['Message']))
        self.matchFailedCount += 1
        if self.matchFailedCount > self.stopAfterFailedMatches:
          return self.__finish('Nothing to do for more than %d cycles' % self.stopAfterFailedMatches)
        return S_OK(jobRequest['Message'])

    # Reset the Counter
    self.matchFailedCount = 0

    matcherInfo = jobRequest['Value']
    if not self.pilotInfoReportedFlag:
      # Check the flag after the first access to the Matcher
      self.pilotInfoReportedFlag = matcherInfo.get('PilotInfoReportedFlag', False)
    jobID = matcherInfo['JobID']
    matcherParams = ['JDL', 'DN', 'Group']
    for param in matcherParams:
      if param not in matcherInfo:
        self.__report(jobID, 'Failed', 'Matcher did not return %s' % (param))
        return self.__finish('Matcher Failed')
      elif not matcherInfo[param]:
        self.__report(jobID, 'Failed', 'Matcher returned null %s' % (param))
        return self.__finish('Matcher Failed')
      else:
        self.log.verbose('Matcher returned %s = %s ' % (param, matcherInfo[param]))

    jobJDL = matcherInfo['JDL']
    jobGroup = matcherInfo['Group']
    ownerDN = matcherInfo['DN']

    optimizerParams = {}
    for key in matcherInfo:
      if key not in matcherParams:
        optimizerParams[key] = matcherInfo[key]

    parameters = self._getJDLParameters(jobJDL)
    if not parameters['OK']:
      self.__report(jobID, 'Failed', 'Could Not Extract JDL Parameters')
      self.log.warn(parameters['Message'])
      return self.__finish('JDL Problem')

    params = parameters['Value']
    if 'JobID' not in params:
      msg = 'Job has not JobID defined in JDL parameters'
      self.__report(jobID, 'Failed', msg)
      self.log.warn(msg)
      return self.__finish('JDL Problem')
    else:
      jobID = params['JobID']

    if 'JobType' not in params:
      self.log.warn('Job has no JobType defined in JDL parameters')
      jobType = 'Unknown'
    else:
      jobType = params['JobType']

    if 'CPUTime' not in params:
      self.log.warn('Job has no CPU requirement defined in JDL parameters')

    # Job requirement for a number of processors
    processors = int(params.get('NumberOfProcessors', 1))
    wholeNode = 'WholeNode' in params

    if self.extraOptions:
      params['Arguments'] += ' ' + self.extraOptions
      params['ExtraOptions'] = self.extraOptions

    self.log.verbose('Job request successful: \n', jobRequest['Value'])
    self.log.info('Received JobID=%s, JobType=%s' % (jobID, jobType))
    self.log.info('OwnerDN: %s JobGroup: %s' % (ownerDN, jobGroup))
    self.jobCount += 1
    try:
      jobReport = JobReport(jobID, 'JobAgent@%s' % self.siteName)
      jobReport.setJobParameter('MatcherServiceTime', str(matchTime), sendFlag=False)

      if 'BOINC_JOB_ID' in os.environ:
        # Report BOINC environment
        for thisp in ('BoincUserID', 'BoincHostID', 'BoincHostPlatform', 'BoincHostName'):
          jobReport.setJobParameter(thisp, gConfig.getValue('/LocalSite/%s' % thisp, 'Unknown'), sendFlag=False)

      jobReport.setJobStatus('Matched', 'Job Received by Agent')
      result = self._setupProxy(ownerDN, jobGroup)
      if not result['OK']:
        return self._rescheduleFailedJob(jobID, result['Message'], self.stopOnApplicationFailure)
      proxyChain = result.get('Value')

      # Save the job jdl for external monitoring
      self.__saveJobJDLRequest(jobID, jobJDL)

      software = self._checkInstallSoftware(jobID, params, ceDict)
      if not software['OK']:
        self.log.error('Failed to install software for job', '%s' % (jobID))
        errorMsg = software['Message']
        if not errorMsg:
          errorMsg = 'Failed software installation'
        return self._rescheduleFailedJob(jobID, errorMsg, self.stopOnApplicationFailure)

      self.log.debug('Before %sCE submitJob()' % (self.ceName))
      result = self._submitJob(jobID, params, ceDict, optimizerParams, proxyChain, processors, wholeNode)
      if not result['OK']:
        self.__report(jobID, 'Failed', result['Message'])
        return self.__finish(result['Message'])
      elif 'PayloadFailed' in result:
        # Do not keep running and do not overwrite the Payload error
        message = 'Payload execution failed with error code %s' % result['PayloadFailed']
        if self.stopOnApplicationFailure:
          return self.__finish(message, self.stopOnApplicationFailure)
        else:
          self.log.info(message)

      self.log.debug('After %sCE submitJob()' % (self.ceName))
    except Exception as subExcept:  # pylint: disable=broad-except
      self.log.exception("Exception in submission", "", lException=subExcept, lExcInfo=True)
      return self._rescheduleFailedJob(jobID, 'Job processing failed with exception', self.stopOnApplicationFailure)

    # Sum all times but the last one (elapsed_time) and remove times at init (is this correct?)
    cpuTime = sum(os.times()[:-1]) - sum(self.initTimes[:-1])

    result = self.timeLeftUtil.getTimeLeft(cpuTime, processors)
    if result['OK']:
      self.timeLeft = result['Value']
    else:
      if result['Message'] != 'Current batch system is not supported':
        self.timeLeftError = result['Message']
      else:
        # if the batch system is not defined, use the process time and the CPU normalization defined locally
        self.timeLeft = self._getCPUTimeLeft()

    return S_OK('Job Agent cycle complete')

  #############################################################################
  def __saveJobJDLRequest(self, jobID, jobJDL):
    """Save job JDL local to JobAgent.
    """
    classAdJob = ClassAd(jobJDL)
    classAdJob.insertAttributeString('LocalCE', self.ceName)
    jdlFileName = jobID + '.jdl'
    jdlFile = open(jdlFileName, 'w')
    jdl = classAdJob.asJDL()
    jdlFile.write(jdl)
    jdlFile.close()

  #############################################################################
  def _getCPUTimeLeft(self):
    """Return the TimeLeft as estimated by DIRAC using the Normalization Factor in the Local Config.
    """
    cpuTime = sum(os.times()[:-1])
    self.log.info('Current raw CPU time consumed is %s' % cpuTime)
    timeleft = self.timeLeft
    if self.cpuFactor:
      timeleft -= cpuTime * self.cpuFactor
    return timeleft

  #############################################################################
  def _setupProxy(self, ownerDN, ownerGroup):
    """
    Retrieve a proxy for the execution of the job
    """
    if gConfig.getValue('/DIRAC/Security/UseServerCertificate', False):
      proxyResult = self._requestProxyFromProxyManager(ownerDN, ownerGroup)
      if not proxyResult['OK']:
        self.log.error('Failed to setup proxy', proxyResult['Message'])
        return S_ERROR('Failed to setup proxy: %s' % proxyResult['Message'])
      return S_OK(proxyResult['Value'])
    else:
      ret = getProxyInfo(disableVOMS=True)
      if not ret['OK']:
        self.log.error('Invalid Proxy', ret['Message'])
        return S_ERROR('Invalid Proxy')

      proxyChain = ret['Value']['chain']
      if 'groupProperties' not in ret['Value']:
        print(ret['Value'])
        print(proxyChain.dumpAllToString())
        self.log.error('Invalid Proxy', 'Group has no properties defined')
        return S_ERROR('Proxy has no group properties defined')

      groupProps = ret['Value']['groupProperties']
      if Properties.GENERIC_PILOT in groupProps or Properties.PILOT in groupProps:
        proxyResult = self._requestProxyFromProxyManager(ownerDN, ownerGroup)
        if not proxyResult['OK']:
          self.log.error('Invalid Proxy', proxyResult['Message'])
          return S_ERROR('Failed to setup proxy: %s' % proxyResult['Message'])
        proxyChain = proxyResult['Value']

    return S_OK(proxyChain)

  #############################################################################
  def _requestProxyFromProxyManager(self, ownerDN, ownerGroup):
    """Retrieves user proxy with correct role for job and sets up environment to
       run job locally.
    """

    self.log.info("Requesting proxy for %s@%s" % (ownerDN, ownerGroup))
    token = gConfig.getValue("/Security/ProxyToken", "")
    if not token:
      self.log.info("No token defined. Trying to download proxy without token")
      token = False
    retVal = gProxyManager.getPayloadProxyFromDIRACGroup(ownerDN, ownerGroup,
                                                         self.defaultProxyLength, token)
    if not retVal['OK']:
      self.log.error('Could not retrieve payload proxy', retVal['Message'])
      self.log.warn(retVal)
      os.system('dirac-proxy-info')
      sys.stdout.flush()
      return S_ERROR('Error retrieving proxy')

    chain = retVal['Value']
    return S_OK(chain)

  #############################################################################
  def _checkInstallSoftware(self, jobID, jobParams, resourceParams):
    """Checks software requirement of job and whether this is already present
       before installing software locally.
    """
    if 'SoftwareDistModule' not in jobParams:
      msg = 'Job has no software installation requirement'
      self.log.verbose(msg)
      return S_OK(msg)

    self.__report(jobID, 'Matched', 'Installing Software')
    softwareDist = jobParams['SoftwareDistModule']
    self.log.verbose('Found VO Software Distribution module: %s' % (softwareDist))
    argumentsDict = {'Job': jobParams, 'CE': resourceParams}
    moduleFactory = ModuleFactory()
    moduleInstance = moduleFactory.getModule(softwareDist, argumentsDict)
    if not moduleInstance['OK']:
      return moduleInstance

    module = moduleInstance['Value']
    return module.execute()

  #############################################################################
  def _submitJob(self, jobID, jobParams, resourceParams, optimizerParams,
                 proxyChain, processors, wholeNode=False):
    """ Submit job to the Computing Element instance after creating a custom
        Job Wrapper with the available job parameters.
    """
    logLevel = self.am_getOption('DefaultLogLevel', 'INFO')
    defaultWrapperLocation = self.am_getOption('JobWrapperTemplate',
                                               'DIRAC/WorkloadManagementSystem/JobWrapper/JobWrapperTemplate.py')
    jobDesc = {"jobID": jobID,
               "jobParams": jobParams,
               "resourceParams": resourceParams,
               "optimizerParams": optimizerParams,
               "extraOptions": self.extraOptions,
               "defaultWrapperLocation": defaultWrapperLocation}
    result = createJobWrapper(log=self.log, logLevel=logLevel, **jobDesc)
    if not result['OK']:
      return result

    wrapperFile = result['Value']
    self.__report(jobID, 'Matched', 'Submitted To CE')

    self.log.info('Submitting JobWrapper %s to %sCE' % (os.path.basename(wrapperFile), self.ceName))

    # Pass proxy to the CE
    proxy = proxyChain.dumpAllToString()
    if not proxy['OK']:
      self.log.error('Invalid proxy', proxy)
      return S_ERROR('Payload Proxy Not Found')

    payloadProxy = proxy['Value']
    submission = self.computingElement.submitJob(wrapperFile, payloadProxy,
                                                 numberOfProcessors=processors,
                                                 wholeNode=wholeNode,
                                                 jobDesc=jobDesc,
                                                 log=self.log,
                                                 logLevel=logLevel)
    ret = S_OK('Job submitted')

    if submission['OK']:
      batchID = submission['Value']
      self.log.info('Job %s submitted as %s' % (jobID, batchID))
      self.log.verbose('Set JobParameter: Local batch ID %s' % (batchID))
      self.__setJobParam(jobID, 'LocalBatchID', str(batchID))
      if 'PayloadFailed' in submission:
        ret['PayloadFailed'] = submission['PayloadFailed']
        return ret
      time.sleep(self.jobSubmissionDelay)
    else:
      self.log.error('Job submission failed', jobID)
      self.__setJobParam(jobID, 'ErrorMessage', '%s CE Submission Error' % (self.ceName))
      if 'ReschedulePayload' in submission:
        rescheduleFailedJob(jobID, submission['Message'])
        return S_OK()  # Without this job is marked as failed at line 265 above
      else:
        if 'Value' in submission:
          self.log.error('Error in DIRAC JobWrapper:', 'exit code = %s' % (str(submission['Value'])))
      return S_ERROR('%s CE Error: %s' % (self.ceName, submission['Message']))

    return ret

  #############################################################################
<<<<<<< HEAD
  def __requestJob(self, ceDict):
    """Request a single job from the matcher service.
    """
    matcher = RPCClient('WorkloadManagement/Matcher', timeout=600)
    return matcher.requestJob(ceDict)

  #############################################################################
  def _getJDLParameters(self, jdl):
=======
  def __getJDLParameters(self, jdl):
>>>>>>> 601bc01d
    """Returns a dictionary of JDL parameters.
    """
    try:
      parameters = {}
#      print jdl
      if not re.search(r'\[', jdl):
        jdl = '[' + jdl + ']'
      classAdJob = ClassAd(jdl)
      paramsDict = classAdJob.contents
      for param, value in paramsDict.items():
        if value.strip().startswith('{'):
          self.log.debug('Found list type parameter %s' % (param))
          rawValues = value.replace('{', '').replace('}', '').replace('"', '').split()
          valueList = []
          for val in rawValues:
            if re.search(',$', val):
              valueList.append(val[:-1])
            else:
              valueList.append(val)
          parameters[param] = valueList
        else:
          parameters[param] = value.replace('"', '').replace('{', '"{').replace('}', '}"')
          self.log.debug('Found standard parameter %s: %s' % (param, parameters[param]))
      return S_OK(parameters)
    except Exception as x:
      self.log.exception(lException=x)
      return S_ERROR('Exception while extracting JDL parameters for job')

  #############################################################################
  def __report(self, jobID, status, minorStatus):
    """Wraps around setJobStatus of state update client
    """
    jobReport = JobStateUpdateClient()
    jobStatus = jobReport.setJobStatus(int(jobID), status, minorStatus, 'JobAgent@%s' % self.siteName)
    self.log.verbose('setJobStatus(%s,%s,%s,%s)' % (jobID, status, minorStatus, 'JobAgent@%s' % self.siteName))
    if not jobStatus['OK']:
      self.log.warn(jobStatus['Message'])

    return jobStatus

  #############################################################################
  def __setJobParam(self, jobID, name, value):
    """Wraps around setJobParameter of state update client
    """
    jobReport = JobStateUpdateClient()
    jobParam = jobReport.setJobParameter(int(jobID), str(name), str(value))
    self.log.verbose('setJobParameter(%s,%s,%s)' % (jobID, name, value))
    if not jobParam['OK']:
      self.log.warn(jobParam['Message'])

    return jobParam

  #############################################################################
  def __finish(self, message, stop=True):
    """Force the JobAgent to complete gracefully.
    """
    if stop:
      self.log.info('JobAgent will stop with message "%s", execution complete.' % message)
      self.am_stopExecution()
      return S_ERROR(message)
    else:
      return S_OK(message)

  #############################################################################
  def _rescheduleFailedJob(self, jobID, message, stop=True):
    """
    Set Job Status to "Rescheduled" and issue a reschedule command to the Job Manager
    """

    self.log.warn('Failure during %s' % (message))

    jobManager = JobManagerClient()
    jobReport = JobReport(int(jobID), 'JobAgent@%s' % self.siteName)

    # Setting a job parameter does not help since the job will be rescheduled,
    # instead set the status with the cause and then another status showing the
    # reschedule operation.

    jobReport.setJobStatus(status='Rescheduled',
                           application=message,
                           sendFlag=True)

    self.log.info('Job will be rescheduled')
    result = jobManager.rescheduleJob(jobID)
    if not result['OK']:
      self.log.error('Failed to reschedule job', result['Message'])
      return self.__finish('Problem Rescheduling Job', stop)

    self.log.info('Job Rescheduled %s' % (jobID))
    return self.__finish('Job Rescheduled', stop)

  #############################################################################
  def finalize(self):
    """ Job Agent finalization method
    """

    gridCE = gConfig.getValue('/LocalSite/GridCE', '')
    queue = gConfig.getValue('/LocalSite/CEQueue', '')
    wmsAdmin = RPCClient('WorkloadManagement/WMSAdministrator')
    result = wmsAdmin.setPilotStatus(str(self.pilotReference), 'Done', gridCE,
                                     'Report from JobAgent', self.siteName, queue)
    if not result['OK']:
      self.log.warn(result['Message'])

    return S_OK()

# EOF#EOF#EOF#EOF#EOF#EOF#EOF#EOF#EOF#EOF#EOF#EOF#EOF#EOF#EOF#EOF#EOF#EOF#EOF#<|MERGE_RESOLUTION|>--- conflicted
+++ resolved
@@ -515,18 +515,7 @@
     return ret
 
   #############################################################################
-<<<<<<< HEAD
-  def __requestJob(self, ceDict):
-    """Request a single job from the matcher service.
-    """
-    matcher = RPCClient('WorkloadManagement/Matcher', timeout=600)
-    return matcher.requestJob(ceDict)
-
-  #############################################################################
   def _getJDLParameters(self, jdl):
-=======
-  def __getJDLParameters(self, jdl):
->>>>>>> 601bc01d
     """Returns a dictionary of JDL parameters.
     """
     try:
