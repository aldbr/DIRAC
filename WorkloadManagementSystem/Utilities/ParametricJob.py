""" Utilities to process parametric job definitions and generate
    bunches of parametric jobs. It exposes the following functions:

    getParameterVectorLength() - to get the total size of the bunch of parametric jobs
    generateParametricJobs() - to get a list of expanded descriptions of all the jobs
"""

__RCSID__ = "$Id$"

import re

from DIRAC.Core.Utilities.ClassAd.ClassAdLight import ClassAd
from DIRAC.Core.Utilities.ReturnValues import S_OK, S_ERROR
from DIRAC.Core.Utilities.DErrno import EWMSJDL


def __getParameterSequence(nPar, parList=[], parStart=1, parStep=0, parFactor=1):

  if parList:
    if nPar != len(parList):
      return []
    else:
      parameterList = list(parList)
  else:
    # The first parameter must have the same type as the other ones even if not defined explicitly
    parameterList = [parStart * type(parFactor)(1) + type(parStep)(0)]
    for np in range(1, nPar):
      parameterList.append(parameterList[np - 1] * parFactor + parStep)

  return parameterList


def getParameterVectorLength(jobClassAd):
  """ Get the length of parameter vector in the parametric job description

  :param jobClassAd: ClassAd job description object
  :return: result structure with the Value: int number of parameter values, None if not a parametric job
  """

  nParValues = None
  attributes = jobClassAd.getAttributes()
  for attribute in attributes:
    if attribute.startswith("Parameters"):
      if jobClassAd.isAttributeList(attribute):
        parameterList = jobClassAd.getListFromExpression(attribute)
        nThisParValues = len(parameterList)
      else:
        nThisParValues = jobClassAd.getAttributeInt(attribute)
      if nParValues is not None and nParValues != nThisParValues:
<<<<<<< HEAD
        return S_ERROR(EWMSJDL, "Different length of parameter vectors")
=======
        return S_ERROR(EWMSJDL, "Different length of parameter vectors: for %s, %d != %d" % (attribute,
                                                                                             nParValues,
                                                                                             nThisParValues))
>>>>>>> 1600cf21
      nParValues = nThisParValues
  if nParValues is not None and nParValues <= 0:
    return S_ERROR(EWMSJDL, 'Illegal number of job parameters %d' % (nParValues))
  return S_OK(nParValues)


def __updateAttribute(classAd, attribute, parName, parValue):

  # If there is something to do:
  pattern = '%%\(%s\)s' % parName
  if parName == '0':
    pattern = "%s"
  expr = classAd.get_expression(attribute)
  if not re.search(pattern, expr):
    return False

  pattern = '%%(%s)s' % parName
  if parName == '0':
    pattern = "%s"

  parValue = parValue.strip()
  if classAd.isAttributeList(attribute):
    parValue = parValue.strip()
    if parValue.startswith('{'):
      parValue = parValue.lstrip('{').rstrip('}').strip()

  expr = classAd.get_expression(attribute)
  newexpr = expr.replace(pattern, str(parValue))
  classAd.set_expression(attribute, newexpr)
  return True


def generateParametricJobs(jobClassAd):
  """ Generate a series of ClassAd job descriptions expanding
      job parameters

  :param jobClassAd: ClassAd job description object
  :return: list of ClassAd job description objects
  """
  if not jobClassAd.lookupAttribute('Parameters'):
    return S_OK([jobClassAd.asJDL()])

  result = getParameterVectorLength(jobClassAd)
  if not result['OK']:
    return result
  nParValues = result['Value']
  if nParValues is None:
    return S_ERROR(EWMSJDL, 'Can not determine the number of job parameters')

  parameterDict = {}
  attributes = jobClassAd.getAttributes()
  for attribute in attributes:
    for key in ['Parameters', 'ParameterStart', 'ParameterStep', 'ParameterFactor']:
      if attribute.startswith(key):
        seqID = '0' if '.' not in attribute else attribute.split('.')[1]
        parameterDict.setdefault(seqID, {})
        if key == 'Parameters':
          if jobClassAd.isAttributeList(attribute):
            parList = jobClassAd.getListFromExpression(attribute)
            if len(parList) != nParValues:
              return S_ERROR(EWMSJDL, 'Inconsistent parametric job description')
            parameterDict[seqID]['ParameterList'] = parList
          else:
            if attribute != "Parameters":
              return S_ERROR(EWMSJDL, 'Inconsistent parametric job description')
            nPar = jobClassAd.getAttributeInt(attribute)
            if nPar is None:
              value = jobClassAd.get_expression(attribute)
              return S_ERROR(EWMSJDL, 'Inconsistent parametric job description: %s=%s' % (attribute, value))
            parameterDict[seqID]['Parameters'] = nPar
        else:
          value = jobClassAd.getAttributeInt(attribute)
          if value is None:
            value = jobClassAd.getAttributeFloat(attribute)
            if value is None:
              value = jobClassAd.get_expression(attribute)
              return S_ERROR('Illegal value for %s JDL field: %s' % (attribute, value))
          parameterDict[seqID][key] = value

  if '0' in parameterDict and not parameterDict.get('0'):
    parameterDict.pop('0')

  parameterLists = {}
  for seqID in parameterDict:
    parList = __getParameterSequence(nParValues,
                                     parList=parameterDict[seqID].get('ParameterList', []),
                                     parStart=parameterDict[seqID].get('ParameterStart', 1),
                                     parStep=parameterDict[seqID].get('ParameterStep', 0),
                                     parFactor=parameterDict[seqID].get('ParameterFactor', 1)
                                     )
    if not parList:
      return S_ERROR(EWMSJDL, 'Inconsistent parametric job description')

    parameterLists[seqID] = parList

  jobDescList = []
  jobDesc = jobClassAd.asJDL()
  # Width of the sequential parameter number
  zLength = len(str(nParValues - 1))
  for n in range(nParValues):
    newJobDesc = jobDesc
    newJobDesc = newJobDesc.replace('%n', str(n).zfill(zLength))
    newClassAd = ClassAd(newJobDesc)
    for seqID in parameterLists:
      parameter = parameterLists[seqID][n]
      for attribute in newClassAd.getAttributes():
        __updateAttribute(newClassAd, attribute, seqID, str(parameter))

    for seqID in parameterLists:
      for attribute in ['Parameters', 'ParameterStart', 'ParameterStep', 'ParameterFactor']:
        if seqID == '0':
          newClassAd.deleteAttribute(attribute)
        else:
          newClassAd.deleteAttribute('%s.%s' % (attribute, seqID))

      parameter = parameterLists[seqID][n]
      if seqID == '0':
        attribute = 'Parameter'
      else:
        attribute = 'Parameter.%s' % seqID
      if isinstance(parameter, basestring) and parameter.startswith('{'):
        newClassAd.insertAttributeInt(attribute, str(parameter))
      else:
        newClassAd.insertAttributeString(attribute, str(parameter))

    newClassAd.insertAttributeInt('ParameterNumber', n)
    newJDL = newClassAd.asJDL()
    jobDescList.append(newJDL)

  return S_OK(jobDescList)<|MERGE_RESOLUTION|>--- conflicted
+++ resolved
@@ -47,13 +47,9 @@
       else:
         nThisParValues = jobClassAd.getAttributeInt(attribute)
       if nParValues is not None and nParValues != nThisParValues:
-<<<<<<< HEAD
-        return S_ERROR(EWMSJDL, "Different length of parameter vectors")
-=======
         return S_ERROR(EWMSJDL, "Different length of parameter vectors: for %s, %d != %d" % (attribute,
                                                                                              nParValues,
                                                                                              nThisParValues))
->>>>>>> 1600cf21
       nParValues = nThisParValues
   if nParValues is not None and nParValues <= 0:
     return S_ERROR(EWMSJDL, 'Illegal number of job parameters %d' % (nParValues))
