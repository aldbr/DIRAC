--- conflicted
+++ resolved
@@ -6,11 +6,7 @@
 import unittest
 
 from DIRAC.WorkloadManagementSystem.Utilities.ParametricJob import generateParametricJobs, \
-<<<<<<< HEAD
-								   getParameterVectorLength
-=======
                                                                    getParameterVectorLength
->>>>>>> fe854730
 from DIRAC.Core.Utilities.ClassAd.ClassAdLight import ClassAd
 
 TEST_JDL_NO_PARAMETERS = """
@@ -90,11 +86,7 @@
     self.assertEqual( nParam, 3 )
 
     result = generateParametricJobs( clad )
-<<<<<<< HEAD
     self.assertTrue(result['OK'])
-=======
-    self.assertTrue( result['OK'] )
->>>>>>> fe854730
 
     jobDescList = result['Value']
     self.assertEqual( nParam, len( jobDescList ) )
@@ -114,11 +106,7 @@
     self.assertEqual( nParam, 3 )
 
     result = generateParametricJobs( clad )
-<<<<<<< HEAD
     self.assertTrue(result['OK'])
-=======
-    self.assertTrue( result['OK'] )
->>>>>>> fe854730
 
     jobDescList = result['Value']
     self.assertEqual( nParam, len( jobDescList ) )
@@ -138,11 +126,7 @@
     self.assertEqual( nParam, 3 )
 
     result = generateParametricJobs( clad )
-<<<<<<< HEAD
     self.assertTrue(result['OK'])
-=======
-    self.assertTrue( result['OK'] )
->>>>>>> fe854730
 
     jobDescList = result['Value']
     self.assertEqual( nParam, len( jobDescList ) )
@@ -162,11 +146,7 @@
     self.assertEqual( nParam, 3 )
 
     result = generateParametricJobs( clad )
-<<<<<<< HEAD
     self.assertTrue(result['OK'])
-=======
-    self.assertTrue( result['OK'] )
->>>>>>> fe854730
 
     jobDescList = result['Value']
     self.assertEqual( nParam, len( jobDescList ) )
