--- conflicted
+++ resolved
@@ -328,17 +328,10 @@
 
   def _upload(self, pilotDict=None, filename='', pilotScript=''):
     """ Method to upload the pilot json file and the pilot scripts to the server.
-<<<<<<< HEAD
 
         :param pilotDict: used only to upload the pilot.json, which is what it is
         :param filename: remote filename
         :param pilotScript: local path to the file to upload
-
-=======
-        :param pilotDict: used only to upload the pilot.json, which is what it is
-        :param filename: remote filename
-        :param pilotScript: local path to the file to upload
->>>>>>> 8727f53e
         :returns: S_OK if the upload was successful, S_ERROR otherwise
     """
     # Note: this method could clearly get a revamp... also the upload is not done in an
