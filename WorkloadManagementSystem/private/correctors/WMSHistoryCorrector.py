""" WMSHistory corrector for the group and ingroup shares
"""

__RCSID__ = "$Id$"

import datetime
import time as nativetime
from DIRAC.WorkloadManagementSystem.private.correctors.BaseCorrector import BaseCorrector
from DIRAC.Core.Utilities import Time
from DIRAC.AccountingSystem.Client.ReportsClient import ReportsClient
from DIRAC  import gLogger, S_OK
from DIRAC.Core.Security import CS

class WMSHistoryCorrector( BaseCorrector ):

  _GLOBAL_MAX_CORRECTION = 'MaxGlobalCorrection'
  _SLICE_TIME_SPAN = 'TimeSpan'
  _SLICE_WEIGHT = 'Weight'
  _SLICE_MAX_CORRECTION = 'MaxCorrection'

  def initialize( self ):
    self.__log = gLogger.getSubLogger( "WMSHistoryCorrector" )
    self.__reportsClient = ReportsClient()
    self.__usageHistory = {}
    self.__slices = {}
    self.__lastHistoryUpdate = 0
    self.__globalCorrectionFactor = 5
    self._fillSlices()
    return S_OK()

<<<<<<< HEAD
=======
#   def _applyHistoryCorrections( self, entityShares, baseSection = "" ):
#     if baseSection not in self.__historyForCorrections or not self.__historyForCorrections[ baseSection ]:
#       return entityShares

>>>>>>> rel-v6r12
  def _fillSlices( self ):
    self.__log.info( "Filling time slices..." )
    self.__slices = {}
    self.__globalCorrectionFactor =self.getCSOption( self._GLOBAL_MAX_CORRECTION, 5 )
    result = self.getCSSections()
    if not result[ 'OK' ]:
      self.__log.error( "Cound not get configured time slices", result[ 'Message' ] )
      return
    timeSlices = result[ 'Value' ]
    for timeSlice in timeSlices:
      self.__slices[ timeSlice ] = {}
      for key, defaultValue in ( ( self._SLICE_TIME_SPAN, 604800 ),
                                 ( self._SLICE_WEIGHT, 1 ),
                                 ( self._SLICE_MAX_CORRECTION, 3 ) ):
        self.__slices[ timeSlice ][ key ] = self.getCSOption( "%s/%s" % ( timeSlice, key ), defaultValue )
    #Weight has to be normalized to sum 1
    weightSum = 0
    for timeSlice in self.__slices:
      weightSum += self.__slices[ timeSlice ][ self._SLICE_WEIGHT ]
    for timeSlice in self.__slices:
      self.__slices[ timeSlice ][ self._SLICE_WEIGHT ] /= float( weightSum )
    self.__log.info( "Found %s time slices" % len( self.__slices ) )

  def updateHistoryKnowledge( self ):
    updatePeriod = self.getCSOption( 'UpdateHistoryPeriod', 900 )
    now = nativetime.time()
    if self.__lastHistoryUpdate + updatePeriod > now:
      self.__log.verbose( "Skipping history update. Last update was less than %s secs ago" % updatePeriod)
      return
    self.__lastHistoryUpdate = now
    self.__log.info( "Updating history knowledge" )
    self.__usageHistory = {}
    for timeSlice in self.__slices:
      result = self._getUsageHistoryForTimeSpan( self.__slices[ timeSlice ][ self._SLICE_TIME_SPAN ],
                                                 self.getGroup() )
      if not result[ 'OK' ]:
        self.__usageHistory = {}
        self.__log.error( "Could not get history for slice", "%s: %s" % ( timeSlice, result[ 'Message' ] ) )
        return
      self.__usageHistory[ timeSlice ] = result[ 'Value' ]
      self.__log.info( "Got history for slice %s (%s entities in slice)" % ( timeSlice, len( self.__usageHistory[ timeSlice ] ) ) )
    self.__log.info( "Updated history knowledge" )

  def _getUsageHistoryForTimeSpan( self, timeSpan, groupToUse = "" ):
    reportCondition = { 'Status' : [ 'Running' ] }
    if not groupToUse:
      reportGrouping = 'UserGroup'
    else:
      reportGrouping = 'User'
      reportCondition = { 'UserGroup' : groupToUse }
    now = Time.dateTime()
    result = self.__reportsClient.getReport( 'WMSHistory', 'AverageNumberOfJobs',
                                             now - datetime.timedelta( seconds = timeSpan ), now,
                                             reportCondition, reportGrouping,
                                             { 'lastSeconds' : timeSpan } )
    if not result[ 'OK' ]:
      self.__log.error( "Cannot get history from Accounting", result[ 'Message' ] )
      return result
    data = result[ 'Value' ][ 'data' ]

    #Map the usernames to DNs
    if groupToUse:
      mappedData = {}
      for userName in data:
        result = CS.getDNForUsername( userName )
        if not result[ 'OK' ]:
          self.__log.error( "User does not have any DN assigned", "%s :%s" % ( userName, result[ 'Message' ] ) )
          continue
        for userDN in result[ 'Value' ]:
          mappedData[ userDN ] = data[ userName ]
      data = mappedData

    return S_OK( data )

  def __normalizeShares( self, entityShares ):
    totalShare = 0.0
    normalizedShares = {}
    #Normalize shares
    for entity in entityShares:
      totalShare += entityShares[ entity ]
    self.__log.verbose( "Total share for given entities is %.3f" % totalShare )
    for entity in entityShares:
      normalizedShare = entityShares[ entity ] / totalShare
      normalizedShares[ entity ] = normalizedShare
      self.__log.verbose( "Normalized share for %s: %.3f" % ( entity, normalizedShare ) )

    return normalizedShares

  def applyCorrection( self, entitiesExpectedShare ):
    #Normalize expected shares
    normalizedShares = self.__normalizeShares( entitiesExpectedShare )

    if not self.__usageHistory:
      self.__log.verbose( "No history knowledge available. Correction is 1 for all entities" )
      return entitiesExpectedShare

    entitiesSliceCorrections = dict( [ ( entity, [] ) for entity in entitiesExpectedShare ] )
    for timeSlice in self.__usageHistory:
      self.__log.verbose( "Calculating correction for time slice %s" % timeSlice )
      sliceTotal = 0.0
      sliceHistory = self.__usageHistory[ timeSlice ]
      for entity in entitiesExpectedShare:
        if entity in sliceHistory:
          sliceTotal += sliceHistory[ entity ]
          self.__log.verbose( "Usage for %s: %.3f" % ( entity, sliceHistory[ entity ] ) )
      self.__log.verbose( "Total usage for slice %.3f" % sliceTotal )
      if sliceTotal == 0.0:
        self.__log.verbose( "Slice usage is 0, skeeping slice" )
        continue
      maxSliceCorrection = self.__slices[ timeSlice ][ self._SLICE_MAX_CORRECTION ]
      minSliceCorrection = 1.0/maxSliceCorrection
      for entity in entitiesExpectedShare:
        if entity in sliceHistory:
          normalizedSliceUsage = sliceHistory[ entity ] / sliceTotal
          self.__log.verbose( "Entity %s is present in slice %s (normalized usage %.2f)" % ( entity,
                                                                                             timeSlice,
                                                                                             normalizedSliceUsage ) )
          sliceCorrectionFactor = normalizedShares[ entity ] / normalizedSliceUsage
          sliceCorrectionFactor = min( sliceCorrectionFactor, maxSliceCorrection )
          sliceCorrectionFactor = max( sliceCorrectionFactor, minSliceCorrection )
          sliceCorrectionFactor *= self.__slices[ timeSlice ][ self._SLICE_WEIGHT ]
        else:
          self.__log.verbose( "Entity %s is not present in slice %s" % ( entity, timeSlice ) )
          sliceCorrectionFactor = maxSliceCorrection
        self.__log.verbose( "Slice correction factor for entity %s is %.3f" % ( entity, sliceCorrectionFactor ) )
        entitiesSliceCorrections[ entity ].append( sliceCorrectionFactor )

    correctedEntityShare = {}
    maxGlobalCorrectionFactor = self.__globalCorrectionFactor
    minGlobalCorrectionFactor = 1.0/maxGlobalCorrectionFactor
    for entity in entitiesSliceCorrections:
      entityCorrectionFactor = 0.0
      slicesCorrections = entitiesSliceCorrections[ entity ]
      if not slicesCorrections:
        self.__log.verbose( "Entity does not have any correction %s" % entity )
        correctedEntityShare[ entity ] = entitiesExpectedShare[ entity ]
      else:
        for cF in entitiesSliceCorrections[ entity ]:
          entityCorrectionFactor += cF
        entityCorrectionFactor = min( entityCorrectionFactor, maxGlobalCorrectionFactor )
        entityCorrectionFactor = max( entityCorrectionFactor, minGlobalCorrectionFactor )
        correctedShare = entitiesExpectedShare[ entity ] * entityCorrectionFactor
        correctedEntityShare[ entity ] = correctedShare
        self.__log.verbose( "Final correction factor for entity %s is %.3f\n Final share is %.3f" % ( entity,
                                                                                                    entityCorrectionFactor,
                                                                                                    correctedShare ) )
    self.__log.verbose( "Initial shares:\n  %s" % "\n  ".join( [ "%s : %.2f" % ( en, entitiesExpectedShare[ en ] ) for en in entitiesExpectedShare ] ) )
    self.__log.verbose( "Corrected shares:\n  %s" % "\n  ".join( [ "%s : %.2f" % ( en, correctedEntityShare[ en ] ) for en in correctedEntityShare ] ) )
    return correctedEntityShare<|MERGE_RESOLUTION|>--- conflicted
+++ resolved
@@ -28,13 +28,6 @@
     self._fillSlices()
     return S_OK()
 
-<<<<<<< HEAD
-=======
-#   def _applyHistoryCorrections( self, entityShares, baseSection = "" ):
-#     if baseSection not in self.__historyForCorrections or not self.__historyForCorrections[ baseSection ]:
-#       return entityShares
-
->>>>>>> rel-v6r12
   def _fillSlices( self ):
     self.__log.info( "Filling time slices..." )
     self.__slices = {}
