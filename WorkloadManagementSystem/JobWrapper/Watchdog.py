--- conflicted
+++ resolved
@@ -975,12 +975,11 @@
     return float(mem)
 
   #############################################################################
-<<<<<<< HEAD
-  def getDiskSpace(self):
+  def getDiskSpace(self, exclude=None):
     """Obtains the available disk space.
     """
     result = S_OK()
-    diskSpace = getDiskSpace()
+    diskSpace = getDiskSpace(exclude=exclude)
 
     if diskSpace == -1:
       result = S_ERROR('Could not obtain disk usage')
@@ -990,12 +989,5 @@
 
     result['Value'] = float(diskSpace)
     return result
-=======
-  def getDiskSpace(self, exclude=None):
-    """ Attempts to get the available disk space, should be overridden in a subclass"""
-    methodName = 'getDiskSpace'
-    self.log.warn('Watchdog: ' + methodName + ' method should be implemented in a subclass')
-    return S_ERROR('Watchdog: ' + methodName + ' method should be implemented in a subclass')
->>>>>>> 09338ea2
 
 # EOF#EOF#EOF#EOF#EOF#EOF#EOF#EOF#EOF#EOF#EOF#EOF#EOF#EOF#EOF#EOF#EOF#EOF#EOF#