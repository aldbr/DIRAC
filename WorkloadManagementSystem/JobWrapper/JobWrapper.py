--- conflicted
+++ resolved
@@ -51,25 +51,10 @@
 from DIRAC.ConfigurationSystem.Client.Helpers.Registry              import getVOForGroup
 from DIRAC.ConfigurationSystem.Client.Helpers.Operations            import Operations
 from DIRAC.WorkloadManagementSystem.Client.JobReport                import JobReport
-<<<<<<< HEAD
-=======
-from DIRAC.Core.DISET.RPCClient                                     import RPCClient
-from DIRAC.Core.Utilities.SiteSEMapping                             import getSEsForSite
-from DIRAC.Core.Utilities.ModuleFactory                             import ModuleFactory
-from DIRAC.Core.Utilities.Subprocess                                import systemCall
-from DIRAC.Core.Utilities.Subprocess                                import Subprocess
-from DIRAC.Core.Utilities.File                                      import getGlobbedTotalSize, getGlobbedFiles
-from DIRAC.Core.Utilities.Version                                   import getCurrentVersion
-from DIRAC.Core.Utilities.Adler                                     import fileAdler
-from DIRAC.Core.Utilities                                           import List
-from DIRAC.Core.Utilities                                           import DEncode
-from DIRAC.Core.Utilities                                           import Time
-from DIRAC                                                          import S_OK, S_ERROR, gConfig, gLogger
 from DIRAC.DataManagementSystem.Utilities.DMSHelpers                import resolveSEGroup
 
 
-__RCSID__ = "$Id: $"
->>>>>>> 7b5c1b01
+__RCSID__ = "$Id$"
 
 EXECUTION_RESULT = {}
 
