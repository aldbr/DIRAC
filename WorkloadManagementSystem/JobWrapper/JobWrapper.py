########################################################################
# $HeadURL: $
# File :   JobWrapper.py
# Author : Stuart Paterson
########################################################################
""" The Job Wrapper Class is instantiated with arguments tailored for running
    a particular job. The JobWrapper starts a thread for execution of the job
    and a Watchdog Agent that can monitor progress.
"""
__RCSID__ = "$Id: $"

from DIRAC.DataManagementSystem.Client.ReplicaManager               import ReplicaManager
from DIRAC.DataManagementSystem.Client.FailoverTransfer             import FailoverTransfer
from DIRAC.Resources.Catalog.PoolXMLFile                            import getGUID
from DIRAC.RequestManagementSystem.Client.Request                   import Request
from DIRAC.RequestManagementSystem.Client.Operation                 import Operation
from DIRAC.RequestManagementSystem.Client.ReqClient                 import ReqClient
from DIRAC.RequestManagementSystem.private.RequestValidator         import gRequestValidator
from DIRAC.WorkloadManagementSystem.Client.SandboxStoreClient       import SandboxStoreClient
from DIRAC.WorkloadManagementSystem.JobWrapper.WatchdogFactory      import WatchdogFactory
from DIRAC.AccountingSystem.Client.Types.Job                        import Job as AccountingJob
from DIRAC.ConfigurationSystem.Client.PathFinder                    import getSystemSection
from DIRAC.ConfigurationSystem.Client.Helpers.Registry              import getVOForGroup
from DIRAC.ConfigurationSystem.Client.Helpers.Operations            import Operations
from DIRAC.WorkloadManagementSystem.Client.JobReport                import JobReport
from DIRAC.Core.DISET.RPCClient                                     import RPCClient
from DIRAC.Core.Utilities.SiteSEMapping                             import getSEsForSite
from DIRAC.Core.Utilities.ModuleFactory                             import ModuleFactory
from DIRAC.Core.Utilities.Subprocess                                import systemCall
from DIRAC.Core.Utilities.Subprocess                                import Subprocess
from DIRAC.Core.Utilities.File                                      import getGlobbedTotalSize, getGlobbedFiles
from DIRAC.Core.Utilities.Version                                   import getCurrentVersion
from DIRAC.Core.Utilities.Adler                                     import fileAdler
from DIRAC.Core.Utilities                                           import List, Time
from DIRAC.Core.Utilities                                           import DEncode
<<<<<<< HEAD
from DIRAC                                                          import S_OK, S_ERROR, gConfig, gLogger
from DIRAC.FrameworkSystem.Client.NotificationClient                import NotificationClient
#from DIRAC.FrameworkSystem.Client.NotificationClient                import NotificationClient
=======
from DIRAC                                                          import S_OK, S_ERROR, gConfig, gLogger, Time
>>>>>>> bae3e80e

import DIRAC

import os
import re
import sys
import time
import shutil
import threading
import tarfile
import glob
import types
import urllib

EXECUTION_RESULT = {}

class JobWrapper:

  #############################################################################
  def __init__( self, jobID = None, jobReport = None ):
    """ Standard constructor
    """
    self.initialTiming = os.times()
    self.section = os.path.join( getSystemSection( 'WorkloadManagement/JobWrapper' ), 'JobWrapper' )
    self.log = gLogger
    # Create the accounting report
    self.accountingReport = AccountingJob()
    # Initialize for accounting
    self.wmsMajorStatus = "unknown"
    self.wmsMinorStatus = "unknown"
    # Set now as start time
    self.accountingReport.setStartTime()
    if not jobID:
      self.jobID = 0
    else:
      self.jobID = jobID
    self.siteName = gConfig.getValue( '/LocalSite/Site', 'Unknown' )
    if jobReport:
      self.jobReport = jobReport
    else:
      self.jobReport = JobReport( self.jobID, 'JobWrapper@%s' % self.siteName )

    # self.root is the path the Wrapper is running at
    self.root = os.getcwd()
    # self.localSiteRoot is the path where the local DIRAC installation used to run the payload
    # is taken from
    self.localSiteRoot = gConfig.getValue( '/LocalSite/Root', DIRAC.rootPath )
    # FIXME: Why do we need to load any .cfg file here????
    self.__loadLocalCFGFiles( self.localSiteRoot )
    result = getCurrentVersion()
    if result['OK']:
      self.diracVersion = result['Value']
    else:
      self.diracVersion = 'DIRAC version %s' % DIRAC.buildVersion
    self.maxPeekLines = gConfig.getValue( self.section + '/MaxJobPeekLines', 20 )
    if self.maxPeekLines < 0:
      self.maxPeekLines = 0
    self.defaultCPUTime = gConfig.getValue( self.section + '/DefaultCPUTime', 600 )
    self.defaultOutputFile = gConfig.getValue( self.section + '/DefaultOutputFile', 'std.out' )
    self.defaultErrorFile = gConfig.getValue( self.section + '/DefaultErrorFile', 'std.err' )
    self.diskSE = gConfig.getValue( self.section + '/DiskSE', ['-disk', '-DST', '-USER'] )
    self.tapeSE = gConfig.getValue( self.section + '/TapeSE', ['-tape', '-RDST', '-RAW'] )
    self.sandboxSizeLimit = gConfig.getValue( self.section + '/OutputSandboxLimit', 1024 * 1024 * 10 )
    self.cleanUpFlag = gConfig.getValue( self.section + '/CleanUpFlag', True )
    self.pilotRef = gConfig.getValue( '/LocalSite/PilotReference', 'Unknown' )
    self.cpuNormalizationFactor = gConfig.getValue ( "/LocalSite/CPUNormalizationFactor", 0.0 )
    self.bufferLimit = gConfig.getValue( self.section + '/BufferLimit', 10485760 )
    self.defaultOutputSE = gConfig.getValue( '/Resources/StorageElementGroups/SE-USER', [] )
    self.defaultCatalog = gConfig.getValue( self.section + '/DefaultCatalog', [] )
    self.defaultFailoverSE = gConfig.getValue( '/Resources/StorageElementGroups/Tier1-Failover', [] )
    self.defaultOutputPath = ''
    self.rm = ReplicaManager()
    self.log.verbose( '===========================================================================' )
    self.log.verbose( 'SVN version %s' % ( __RCSID__ ) )
    self.log.verbose( self.diracVersion )
    self.log.verbose( 'Developer tag: 2' )
    self.currentPID = os.getpid()
    self.log.verbose( 'Job Wrapper started under PID: %s' % self.currentPID )
    # Define a new process group for the job wrapper
    self.parentPGID = os.getpgid( self.currentPID )
    self.log.verbose( 'Job Wrapper parent process group ID: %s' % self.parentPGID )
    os.setpgid( self.currentPID, self.currentPID )
    self.currentPGID = os.getpgid( self.currentPID )
    self.log.verbose( 'Job Wrapper process group ID: %s' % self.currentPGID )
    self.log.verbose( '==========================================================================' )
    self.log.verbose( 'sys.path is: \n%s' % '\n'.join( sys.path ) )
    self.log.verbose( '==========================================================================' )
    if not os.environ.has_key( 'PYTHONPATH' ):
      self.log.verbose( 'PYTHONPATH is: null' )
    else:
      pypath = os.environ['PYTHONPATH']
      self.log.verbose( 'PYTHONPATH is: \n%s' % '\n'.join( pypath.split( ':' ) ) )
      self.log.verbose( '==========================================================================' )
    if os.environ.has_key( 'LD_LIBRARY_PATH_SAVE' ):
      if os.environ.has_key( 'LD_LIBRARY_PATH' ):
        os.environ['LD_LIBRARY_PATH'] = os.environ['LD_LIBRARY_PATH'] + ':' + os.environ['LD_LIBRARY_PATH_SAVE']
      else:
        os.environ['LD_LIBRARY_PATH'] = os.environ['LD_LIBRARY_PATH_SAVE']

    if not os.environ.has_key( 'LD_LIBRARY_PATH' ):
      self.log.verbose( 'LD_LIBRARY_PATH is: null' )
    else:
      ldpath = os.environ['LD_LIBRARY_PATH']
      self.log.verbose( 'LD_LIBRARY_PATH is: \n%s' % '\n'.join( ldpath.split( ':' ) ) )
      self.log.verbose( '==========================================================================' )
    if not self.cleanUpFlag:
      self.log.verbose( 'CleanUp Flag is disabled by configuration' )
    # Failure flag
    self.failedFlag = True
    # Set defaults for some global parameters to be defined for the accounting report
    self.owner = 'unknown'
    self.jobGroup = 'unknown'
    self.jobType = 'unknown'
    self.processingType = 'unknown'
    self.userGroup = 'unknown'
    self.jobClass = 'unknown'
    self.inputDataFiles = 0
    self.outputDataFiles = 0
    self.inputDataSize = 0
    self.inputSandboxSize = 0
    self.outputSandboxSize = 0
    self.outputDataSize = 0
    self.processedEvents = 0
    self.wmsAccountingSent = False

    self.jobArgs = {}
    self.optArgs = {}
    self.ceArgs = {}

  #############################################################################
  def initialize( self, arguments ):
    """ Initializes parameters and environment for job.
    """
    self.__report( 'Running', 'Job Initialization' )
    self.log.info( 'Starting Job Wrapper Initialization for Job %s' % ( self.jobID ) )
    self.jobArgs = arguments['Job']
    self.log.verbose( self.jobArgs )
    self.ceArgs = arguments ['CE']
    self.log.verbose( self.ceArgs )
    self.__setInitialJobParameters()
    if arguments.has_key( 'Optimizer' ):
      self.optArgs = arguments['Optimizer']
    else:
      self.optArgs = {}
    # Fill some parameters for the accounting report
    if self.jobArgs.has_key( 'Owner' ):
      self.owner = self.jobArgs['Owner']
    if self.jobArgs.has_key( 'JobGroup' ):
      self.jobGroup = self.jobArgs['JobGroup']
    if self.jobArgs.has_key( 'JobType' ):
      self.jobType = self.jobArgs['JobType']
    if self.jobArgs.has_key( 'InputData' ):
      dataParam = self.jobArgs['InputData']
      if dataParam and not type( dataParam ) == type( [] ):
        dataParam = [dataParam]
      self.inputDataFiles = len( dataParam )
    if self.jobArgs.has_key( 'OutputData' ):
      dataParam = self.jobArgs['OutputData']
      if dataParam and not type( dataParam ) == type( [] ):
        dataParam = [dataParam]
      self.outputDataFiles = len( dataParam )
    if self.jobArgs.has_key( 'ProcessingType' ):
      self.processingType = self.jobArgs['ProcessingType']
    if self.jobArgs.has_key( 'OwnerGroup' ):
      self.userGroup = self.jobArgs['OwnerGroup']
    if self.jobArgs.has_key( 'JobSplitType' ):
      self.jobClass = self.jobArgs['JobSplitType']

    # Prepare the working directory and cd to there
    if self.jobID:
      if os.path.exists( str( self.jobID ) ):
        shutil.rmtree( str( self.jobID ) )
      os.mkdir( str( self.jobID ) )
      os.chdir( str( self.jobID ) )
    else:
      self.log.info( 'JobID is not defined, running in current directory' )

    infoFile = open( 'job.info', 'w' )
    infoFile.write( self.__dictAsInfoString( self.jobArgs, '/Job' ) )
    infoFile.close()

  #############################################################################
  def __setInitialJobParameters( self ):
    """Sets some initial job parameters
    """
    parameters = []
    if self.ceArgs.has_key( 'LocalSE' ):
      parameters.append( ( 'AgentLocalSE', ','.join( self.ceArgs['LocalSE'] ) ) )
    if self.ceArgs.has_key( 'CompatiblePlatforms' ):
      parameters.append( ( 'AgentCompatiblePlatforms', ','.join( self.ceArgs['CompatiblePlatforms'] ) ) )
    if self.ceArgs.has_key( 'PilotReference' ):
      parameters.append( ( 'Pilot_Reference', self.ceArgs['PilotReference'] ) )
    if self.ceArgs.has_key( 'CPUScalingFactor' ):
      parameters.append( ( 'CPUScalingFactor', self.ceArgs['CPUScalingFactor'] ) )
    if self.ceArgs.has_key( 'CPUNormalizationFactor' ):
      parameters.append( ( 'CPUNormalizationFactor', self.ceArgs['CPUNormalizationFactor'] ) )

    parameters.append( ( 'PilotAgent', self.diracVersion ) )
    parameters.append( ( 'JobWrapperPID', self.currentPID ) )
    result = self.__setJobParamList( parameters )
    return result

  #############################################################################
  def __loadLocalCFGFiles( self, localRoot ):
    """Loads any extra CFG files residing in the local DIRAC site root.
    """
    files = os.listdir( localRoot )
    self.log.debug( 'Checking directory %s for *.cfg files' % localRoot )
    for i in files:
      if re.search( '.cfg$', i ):
        gConfig.loadFile( '%s/%s' % ( localRoot, i ) )
        self.log.debug( 'Found local .cfg file %s' % i )

  #############################################################################
  def __dictAsInfoString( self, dData, infoString = '', currentBase = "" ):
    for key in dData:
      value = dData[ key ]
      if type( value ) == types.DictType:
        infoString = self.__dictAsInfoString( value, infoString, "%s/%s" % ( currentBase, key ) )
      elif type( value ) in ( types.ListType, types.TupleType ):
        if len( value ) and value[0] == '[':
          infoString += "%s/%s = %s\n" % ( currentBase, key, " ".join( value ) )
        else:
          infoString += "%s/%s = %s\n" % ( currentBase, key, ", ".join( value ) )
      else:
        infoString += "%s/%s = %s\n" % ( currentBase, key, str( value ) )

    return infoString


  #############################################################################
  def execute( self, arguments ):
    """The main execution method of the Job Wrapper
    """
    self.log.info( 'Job Wrapper is starting execution phase for job %s' % ( self.jobID ) )
    os.environ['DIRACJOBID'] = str( self.jobID )
    os.environ['DIRACROOT'] = self.localSiteRoot
    self.log.verbose( 'DIRACROOT = %s' % ( self.localSiteRoot ) )
    os.environ['DIRACPYTHON'] = sys.executable
    self.log.verbose( 'DIRACPYTHON = %s' % ( sys.executable ) )
    os.environ['DIRACSITE'] = DIRAC.siteName()
    self.log.verbose( 'DIRACSITE = %s' % ( DIRAC.siteName() ) )

    outputFile = self.defaultOutputFile
    errorFile = self.defaultErrorFile
    if self.jobArgs.has_key( 'StdError' ):
      errorFile = self.jobArgs['StdError']
    if self.jobArgs.has_key( 'StdOutput' ):
      outputFile = self.jobArgs['StdOutput']

    if self.jobArgs.has_key( 'CPUTime' ):
      jobCPUTime = int( self.jobArgs['CPUTime'] )
    else:
      self.log.info( 'Job %s has no CPU time limit specified, '
                     'applying default of %s' % ( self.jobID, self.defaultCPUTime ) )
      jobCPUTime = self.defaultCPUTime

    if self.jobArgs.has_key( 'Executable' ):
      executable = self.jobArgs['Executable'].strip()
    else:
      msg = 'Job %s has no specified executable' % ( self.jobID )
      self.log.warn( msg )
      return S_ERROR( msg )

    jobArguments = ''
    if self.jobArgs.has_key( 'Arguments' ):
      jobArguments = self.jobArgs['Arguments']

    executable = os.path.expandvars( executable )
    exeThread = None
    spObject = None

    if re.search( 'DIRACROOT', executable ):
      executable = executable.replace( '$DIRACROOT', self.localSiteRoot )
      self.log.verbose( 'Replaced $DIRACROOT for executable as %s' % ( self.localSiteRoot ) )

    # Make the full path since . is not always in the PATH
    executable = os.path.abspath( executable )
    if not os.access( executable, os.X_OK ):
      try:
        os.chmod( executable, 0775 )
      except Exception:
        self.log.warn( 'Failed to change mode to 775 for the executable', executable )

    exeEnv = dict( os.environ )
    if self.jobArgs.has_key( 'ExecutionEnvironment' ):
      self.log.verbose( 'Adding variables to execution environment' )
      variableList = self.jobArgs['ExecutionEnvironment']
      if type( variableList ) == type( " " ):
        variableList = [variableList]
      for var in variableList:
        nameEnv = var.split( '=' )[0]
        valEnv = urllib.unquote( var.split( '=' )[1] )
        exeEnv[nameEnv] = valEnv
        self.log.verbose( '%s = %s' % ( nameEnv, valEnv ) )

    if os.path.exists( executable ):
      self.__report( 'Running', 'Application', sendFlag = True )
      spObject = Subprocess( timeout = False, bufferLimit = int( self.bufferLimit ) )
      command = executable
      if jobArguments:
        command += ' ' + jobArguments
      self.log.verbose( 'Execution command: %s' % ( command ) )
      maxPeekLines = self.maxPeekLines
      exeThread = ExecutionThread( spObject, command, maxPeekLines, outputFile, errorFile, exeEnv )
      exeThread.start()
      time.sleep( 10 )
      payloadPID = spObject.getChildPID()
      if not payloadPID:
        return S_ERROR( 'Payload process could not start after 10 seconds' )
    else:
      self.__report( 'Failed', 'Application not found', sendFlag = True )
      return S_ERROR( 'Path to executable %s not found' % ( executable ) )

    self.__setJobParam( 'PayloadPID', payloadPID )

    watchdogFactory = WatchdogFactory()
    watchdogInstance = watchdogFactory.getWatchdog( self.currentPID, exeThread, spObject, jobCPUTime )
    if not watchdogInstance['OK']:
      self.log.warn( watchdogInstance['Message'] )
      return S_ERROR( 'Could not create Watchdog instance' )

    self.log.verbose( 'WatchdogInstance %s' % ( watchdogInstance ) )
    watchdog = watchdogInstance['Value']

    self.log.verbose( 'Initializing Watchdog instance' )
    watchdog.initialize()
    self.log.verbose( 'Calibrating Watchdog instance' )
    watchdog.calibrate()
    # do not kill SAM jobs by CPU time
    if self.jobArgs.has_key( 'JobType' ) and self.jobArgs['JobType'] == 'SAM':
      watchdog.testCPUConsumed = False

    if self.jobArgs.has_key( 'DisableCPUCheck' ):
      watchdog.testCPUConsumed = False

    if exeThread.isAlive():
      self.log.info( 'Application thread is started in Job Wrapper' )
      watchdog.run()
    else:
      self.log.warn( 'Application thread stopped very quickly...' )

    if exeThread.isAlive():
      self.log.warn( 'Watchdog exited before completion of execution thread' )
      while exeThread.isAlive():
        time.sleep( 5 )

    outputs = None
    if EXECUTION_RESULT.has_key( 'Thread' ):
      threadResult = EXECUTION_RESULT['Thread']
      if not threadResult['OK']:
        self.log.error( 'Failed to execute the payload', threadResult['Message'] )

        self.__report( 'Failed', 'Application failed, check job parameters', sendFlag = True )
        if 'Value' in threadResult:
          outputs = threadResult['Value']
        if outputs:
          self.__setJobParam( 'ApplicationError', outputs[0], sendFlag = True )
        else:
          self.__setJobParam( 'ApplicationError', 'None reported', sendFlag = True )
      else:
        outputs = threadResult['Value']

    if EXECUTION_RESULT.has_key( 'CPU' ):
      cpuString = ' '.join( ['%.2f' % x for x in EXECUTION_RESULT['CPU'] ] )  
      self.log.info( 'EXECUTION_RESULT[CPU] in JobWrapper execute', cpuString )


    if watchdog.checkError:
      # In this case, the Watchdog has killed the Payload and the ExecutionThread can not get the CPU statistics
      # os.times only reports for waited children
      # Take the CPU from the last value recorded by the Watchdog
      self.__report( 'Failed', watchdog.checkError, sendFlag = True )
      if EXECUTION_RESULT.has_key( 'CPU' ):
        if 'LastUpdateCPU(s)' in watchdog.currentStats:
          EXECUTION_RESULT['CPU'][0] = 0
          EXECUTION_RESULT['CPU'][0] = 0
          EXECUTION_RESULT['CPU'][0] = 0
          EXECUTION_RESULT['CPU'][0] = watchdog.currentStats['LastUpdateCPU(s)']

    if watchdog.currentStats:
      self.log.info( 'Statistics collected by the Watchdog:\n ',
                        '\n  '.join( ['%s: %s' % items for items in watchdog.currentStats.items() ] ) )
    if outputs:
      status = threadResult['Value'][0]
      # Send final heartbeat of a configurable number of lines here
      self.log.verbose( 'Sending final application standard output heartbeat' )
      self.__sendFinalStdOut( exeThread )
      self.log.verbose( 'Execution thread status = %s' % ( status ) )

      if not watchdog.checkError and not status:
        self.failedFlag = False
        self.__report( 'Completed', 'Application Finished Successfully', sendFlag = True )
      elif not watchdog.checkError:
        self.__report( 'Completed', 'Application Finished With Errors', sendFlag = True )

    else:
      return S_ERROR( 'No outputs generated from job execution' )

    self.log.info( 'Checking directory contents after execution:' )
    res = systemCall( 5, ['ls', '-al'] )
    if not res['OK']:
      self.log.error( 'Failed to list the current directory', res['Message'] )
    elif res['Value'][0]:
      self.log.error( 'Failed to list the current directory', res['Value'][2] )
    else:
      # no timeout and exit code is 0
      self.log.info( res['Value'][1] )

    return S_OK()

  #############################################################################
  def __sendFinalStdOut( self, exeThread ):
    """After the Watchdog process has finished, this function sends a final
       report to be presented in the StdOut in the web page via the heartbeat
       mechanism.
    """
    cpuConsumed = self.__getCPU()['Value']
    self.log.info( 'Total CPU Consumed is: %s' % cpuConsumed[1] )
    self.__setJobParam( 'TotalCPUTime(s)', cpuConsumed[0] )
    normCPU = cpuConsumed[0] * self.cpuNormalizationFactor
    self.__setJobParam( 'NormCPUTime(s)', normCPU )
    if self.cpuNormalizationFactor:
      self.log.info( 'Normalized CPU Consumed is:', normCPU )

    result = exeThread.getOutput( self.maxPeekLines )
    if not result['OK']:
      lines = 0
      appStdOut = ''
    else:
      lines = len( result['Value'] )
      appStdOut = '\n'.join( result['Value'] )

    header = 'Last %s lines of application output from JobWrapper on %s :' % ( lines, Time.toString() )
    border = '=' * len( header )

    cpuTotal = 'CPU Total: %s (h:m:s)' % cpuConsumed[1]
    cpuTotal += " Normalized CPU Total %.1f s @ HEP'06" % normCPU
    header = '\n%s\n%s\n%s\n%s\n' % ( border, header, cpuTotal, border )
    appStdOut = header + appStdOut
    self.log.info( appStdOut )
    heartBeatDict = {}
    staticParamDict = {'StandardOutput':appStdOut}
    if self.jobID:
      jobReport = RPCClient( 'WorkloadManagement/JobStateUpdate', timeout = 120 )
      result = jobReport.sendHeartBeat( self.jobID, heartBeatDict, staticParamDict )
      if not result['OK']:
        self.log.error( 'Problem sending final heartbeat from JobWrapper', result['Message'] )

    return

  #############################################################################
  def __getCPU( self ):
    """Uses os.times() to get CPU time and returns HH:MM:SS after conversion.
    """
    # TODO: normalize CPU consumed via scale factor
    cpuString = ' '.join( ['%.2f' % x for x in EXECUTION_RESULT['CPU'] ] )  
    self.log.info( 'EXECUTION_RESULT[CPU] in __getCPU', cpuString )
    utime, stime, cutime, cstime, elapsed = EXECUTION_RESULT['CPU']
    cpuTime = utime + stime + cutime + cstime
    self.log.verbose( "Total CPU time consumed = %s" % ( cpuTime ) )
    result = self.__getCPUHMS( cpuTime )
    return result

  #############################################################################
  def __getCPUHMS( self, cpuTime ):
    mins, secs = divmod( cpuTime, 60 )
    hours, mins = divmod( mins, 60 )
    humanTime = '%02d:%02d:%02d' % ( hours, mins, secs )
    self.log.verbose( 'Human readable CPU time is: %s' % humanTime )
    return S_OK( ( cpuTime, humanTime ) )

  #############################################################################
  def resolveInputData( self ):
    """Input data is resolved here using a VO specific plugin module.
    """
    self.__report( 'Running', 'Input Data Resolution', sendFlag = True )

    if self.ceArgs.has_key( 'LocalSE' ):
      localSEList = self.ceArgs['LocalSE']
    else:
      localSEList = gConfig.getValue( '/LocalSite/LocalSE', [] )
      if not localSEList:
        msg = 'Job has input data requirement but no site LocalSE defined'
        self.log.warn( msg )
        return S_ERROR( msg )

    inputData = self.jobArgs['InputData']
    self.log.verbose( 'Input Data is: \n%s' % ( inputData ) )
    if type( inputData ) in types.StringTypes:
      inputData = [inputData]

    if type( localSEList ) in types.StringTypes:
      localSEList = List.fromChar( localSEList )

    msg = 'Job Wrapper cannot resolve local replicas of input data with null '
    if not inputData:
      msg += 'job input data parameter '
      self.log.warn( msg )
      return S_ERROR( msg )
    if not localSEList:
      msg += 'site localSEList list'
      self.log.warn( msg )
#      return S_ERROR( msg )

    if not self.jobArgs.has_key( 'InputDataModule' ):
      msg = 'Job has no input data resolution module specified'
      self.log.warn( msg )
      # Use the default one
      inputDataPolicy = 'DIRAC.WorkloadManagementSystem.Client.InputDataResolution'
    else:
      inputDataPolicy = self.jobArgs['InputDataModule']

    self.log.verbose( 'Job input data requirement is \n%s' % ',\n'.join( inputData ) )
    self.log.verbose( 'Job input data resolution policy module is %s' % ( inputDataPolicy ) )
    self.log.info( 'Site has the following local SEs: %s' % ', '.join( localSEList ) )
    lfns = [ fname.replace( 'LFN:', '' ) for fname in inputData ]

    optReplicas = {}
    if self.optArgs:
      optDict = None
      try:
        optDict = eval( self.optArgs['InputData'] )
        optReplicas = optDict['Value']
        self.log.info( 'Found optimizer catalogue result' )
        self.log.verbose( optReplicas )
      except Exception, x:
        optDict = None
        self.log.warn( str( x ) )
        self.log.warn( 'Optimizer information could not be converted to a dictionary will call catalogue directly' )

    resolvedData = {}
    result = self.__checkFileCatalog( lfns, optReplicas )
    if not result['OK']:
      self.log.info( 'Could not obtain replica information from Optimizer File Catalog information' )
      self.log.warn( result )
      result = self.__checkFileCatalog( lfns )
      if not result['OK']:
        self.log.warn( 'Could not obtain replica information from File Catalog directly' )
        self.log.warn( result )
        return S_ERROR( result['Message'] )
      else:
        resolvedData = result
    else:
      resolvedData = result

    # add input data size to accounting report (since resolution successful)
    for lfn, mdata in resolvedData['Value']['Successful'].items():
      if mdata.has_key( 'Size' ):
        lfnSize = mdata['Size']
        if not type( lfnSize ) == type( long( 1 ) ):
          try:
            lfnSize = long( lfnSize )
          except Exception, x:
            lfnSize = 0
            self.log.info( 'File size for LFN:%s was not a long integer, setting size to 0' % ( lfn ) )
        self.inputDataSize += lfnSize

    configDict = {'JobID':self.jobID, 'LocalSEList':localSEList, 'DiskSEList':self.diskSE, 'TapeSEList':self.tapeSE}
    self.log.info( configDict )
    argumentsDict = {'FileCatalog':resolvedData, 'Configuration':configDict, 'InputData':lfns, 'Job':self.jobArgs}
    self.log.info( argumentsDict )
    moduleFactory = ModuleFactory()
    moduleInstance = moduleFactory.getModule( inputDataPolicy, argumentsDict )
    if not moduleInstance['OK']:
      return moduleInstance

    module = moduleInstance['Value']
    result = module.execute()
    if not result['OK']:
      self.log.warn( 'Input data resolution failed' )
      return result

    return S_OK()

  #############################################################################
  def __checkFileCatalog( self, lfns, optReplicaInfo = None ):
    """This function returns dictionaries containing all relevant parameters
       to allow data access from the relevant file catalogue.  Optionally, optimizer
       parameters can be supplied here but if these are not sufficient, the file catalogue
       is subsequently consulted.

       N.B. this will be considerably simplified when the DMS evolves to have a
       generic FC interface and a single call for all available information.
    """
    replicas = optReplicaInfo
    if not replicas:
      replicas = self.__getReplicaMetadata( lfns )
      if not replicas['OK']:
        return replicas

    self.log.verbose( replicas )

    failedGUIDs = []
    for lfn, reps in replicas['Value']['Successful'].items():
      if not reps.has_key( 'GUID' ):
        failedGUIDs.append( lfn )

    if failedGUIDs:
      self.log.info( 'The following file(s) were found not to have a GUID:\n%s' % ',\n'.join( failedGUIDs ) )

    if failedGUIDs:
      return S_ERROR( 'File metadata is not available' )
    else:
      return replicas

  #############################################################################
  def __getReplicaMetadata( self, lfns ):
    """ Wrapper function to consult catalog for all necessary file metadata
        and check the result.
    """
    start = time.time()
    repsResult = self.rm.getReplicas( lfns )
    timing = time.time() - start
    self.log.info( 'Replica Lookup Time: %.2f seconds ' % ( timing ) )
    if not repsResult['OK']:
      self.log.warn( repsResult['Message'] )
      return repsResult

    badLFNCount = 0
    badLFNs = []
    catalogResult = repsResult['Value']

    if catalogResult.has_key( 'Failed' ):
      for lfn, cause in catalogResult['Failed'].items():
        badLFNCount += 1
        badLFNs.append( 'LFN:%s Problem: %s' % ( lfn, cause ) )

    if catalogResult.has_key( 'Successful' ):
      for lfn, replicas in catalogResult['Successful'].items():
        if not replicas:
          badLFNCount += 1
          badLFNs.append( 'LFN:%s Problem: Null replica value' % ( lfn ) )

    if badLFNCount:
      self.log.warn( 'Job Wrapper found %s problematic LFN(s) for job %s' % ( badLFNCount, self.jobID ) )
      param = '\n'.join( badLFNs )
      self.log.info( param )
      self.__setJobParam( 'MissingLFNs', param )
      return S_ERROR( 'Input Data Not Available' )

    # Must retrieve GUIDs from LFC for files
    start = time.time()
    guidDict = self.rm.getCatalogFileMetadata( lfns )
    timing = time.time() - start
    self.log.info( 'GUID Lookup Time: %.2f seconds ' % ( timing ) )
    if not guidDict['OK']:
      self.log.warn( 'Failed to retrieve GUIDs from file catalogue' )
      self.log.warn( guidDict['Message'] )
      return guidDict

    failed = guidDict['Value']['Failed']
    if failed:
      self.log.warn( 'Could not retrieve GUIDs from catalogue for the following files' )
      self.log.warn( failed )
      return S_ERROR( 'Missing GUIDs' )

    for lfn, reps in repsResult['Value']['Successful'].items():
      guidDict['Value']['Successful'][lfn].update( reps )

    catResult = guidDict
    return catResult

  #############################################################################
  def processJobOutputs( self, arguments ):
    """Outputs for a job may be treated here.
    """

    # first iteration of this, no checking of wildcards or oversize sandbox files etc.
    outputSandbox = []
    if self.jobArgs.has_key( 'OutputSandbox' ):
      outputSandbox = self.jobArgs['OutputSandbox']
      if not type( outputSandbox ) == type( [] ):
        outputSandbox = [ outputSandbox ]
      self.log.verbose( 'OutputSandbox files are: %s' % ', '.join( outputSandbox ) )
    outputData = []
    if self.jobArgs.has_key( 'OutputData' ):
      outputData = self.jobArgs['OutputData']
      if type( outputData ) != list:
        outputData = outputData.split( ';' )
      self.log.verbose( 'OutputData files are: %s' % ', '.join( outputData ) )

    # First resolve any wildcards for output files and work out if any files are missing
    resolvedSandbox = self.__resolveOutputSandboxFiles( outputSandbox )
    if not resolvedSandbox['OK']:
      self.log.warn( 'Output sandbox file resolution failed:' )
      self.log.warn( resolvedSandbox['Message'] )
      self.__report( 'Failed', 'Resolving Output Sandbox' )

    fileList = resolvedSandbox['Value']['Files']
    missingFiles = resolvedSandbox['Value']['Missing']
    if missingFiles:
      self.jobReport.setJobParameter( 'OutputSandboxMissingFiles', ', '.join( missingFiles ), sendFlag = False )

    if not self.jobArgs.has_key( 'Owner' ):
      msg = 'Job has no owner specified'
      self.log.warn( msg )
      return S_OK( msg )

    # Do not overwrite in case of Error
    if not self.failedFlag:
      self.__report( 'Completed', 'Uploading Output Sandbox' )

    if fileList and self.jobID:
      self.outputSandboxSize = getGlobbedTotalSize( fileList )
      self.log.info( 'Attempting to upload Sandbox with limit:', self.sandboxSizeLimit )
      sandboxClient = SandboxStoreClient()
      result = sandboxClient.uploadFilesAsSandboxForJob( fileList, self.jobID,
                                                         'Output', self.sandboxSizeLimit )  # 1024*1024*10
      if not result['OK']:
        self.log.error( 'Output sandbox upload failed with message', result['Message'] )
        if result.has_key( 'SandboxFileName' ):
          outputSandboxData = result['SandboxFileName']
          self.log.info( 'Attempting to upload %s as output data' % ( outputSandboxData ) )
          outputData.append( outputSandboxData )
          self.jobReport.setJobParameter( 'OutputSandbox', 'Sandbox uploaded to grid storage', sendFlag = False )
          self.jobReport.setJobParameter( 'OutputSandboxLFN',
                                          self.__getLFNfromOutputFile( outputSandboxData )[0], sendFlag = False )
        else:
          self.log.info( 'Could not get SandboxFileName to attempt upload to Grid storage' )
          return S_ERROR( 'Output sandbox upload failed and no file name supplied for failover to Grid storage' )
      else:
        # Do not overwrite in case of Error
        if not self.failedFlag:
          self.__report( 'Completed', 'Output Sandbox Uploaded' )
        self.log.info( 'Sandbox uploaded successfully' )

    if outputData and not self.failedFlag:
      # Do not upload outputdata if the job has failed.
      if self.jobArgs.has_key( 'OutputSE' ):
        outputSE = self.jobArgs['OutputSE']
        if type( outputSE ) in types.StringTypes:
          outputSE = [outputSE]
      else:
        outputSE = self.defaultOutputSE

      if self.jobArgs.has_key( 'OutputPath' ) and type( self.jobArgs['OutputPath'] ) in types.StringTypes:
        outputPath = self.jobArgs['OutputPath']
      else:
        outputPath = self.defaultOutputPath

      if not outputSE and not self.defaultFailoverSE:
        return S_ERROR( 'No output SEs defined in VO configuration' )

      result = self.__transferOutputDataFiles( outputData, outputSE, outputPath )
      if not result['OK']:
        return result

    return S_OK( 'Job outputs processed' )

  #############################################################################
  def __resolveOutputSandboxFiles( self, outputSandbox ):
    """Checks the output sandbox file list and resolves any specified wildcards.
       Also tars any specified directories.
    """
    missing = []
    okFiles = []
    for i in outputSandbox:
      self.log.verbose( 'Looking at OutputSandbox file/directory/wildcard: %s' % i )
      globList = glob.glob( i )
      for check in globList:
        if os.path.isfile( check ):
          self.log.verbose( 'Found locally existing OutputSandbox file: %s' % check )
          okFiles.append( check )
        if os.path.isdir( check ):
          self.log.verbose( 'Found locally existing OutputSandbox directory: %s' % check )
          cmd = ['tar', 'cf', '%s.tar' % check, check]
          result = systemCall( 60, cmd )
          if not result['OK']:
            self.log.error( 'Failed to create OutputSandbox tar', result['Message'] )
          elif result['Value'][0]:
            self.log.error( 'Failed to create OutputSandbox tar', result['Value'][2] )
          if os.path.isfile( '%s.tar' % ( check ) ):
            self.log.verbose( 'Appending %s.tar to OutputSandbox' % check )
            okFiles.append( '%s.tar' % ( check ) )
          else:
            self.log.warn( 'Could not tar OutputSandbox directory: %s' % check )
            missing.append( check )

    for i in outputSandbox:
      if not i in okFiles:
        if not '%s.tar' % i in okFiles:
          if not re.search( '\*', i ):
            if not i in missing:
              missing.append( i )

    result = {'Missing':missing, 'Files':okFiles}
    return S_OK( result )

  #############################################################################
  def __transferOutputDataFiles( self, outputData, outputSE, outputPath ):
    """Performs the upload and registration in the LFC
    """
    self.log.verbose( 'Uploading output data files' )
    self.__report( 'Completed', 'Uploading Output Data' )
    self.log.info( 'Output data files %s to be uploaded to %s SE' % ( ', '.join( outputData ), outputSE ) )
    missing = []
    uploaded = []

    # Separate outputdata in the form of lfns and local files
    lfnList = []
    nonlfnList = []
    for out in outputData:
      if out.lower().find( 'lfn:' ) != -1:
        lfnList.append( out )
      else:
        nonlfnList.append( out )

    # Check whether list of outputData has a globbable pattern
    globbedOutputList = List.uniqueElements( getGlobbedFiles( nonlfnList ) )
    if not globbedOutputList == nonlfnList and globbedOutputList:
      self.log.info( 'Found a pattern in the output data file list, files to upload are:',
                     ', '.join( globbedOutputList ) )
      nonlfnList = globbedOutputList
    outputData = lfnList + nonlfnList

    pfnGUID = {}
    result = getGUID( outputData )
    if not result['OK']:
      self.log.warn( 'Failed to determine POOL GUID(s) for output file list (OK if not POOL files)',
                     result['Message'] )
    else:
      pfnGUID = result['Value']

    # Instantiate the failover transfer client
    failoverTransfer = FailoverTransfer()

    for outputFile in outputData:
      ( lfn, localfile ) = self.__getLFNfromOutputFile( outputFile, outputPath )
      if not os.path.exists( localfile ):
        self.log.error( 'Missing specified output data file:', outputFile )
        continue

      # # file size
      localfileSize = getGlobbedTotalSize( localfile )

      self.outputDataSize += getGlobbedTotalSize( localfile )

      outputFilePath = os.path.join( os.getcwd(), localfile )

      # # file GUID
      fileGUID = pfnGUID[localfile] if localfile in pfnGUID else None
      if fileGUID:
        self.log.verbose( 'Found GUID for file from POOL XML catalogue %s' % localfile )

      # #  file checksum
      cksm = fileAdler( outputFilePath )

      fileMetaDict = { "Size": localfileSize,
                       "LFN" : lfn,
                       "ChecksumType" : "Adler32",
                       "Checksum": cksm,
                       "GUID" : fileGUID }

      outputSEList = self.__getSortedSEList( outputSE )
      upload = failoverTransfer.transferAndRegisterFile( localfile,
                                                         outputFilePath,
                                                         lfn,
                                                         outputSEList,
                                                         fileMetaDict,
                                                         self.defaultCatalog )
      if upload['OK']:
        self.log.info( '"%s" successfully uploaded to "%s" as "LFN:%s"' % ( localfile,
                                                                            upload['Value']['uploadedSE'],
                                                                            lfn ) )
        uploaded.append( lfn )
        continue

      self.log.error( 'Could not putAndRegister file',
                      '%s with LFN %s to %s with GUID %s trying failover storage' % ( localfile, lfn,
                                                                                      ', '.join( outputSEList ),
                                                                                      fileGUID ) )
      if not self.defaultFailoverSE:
        self.log.info( 'No failover SEs defined for JobWrapper,',
                       'cannot try to upload output file %s anywhere else.' % outputFile )
        missing.append( outputFile )
        continue

      failoverSEs = self.__getSortedSEList( self.defaultFailoverSE )
      targetSE = outputSEList[0]
      result = failoverTransfer.transferAndRegisterFileFailover( localfile,
                                                                 outputFilePath,
                                                                 lfn,
                                                                 targetSE,
                                                                 failoverSEs,
                                                                 fileMetaDict,
                                                                 self.defaultCatalog )
      if not result['OK']:
        self.log.error( 'Completely failed to upload file to failover SEs with result:\n%s' % result )
        missing.append( outputFile )
      else:
        self.log.info( 'File %s successfully uploaded to failover storage element' % lfn )
        uploaded.append( lfn )


    # For files correctly uploaded must report LFNs to job parameters
    if uploaded:
      report = ', '.join( uploaded )
      # In case the VO payload has also uploaded data using the same parameter
      # name this should be checked prior to setting.
      monitoring = RPCClient( 'WorkloadManagement/JobMonitoring', timeout = 120 )
      result = monitoring.getJobParameter( int( self.jobID ), 'UploadedOutputData' )
      if result['OK']:
        if result['Value'].has_key( 'UploadedOutputData' ):
          report += ', %s' % result['Value']['UploadedOutputData']

      self.jobReport.setJobParameter( 'UploadedOutputData', report, sendFlag = False )

    # TODO Notify the user of any output data / output sandboxes
    if missing:
      self.__setJobParam( 'OutputData', 'MissingFiles: %s' % ', '.join( missing ) )
      self.__report( 'Failed', 'Uploading Job OutputData' )
      return S_ERROR( 'Failed to upload OutputData' )

    self.__report( 'Completed', 'Output Data Uploaded' )
    return S_OK( 'OutputData uploaded successfully' )

  #############################################################################
  def __getSortedSEList( self, seList ):
    """ Randomize SE, putting first those that are Local/Close to the Site
    """
    if not seList:
      return seList

    localSEs = []
    otherSEs = []
    siteSEs = []
    seMapping = getSEsForSite( DIRAC.siteName() )

    if seMapping['OK'] and seMapping['Value']:
      siteSEs = seMapping['Value']

    for seName in seList:
      if seName in siteSEs:
        localSEs.append( seName )
      else:
        otherSEs.append( seName )

    return List.randomize( localSEs ) + List.randomize( otherSEs )


  #############################################################################
  def __getLFNfromOutputFile( self, outputFile, outputPath = '' ):
    """Provides a generic convention for VO output data
       files if no path is specified.
    """

    if not re.search( '^LFN:', outputFile ):
      localfile = outputFile
      initial = self.owner[:1]
      vo = getVOForGroup( self.userGroup )
      if not vo:
        vo = 'dirac'

      ops = Operations( vo = vo )
      user_prefix = ops.getValue( "LFNUserPrefix", 'user' )
      basePath = '/' + vo + '/' + user_prefix + '/' + initial + '/' + self.owner
      if outputPath:
        # If output path is given, append it to the user path and put output files in this directory
        if outputPath.startswith( '/' ):
          outputPath = outputPath[1:]
      else:
        # By default the output path is constructed from the job id
        subdir = str( self.jobID / 1000 )
        outputPath = subdir + '/' + str( self.jobID )
      lfn = os.path.join( basePath, outputPath, os.path.basename( localfile ) )
    else:
      # if LFN is given, take it as it is
      localfile = os.path.basename( outputFile.replace( "LFN:", "" ) )
      lfn = outputFile.replace( "LFN:", "" )

    return ( lfn, localfile )

  #############################################################################
  def transferInputSandbox( self, inputSandbox ):
    """Downloads the input sandbox for the job
    """
    sandboxFiles = []
    registeredISB = []
    lfns = []
    self.__report( 'Running', 'Downloading InputSandbox' )
    if type( inputSandbox ) not in ( types.TupleType, types.ListType ):
      inputSandbox = [ inputSandbox ]
    for isb in inputSandbox:
      if isb.find( "LFN:" ) == 0 or isb.find( "lfn:" ) == 0:
        lfns.append( isb )
      else:
        if isb.find( "SB:" ) == 0:
          registeredISB.append( isb )
        else:
          sandboxFiles.append( os.path.basename( isb ) )


    self.log.info( 'Downloading InputSandbox for job %s: %s' % ( self.jobID, ', '.join( sandboxFiles ) ) )
    if os.path.exists( '%s/inputsandbox' % ( self.root ) ):
      # This is a debugging tool, get the file from local storage to debug Job Wrapper
      sandboxFiles.append( 'jobDescription.xml' )
      for inputFile in sandboxFiles:
        if os.path.exists( '%s/inputsandbox/%s' % ( self.root, inputFile ) ):
          self.log.info( 'Getting InputSandbox file %s from local directory for testing' % ( inputFile ) )
          shutil.copy( self.root + '/inputsandbox/' + inputFile, inputFile )
      result = S_OK( sandboxFiles )
    else:
      if registeredISB:
        for isb in registeredISB:
          self.log.info( "Downloading Input SandBox %s" % isb )
          result = SandboxStoreClient().downloadSandbox( isb )
          if not result[ 'OK' ]:
            self.__report( 'Running', 'Failed Downloading InputSandbox' )
            return S_ERROR( "Cannot download Input sandbox %s: %s" % ( isb, result[ 'Message' ] ) )
          else:
            self.inputSandboxSize += result[ 'Value' ]

    if lfns:
      self.__report( 'Running', 'Downloading InputSandbox LFN(s)' )
      lfns = [fname.replace( 'LFN:', '' ).replace( 'lfn:', '' ) for fname in lfns]
      download = self.rm.getFile( lfns )
      if not download['OK']:
        self.log.warn( download )
        self.__report( 'Running', 'Failed Downloading InputSandbox LFN(s)' )
        return S_ERROR( download['Message'] )
      failed = download['Value']['Failed']
      if failed:
        self.log.warn( 'Could not download InputSandbox LFN(s)' )
        self.log.warn( failed )
        return S_ERROR( str( failed ) )
      for lfn in lfns:
        if os.path.exists( '%s/%s' % ( self.root, os.path.basename( download['Value']['Successful'][lfn] ) ) ):
          sandboxFiles.append( os.path.basename( download['Value']['Successful'][lfn] ) )

    userFiles = sandboxFiles + [ os.path.basename( lfn ) for lfn in lfns ]
    for possibleTarFile in userFiles:
      if not os.path.exists( possibleTarFile ) :
        continue
      try:
        if os.path.isfile( possibleTarFile ) and tarfile.is_tarfile( possibleTarFile ):
          self.log.info( 'Unpacking input sandbox file %s' % ( possibleTarFile ) )
          tarFile = tarfile.open( possibleTarFile, 'r' )
          for member in tarFile.getmembers():
            tarFile.extract( member, os.getcwd() )
      except Exception, x :
        return S_ERROR( 'Could not untar %s with exception %s' % ( possibleTarFile, str( x ) ) )

    if userFiles:
      self.inputSandboxSize = getGlobbedTotalSize( userFiles )
      self.log.info( "Total size of input sandbox:",
                     "%0.2f MiB (%s bytes)" % ( self.inputSandboxSize / 1048576.0, self.inputSandboxSize ) )

    return S_OK( 'InputSandbox downloaded' )

  #############################################################################
  def finalize( self, arguments ):
    """Perform any final actions to clean up after job execution.
    """
    self.log.info( 'Running JobWrapper finalization' )
    requests = self.__getRequestFiles()
    if self.failedFlag and requests:
      self.log.info( 'Application finished with errors and there are pending requests for this job.' )
      self.__report( 'Failed', 'Pending Requests' )
    elif not self.failedFlag and requests:
      self.log.info( 'Application finished successfully with pending requests for this job.' )
      self.__report( 'Completed', 'Pending Requests' )
    elif self.failedFlag and not requests:
      self.log.info( 'Application finished with errors with no pending requests.' )
      self.__report( 'Failed' )
    elif not self.failedFlag and not requests:
      self.log.info( 'Application finished successfully with no pending requests for this job.' )
      self.__report( 'Done', 'Execution Complete' )

    self.sendFailoverRequest()
    self.__cleanUp()
    if self.failedFlag:
      return 1
    else:
      return 0

  #############################################################################
  def sendWMSAccounting( self, status = '', minorStatus = '' ):
    """Send WMS accounting data.
    """
    if self.wmsAccountingSent:
      return S_OK()
    if status:
      self.wmsMajorStatus = status
    if minorStatus:
      self.wmsMinorStatus = minorStatus

    self.accountingReport.setEndTime()
    # CPUTime and ExecTime
    if not 'CPU' in EXECUTION_RESULT:
      # If the payload has not started execution (error with input data, SW, SB,...)
      # Execution result is not filled use self.initialTiming
      self.log.info( 'EXECUTION_RESULT[CPU] missing in sendWMSAccounting' )
      finalStat = os.times()
      EXECUTION_RESULT['CPU'] = []
      for i in range( len( finalStat ) ):
        EXECUTION_RESULT['CPU'].append( finalStat[i] - self.initialTiming[i] )

    cpuString = ' '.join( ['%.2f' % x for x in EXECUTION_RESULT['CPU'] ] )  
    self.log.info( 'EXECUTION_RESULT[CPU] in sendWMSAccounting', cpuString )

    utime, stime, cutime, cstime, elapsed = EXECUTION_RESULT['CPU']
    cpuTime = utime + stime + cutime + cstime
    execTime = elapsed
    diskSpaceConsumed = getGlobbedTotalSize( os.path.join( self.root, str( self.jobID ) ) )
    # Fill the data
    acData = {
               'User' : self.owner,
               'UserGroup' : self.userGroup,
               'JobGroup' : self.jobGroup,
               'JobType' : self.jobType,
               'JobClass' : self.jobClass,
               'ProcessingType' : self.processingType,
               'FinalMajorStatus' : self.wmsMajorStatus,
               'FinalMinorStatus' : self.wmsMinorStatus,
               'CPUTime' : cpuTime,
               # Based on the factor to convert raw CPU to Normalized units (based on the CPU Model)
               'NormCPUTime' : cpuTime * self.cpuNormalizationFactor,
               'ExecTime' : execTime,
               'InputDataSize' : self.inputDataSize,
               'OutputDataSize' : self.outputDataSize,
               'InputDataFiles' : self.inputDataFiles,
               'OutputDataFiles' : self.outputDataFiles,
               'DiskSpace' : diskSpaceConsumed,
               'InputSandBoxSize' : self.inputSandboxSize,
               'OutputSandBoxSize' : self.outputSandboxSize,
               'ProcessedEvents' : self.processedEvents
             }
    self.log.verbose( 'Accounting Report is:' )
    self.log.verbose( acData )
    self.accountingReport.setValuesFromDict( acData )
    result = self.accountingReport.commit()
    # Even if it fails a failover request will be created
    self.wmsAccountingSent = True
    return result

  #############################################################################
  def sendFailoverRequest( self, status = '', minorStatus = '' ):
    """ Create and send a combined job failover request if any
    """
    request = Request()

    requestName = '%s.xml' % self.jobID
    if 'JobName' in self.jobArgs:
      # To make the request names more appealing for users
      jobName = self.jobArgs['JobName']
      if type( jobName ) == type( ' ' ) and jobName:
        jobName = jobName.replace( ' ', '' ).replace( '(', '' ).replace( ')', '' ).replace( '"', '' )
        jobName = jobName.replace( '.', '' ).replace( '{', '' ).replace( '}', '' ).replace( ':', '' )
        requestName = '%s_%s' % ( jobName, requestName )

    if '"' in requestName:
      requestName = requestName.replace( '"', '' )

    request.RequestName = requestName
    request.JobID = self.jobID
    request.SourceComponent = "Job_%s" % self.jobID

    # JobReport part first
    result = self.jobReport.generateForwardDISET()
    if result['OK']:
      if result["Value"]:
        request.addOperation( result["Value"] )

    # Accounting part
    if not self.jobID:
      self.log.verbose( 'No accounting to be sent since running locally' )
    else:
      result = self.sendWMSAccounting( status, minorStatus )
      if not result['OK']:
        self.log.warn( 'Could not send WMS accounting with result: \n%s' % result )
        if 'rpcStub' in result:
          self.log.verbose( 'Adding accounting report to failover request object' )
          forwardDISETOp = Operation()
          forwardDISETOp.Type = "ForwardDISET"
          forwardDISETOp.Arguments = DEncode.encode( result['rpcStub'] )
          request.addOperation( forwardDISETOp )
        else:
          self.log.warn( 'No rpcStub found to construct failover request for WMS accounting report' )

    # Any other requests in the current directory
    rfiles = self.__getRequestFiles()
    for rfname in rfiles:
      rfile = open( rfname, 'r' )
      reqString = rfile.read()
      rfile.close()
      requestStored = Request( eval( reqString ) )
      for storedOperation in requestStored:
        request.addOperation( storedOperation )

    # The request is ready, send it now
    isValid = gRequestValidator.validate( request )
    if not isValid["OK"]:
      self.log.error( "failover request is not valid: %s" % isValid["Message"] )
    else:
      requestClient = ReqClient()
      result = requestClient.putRequest( request )
      if result['OK']:
        resDigest = request.getDigest()
        digest = resDigest['Value']
        self.jobReport.setJobParameter( 'PendingRequest', digest )
      else:
        self.__report( 'Failed', 'Failover Request Failed' )
        self.log.error( 'Failed to set failover request', result['Message'] )
      return result

    return S_OK()

  #############################################################################
  def __getRequestFiles( self ):
    """Simple wrapper to return the list of request files.
    """
    return glob.glob( '*_request.json' )

  #############################################################################
  def __cleanUp( self ):
    """Cleans up after job processing. Can be switched off via environment
       variable DO_NOT_DO_JOB_CLEANUP or by JobWrapper configuration option.
    """
    # Environment variable is a feature for DIRAC (helps local debugging).
    if os.environ.has_key( 'DO_NOT_DO_JOB_CLEANUP' ) or not self.cleanUpFlag:
      cleanUp = False
    else:
      cleanUp = True

    os.chdir( self.root )
    if cleanUp:
      self.log.verbose( 'Cleaning up job working directory' )
      if os.path.exists( str( self.jobID ) ):
        shutil.rmtree( str( self.jobID ) )

  #############################################################################
  def __report( self, status = '', minorStatus = '', sendFlag = False ):
    """Wraps around setJobStatus of state update client
    """
    if status:
      self.wmsMajorStatus = status
    if minorStatus:
      self.wmsMinorStatus = minorStatus
    jobStatus = self.jobReport.setJobStatus( status = status, minor = minorStatus, sendFlag = sendFlag )
    if not jobStatus['OK']:
      self.log.warn( jobStatus['Message'] )
    if self.jobID:
      self.log.verbose( 'setJobStatus(%s,%s,%s,%s)' % ( self.jobID, status, minorStatus, 'JobWrapper' ) )

    return jobStatus

  #############################################################################
  def __setJobParam( self, name, value, sendFlag = False ):
    """Wraps around setJobParameter of state update client
    """
    jobParam = self.jobReport.setJobParameter( str( name ), str( value ), sendFlag )
    if not jobParam['OK']:
      self.log.warn( jobParam['Message'] )
    if self.jobID:
      self.log.verbose( 'setJobParameter(%s,%s,%s)' % ( self.jobID, name, value ) )

    return jobParam

  #############################################################################
  def __setJobParamList( self, value, sendFlag = False ):
    """Wraps around setJobParameters of state update client
    """
    jobParam = self.jobReport.setJobParameters( value, sendFlag )
    if not jobParam['OK']:
      self.log.warn( jobParam['Message'] )
    if self.jobID:
      self.log.verbose( 'setJobParameters(%s,%s)' % ( self.jobID, value ) )

    return jobParam

###############################################################################
###############################################################################

class ExecutionThread( threading.Thread ):

  #############################################################################
  def __init__( self, spObject, cmd, maxPeekLines, stdoutFile, stderrFile, exeEnv ):
    threading.Thread.__init__( self )
    self.cmd = cmd
    self.spObject = spObject
    self.outputLines = []
    self.maxPeekLines = maxPeekLines
    self.stdout = stdoutFile
    self.stderr = stderrFile
    self.exeEnv = exeEnv

  #############################################################################
  def run( self ):
    # FIXME: why local instances of object variables are created?
    cmd = self.cmd
    spObject = self.spObject
    start = time.time()
    initialStat = os.times()
    output = spObject.systemCall( cmd, env = self.exeEnv, callbackFunction = self.sendOutput, shell = True )
    EXECUTION_RESULT['Thread'] = output
    timing = time.time() - start
    EXECUTION_RESULT['Timing'] = timing
    finalStat = os.times()
    EXECUTION_RESULT['CPU'] = []
    for i in range( len( finalStat ) ):
      EXECUTION_RESULT['CPU'].append( finalStat[i] - initialStat[i] )
    cpuString = ' '.join( ['%.2f' % x for x in EXECUTION_RESULT['CPU'] ] )  
    gLogger.info( 'EXECUTION_RESULT[CPU] after Execution of spObject.systemCall', cpuString )
    gLogger.info( 'EXECUTION_RESULT[Thread] after Execution of spObject.systemCall', str( EXECUTION_RESULT['Thread'] ) )

  #############################################################################
  def getCurrentPID( self ):
    return self.spObject.getChildPID()

  #############################################################################
  def sendOutput( self, stdid, line ):
    if stdid == 0 and self.stdout:
      outputFile = open( self.stdout, 'a+' )
      print >> outputFile, line
      outputFile.close()
    elif stdid == 1 and self.stderr:
      errorFile = open( self.stderr, 'a+' )
      print >> errorFile, line
      errorFile.close()
    self.outputLines.append( line )
    size = len( self.outputLines )
    if size > self.maxPeekLines:
      # reduce max size of output peeking
      self.outputLines.pop( 0 )

  #############################################################################
  def getOutput( self, lines = 0 ):
    if self.outputLines:
      # restrict to smaller number of lines for regular
      # peeking by the watchdog
      # FIXME: this is multithread, thus single line would be better
      if lines:
        size = len( self.outputLines )
        cut = size - lines
        self.outputLines = self.outputLines[cut:]
      return S_OK( self.outputLines )
    return S_ERROR( 'No Job output found' )

def rescheduleFailedJob( jobID, message, jobReport = None ):

  rescheduleResult = 'Rescheduled'

  try:

    gLogger.warn( 'Failure during %s' % ( message ) )

    # Setting a job parameter does not help since the job will be rescheduled,
    # instead set the status with the cause and then another status showing the
    # reschedule operation.

    if not jobReport:
      gLogger.info( 'Creating a new JobReport Object' )
      jobReport = JobReport( int( jobID ), 'JobWrapper' )

    jobReport.setApplicationStatus( 'Failed %s ' % message, sendFlag = False )
    jobReport.setJobStatus( 'Rescheduled', message, sendFlag = False )

    # We must send Job States and Parameters before it gets reschedule
    jobReport.sendStoredStatusInfo()
    jobReport.sendStoredJobParameters()

    gLogger.info( 'Job will be rescheduled' )

    jobManager = RPCClient( 'WorkloadManagement/JobManager' )
    result = jobManager.rescheduleJob( int( jobID ) )
    if not result['OK']:
      gLogger.error( result['Message'] )
      if 'Maximum number of reschedulings is reached' in result['Message']:
        rescheduleResult = 'Failed'

    return rescheduleResult
  except Exception:
    gLogger.exception( 'JobWrapperTemplate failed to reschedule Job' )
    return 'Failed'


# EOF<|MERGE_RESOLUTION|>--- conflicted
+++ resolved
@@ -33,13 +33,7 @@
 from DIRAC.Core.Utilities.Adler                                     import fileAdler
 from DIRAC.Core.Utilities                                           import List, Time
 from DIRAC.Core.Utilities                                           import DEncode
-<<<<<<< HEAD
-from DIRAC                                                          import S_OK, S_ERROR, gConfig, gLogger
-from DIRAC.FrameworkSystem.Client.NotificationClient                import NotificationClient
-#from DIRAC.FrameworkSystem.Client.NotificationClient                import NotificationClient
-=======
 from DIRAC                                                          import S_OK, S_ERROR, gConfig, gLogger, Time
->>>>>>> bae3e80e
 
 import DIRAC
 
