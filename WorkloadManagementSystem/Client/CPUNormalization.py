########################################################################
# File :    CPUNormalization.py
# Author :  Ricardo Graciani
########################################################################

""" DIRAC Workload Management System Client module that encapsulates all the
    methods necessary to handle CPU normalization
"""
__RCSID__ = "$Id$"

import os
import random
import urllib

from DIRAC import gConfig, gLogger, S_OK, S_ERROR
from DIRAC.Core.Utilities.SiteCEMapping import getQueueInfo
from DIRAC.Core.Utilities.TimeLeft.TimeLeft                 import TimeLeft

# TODO: This should come from some place in the configuration
NORMALIZATIONCONSTANT = 60. / 250.  # from minutes to seconds and from SI00 to HS06 (ie min * SI00 -> sec * HS06 )

UNITS = { 'HS06': 1. , 'SI00': 1. / 250. }

def getMachineFeatures():
  features = {}
  if 'MACHINEFEATURES' not in os.environ:
    return features
  for item in ( 'hs06', 'jobslots', 'log_cores', 'phys_cores' ):
    fname = os.path.join( os.environ['MACHINEFEATURES'], item )
    try:
      val = urllib.urlopen( fname ).read()
    except:
      val = 0
    features[item] = val
  return features

def getPowerFromMJF():
  features = getMachineFeatures()
  totalPower = features.get( 'hs06' )
  logCores = float( features.get( 'log_cores', 0 ) )
  physCores = float( features.get( 'phys_cores', 0 ) )
  jobSlots = float( features.get( 'jobslots', 0 ) )
  denom = min( max( logCores, physCores ), jobSlots ) if ( logCores or physCores ) and jobSlots else None
  if totalPower and denom:
    return round( float( totalPower ) / denom , 2 )
  else:
    return None

def queueNormalizedCPU( ceUniqueID ):
  """ Report Normalized CPU length of queue
  """
  result = getQueueInfo( ceUniqueID )
  if not result['OK']:
    return result

  ceInfoDict = result['Value']
  siteCSSEction = ceInfoDict['SiteCSSEction']
  queueCSSection = ceInfoDict['QueueCSSection']

  benchmarkSI00 = __getQueueNormalization( queueCSSection, siteCSSEction )
  maxCPUTime = __getMaxCPUTime( queueCSSection )

  if maxCPUTime and benchmarkSI00:
    normCPUTime = NORMALIZATIONCONSTANT * maxCPUTime * benchmarkSI00
  else:
    if not benchmarkSI00:
      subClusterUniqueID = ceInfoDict['SubClusterUniqueID']
      return S_ERROR( 'benchmarkSI00 info not available for %s' % subClusterUniqueID )
    if not maxCPUTime:
      return S_ERROR( 'maxCPUTime info not available' )

  return S_OK( normCPUTime )

def getQueueNormalization( ceUniqueID ):
  """ Report Normalization Factor applied by Site to the given Queue
  """
  result = getQueueInfo( ceUniqueID )
  if not result['OK']:
    return result

  ceInfoDict = result['Value']
  siteCSSEction = ceInfoDict['SiteCSSEction']
  queueCSSection = ceInfoDict['QueueCSSection']
  subClusterUniqueID = ceInfoDict['SubClusterUniqueID']

  benchmarkSI00 = __getQueueNormalization( queueCSSection, siteCSSEction )

  if benchmarkSI00:
    return S_OK( benchmarkSI00 )
  else:
    return S_ERROR( 'benchmarkSI00 info not available for %s' % subClusterUniqueID )
    # errorList.append( ( subClusterUniqueID , 'benchmarkSI00 info not available' ) )
    # exitCode = 3

def __getQueueNormalization( queueCSSection, siteCSSEction ):
  """ Query the CS and return the Normalization
  """
  benchmarkSI00Option = '%s/%s' % ( queueCSSection, 'SI00' )
  benchmarkSI00 = gConfig.getValue( benchmarkSI00Option, 0.0 )
  if not benchmarkSI00:
    benchmarkSI00Option = '%s/%s' % ( siteCSSEction, 'SI00' )
    benchmarkSI00 = gConfig.getValue( benchmarkSI00Option, 0.0 )

  return benchmarkSI00

def __getMaxCPUTime( queueCSSection ):
  """ Query the CS and return the maxCPUTime
  """
  maxCPUTimeOption = '%s/%s' % ( queueCSSection, 'maxCPUTime' )
  maxCPUTime = gConfig.getValue( maxCPUTimeOption, 0.0 )
  # For some sites there are crazy values in the CS
  maxCPUTime = max( maxCPUTime, 0 )
  maxCPUTime = min( maxCPUTime, 86400 * 12.5 )

  return maxCPUTime

def getCPUNormalization( reference = 'HS06', iterations = 1 ):
  """ Get Normalized Power of the current CPU in [reference] units
  """
  if reference not in UNITS:
    return S_ERROR( 'Unknown Normalization unit %s' % str( reference ) )
  try:
    max( min( int( iterations ), 10 ), 1 )
  except ( TypeError, ValueError ), x :
    return S_ERROR( x )

  # This number of iterations corresponds to 1kHS2k.seconds, i.e. 250 HS06 seconds
  # 06.11.2015: fixed absolute normalization w.r.t. MJF at GRIDKA
  from DIRAC.ConfigurationSystem.Client.Helpers.Operations import Operations
  corr = Operations().getValue( 'JobScheduling/CPUNormalizationCorrection', 1. )
  n = int( 1000 * 1000 * 12.5 )
  calib = 250.0 / UNITS[reference] / corr

  m = long( 0 )
  m2 = long( 0 )
  p = 0
  p2 = 0
  # Do one iteration extra to allow CPUs with variable speed
  for i in range( iterations + 1 ):
    if i == 1:
      start = os.times()
    # Now the iterations
    for _j in range( n ):
      t = random.normalvariate( 10, 1 )
      m += t
      m2 += t * t
      p += t
      p2 += t * t

  end = os.times()
  cput = sum( end[:4] ) - sum( start[:4] )
  wall = end[4] - start[4]

  if not cput:
    return S_ERROR( 'Can not get used CPU' )

  return S_OK( {'CPU': cput, 'WALL':wall, 'NORM': calib * iterations / cput, 'UNIT': reference } )


def getCPUTime( CPUNormalizationFactor ):
  """ Trying to get CPUTime (in seconds) from the CS. The default is a large 9999999, that we may consider as "Infinite".
      This is a generic method, independent from the middleware of the resource if TimeLeft doesn't return a value
  """
  cpuTimeLeft = 0.
  cpuWorkLeft = gConfig.getValue( '/LocalSite/CPUTimeLeft', 0 )

  if not cpuWorkLeft:
    # Try and get the information from the CPU left utility
    result = TimeLeft().getTimeLeft()
    if result['OK']:
      cpuWorkLeft = result['Value']

  if cpuWorkLeft:
    # This is in HS06sseconds
    # We need to convert in real seconds
    if not cpuNormalizationFactor:  # if cpuNormalizationFactor passed in is 0, try get it from the local cfg
      cpuNormalizationFactor = gConfig.getValue( '/LocalSite/CPUNormalizationFactor', 0.0 )
    if cpuNormalizationFactor:
      cpuTimeLeft = cpuWorkLeft / cpuNormalizationFactor  # this is a float

  if not cpuTimeLeft:
    # now we know that we have to find the CPUTimeLeft by looking in the CS
    # this is not granted to be correct as the CS units may not be real seconds
    gridCE = gConfig.getValue( '/LocalSite/GridCE' )
    ceQueue = gConfig.getValue( '/LocalSite/CEQueue' )
    if not ceQueue:
      # we have to look for a ceQueue in the CS
      # A bit hacky. We should better profit from something generic
      gLogger.warn( "No CEQueue in local configuration, looking to find one in CS" )
      siteName = gConfig.getValue( '/LocalSite/Site' )
      queueSection = '/Resources/Sites/%s/%s/CEs/%s/Queues' % ( siteName.split( '.' )[0], siteName, gridCE )
      res = gConfig.getSections( queueSection )
      if not res['OK']:
        raise RuntimeError( res['Message'] )
      queues = res['Value']
<<<<<<< HEAD
      cpuTimes = [gConfig.getValue( queueSection + '/' + queue + '/maxCPUTime', 9999999 ) for queue in queues]
=======
      cpuTimes = [gConfig.getValue( queueSection + '/' + queue + '/maxCPUTime', 10000. ) for queue in queues]
>>>>>>> 75997145
      # These are (real, wall clock) minutes - damn BDII!
      cpuTimeLeft = min( cpuTimes ) * 60
    else:
      queueInfo = getQueueInfo( '%s/%s' % ( gridCE, ceQueue ) )
<<<<<<< HEAD
      cpuTimeLeft = 9999999
=======
      cpuTimeLeft = 3600.
>>>>>>> 75997145
      if not queueInfo['OK'] or not queueInfo['Value']:
        gLogger.warn( "Can't find a CE/queue, defaulting CPUTime to %d" % cpuTimeLeft )
      else:
        queueCSSection = queueInfo['Value']['QueueCSSection']
        # These are (real, wall clock) minutes - damn BDII!
        cpuTimeInMinutes = gConfig.getValue( '%s/maxCPUTime' % queueCSSection, 0. )
        if cpuTimeInMinutes:
          cpuTimeLeft = cpuTimeInMinutes * 60.
          gLogger.info( "CPUTime for %s: %f" % ( queueCSSection, cpuTimeLeft ) )
        else:
          gLogger.warn( "Can't find maxCPUTime for %s, defaulting CPUTime to %f" % ( queueCSSection, cpuTimeLeft ) )

  return int( cpuTimeLeft )<|MERGE_RESOLUTION|>--- conflicted
+++ resolved
@@ -193,20 +193,12 @@
       if not res['OK']:
         raise RuntimeError( res['Message'] )
       queues = res['Value']
-<<<<<<< HEAD
-      cpuTimes = [gConfig.getValue( queueSection + '/' + queue + '/maxCPUTime', 9999999 ) for queue in queues]
-=======
-      cpuTimes = [gConfig.getValue( queueSection + '/' + queue + '/maxCPUTime', 10000. ) for queue in queues]
->>>>>>> 75997145
+      cpuTimes = [gConfig.getValue( queueSection + '/' + queue + '/maxCPUTime', 9999999. ) for queue in queues]
       # These are (real, wall clock) minutes - damn BDII!
       cpuTimeLeft = min( cpuTimes ) * 60
     else:
       queueInfo = getQueueInfo( '%s/%s' % ( gridCE, ceQueue ) )
-<<<<<<< HEAD
-      cpuTimeLeft = 9999999
-=======
-      cpuTimeLeft = 3600.
->>>>>>> 75997145
+      cpuTimeLeft = 9999999.
       if not queueInfo['OK'] or not queueInfo['Value']:
         gLogger.warn( "Can't find a CE/queue, defaulting CPUTime to %d" % cpuTimeLeft )
       else:
