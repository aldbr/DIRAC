
import types
from DIRAC import gLogger, S_OK, S_ERROR
from DIRAC.Core.Utilities import Time
from DIRAC.WorkloadManagementSystem.Client.JobState.JobManifest import JobManifest
from DIRAC.Core.DISET.RPCClient import RPCClient
from DIRAC.WorkloadManagementSystem.Service.JobPolicy import RIGHT_GET_INFO, RIGHT_RESCHEDULE
from DIRAC.WorkloadManagementSystem.Service.JobPolicy import RIGHT_RESET, RIGHT_CHANGE_STATUS

__RCSID__ = "$Id"

class JobState( object ):

  class DBHold:

    def __init__( self ):
      self.checked = False
      self.reset()

    def reset( self ):
      self.job = None
      self.log = None
      self.tq = None

  __db = DBHold()

  _sDisableLocal = False

  class RemoteMethod( object ):

    def __init__( self, functor ):
      self.__functor = functor

    def __get__( self, obj, oType = None ):
      return self.__class__( self.__functor.__get__( obj, oType ) )

    def __call__( self, *args, **kwargs ):
      funcSelf = self.__functor.__self__
      if not funcSelf.localAccess:
        rpc = funcSelf._getStoreClient()
        if kwargs:
          fArgs = ( args, kwargs )
        else:
          fArgs = ( args, )
        return getattr( rpc, self.__functor.__name__ )( funcSelf.jid, fArgs )
      return self.__functor( *args, **kwargs )

  def __init__( self, jid, forceLocal = False, getRPCFunctor = False, source = "Unknown" ):
    self.__jid = jid
    self.__source = str( source )
    self.__forceLocal = forceLocal
    if getRPCFunctor:
      self.__getRPCFunctor = getRPCFunctor
    else:
      self.__getRPCFunctor = RPCClient
    self.checkDBAccess()

  @classmethod
  def checkDBAccess( cls ):
    #Init DB if there
    if not JobState.__db.checked:
      JobState.__db.checked = True
      for varName, dbName in ( ( 'job', 'JobDB' ), ( 'log', 'JobLoggingDB' ),
                               ( 'tq', 'TaskQueueDB' ) ):
        try:
          dbImp = "DIRAC.WorkloadManagementSystem.DB.%s" % dbName
          dbMod = __import__( dbImp, fromlist = [ dbImp ] )
          dbClass = getattr( dbMod, dbName )
          dbInstance = dbClass()
          setattr( JobState.__db, varName, dbInstance )
          result = dbInstance._getConnection()
          if not result[ 'OK' ]:
            gLogger.warn( "Could not connect to %s (%s). Resorting to RPC" % ( dbName, result[ 'Message' ] ) )
            JobState.__db.reset()
            break
          else:
            result[ 'Value' ].close()
        except RuntimeError:
          JobState.__db.reset()
          break
        except ImportError:
          JobState.__db.reset()
          break

  @property
  def jid( self ):
    return self.__jid

  def setSource( self, source ):
    self.__source = source

  @property
  def localAccess( self ):
    if JobState._sDisableLocal:
      return False
    if JobState.__db.job or self.__forceLocal:
      return True
    return False

  def __getDB( self ):
    return JobState.__db.job

  def _getStoreClient( self ):
    return self.__getRPCFunctor( "WorkloadManagement/JobStateSync" )

  def getManifest( self, rawData = False ):
    if self.localAccess:
      result = self.__getDB().getJobJDL( self.__jid )
    else:
      result = self._getStoreClient().getManifest( self.__jid )
    if not result[ 'OK' ] or rawData:
      return result
    if not result[ 'Value' ]:
      return S_ERROR( "No manifest for job %s" % self.__jid )
    manifest = JobManifest()
    result = manifest.loadJDL( result[ 'Value' ] )
    if not result[ 'OK' ]:
      return result
    return S_OK( manifest )

  def setManifest( self, manifest ):
    if not isinstance( manifest, JobManifest ):
      manifestStr = manifest
      manifest = JobManifest()
      result = manifest.load( manifestStr )
      if not result[ 'OK' ]:
        return result
    manifestJDL = manifest.dumpAsJDL()
    if self.localAccess:
      return self.__retryFunction( 5, self.__getDB().setJobJDL, ( self.__jid, manifestJDL ) )
    return self._getStoreClient().setManifest( self.__jid, manifestJDL )

#Execute traces

  def __retryFunction( self, retries, functor, args = False, kwargs = False ):
    retries = max( 1, retries )
    if not args:
      args = tuple()
    if not kwargs:
      kwargs = {}
    while retries:
      retries -= 1
      result = functor( *args, **kwargs )
      if result[ 'OK' ]:
        return result
      if retries == 0:
        return result
    return S_ERROR( "No more retries" )

  right_commitCache = RIGHT_GET_INFO
  @RemoteMethod
  def commitCache( self, initialState, cache, jobLog ):
    try:
      self.__checkType( initialState , types.DictType )
      self.__checkType( cache , types.DictType )
      self.__checkType( jobLog , ( types.ListType, types.TupleType ) )
    except TypeError, excp:
      return S_ERROR( str( excp ) )
    result = self.getAttributes( initialState.keys() )
    if not result[ 'OK' ]:
      return result
    if not result[ 'Value' ] == initialState:
      return S_OK( False )
    gLogger.verbose( "Job %s: About to execute trace. Current state %s" % ( self.__jid, initialState ) )

    data = { 'att': [], 'jobp': [], 'optp': [] }
    for key in cache:
      for dk in data:
        if key.find( "%s." % dk ) == 0:
          data[ dk ].append( ( key[ len( dk ) + 1:], cache[ key ] ) )

    jobDB = JobState.__db.job
    if data[ 'att' ]:
      attN = [ t[0] for t in data[ 'att' ] ]
      attV = [ t[1] for t in data[ 'att' ] ]
      result = self.__retryFunction( 5, jobDB.setJobAttributes,
                                     ( self.__jid, attN, attV ), { 'update' : True } )
      if not result[ 'OK' ]:
        return result

    if data[ 'jobp' ]:
      result = self.__retryFunction( 5, jobDB.setJobParameters, ( self.__jid, data[ 'jobp' ] ) )
      if not result[ 'OK' ]:
        return result

    for k,v in  data[ 'optp' ]:
      result = self.__retryFunction( 5, jobDB.setJobOptParameter, ( self.__jid, k, v ) )
      if not result[ 'OK' ]:
        return result

    if 'inputData' in cache:
      result = self.__retryFunction( 5, jobDB.setInputData, ( self.__jid, cache[ 'inputData' ] ) )
      if not result[ 'OK' ]:
        return result

    logDB = JobState.__db.log
    gLogger.verbose( "Adding logging records for %s" % self.__jid )
    for record, updateTime, source in jobLog:
      gLogger.verbose( "Logging records for %s: %s %s %s" % ( self.__jid, record, updateTime, source ) )
      record[ 'date' ] = updateTime
      record[ 'source' ] = source
      result = self.__retryFunction( 5, logDB.addLoggingRecord, ( self.__jid, ), record )
      if not result[ 'OK' ]:
        return result

    gLogger.info( "Job %s: Ended trace execution" % self.__jid )
    #We return a new initial state
    return self.getAttributes( initialState.keys() )
#
# Status
#

  def __checkType( self, value, tList ):
    if type( tList ) not in ( types.ListType, types.TupleType ):
      tList = [ tList ]
    if type( value ) not in tList:
      raise TypeError( "%s has wrong type. Has to be one of %s" % ( value, tList ) )

  right_setStatus = RIGHT_GET_INFO
  @RemoteMethod
  def setStatus( self, majorStatus, minorStatus = None, appStatus = None, source = None, updateTime = None ):
    try:
      self.__checkType( majorStatus, types.StringType )
      self.__checkType( minorStatus, ( types.StringType, types.NoneType ) )
      self.__checkType( appStatus, ( types.StringType, types.NoneType ) )
      self.__checkType( source, ( types.StringType, types.NoneType ) )
      self.__checkType( updateTime, ( types.NoneType, Time._dateTimeType ) )
    except TypeError, excp:
      return S_ERROR( str( excp ) )
    result = JobState.__db.job.setJobStatus( self.__jid, majorStatus, minorStatus, appStatus )
    if not result[ 'OK' ]:
      return result
    #HACK: Cause joblogging is crappy
    if not minorStatus:
      minorStatus = 'idem'
    if not source:
      source = self.__source
    return JobState.__db.log.addLoggingRecord( self.__jid, majorStatus, minorStatus, appStatus,
                                                 date = updateTime, source = source )

  right_getMinorStatus = RIGHT_GET_INFO
  @RemoteMethod
  def setMinorStatus( self, minorStatus, source = None, updateTime = None ):
    try:
      self.__checkType( minorStatus, types.StringType )
      self.__checkType( source, ( types.StringType, types.NoneType ) )
    except TypeError, excp:
      return S_ERROR( str( excp ) )
    result = JobState.__db.job.setJobStatus( self.__jid, minor = minorStatus )
    if not result[ 'OK' ]:
      return result
    if not source:
      source = self.__source
    return JobState.__db.log.addLoggingRecord( self.__jid, minor = minorStatus,
                                                 date = updateTime, source = source )

  @RemoteMethod
  def getStatus( self ):
    result = JobState.__db.job.getJobAttributes( self.__jid, [ 'Status', 'MinorStatus' ] )
    if not result[ 'OK' ]:
      return result
    data = result[ 'Value' ]
    return S_OK( ( data[ 'Status' ], data[ 'MinorStatus' ] ) )

  right_setAppStatus = RIGHT_GET_INFO
  @RemoteMethod
  def setAppStatus( self, appStatus, source = None, updateTime = None ):
    try:
      self.__checkType( appStatus, types.StringType )
      self.__checkType( source, ( types.StringType, types.NoneType ) )
    except TypeError, excp:
      return S_ERROR( str( excp ) )
    result = JobState.__db.job.setJobStatus( self.__jid, application = appStatus )
    if not result[ 'OK' ]:
      return result
    if not source:
      source = self.__source
    return JobState.__db.log.addLoggingRecord( self.__jid, application = appStatus,
                                                 date = updateTime, source = source )

  right_getAppStatus = RIGHT_GET_INFO
  @RemoteMethod
  def getAppStatus( self ):
    result = JobState.__db.job.getJobAttributes( self.__jid, [ 'ApplicationStatus' ] )
    if result[ 'OK' ]:
      result[ 'Value' ] = result[ 'Value' ][ 'ApplicationStatus' ]
    return result

#Attributes

  right_setAttribute = RIGHT_GET_INFO
  @RemoteMethod
  def setAttribute( self, name, value ):
    try:
      self.__checkType( name, types.StringType )
      self.__checkType( value, types.StringType )
    except TypeError, excp:
      return S_ERROR( str( excp ) )
    return JobState.__db.job.setJobAttribute( self.__jid, name, value )

  right_setAttributes = RIGHT_GET_INFO
  @RemoteMethod
  def setAttributes( self, attDict ):
    try:
      self.__checkType( attDict, types.DictType )
    except TypeError, excp:
      return S_ERROR( str( excp ) )
    keys = [ key for key in attDict ]
    values = [ attDict[ key ] for key in keys ]
    return JobState.__db.job.setJobAttributes( self.__jid, keys, values )

  right_getAttribute = RIGHT_GET_INFO
  @RemoteMethod
  def getAttribute( self, name ):
    try:
      self.__checkType( name , types.StringTypes )
    except TypeError, excp:
      return S_ERROR( str( excp ) )
    return JobState.__db.job.getJobAttribute( self.__jid, name )

  right_getAttributes = RIGHT_GET_INFO
  @RemoteMethod
  def getAttributes( self, nameList = None ):
    try:
      self.__checkType( nameList , ( types.ListType, types.TupleType,
                                     types.NoneType ) )
    except TypeError, excp:
      return S_ERROR( str( excp ) )
    return JobState.__db.job.getJobAttributes( self.__jid, nameList )

#Job parameters

  right_setParameter = RIGHT_GET_INFO
  @RemoteMethod
  def setParameter( self, name, value ):
    try:
      self.__checkType( name, types.StringType )
      self.__checkType( value, types.StringType )
    except TypeError, excp:
      return S_ERROR( str( excp ) )
    return JobState.__db.job.setJobParameter( self.__jid, name, value )

  right_setParameters = RIGHT_GET_INFO
  @RemoteMethod
  def setParameters( self, pDict ):
    try:
      self.__checkType( pDict, types.DictType )
    except TypeError, excp:
      return S_ERROR( str( excp ) )
    pList = []
    for name in pDict:
      pList.append( ( name, pDict[ name ] ) )
    return JobState.__db.job.setJobParameters( self.__jid, pList )

  right_getParameter = RIGHT_GET_INFO
  @RemoteMethod
  def getParameter( self, name ):
    try:
      self.__checkType( name, types.StringType )
    except TypeError, excp:
      return S_ERROR( str( excp ) )
    return JobState.__db.job.getJobParameter( self.__jid, name )

  right_getParameters = RIGHT_GET_INFO
  @RemoteMethod
  def getParameters( self, nameList = None ):
    try:
      self.__checkType( nameList, ( types.ListType, types.TupleType,
                                     types.NoneType ) )
    except TypeError, excp:
      return S_ERROR( str( excp ) )
    return JobState.__db.job.getJobParameters( self.__jid, nameList )


#Optimizer parameters

  right_setOptParameter = RIGHT_GET_INFO
  @RemoteMethod
  def setOptParameter( self, name, value ):
    try:
      self.__checkType( name, types.StringType )
      self.__checkType( value, types.StringType )
    except TypeError, excp:
      return S_ERROR( str( excp ) )
    return JobState.__db.job.setJobOptParameter( self.__jid, name, value )

  right_setOptParameters = RIGHT_GET_INFO
  @RemoteMethod
  def setOptParameters( self, pDict ):
    try:
      self.__checkType( pDict, types.DictType )
    except TypeError, excp:
      return S_ERROR( str( excp ) )
    for name in pDict:
      result = JobState.__db.job.setJobOptParameter( self.__jid, name, pDict[ name ] )
      if not result[ 'OK' ]:
        return result
    return S_OK()

  right_removeOptParameters = RIGHT_GET_INFO
  @RemoteMethod
  def removeOptParameters( self, nameList ):
    if type( nameList ) in types.StringTypes:
      nameList = [ nameList ]
    try:
      self.__checkType( nameList, ( types.ListType, types.TupleType ) )
    except TypeError, excp:
      return S_ERROR( str( excp ) )
    for name in nameList:
      result = JobState.__db.job.removeJobOptParameter( self.__jid, name )
      if not result[ 'OK' ]:
        return result
    return S_OK()

  right_getOptParameter = RIGHT_GET_INFO
  @RemoteMethod
  def getOptParameter( self, name ):
    try:
      self.__checkType( name, types.StringType )
    except TypeError, excp:
      return S_ERROR( str( excp ) )
    return JobState.__db.job.getJobOptParameter( self.__jid, name )

  right_getOptParameters = RIGHT_GET_INFO
  @RemoteMethod
  def getOptParameters( self, nameList = None ):
    try:
      self.__checkType( nameList, ( types.ListType, types.TupleType,
                                     types.NoneType ) )
    except TypeError, excp:
      return S_ERROR( str( excp ) )
    return JobState.__db.job.getJobOptParameters( self.__jid, nameList )

#Other

  @classmethod
  def cleanTaskQueues( cls, source = '' ):
    result = JobState.__db.tq.enableAllTaskQueues()
    if not result[ 'OK' ]:
      return result
    result = JobState.__db.tq.findOrphanJobs()
    if not result[ 'OK' ]:
      return result
    for jid in result[ 'Value' ]:
      result = JobState.__db.tq.deleteJob( jid )
      if not result[ 'OK' ]:
        gLogger.error( "Cannot delete from TQ job %s: %s" % ( jid, result[ 'Message' ] ) )
        continue
      result = JobState.__db.job.rescheduleJob( jid )
      if not result[ 'OK' ]:
        gLogger.error( "Cannot reschedule in JobDB job %s: %s" % ( jid, result[ 'Message' ] ) )
        continue
      JobState.__db.log.addLoggingRecord( jid, "Received", "", "", source = "JobState" )
    return S_OK()


  right_resetJob = RIGHT_RESCHEDULE
  @RemoteMethod
  def rescheduleJob( self, source = "" ):
    result = JobState.__db.tq.deleteJob( self.__jid )
    if not result[ 'OK' ]:
      return S_ERROR( "Cannot delete from TQ job %s: %s" % ( self.__jid, result[ 'Message' ] ) )
    result = JobState.__db.job.rescheduleJob( self.__jid )
    if not result[ 'OK' ]:
      return S_ERROR( "Cannot reschedule in JobDB job %s: %s" % ( self.__jid, result[ 'Message' ] ) )
    JobState.__db.log.addLoggingRecord( self.__jid, "Received", "", "", source = source )
    return S_OK()

  right_resetJob = RIGHT_RESET
  @RemoteMethod
  def resetJob( self, source = "" ):
    result = JobState.__db.job.setJobAttribute( self.__jid, "RescheduleCounter", -1 )
    if not result[ 'OK' ]:
      return S_ERROR( "Cannot set the RescheduleCounter for job %s: %s" % ( self.__jid, result[ 'Message' ] ) )
    result = JobState.__db.tq.deleteJob( self.__jid )
    if not result[ 'OK' ]:
      return S_ERROR( "Cannot delete from TQ job %s: %s" % ( self.__jid, result[ 'Message' ] ) )
    result = JobState.__db.job.rescheduleJob( self.__jid )
    if not result[ 'OK' ]:
      return S_ERROR( "Cannot reschedule in JobDB job %s: %s" % ( self.__jid, result[ 'Message' ] ) )
    JobState.__db.log.addLoggingRecord( self.__jid, "Received", "", "", source = source )
    return S_OK()

  right_getInputData = RIGHT_GET_INFO
  @RemoteMethod
  def getInputData( self ):
    return JobState.__db.job.getInputData( self.__jid )

<<<<<<< HEAD
  @classmethod
  def checkInputDataStructure( self, pDict ):
    if type( pDict ) != types.DictType:
      return S_ERROR( "Input data has to be a dictionary" )
    for lfn in pDict:
      if 'Replicas' not in pDict[ lfn ]:
        return S_ERROR( "Missing replicas for lfn %s" % lfn )
        replicas = pDict[ lfn ][ 'Replicas' ]
        for seName in replicas:
          if 'SURL' not in replicas or 'Disk' not in replicas:
            return S_ERROR( "Missing SURL or Disk for %s:%s replica" % ( seName, lfn ) )
    return S_OK()

=======
>>>>>>> db859f01
  right_setInputData = RIGHT_GET_INFO
  @RemoteMethod
  def set_InputData( self, lfnData ):
    result = self.checkInputDataStructure( lfnData )
    if not result[ 'OK' ]:
      return result
    return self.__db.job.setInputData( self.__jid, lfnData )

<<<<<<< HEAD

=======
>>>>>>> db859f01
  right_insertIntoTQ = RIGHT_CHANGE_STATUS
  @RemoteMethod
  def insertIntoTQ( self, manifest = None ):
    if not manifest:
      result = self.getManifest()
      if not result[ 'OK' ]:
        return result
      manifest = result[ 'Value' ]

    reqSection = "JobRequirements"

    result = manifest.getSection( reqSection )
    if not result[ 'OK' ]:
      return S_ERROR( "No %s section in the job manifest" % reqSection )
    reqCfg = result[ 'Value' ]

    jobReqDict = {}
    for name in JobState.__db.tq.getSingleValueTQDefFields():
      if name in reqCfg:
        if name == 'CPUTime':
          jobReqDict[ name ] = int( reqCfg[ name ] )
        else:
          jobReqDict[ name ] = reqCfg[ name ]

    for name in JobState.__db.tq.getMultiValueTQDefFields():
      if name in reqCfg:
        jobReqDict[ name ] = reqCfg.getOption( name, [] )

    jobPriority = reqCfg.getOption( 'UserPriority', 1 )

    result = self.__retryFunction( 2, JobState.__db.tq.insertJob, ( self.__jid, jobReqDict, jobPriority ) )
    if not result[ 'OK' ]:
      errMsg = result[ 'Message' ]
      # Force removing the job from the TQ if it was actually inserted
      result = JobState.__db.tq.deleteJob( self.__jid )
      if result['OK']:
        if result['Value']:
          gLogger.info( "Job %s removed from the TQ" % self.__jid )
      return S_ERROR( "Cannot insert in task queue: %s" % errMsg )
    return S_OK()


<|MERGE_RESOLUTION|>--- conflicted
+++ resolved
@@ -486,7 +486,6 @@
   def getInputData( self ):
     return JobState.__db.job.getInputData( self.__jid )
 
-<<<<<<< HEAD
   @classmethod
   def checkInputDataStructure( self, pDict ):
     if type( pDict ) != types.DictType:
@@ -500,8 +499,6 @@
             return S_ERROR( "Missing SURL or Disk for %s:%s replica" % ( seName, lfn ) )
     return S_OK()
 
-=======
->>>>>>> db859f01
   right_setInputData = RIGHT_GET_INFO
   @RemoteMethod
   def set_InputData( self, lfnData ):
@@ -510,10 +507,6 @@
       return result
     return self.__db.job.setInputData( self.__jid, lfnData )
 
-<<<<<<< HEAD
-
-=======
->>>>>>> db859f01
   right_insertIntoTQ = RIGHT_CHANGE_STATUS
   @RemoteMethod
   def insertIntoTQ( self, manifest = None ):
