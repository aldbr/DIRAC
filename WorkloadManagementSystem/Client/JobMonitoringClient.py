--- conflicted
+++ resolved
@@ -11,12 +11,8 @@
 class JobMonitoringClient(Client):
 
   def __init__(self, **kwargs):
-<<<<<<< HEAD
-    Client.__init__(self, **kwargs)
-=======
 
     super(JobMonitoringClient, self).__init__(**kwargs)
->>>>>>> 5d6cd218
     self.setServer('WorkloadManagement/JobMonitoring')
 
   def traceJobParameters(self, site, localID, parameterList=None, attributeList=None, date=None, until=None):
