--- conflicted
+++ resolved
@@ -3,15 +3,10 @@
 
 """
 
-<<<<<<< HEAD
-__RCSID__ = "$Id: $"
-
-from DIRAC import S_OK, S_ERROR
-from DIRAC.Core.Utilities import DEncode, Time
-=======
+__RCSID__ = "$Id$"
+
 from DIRAC import S_OK, S_ERROR, Time
 from DIRAC.Core.Utilities import DEncode
->>>>>>> 60e91868
 from DIRAC.Core.DISET.RPCClient import RPCClient
 from DIRAC.RequestManagementSystem.Client.Operation import Operation
 
