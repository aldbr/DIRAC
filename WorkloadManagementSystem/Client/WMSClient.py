--- conflicted
+++ resolved
@@ -54,11 +54,7 @@
     realFiles = []
     for file in inputSandbox:
       valid = True
-<<<<<<< HEAD
-      for tag  in ( 'lfn:', 'LFN:', 'SB:', '%s' ):#in case of parametric input sandbox, there is %s passed, so have to ignore it also
-=======
       for tag  in ( 'lfn:', 'LFN:', 'SB:', '%s' ):  # in case of parametric input sandbox, there is %s passed, so have to ignore it also
->>>>>>> 975757f2
         if file.find( tag ) == 0:
           valid = False
           break
