"""   The Job Scheduling Executor takes the information gained from all previous
      optimizers and makes a scheduling decision for the jobs.

      Subsequent to this jobs are added into a Task Queue and pilot agents can be submitted.

      All issues preventing the successful resolution of a site candidate are discovered
      here where all information is available.

      This Executor will fail affected jobs meaningfully.

"""

__RCSID__ = "$Id: $"

import random

from DIRAC import S_OK, S_ERROR, gConfig

from DIRAC.Core.Utilities.SiteSEMapping import getSEsForSite
from DIRAC.Core.Utilities.Time import fromString, toEpoch
from DIRAC.Core.Security import Properties
from DIRAC.ConfigurationSystem.Client.Helpers import Registry
from DIRAC.ConfigurationSystem.Client.Helpers.Path import cfgPath
from DIRAC.ConfigurationSystem.Client.Helpers.Operations import Operations
from DIRAC.DataManagementSystem.Utilities.DMSHelpers import DMSHelpers
from DIRAC.Resources.Storage.StorageElement import StorageElement
from DIRAC.ResourceStatusSystem.Client.SiteStatus import SiteStatus
from DIRAC.StorageManagementSystem.Client.StorageManagerClient import StorageManagerClient, getFilesToStage
from DIRAC.WorkloadManagementSystem.Executor.Base.OptimizerExecutor import OptimizerExecutor
from DIRAC.WorkloadManagementSystem.DB.JobDB import JobDB


class JobScheduling(OptimizerExecutor):
  """
      The specific Optimizer must provide the following methods:
      - optimizeJob() - the main method called for each job
      and it can provide:
      - initializeOptimizer() before each execution cycle
  """

  @classmethod
  def initializeOptimizer(cls):
    """ Initialization of the optimizer.
    """
    cls.siteClient = SiteStatus()
    cls.__jobDB = JobDB()
    return S_OK()

  def optimizeJob(self, jid, jobState):
    """ 1. Banned sites are removed from the destination list.
        2. Get input files
        3. Production jobs are sent directly to TQ
        4. Check if staging is necessary
    """
    # Reschedule delay
    result = jobState.getAttributes(['RescheduleCounter', 'RescheduleTime', 'ApplicationStatus'])
    if not result['OK']:
      return result
    attDict = result['Value']
    try:
      reschedules = int(attDict['RescheduleCounter'])
    except (ValueError, KeyError):
      return S_ERROR("RescheduleCounter has to be an integer")
    if reschedules != 0:
      delays = self.ex_getOption('RescheduleDelays', [60, 180, 300, 600])
      delay = delays[min(reschedules, len(delays) - 1)]
      waited = toEpoch() - toEpoch(fromString(attDict['RescheduleTime']))
      if waited < delay:
        return self.__holdJob(jobState, 'On Hold: after rescheduling %s' % reschedules, delay)

    # Get the job manifest for the later checks
    result = jobState.getManifest()
    if not result['OK']:
      return S_ERROR("Could not retrieve job manifest: %s" % result['Message'])
    jobManifest = result['Value']

    # Get site requirements
<<<<<<< HEAD
    result = self.__getSitesRequired(jobManifest)
=======
    result = self.__getSitesRequired(jobState, jobManifest)
>>>>>>> 5b0b5007
    if not result['OK']:
      return result
    userSites, userBannedSites = result['Value']

    # Get job type
    result = jobState.getAttribute("JobType")
    if not result['OK']:
      return S_ERROR("Could not retrieve job type")
    jobType = result['Value']

    # Get banned sites from DIRAC
    result = self.siteClient.getSites('Banned')
    if not result['OK']:
      return S_ERROR("Cannot retrieve banned sites from JobDB")
    wmsBannedSites = result['Value']

    # If the user has selected any site, filter them and hold the job if not able to run
    if userSites:
      if jobType not in self.ex_getOption('ExcludedOnHoldJobTypes', []):

        result = self.siteClient.getUsableSites(userSites)
        if not result['OK']:
          return S_ERROR("Problem checking userSites for tuple of active/banned/invalid sites")
        usableSites = set(result['Value'])
        bannedSites = []
        invalidSites = []
        for site in userSites:
          if site in wmsBannedSites:
            bannedSites.append(site)
          elif site not in usableSites:
            invalidSites.append(site)

        if invalidSites:
          self.jobLog.debug("Invalid site(s) requested: %s" % ','.join(invalidSites))
          if not self.ex_getOption('AllowInvalidSites', True):
            return self.__holdJob(jobState, "Requested site(s) %s are invalid" % ",".join(invalidSites))
        if bannedSites:
          self.jobLog.debug("Banned site(s) %s ignored" % ",".join(bannedSites))
          if not usableSites:
            return self.__holdJob(jobState, "Requested site(s) %s are inactive" % ",".join(bannedSites))

        if not usableSites:
          return self.__holdJob(jobState, "No requested site(s) are active/valid")
        userSites = list(usableSites)

    checkPlatform = self.ex_getOption('CheckPlatform', False)
    jobPlatform = jobManifest.getOption("Platform", None)
    # First check that the platform is valid (in OSCompatibility list)
    if checkPlatform and jobPlatform:
      result = gConfig.getOptionsDict('/Resources/Computing/OSCompatibility')
      if not result['OK']:
        return S_ERROR("Unable to get OSCompatibility list")
      allPlatforms = result['Value']
      if jobPlatform not in allPlatforms:
        self.jobLog.error("Platform %s is not supported" % jobPlatform)
        return S_ERROR("Platform %s is not supported" % jobPlatform)

    # Filter the userSites by the platform selection (if there is one)
    if checkPlatform and userSites:
      if jobPlatform:
        result = self.__filterByPlatform(jobPlatform, userSites)
        if not result['OK']:
          self.jobLog.error("Failed to filter job sites by platform: %s" % result['Message'])
          return S_ERROR("Failed to filter job sites by platform")
        userSites = result['Value']
        if not userSites:
          # No sites left after filtering -> Invalid platform/sites combination
          self.jobLog.error("No selected sites match platform '%s'" % jobPlatform)
          return S_ERROR("No selected sites match platform '%s'" % jobPlatform)

    # Check if there is input data
    result = jobState.getInputData()
    if not result['OK']:
      self.jobLog.error("Cannot get input data %s" % (result['Message']))
      return S_ERROR("Failed to get input data from JobDB")

    if not result['Value']:
      # No input data? Just send to TQ
      return self.__sendToTQ(jobState, jobManifest, userSites, userBannedSites)

    self.jobLog.verbose("Has an input data requirement")
    inputData = result['Value']

    # ===================================================================================
    # Production jobs are sent to TQ, but first we have to verify if staging is necessary
    # ===================================================================================
    if jobType in Operations().getValue('Transformations/DataProcessing', []):
      self.jobLog.info("Production job: sending to TQ, but first checking if staging is requested")

      res = getFilesToStage(inputData,
                            jobState=jobState,
                            checkOnlyTapeSEs=self.ex_getOption('CheckOnlyTapeSEs', True),
                            jobLog=self.jobLog)

      if not res['OK']:
        return self.__holdJob(jobState, res['Message'])
      if res['Value']['absentLFNs']:
        # Some files do not exist at all... set the job Failed
        # Reverse errors
        reasons = {}
        for lfn, reason in res['Value']['absentLFNs'].iteritems():
          reasons.setdefault(reason, []).append(lfn)
        for reason, lfns in reasons.iteritems():
          # Some files are missing in the FC or in SEs, fail the job
          self.jobLog.error(reason, ','.join(lfns))
        error = ','.join(reasons)
        return S_ERROR(error)

      if res['Value']['failedLFNs']:
        return self.__holdJob(jobState, "Couldn't get storage metadata of some files")
      stageLFNs = res['Value']['offlineLFNs']
      if stageLFNs:
        res = self.__checkStageAllowed(jobState)
        if not res['OK']:
          return res
        if not res['Value']:
          return S_ERROR("Stage not allowed")
        self.__requestStaging(jobState, stageLFNs)
        return S_OK()
      else:
        # No staging required
        onlineSites = res['Value']['onlineSites']
        if onlineSites:
          # Set the online site(s) first
          userSites = set(userSites)
          onlineSites &= userSites
          userSites = list(onlineSites) + list(userSites - onlineSites)
        return self.__sendToTQ(jobState, jobManifest, userSites, userBannedSites, onlineSites=onlineSites)

    # ===================================================
    # From now on we know it's a user job with input data
    # ===================================================

    idAgent = self.ex_getOption('InputDataAgent', 'InputData')
    result = self.retrieveOptimizerParam(idAgent)
    if not result['OK']:
      self.jobLog.error("Could not retrieve input data info", result['Message'])
      return S_ERROR("Could not retrieve input data info")
    opData = result['Value']

    if 'SiteCandidates' not in opData:
      return S_ERROR("No possible site candidates")

    # Filter input data sites with user requirement
    siteCandidates = list(opData['SiteCandidates'])
    self.jobLog.info("Site candidates are %s" % siteCandidates)

    if userSites:
      siteCandidates = list(set(siteCandidates) & set(userSites))

    siteCandidates = self._applySiteFilter(siteCandidates, banned=userBannedSites)
    if not siteCandidates:
      return S_ERROR("Impossible InputData * Site requirements")

    idSites = {}
    for site in siteCandidates:
      idSites[site] = opData['SiteCandidates'][site]

    # Check if sites have correct count of disk+tape replicas
    numData = len(inputData)
    errorSites = set()
    for site in idSites:
      if numData != idSites[site]['disk'] + idSites[site]['tape']:
        self.jobLog.error("Site candidate %s does not have all the input data" % site)
        errorSites.add(site)
    for site in errorSites:
      idSites.pop(site)
    if not idSites:
      return S_ERROR("Site candidates do not have all the input data")

    # Check if staging is required
<<<<<<< HEAD
    stageRequired, siteCandidates = self.__resolveStaging(inputData, idSites)
=======
    stageRequired, siteCandidates = self.__resolveStaging(jobState, inputData, idSites)
>>>>>>> 5b0b5007
    if not siteCandidates:
      return S_ERROR("No destination sites available")

    # Is any site active?
    stageSites = self._applySiteFilter(siteCandidates, banned=wmsBannedSites)
    if not stageSites:
      return self.__holdJob(jobState, "Sites %s are inactive or banned" % ", ".join(siteCandidates))

    # If no staging is required send to TQ
    if not stageRequired:
      # Use siteCandidates and not stageSites because active and banned sites
      # will be taken into account on matching time
      return self.__sendToTQ(jobState, jobManifest, siteCandidates, userBannedSites)

    # Check if the user is allowed to stage
    if self.ex_getOption("RestrictDataStage", False):
      res = self.__checkStageAllowed(jobState)
      if not res['OK']:
        return res
      if not res['Value']:
        return S_ERROR("Stage not allowed")

    # Get stageSites[0] because it has already been randomized and it's as good as any in stageSites
    stageSite = stageSites[0]
    self.jobLog.verbose(" Staging site will be %s" % (stageSite))
    stageData = idSites[stageSite]
    # Set as if everything has already been staged
    stageData['disk'] += stageData['tape']
    stageData['tape'] = 0
    # Set the site info back to the original dict to save afterwards
    opData['SiteCandidates'][stageSite] = stageData

<<<<<<< HEAD
    stageRequest = self.__preRequestStaging(jobManifest, stageSite, opData)
=======
    stageRequest = self.__preRequestStaging(jobState, jobManifest, stageSite, opData)
>>>>>>> 5b0b5007
    if not stageRequest['OK']:
      return stageRequest
    stageLFNs = stageRequest['Value']
    result = self.__requestStaging(jobState, stageLFNs)
    if not result['OK']:
      return result
    stageLFNs = result['Value']
<<<<<<< HEAD
    self.__updateSharedSESites(jobManifest, stageSite, stageLFNs, opData)
=======
    self.__updateSharedSESites(jobState, jobManifest, stageSite, stageLFNs, opData)
>>>>>>> 5b0b5007
    # Save the optimizer data again
    self.jobLog.verbose('Updating %s Optimizer Info:' % (idAgent), opData)
    result = self.storeOptimizerParam(idAgent, opData)
    if not result['OK']:
      return result

    return self.__setJobSite(jobState, stageSites)

  def _applySiteFilter(self, sites, banned=False):
    """ Filters out banned sites
    """
    if not sites:
      return sites

    filtered = set(sites)
    if banned and isinstance(banned, (list, set, dict)):
      filtered -= set(banned)
    return list(filtered)

  def __holdJob(self, jobState, holdMsg, delay=0):
    if delay:
      self.freezeTask(delay)
    else:
      self.freezeTask(self.ex_getOption("HoldTime", 300))
    self.jobLog.info("On hold -> %s" % holdMsg)
    return jobState.setAppStatus(holdMsg, source=self.ex_optimizerName())

<<<<<<< HEAD
  def __getSitesRequired(self, jobManifest):
=======
  def __getSitesRequired(self, jobState, jobManifest):
>>>>>>> 5b0b5007
    """Returns any candidate sites specified by the job or sites that have been
       banned and could affect the scheduling decision.
    """

    bannedSites = jobManifest.getOption("BannedSites", [])
    if not bannedSites:
      bannedSites = jobManifest.getOption("BannedSite", [])
    if bannedSites:
      self.jobLog.info("Banned %s sites" % ", ".join(bannedSites))

    sites = jobManifest.getOption("Site", [])
    # TODO: Only accept known sites after removing crap like ANY set in the original manifest
    sites = [site for site in sites if site.strip().lower() not in ("any", "")]

    if sites:
      if len(sites) == 1:
        self.jobLog.info("Single chosen site %s specified" % (sites[0]))
      else:
        self.jobLog.info("Multiple sites requested: %s" % ','.join(sites))
      sites = self._applySiteFilter(sites, banned=bannedSites)
      if not sites:
        return S_ERROR("Impossible site requirement")

    return S_OK((sites, bannedSites))

  def __filterByPlatform(self, jobPlatform, userSites):
    """ Filters out sites that have no CE with a matching platform.
    """
    basePath = "/Resources/Sites"
    filteredSites = set()
    for site in userSites:
      if "." not in site:
        # Invalid site name: Doesn't contain a dot!
        self.jobLog.info("Skipped invalid site name: %s" % site)
        continue
      grid = site.split('.')[0]
      sitePath = cfgPath(basePath, grid, site, "CEs")
      result = gConfig.getSections(sitePath)
      if not result['OK']:
        self.jobLog.info("Failed to get CEs at site %s." % site)
        continue
      siteCEs = result['Value']

      for CEName in siteCEs:
        CEPlatform = gConfig.getValue(cfgPath(sitePath, CEName, "OS"))
        if jobPlatform == CEPlatform:
          # Site has a CE with a matchin platform
          filteredSites.add(site)
<<<<<<< HEAD

    return S_OK(list(filteredSites))

=======

    return S_OK(list(filteredSites))

>>>>>>> 5b0b5007
  def __sendToTQ(self, jobState, jobManifest, sites, bannedSites, onlineSites=None):
    """This method sends jobs to the task queue agent and if candidate sites
       are defined, updates job JDL accordingly.
    """

    # Generate Tags from specific requirements
    tagList = []
    if "MaxRAM" in jobManifest:
      maxRAM = jobManifest.getOption("MaxRAM", 0)
      if maxRAM:
        tagList.append("%dGB" % maxRAM)
    if "NumberOfProcessors" in jobManifest:
      nProcessors = jobManifest.getOption("NumberOfProcessors", 0)
      if nProcessors:
        tagList.append("%dProcessors" % nProcessors)
    if "WholeNode" in jobManifest:
      if jobManifest.getOption("WholeNode", "").lower() in ["1", "yes", "true"]:
        tagList.append("WholeNode")
    if "Tags" in jobManifest:
      tagList.extend(jobManifest.getOption("Tags", []))
    if tagList:
      jobManifest.setOption("Tags", ", ".join(tagList))

    reqSection = "JobRequirements"

    if reqSection in jobManifest:
      result = jobManifest.getSection(reqSection)
    else:
      result = jobManifest.createSection(reqSection)
    if not result['OK']:
      self.jobLog.error("Cannot create %s: %s" % reqSection, result['Value'])
      return S_ERROR("Cannot create %s in the manifest" % reqSection)
    reqCfg = result['Value']

    if sites:
      reqCfg.setOption("Sites", ", ".join(sites))
    if bannedSites:
      reqCfg.setOption("BannedSites", ", ".join(bannedSites))

    # Job multivalue requirement keys are specified as singles in the job descriptions
    # but for backward compatibility can be also plurals
    for key in ('SubmitPools', "SubmitPool", "GridMiddleware", "PilotTypes", "PilotType",
                "JobType", "GridRequiredCEs", "GridCE", "Tags"):
      reqKey = key
      if key == "JobType":
        reqKey = "JobTypes"
      elif key == "GridRequiredCEs" or key == "GridCE":
        reqKey = "GridCEs"
      elif key == "SubmitPools" or key == "SubmitPool":
        reqKey = "SubmitPools"
      elif key == "PilotTypes" or key == "PilotType":
        reqKey = "PilotTypes"
      if key in jobManifest:
        reqCfg.setOption(reqKey, ", ".join(jobManifest.getOption(key, [])))

    result = self.__setJobSite(jobState, sites, onlineSites=onlineSites)
    if not result['OK']:
      return result

    self.jobLog.info("Done")
    return self.setNextOptimizer(jobState)

<<<<<<< HEAD
  def __resolveStaging(self, inputData, idSites):
=======
  def __resolveStaging(self, jobState, inputData, idSites):
>>>>>>> 5b0b5007
    diskSites = []
    maxOnDisk = 0
    bestSites = []

    for site in idSites:
      nTape = idSites[site]['tape']
      nDisk = idSites[site]['disk']
      if nTape > 0:
        self.jobLog.verbose("%s tape replicas on site %s" % (nTape, site))
      if nDisk > 0:
        self.jobLog.verbose("%s disk replicas on site %s" % (nDisk, site))
        if nDisk == len(inputData):
          diskSites.append(site)
      if nDisk > maxOnDisk:
        maxOnDisk = nDisk
        bestSites = [site]
      elif nDisk == maxOnDisk:
        bestSites.append(site)

    # If there are selected sites, those are disk only sites
    if diskSites:
      self.jobLog.info("No staging required")
      return (False, diskSites)

    self.jobLog.info("Staging required")
    if len(bestSites) > 1:
      random.shuffle(bestSites)
    return (True, bestSites)

<<<<<<< HEAD
  def __preRequestStaging(self, jobManifest, stageSite, opData):
=======
  def __preRequestStaging(self, jobState, jobManifest, stageSite, opData):
    from DIRAC.DataManagementSystem.Utilities.DMSHelpers import DMSHelpers
>>>>>>> 5b0b5007

    tapeSEs = []
    diskSEs = []
    vo = jobManifest.getOption('VirtualOrganization')
    inputDataPolicy = jobManifest.getOption('InputDataPolicy', 'Protocol')
    connectionLevel = 'DOWNLOAD' if 'download' in inputDataPolicy.lower() else 'PROTOCOL'
    # Allow staging from SEs accessible by protocol
    result = DMSHelpers(vo=vo).getSEsForSite(stageSite, connectionLevel=connectionLevel)
    if not result['OK']:
      return S_ERROR('Could not determine SEs for site %s' % stageSite)
    siteSEs = result['Value']

    for seName in siteSEs:
      se = StorageElement(seName, vo=vo)
      seStatus = se.getStatus()
      if not seStatus['OK']:
        return seStatus
      seStatus = seStatus['Value']
      if seStatus['Read'] and seStatus['TapeSE']:
        tapeSEs.append(seName)
      if seStatus['Read'] and seStatus['DiskSE']:
        diskSEs.append(seName)

    if not tapeSEs:
      return S_ERROR("No Local SEs for site %s" % stageSite)

    self.jobLog.verbose("Tape SEs are %s" % (", ".join(tapeSEs)))

    # I swear this is horrible DM code it's not mine.
    # Eternity of hell to the inventor of the Value of Value of Success of...
    inputData = opData['Value']['Value']['Successful']
    stageLFNs = {}
    lfnToStage = []
    for lfn in inputData:
      replicas = inputData[lfn]
      # Check SEs
      seStage = []
      for seName in replicas:
        if seName in diskSEs:
          # This lfn is in disk. Skip it
          seStage = []
          break
        if seName not in tapeSEs:
          # This lfn is not in this tape SE. Check next SE
          continue
        seStage.append(seName)
      for seName in seStage:
        if seName not in stageLFNs:
          stageLFNs[seName] = []
        stageLFNs[seName].append(lfn)
        if lfn not in lfnToStage:
          lfnToStage.append(lfn)

    if not stageLFNs:
      return S_ERROR("Cannot find tape replicas")

    # Check if any LFN is in more than one SE
    # If that's the case, try to stage from the SE that has more LFNs to stage to group the request
    # 1.- Get the SEs ordered by ascending replicas
<<<<<<< HEAD
    sortedSEs = reversed(sorted([(len(stageLFNs[seName]), seName) for seName in stageLFNs]))
=======
    sortedSEs = reversed(sorted([(len(stageLFNs[seName]), seName) for seName in stageLFNs.keys()]))
>>>>>>> 5b0b5007
    for lfn in lfnToStage:
      found = False
      # 2.- Traverse the SEs
      for _stageCount, seName in sortedSEs:
        if lfn in stageLFNs[seName]:
          # 3.- If first time found, just mark as found. Next time delete the replica from the request
          if found:
            stageLFNs[seName].remove(lfn)
          else:
            found = True
        # 4.-If empty SE, remove
        if not stageLFNs[seName]:
          stageLFNs.pop(seName)
<<<<<<< HEAD

    return S_OK(stageLFNs)

=======

    return S_OK(stageLFNs)

>>>>>>> 5b0b5007
  def __requestStaging(self, jobState, stageLFNs):
    """ Actual request for staging LFNs through the StorageManagerClient
    """
    self.jobLog.verbose("Stage request will be \n\t%s" % "\n\t".join(
        ["%s:%s" % (lfn, stageLFNs[lfn]) for lfn in stageLFNs]))

    stagerClient = StorageManagerClient()
    result = jobState.setStatus(self.ex_getOption('StagingStatus', 'Staging'),
                                self.ex_getOption('StagingMinorStatus', 'Request To Be Sent'),
                                appStatus="",
                                source=self.ex_optimizerName())
    if not result['OK']:
      return result

    result = stagerClient.setRequest(stageLFNs, 'WorkloadManagement',
                                     'updateJobFromStager@WorkloadManagement/JobStateUpdate',
                                     int(jobState.jid))
    if not result['OK']:
      self.jobLog.error("Could not send stage request: %s" % result['Message'])
      return S_ERROR("Problem sending staging request")
<<<<<<< HEAD

    rid = str(result['Value'])
    self.jobLog.info("Stage request %s sent" % rid)
    self.storeOptimizerParam('StageRequest', rid)

    result = jobState.setStatus(self.ex_getOption('StagingStatus', 'Staging'),
                                self.ex_getOption('StagingMinorStatus', 'Request Sent'),
                                appStatus="",
                                source=self.ex_optimizerName())
    if not result['OK']:
      return result

    return S_OK(stageLFNs)

  def __updateSharedSESites(self, jobManifest, stageSite, stagedLFNs, opData):
=======

    rid = str(result['Value'])
    self.jobLog.info("Stage request %s sent" % rid)
    jobState.setParameter("StageRequest", rid)

    result = jobState.setStatus(self.ex_getOption('StagingStatus', 'Staging'),
                                self.ex_getOption('StagingMinorStatus', 'Request Sent'),
                                appStatus="",
                                source=self.ex_optimizerName())
    if not result['OK']:
      return result

    return S_OK(stageLFNs)

  def __updateSharedSESites(self, jobState, jobManifest, stageSite, stagedLFNs, opData):
>>>>>>> 5b0b5007
    siteCandidates = opData['SiteCandidates']

    seStatus = {}
    vo = jobManifest.getOption('VirtualOrganization')
    for siteName in siteCandidates:
      if siteName == stageSite:
        continue
      self.jobLog.verbose("Checking %s for shared SEs" % siteName)
      siteData = siteCandidates[siteName]
      result = getSEsForSite(siteName)
      if not result['OK']:
        continue
      closeSEs = result['Value']
      diskSEs = []
      for seName in closeSEs:
        # If we don't have the SE status get it and store it
        if seName not in seStatus:
          seStatus[seName] = StorageElement(seName, vo=vo).status()
        # get the SE status from mem and add it if its disk
        status = seStatus[seName]
        if status['Read'] and status['DiskSE']:
          diskSEs.append(seName)
      self.jobLog.verbose("Disk SEs for %s are %s" % (siteName, ", ".join(diskSEs)))

      # Hell again to the dev of this crappy value of value of successful of ...
      lfnData = opData['Value']['Value']['Successful']
      for seName in stagedLFNs:
        # If the SE is not close then skip it
        if seName not in closeSEs:
          continue
        for lfn in stagedLFNs[seName]:
          self.jobLog.verbose("Checking %s for %s" % (seName, lfn))
          # I'm pretty sure that this cannot happen :P
          if lfn not in lfnData:
            continue
          # Check if it's already on disk at the site
          onDisk = False
          for siteSE in lfnData[lfn]:
            if siteSE in diskSEs:
              self.jobLog.verbose("%s on disk for %s" % (lfn, siteSE))
              onDisk = True
          # If not on disk, then update!
          if not onDisk:
            self.jobLog.verbose("Setting LFN to disk for %s" % (seName))
            siteData['disk'] += 1
            siteData['tape'] -= 1

  def __setJobSite(self, jobState, siteList, onlineSites=None):
    """ Set the site attribute
    """
    if onlineSites is None:
      onlineSites = []
    numSites = len(siteList)
    if numSites == 0:
      self.jobLog.info("Any site is candidate")
      return jobState.setAttribute("Site", "ANY")
    elif numSites == 1:
      self.jobLog.info("Only site %s is candidate" % siteList[0])
      return jobState.setAttribute("Site", siteList[0])

    # If the job has input data, the online sites are hosting the data
    if len(onlineSites) == 1:
      siteName = "Group.%s" % ".".join(list(onlineSites)[0].split(".")[1:])
      self.jobLog.info("Group %s is candidate" % siteName)
<<<<<<< HEAD
    elif onlineSites:
=======
    elif len(onlineSites):
>>>>>>> 5b0b5007
      # More than one site with input
      siteName = "MultipleInput"
      self.jobLog.info("Several input sites are candidate: %s" % ','.join(onlineSites))
    else:
      # No input site reported (could be a user job)
      siteName = "Multiple"
      self.jobLog.info("Multiple sites are candidate")

    return jobState.setAttribute("Site", siteName)

  def __checkStageAllowed(self, jobState):
    """Check if the job credentials allow to stage date """
    result = jobState.getAttribute("OwnerGroup")
    if not result['OK']:
      self.jobLog.error("Cannot retrieve OwnerGroup from DB: %s" % result['Message'])
      return S_ERROR("Cannot get OwnerGroup")
    group = result['Value']
    return S_OK(Properties.STAGE_ALLOWED in Registry.getPropertiesForGroup(group))<|MERGE_RESOLUTION|>--- conflicted
+++ resolved
@@ -75,11 +75,7 @@
     jobManifest = result['Value']
 
     # Get site requirements
-<<<<<<< HEAD
-    result = self.__getSitesRequired(jobManifest)
-=======
     result = self.__getSitesRequired(jobState, jobManifest)
->>>>>>> 5b0b5007
     if not result['OK']:
       return result
     userSites, userBannedSites = result['Value']
@@ -251,11 +247,7 @@
       return S_ERROR("Site candidates do not have all the input data")
 
     # Check if staging is required
-<<<<<<< HEAD
-    stageRequired, siteCandidates = self.__resolveStaging(inputData, idSites)
-=======
     stageRequired, siteCandidates = self.__resolveStaging(jobState, inputData, idSites)
->>>>>>> 5b0b5007
     if not siteCandidates:
       return S_ERROR("No destination sites available")
 
@@ -288,11 +280,7 @@
     # Set the site info back to the original dict to save afterwards
     opData['SiteCandidates'][stageSite] = stageData
 
-<<<<<<< HEAD
-    stageRequest = self.__preRequestStaging(jobManifest, stageSite, opData)
-=======
     stageRequest = self.__preRequestStaging(jobState, jobManifest, stageSite, opData)
->>>>>>> 5b0b5007
     if not stageRequest['OK']:
       return stageRequest
     stageLFNs = stageRequest['Value']
@@ -300,11 +288,7 @@
     if not result['OK']:
       return result
     stageLFNs = result['Value']
-<<<<<<< HEAD
-    self.__updateSharedSESites(jobManifest, stageSite, stageLFNs, opData)
-=======
     self.__updateSharedSESites(jobState, jobManifest, stageSite, stageLFNs, opData)
->>>>>>> 5b0b5007
     # Save the optimizer data again
     self.jobLog.verbose('Updating %s Optimizer Info:' % (idAgent), opData)
     result = self.storeOptimizerParam(idAgent, opData)
@@ -332,11 +316,7 @@
     self.jobLog.info("On hold -> %s" % holdMsg)
     return jobState.setAppStatus(holdMsg, source=self.ex_optimizerName())
 
-<<<<<<< HEAD
-  def __getSitesRequired(self, jobManifest):
-=======
   def __getSitesRequired(self, jobState, jobManifest):
->>>>>>> 5b0b5007
     """Returns any candidate sites specified by the job or sites that have been
        banned and could affect the scheduling decision.
     """
@@ -385,15 +365,9 @@
         if jobPlatform == CEPlatform:
           # Site has a CE with a matchin platform
           filteredSites.add(site)
-<<<<<<< HEAD
 
     return S_OK(list(filteredSites))
 
-=======
-
-    return S_OK(list(filteredSites))
-
->>>>>>> 5b0b5007
   def __sendToTQ(self, jobState, jobManifest, sites, bannedSites, onlineSites=None):
     """This method sends jobs to the task queue agent and if candidate sites
        are defined, updates job JDL accordingly.
@@ -456,11 +430,7 @@
     self.jobLog.info("Done")
     return self.setNextOptimizer(jobState)
 
-<<<<<<< HEAD
-  def __resolveStaging(self, inputData, idSites):
-=======
   def __resolveStaging(self, jobState, inputData, idSites):
->>>>>>> 5b0b5007
     diskSites = []
     maxOnDisk = 0
     bestSites = []
@@ -490,12 +460,8 @@
       random.shuffle(bestSites)
     return (True, bestSites)
 
-<<<<<<< HEAD
-  def __preRequestStaging(self, jobManifest, stageSite, opData):
-=======
   def __preRequestStaging(self, jobState, jobManifest, stageSite, opData):
     from DIRAC.DataManagementSystem.Utilities.DMSHelpers import DMSHelpers
->>>>>>> 5b0b5007
 
     tapeSEs = []
     diskSEs = []
@@ -555,11 +521,7 @@
     # Check if any LFN is in more than one SE
     # If that's the case, try to stage from the SE that has more LFNs to stage to group the request
     # 1.- Get the SEs ordered by ascending replicas
-<<<<<<< HEAD
     sortedSEs = reversed(sorted([(len(stageLFNs[seName]), seName) for seName in stageLFNs]))
-=======
-    sortedSEs = reversed(sorted([(len(stageLFNs[seName]), seName) for seName in stageLFNs.keys()]))
->>>>>>> 5b0b5007
     for lfn in lfnToStage:
       found = False
       # 2.- Traverse the SEs
@@ -573,15 +535,10 @@
         # 4.-If empty SE, remove
         if not stageLFNs[seName]:
           stageLFNs.pop(seName)
-<<<<<<< HEAD
 
     return S_OK(stageLFNs)
 
-=======
-
-    return S_OK(stageLFNs)
-
->>>>>>> 5b0b5007
+
   def __requestStaging(self, jobState, stageLFNs):
     """ Actual request for staging LFNs through the StorageManagerClient
     """
@@ -602,11 +559,10 @@
     if not result['OK']:
       self.jobLog.error("Could not send stage request: %s" % result['Message'])
       return S_ERROR("Problem sending staging request")
-<<<<<<< HEAD
 
     rid = str(result['Value'])
     self.jobLog.info("Stage request %s sent" % rid)
-    self.storeOptimizerParam('StageRequest', rid)
+    jobState.setParameter("StageRequest", rid)
 
     result = jobState.setStatus(self.ex_getOption('StagingStatus', 'Staging'),
                                 self.ex_getOption('StagingMinorStatus', 'Request Sent'),
@@ -617,24 +573,7 @@
 
     return S_OK(stageLFNs)
 
-  def __updateSharedSESites(self, jobManifest, stageSite, stagedLFNs, opData):
-=======
-
-    rid = str(result['Value'])
-    self.jobLog.info("Stage request %s sent" % rid)
-    jobState.setParameter("StageRequest", rid)
-
-    result = jobState.setStatus(self.ex_getOption('StagingStatus', 'Staging'),
-                                self.ex_getOption('StagingMinorStatus', 'Request Sent'),
-                                appStatus="",
-                                source=self.ex_optimizerName())
-    if not result['OK']:
-      return result
-
-    return S_OK(stageLFNs)
-
   def __updateSharedSESites(self, jobState, jobManifest, stageSite, stagedLFNs, opData):
->>>>>>> 5b0b5007
     siteCandidates = opData['SiteCandidates']
 
     seStatus = {}
@@ -699,11 +638,7 @@
     if len(onlineSites) == 1:
       siteName = "Group.%s" % ".".join(list(onlineSites)[0].split(".")[1:])
       self.jobLog.info("Group %s is candidate" % siteName)
-<<<<<<< HEAD
     elif onlineSites:
-=======
-    elif len(onlineSites):
->>>>>>> 5b0b5007
       # More than one site with input
       siteName = "MultipleInput"
       self.jobLog.info("Several input sites are candidate: %s" % ','.join(onlineSites))
