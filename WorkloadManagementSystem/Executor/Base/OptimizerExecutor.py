""" Base class for all the executor modules for Jobs Optimization
"""


__RCSID__ = "$Id$"

import threading
import datetime
# Because eval(valenc) might require it
from DIRAC import S_OK, S_ERROR
from DIRAC.Core.Utilities import DEncode, List
from DIRAC.Core.Base.ExecutorModule import ExecutorModule
from DIRAC.WorkloadManagementSystem.Client.JobState.CachedJobState import CachedJobState


class OptimizerExecutor(ExecutorModule):

  class JobLog:

    class LogWrap:

      def __init__(self, log, jid, funcName):
        self.__log = log
        self.__jid = jid
        self.__funcName = funcName

      def __call__(self, msg, varMsg=""):
        try:
          funcObj = getattr(self.__log, self.__funcName)
        except AttributeError:
          raise AttributeError("Logger does not have %s method" % self.__funcName)
        msg = "\n".join("[JID %s] %s" % (self.__jid, line) for line in msg.split("\n"))
        funcObj(msg, varMsg)

    def __init__(self, log, jid):
      self.__jid = jid
      self.__log = log

    def __nonzero__(self):
      return True

<<<<<<< HEAD
    def __getattr__(self, name):
      return self.LogWrap(self.__log, self.__jid, name)
=======
    def __getattr__( self, name ):
      return self.LogWrap( self.__log, self.__jid, name )
>>>>>>> d6017ae0

  @classmethod
  def initialize(cls):
    opName = cls.ex_getProperty('fullName')
    opName = "/".join(opName.split("/")[1:])
    if opName.find("Agent") == len(opName) - 5:
      opName = opName[:-5]
    cls.__optimizerName = opName
    maxTasks = cls.ex_getOption('Tasks', 1)
    cls.__jobData = threading.local()

    cls.__jobData.jobState = None
    cls.__jobData.jobLog = None
    cls.ex_setProperty('optimizerName', cls.__optimizerName)
    try:
      result = cls.initializeOptimizer()
      if not result['OK']:
        return result
    except Exception as excp:
<<<<<<< HEAD
      cls.log.exception("Error while initializing optimizer")
      return S_ERROR("Error initializing: %s" % str(excp))
    cls.ex_setMind("WorkloadManagement/OptimizationMind")
=======
      cls.log.exception( "Error while initializing optimizer" )
      return S_ERROR( "Error initializing: %s" % str( excp ) )
    cls.ex_setMind( "WorkloadManagement/OptimizationMind" )
>>>>>>> d6017ae0
    return S_OK()

  @classmethod
  def ex_optimizerName(cls):
    return cls.__optimizerName

  @classmethod
  def initializeOptimizer(cls):
    return S_OK()

  def processTask(self, jid, jobState):
    self.__jobData.jobState = jobState
    self.__jobData.jobLog = self.JobLog(self.log, jid)
    try:
      self.jobLog.info("Processing")
      optResult = self.optimizeJob(jid, jobState)
      # If the manifest is dirty, update it!
      result = jobState.getManifest()
      if not result['OK']:
        return result
      manifest = result['Value']
      if manifest.isDirty():
        jobState.setManifest(manifest)
      # Did it go as expected? If not Failed!
      if not optResult['OK']:
        self.jobLog.info("Set to Failed/%s" % optResult['Message'])
        minorStatus = "%s optimizer" % self.ex_optimizerName()
        return jobState.setStatus("Failed", minorStatus, optResult['Message'], source=self.ex_optimizerName())

      return S_OK()
    finally:
      self.__jobData.jobState = None
      self.__jobData.jobLog = None

  def optimizeJob(self, jid, jobState):
    raise Exception("You need to overwrite this method to optimize the job!")

  def setNextOptimizer(self, jobState=None):
    if not jobState:
      jobState = self.__jobData.jobState
    result = jobState.getOptParameter('OptimizerChain')
    if not result['OK']:
      return result
    opChain = List.fromChar(result['Value'], ",")
    opName = self.__optimizerName
    try:
      opIndex = opChain.index(opName)
    except ValueError:
      return S_ERROR("Optimizer %s is not in the chain!" % opName)
    chainLength = len(opChain)
    if chainLength - 1 == opIndex:
      # This is the last optimizer in the chain!
      result = jobState.setStatus(self.ex_getOption('WaitingStatus', 'Waiting'),
                                  minorStatus=self.ex_getOption('WaitingMinorStatus', 'Pilot Agent Submission'),
                                  appStatus="Unknown",
                                  source=opName)
      if not result['OK']:
        return result

      result = jobState.insertIntoTQ()
      if not result['OK']:
        return result

      return S_OK()
    # Keep optimizing!
    nextOp = opChain[opIndex + 1]
    self.jobLog.info("Set to Checking/%s" % nextOp)
    return jobState.setStatus("Checking", nextOp, source=opName)

  def storeOptimizerParam(self, name, value):
    if not self.__jobData.jobState:
      return S_ERROR("This function can only be called inside the optimizeJob function")
    valenc = DEncode.encode(value)
    return self.__jobData.jobState.setOptParameter(name, valenc)

  def retrieveOptimizerParam(self, name):
    if not self.__jobData.jobState:
      return S_ERROR("This function can only be called inside the optimizeJob function")
    result = self.__jobData.jobState.getOptParameter(name)
    if not result['OK']:
      return result
    valenc = result['Value']
    try:
      value, encLength = DEncode.decode(valenc)
      if encLength == len(valenc):
        return S_OK(value)
    except Exception:
<<<<<<< HEAD
      self.jobLog.warn("Opt param %s doesn't seem to be dencoded %s" % (name, valenc))
    return S_OK(eval(valenc))
=======
      self.jobLog.warn( "Opt param %s doesn't seem to be dencoded %s" % ( name, valenc ) )
    return S_OK( eval( valenc ) )
>>>>>>> d6017ae0

  @property
  def jobLog(self):
    if not self.__jobData.jobLog:
      raise RuntimeError("jobLog can only be invoked inside the optimizeJob function")
    return self.__jobData.jobLog

  def deserializeTask(self, taskStub):
    return CachedJobState.deserialize(taskStub)

  def serializeTask(self, cjs):
    return S_OK(cjs.serialize())

  def fastTrackDispatch(self, jid, jobState):
    result = jobState.getStatus()
    if not result['OK']:
      return S_ERROR("Could not retrieve job status for %s: %s" % (jid, result['Message']))
    status, minorStatus = result['Value']
    if status != "Checking":
      self.log.info("[JID %s] Not in checking state. Avoid fast track" % jid)
      return S_OK()
    result = jobState.getOptParameter("OptimizerChain")
    if not result['OK']:
      return S_ERROR("Could not retrieve OptimizerChain for job %s: %s" % (jid, result['Message']))
    optChain = result['Value']
    if minorStatus not in optChain:
      self.log.info("[JID %s] End of chain for job" % jid)
      return S_OK()
    self.log.info("[JID %s] Fast track possible to %s" % (jid, minorStatus))
    return S_OK("WorkloadManagement/%s" % minorStatus)<|MERGE_RESOLUTION|>--- conflicted
+++ resolved
@@ -39,13 +39,8 @@
     def __nonzero__(self):
       return True
 
-<<<<<<< HEAD
     def __getattr__(self, name):
       return self.LogWrap(self.__log, self.__jid, name)
-=======
-    def __getattr__( self, name ):
-      return self.LogWrap( self.__log, self.__jid, name )
->>>>>>> d6017ae0
 
   @classmethod
   def initialize(cls):
@@ -65,15 +60,10 @@
       if not result['OK']:
         return result
     except Exception as excp:
-<<<<<<< HEAD
       cls.log.exception("Error while initializing optimizer")
       return S_ERROR("Error initializing: %s" % str(excp))
     cls.ex_setMind("WorkloadManagement/OptimizationMind")
-=======
-      cls.log.exception( "Error while initializing optimizer" )
-      return S_ERROR( "Error initializing: %s" % str( excp ) )
-    cls.ex_setMind( "WorkloadManagement/OptimizationMind" )
->>>>>>> d6017ae0
+
     return S_OK()
 
   @classmethod
@@ -161,13 +151,8 @@
       if encLength == len(valenc):
         return S_OK(value)
     except Exception:
-<<<<<<< HEAD
       self.jobLog.warn("Opt param %s doesn't seem to be dencoded %s" % (name, valenc))
     return S_OK(eval(valenc))
-=======
-      self.jobLog.warn( "Opt param %s doesn't seem to be dencoded %s" % ( name, valenc ) )
-    return S_OK( eval( valenc ) )
->>>>>>> d6017ae0
 
   @property
   def jobLog(self):
