--- conflicted
+++ resolved
@@ -35,7 +35,6 @@
     cls.sandboxClient = SandboxStoreClient(useCertificates=True)
     return S_OK()
 
-  #############################################################################
   def optimizeJob(self, jid, jobState):
     """ This method controls the order and presence of
         each sanity check for submitted jobs. This should
@@ -72,7 +71,6 @@
 
     return self.setNextOptimizer(jobState)
 
-  #############################################################################
   def checkInputData(self, jobState, jobType, voName):
     """This method checks both the amount of input
        datasets for the job and whether the LFN conventions
@@ -107,20 +105,6 @@
       if len(data) > maxLFNs:
         return S_ERROR("Exceeded Maximum Dataset Limit (%s)" % maxLFNs)
 
-<<<<<<< HEAD
-  #############################################################################
-  def  checkOutputDataExists( self, jobState ):
-    """If the job output data is already in the FC, this
-       method will fail the job for the attention of the
-       data manager.
-    """
-    # FIXME: To implement checkOutputDataExists
-    return S_OK()
-=======
-    return S_OK(len(data))
->>>>>>> d6017ae0
-
-  #############################################################################
   def checkInputSandbox(self, jobState, manifest):
     """The number of input sandbox files, as specified in the job
        JDL are checked in the JobDB.
