########################################################################
# $HeadURL $
# File: ForwardDISET.py
# Author: Krzysztof.Ciba@NOSPAMgmail.com
# Date: 2013/03/22 12:40:06
########################################################################
""" :mod: ForwardDISET
    ==================

    .. module: ForwardDISET
    :synopsis: DISET forwarding operation handler
    .. moduleauthor:: Krzysztof.Ciba@NOSPAMgmail.com

    DISET forwarding operation handler
"""

__RCSID__ = "$Id $"

# #
# @file ForwardDISET.py
# @author Krzysztof.Ciba@NOSPAMgmail.com
# @date 2013/03/22 12:40:22
# @brief Definition of ForwardDISET class.

# # imports
from DIRAC import S_OK, S_ERROR, gConfig
from DIRAC.RequestManagementSystem.private.OperationHandlerBase import OperationHandlerBase
from DIRAC.Core.DISET.RPCClient import executeRPCStub
from DIRAC.Core.Utilities import DEncode
from DIRAC.ConfigurationSystem.Client.ConfigurationData import gConfigurationData

########################################################################
class ForwardDISET( OperationHandlerBase ):
  """
  .. class:: ForwardDISET

  functor forwarding DISET operations
  """
  def __init__( self, operation = None, csPath = None ):
    """ c'tor

    :param Operation operation: an Operation instance
    :param str csPath: CS path for this handler
    """
    # # call base class c'tor
    OperationHandlerBase.__init__( self, operation, csPath )

  def __call__( self ):
    """ execute RPC stub """
    # # decode arguments
    try:
      decode, length = DEncode.decode( self.operation.Arguments )
      self.log.debug( "decoded len=%s val=%s" % ( length, decode ) )
    except ValueError, error:
      self.log.exception( error )
      self.operation.Error = str( error )
      self.operation.Status = "Failed"
      return S_ERROR( str( error ) )
<<<<<<< HEAD
    
    # No delegated identities in the requests
    if 'delegatedDN' in decode[0][1]:
      decode[0][1].pop('delegatedDN')
    if 'delegatedGroup' in decode[0][1]:
      decode[0][1].pop('delegatedGroup')
    
    forward = executeRPCStub( decode )
    
=======

    # ForwardDiset is supposed to be used with a host certificate
    useServerCertificate = gConfig.useServerCertificate()
    if not useServerCertificate:
      gConfigurationData.setOptionInCFG( '/DIRAC/Security/UseServerCertificate', 'true' )
    forward = executeRPCStub( decode )
    if not useServerCertificate:
      gConfigurationData.setOptionInCFG( '/DIRAC/Security/UseServerCertificate', 'false' )

>>>>>>> 9b866095
    if not forward["OK"]:
      self.log.error( "unable to execute '%s' operation: %s" % ( self.operation.Type, forward["Message"] ) )
      self.operation.Error = forward["Message"]
      return forward
    self.log.info( "DISET forwarding done" )
    self.operation.Status = "Done"
    return S_OK()<|MERGE_RESOLUTION|>--- conflicted
+++ resolved
@@ -56,7 +56,6 @@
       self.operation.Error = str( error )
       self.operation.Status = "Failed"
       return S_ERROR( str( error ) )
-<<<<<<< HEAD
     
     # No delegated identities in the requests
     if 'delegatedDN' in decode[0][1]:
@@ -65,18 +64,6 @@
       decode[0][1].pop('delegatedGroup')
     
     forward = executeRPCStub( decode )
-    
-=======
-
-    # ForwardDiset is supposed to be used with a host certificate
-    useServerCertificate = gConfig.useServerCertificate()
-    if not useServerCertificate:
-      gConfigurationData.setOptionInCFG( '/DIRAC/Security/UseServerCertificate', 'true' )
-    forward = executeRPCStub( decode )
-    if not useServerCertificate:
-      gConfigurationData.setOptionInCFG( '/DIRAC/Security/UseServerCertificate', 'false' )
-
->>>>>>> 9b866095
     if not forward["OK"]:
       self.log.error( "unable to execute '%s' operation: %s" % ( self.operation.Type, forward["Message"] ) )
       self.operation.Error = forward["Message"]
