--- conflicted
+++ resolved
@@ -59,7 +59,6 @@
       self.operation.Error = str( error )
       self.operation.Status = "Failed"
       return S_ERROR( str( error ) )
-<<<<<<< HEAD
     
     # No delegated identities in the requests
     if 'delegatedDN' in decode[0][1]:
@@ -67,12 +66,6 @@
     if 'delegatedGroup' in decode[0][1]:
       decode[0][1].pop('delegatedGroup')
     
-=======
-
-    # ForwardDiset is supposed to be used with a host certificate
-    useServerCertificate = gConfig.useServerCertificate()
-    gConfigurationData.setOptionInCFG( '/DIRAC/Security/UseServerCertificate', 'true' )
->>>>>>> 58a9423e
     forward = executeRPCStub( decode )
     if not forward["OK"]:
       self.log.error( "unable to execute '%s' operation: %s" % ( self.operation.Type, forward["Message"] ) )
