--- conflicted
+++ resolved
@@ -664,11 +664,7 @@
           else:
             summaryQuery = summaryQuery.filter(eval('%s.%s' % (objectType, key)) == value)
 
-<<<<<<< HEAD
-      summaryQuery = summaryQuery.group_by(groupingAttribute)
-=======
       summaryQuery = summaryQuery.group_by(eval(groupingAttribute))
->>>>>>> 4a28881d
 
       try:
         requestLists = summaryQuery.all()
