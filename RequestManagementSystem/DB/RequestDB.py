########################################################################
# File: RequestDB.py
# Date: 2012/12/04 08:06:30
# pylint: disable=no-member
########################################################################

""" Frontend for ReqDB

    :mod: RequestDB

    =======================

    .. module: RequestDB

    :synopsis: db holding Requests

    db holding Request, Operation and File
"""
import six
import random

import datetime

from sqlalchemy.orm.exc import NoResultFound
from sqlalchemy.orm import relationship, backref, sessionmaker, joinedload, mapper
from sqlalchemy.sql import update
from sqlalchemy import create_engine, func, Table, Column, MetaData, ForeignKey, \
    Integer, String, DateTime, Enum, BLOB, BigInteger, distinct

# # from DIRAC
from DIRAC import S_OK, S_ERROR, gLogger
from DIRAC.RequestManagementSystem.Client.Request import Request
from DIRAC.RequestManagementSystem.Client.Operation import Operation
from DIRAC.RequestManagementSystem.Client.File import File
from DIRAC.ConfigurationSystem.Client.Utilities import getDBParameters


__RCSID__ = "$Id $"


# Metadata instance that is used to bind the engine, Object and tables
metadata = MetaData()


# Description of the file table

fileTable = Table('File', metadata,
                  Column('FileID', Integer, primary_key=True),
                  Column('OperationID', Integer,
                         ForeignKey('Operation.OperationID', ondelete='CASCADE'),
                         nullable=False),
                  Column('Status', Enum('Waiting', 'Done', 'Failed', 'Scheduled'), server_default='Waiting'),
                  Column('LFN', String(255), index=True),
                  Column('PFN', String(255)),
                  Column('ChecksumType', Enum('ADLER32', 'MD5', 'SHA1', ''), server_default=''),
                  Column('Checksum', String(255)),
                  Column('GUID', String(36)),
                  Column('Size', BigInteger),
                  Column('Attempt', Integer),
                  Column('Error', String(255)),
                  mysql_engine='InnoDB')

# Map the File object to the fileTable, with a few special attributes

mapper(File, fileTable, properties={'_Status': fileTable.c.Status,
                                    '_LFN': fileTable.c.LFN,
                                    '_ChecksumType': fileTable.c.ChecksumType,
                                    '_GUID': fileTable.c.GUID})


# Description of the Operation table

operationTable = Table('Operation', metadata,
                       Column('TargetSE', String(255)),
                       Column('CreationTime', DateTime),
                       Column('SourceSE', String(255)),
                       Column('Arguments', BLOB),
                       Column('Error', String(255)),
                       Column('Type', String(64), nullable=False),
                       Column('Order', Integer, nullable=False),
                       Column('Status',
                              Enum('Waiting', 'Assigned', 'Queued', 'Done', 'Failed', 'Canceled', 'Scheduled'),
                              server_default='Queued'),
                       Column('LastUpdate', DateTime),
                       Column('SubmitTime', DateTime),
                       Column('Catalog', String(255)),
                       Column('OperationID', Integer, primary_key=True),
                       Column('RequestID', Integer,
                              ForeignKey('Request.RequestID', ondelete='CASCADE'),
                              nullable=False),
                       mysql_engine='InnoDB')


# Map the Operation object to the operationTable, with a few special attributes

mapper(Operation, operationTable, properties={'_CreationTime': operationTable.c.CreationTime,
                                              '_Order': operationTable.c.Order,
                                              '_Status': operationTable.c.Status,
                                              '_LastUpdate': operationTable.c.LastUpdate,
                                              '_SubmitTime': operationTable.c.SubmitTime,
                                              '_Catalog': operationTable.c.Catalog,
                                              '__files__': relationship(File,
                                                                        backref=backref('_parent', lazy='immediate'),
                                                                        lazy='immediate',
                                                                        passive_deletes=True,
                                                                        cascade="all, delete-orphan")})


# Description of the Request Table

requestTable = Table('Request', metadata,
                     Column('DIRACSetup', String(32)),
                     Column('CreationTime', DateTime),
                     Column('JobID', Integer, server_default='0'),
                     Column('OwnerDN', String(255)),
                     Column('RequestName', String(255), nullable=False),
                     Column('Error', String(255)),
                     Column('Status',
                            Enum('Waiting', 'Assigned', 'Done', 'Failed', 'Canceled', 'Scheduled'),
                            server_default='Waiting'),
                     Column('LastUpdate', DateTime),
                     Column('OwnerGroup', String(32)),
                     Column('SubmitTime', DateTime),
                     Column('RequestID', Integer, primary_key=True),
                     Column('SourceComponent', BLOB),
                     Column('NotBefore', DateTime),
                     mysql_engine='InnoDB')

# Map the Request object to the requestTable, with a few special attributes

mapper(Request, requestTable, properties={'_CreationTime': requestTable.c.CreationTime,
                                          '_Status': requestTable.c.Status,
                                          '_LastUpdate': requestTable.c.LastUpdate,
                                          '_SubmitTime': requestTable.c.SubmitTime,
                                          '_NotBefore': requestTable.c.NotBefore,
                                          '__operations__': relationship(Operation,
                                                                         backref=backref('_parent',
                                                                                         lazy='immediate'),
                                                                         order_by=operationTable.c.Order,
                                                                         lazy='immediate',
                                                                         passive_deletes=True,
                                                                         cascade="all, delete-orphan")})


########################################################################
class RequestDB(object):
  """
  .. class:: RequestDB

  db holding requests
  """

  def __getDBConnectionInfo(self, fullname):
    """ Collect from the CS all the info needed to connect to the DB.
        This should be in a base class eventually
    """

    result = getDBParameters(fullname)
    if not result['OK']:
      raise Exception('Cannot get database parameters: %s' % result['Message'])

    dbParameters = result['Value']
    self.dbHost = dbParameters['Host']
    self.dbPort = dbParameters['Port']
    self.dbUser = dbParameters['User']
    self.dbPass = dbParameters['Password']
    self.dbName = dbParameters['DBName']

  def __init__(self):
    """c'tor

    :param self: self reference
    """

    self.log = gLogger.getSubLogger('RequestDB')
    # Initialize the connection info
<<<<<<< HEAD

    self.__getDBConnectionInfo('RequestManagement/ReqDB')

    runDebug = (gLogger.getLevel() == 'DEBUG')
    self.engine = create_engine(
        'mysql://%s:%s@%s:%s/%s' %
        (self.dbUser,
         self.dbPass,
         self.dbHost,
         self.dbPort,
         self.dbName),
        echo=runDebug,
        pool_recycle=3600)
=======
    self.__getDBConnectionInfo('RequestManagement/ReqDB')

    runDebug = (gLogger.getLevel() == 'DEBUG')
    self.engine = create_engine('mysql://%s:%s@%s:%s/%s' %
                                (self.dbUser, self.dbPass, self.dbHost, self.dbPort, self.dbName),
                                echo=runDebug, pool_recycle=3600)
>>>>>>> ecb3fac4

    metadata.bind = self.engine

    self.DBSession = sessionmaker(bind=self.engine)

  def createTables(self):
    """ create tables """
    try:
      metadata.create_all(self.engine)
    except Exception as e:
      return S_ERROR(e)
    return S_OK()

  def cancelRequest(self, requestID):
    session = self.DBSession()
    try:
      updateRet = session.execute(update(Request)
                                  .where(Request.RequestID == requestID)
                                  .values({Request._Status: 'Canceled',
                                           Request._LastUpdate: datetime.datetime.utcnow()
                                           .strftime(Request._datetimeFormat)}))
      session.commit()

      # No row was changed
      if not updateRet.rowcount:
        return S_ERROR("No such request %s" % requestID)

      return S_OK()

    except Exception as e:
      session.rollback()
      self.log.exception("cancelRequest: unexpected exception", lException=e)
      return S_ERROR("cancelRequest: unexpected exception %s" % e)
    finally:
      session.close()

  def putRequest(self, request):
    """ update or insert request into db

    :param ~Request.Request request: Request instance
    """

    session = self.DBSession(expire_on_commit=False)
    try:

      try:
        if hasattr(request, 'RequestID'):

          status = session.query(Request._Status)\
                          .filter(Request.RequestID == request.RequestID)\
                          .one()

          if status[0] == 'Canceled':
            self.log.info("Request %s(%s) was canceled, don't put it back" % (request.RequestID, request.RequestName))
            return S_OK(request.RequestID)

      except NoResultFound as e:
        pass

      # Since the object request is not attached to the session, we merge it to have an update
      # instead of an insert with duplicate primary key
      request = session.merge(request)
      session.add(request)
      session.commit()
      session.expunge_all()

      return S_OK(request.RequestID)

    except Exception as e:
      session.rollback()
      self.log.exception("putRequest: unexpected exception", lException=e)
      return S_ERROR("putRequest: unexpected exception %s" % e)
    finally:
      session.close()

  def getScheduledRequest(self, operationID):
    session = self.DBSession()
    try:
      requestID = session.query(Request.RequestID)\
          .join(Request.__operations__)\
          .filter(Operation.OperationID == operationID)\
          .one()
      return self.getRequest(requestID[0])
    except NoResultFound:
      return S_OK()
    finally:
      session.close()

#
#   def getRequestName( self, requestID ):
#     """ get Request.RequestName for a given Request.RequestID """
#
#     session = self.DBSession()
#     try:
#       requestName = session.query( Request.RequestName )\
#                            .filter( Request.RequestID == requestID )\
#                            .one()
#       return S_OK( requestName[0] )
#     except NoResultFound, e:
#       return S_ERROR( "getRequestName: no request found for RequestID=%s" % requestID )
#     finally:
#       session.close()

  def getRequest(self, reqID=0, assigned=True):
    """ read request for execution

    :param reqID: request's ID (default 0) If 0, take a pseudo random one

    """

    # expire_on_commit is set to False so that we can still use the object after we close the session
    session = self.DBSession(expire_on_commit=False)
    log = self.log.getSubLogger('getRequest' if assigned else 'peekRequest')

    requestID = None

    try:

      if reqID:
        requestID = reqID

        log.verbose("selecting request '%s'%s" % (reqID, ' (Assigned)' if assigned else ''))
        status = None
        try:
          status = session.query(Request._Status)\
                          .filter(Request.RequestID == reqID)\
                          .one()
        except NoResultFound as e:
          return S_ERROR("getRequest: request '%s' not exists" % reqID)

        if status and status == "Assigned" and assigned:
          return S_ERROR("getRequest: status of request '%s' is 'Assigned', request cannot be selected" % reqID)

      else:
        now = datetime.datetime.utcnow().replace(microsecond=0)
        reqIDs = set()
        try:
          reqAscIDs = session.query(Request.RequestID)\
                             .filter(Request._Status == 'Waiting')\
                             .filter(Request._NotBefore < now)\
                             .order_by(Request._LastUpdate)\
                             .limit(100)\
                             .all()

          reqIDs = set([reqID[0] for reqID in reqAscIDs])

          reqDescIDs = session.query(Request.RequestID)\
                              .filter(Request._Status == 'Waiting')\
                              .filter(Request._NotBefore < now)\
                              .order_by(Request._LastUpdate.desc())\
                              .limit(50)\
                              .all()

          reqIDs |= set([reqID[0] for reqID in reqDescIDs])
        # No Waiting requests
        except NoResultFound as e:
          return S_OK()

        if not reqIDs:
          return S_OK()

        reqIDs = list(reqIDs)
        random.shuffle(reqIDs)
        requestID = reqIDs[0]

      # If we are here, the request MUST exist, so no try catch
      # the joinedload is to force the non-lazy loading of all the attributes, especially _parent
      request = session.query(Request) \
                       .options(joinedload('__operations__').joinedload('__files__')) \
                       .filter(Request.RequestID == requestID)\
                       .one()

      if not reqID:
        log.verbose(
            "selected request %s('%s')%s" %
            (request.RequestID,
             request.RequestName,
             ' (Assigned)' if assigned else ''))

      if assigned:
        session.execute(update(Request)
                        .where(Request.RequestID == requestID)
                        .values({Request._Status: 'Assigned',
                                 Request._LastUpdate: datetime.datetime.utcnow()
                                 .strftime(Request._datetimeFormat)})
                        )
        session.commit()

      session.expunge_all()
      return S_OK(request)

    except Exception as e:
      session.rollback()
      log.exception("getRequest: unexpected exception", lException=e)
      return S_ERROR("getRequest: unexpected exception : %s" % e)
    finally:
      session.close()

  def getBulkRequests(self, numberOfRequest=10, assigned=True):
    """ read as many requests as requested for execution

    :param int numberOfRequest: Number of Request we want (default 10)
    :param bool assigned: if True, the status of the selected requests are set to assign

    :returns: a dictionary of Request objects indexed on the RequestID

    """

    # expire_on_commit is set to False so that we can still use the object after we close the session
    session = self.DBSession(expire_on_commit=False)
    log = self.log.getSubLogger('getBulkRequest' if assigned else 'peekBulkRequest')

    requestDict = {}

    try:
      # If we are here, the request MUST exist, so no try catch
      # the joinedload is to force the non-lazy loading of all the attributes, especially _parent
      try:
        now = datetime.datetime.utcnow().replace(microsecond=0)
        requestIDs = session.query(Request.RequestID)\
            .with_for_update()\
            .filter(Request._Status == 'Waiting')\
            .filter(Request._NotBefore < now)\
            .order_by(Request._LastUpdate)\
            .limit(numberOfRequest)\
            .all()

        requestIDs = [ridTuple[0] for ridTuple in requestIDs]
        log.debug("Got request ids %s" % requestIDs)

        requests = session.query(Request) \
                          .options(joinedload('__operations__').joinedload('__files__')) \
                          .filter(Request.RequestID.in_(requestIDs))\
                          .all()
        log.debug("Got %s Request objects " % len(requests))
        requestDict = dict((req.RequestID, req) for req in requests)
      # No Waiting requests
      except NoResultFound as e:
        pass

      if assigned and requestDict:
        session.execute(update(Request)
                        .where(Request.RequestID.in_(requestDict.keys()))
                        .values({Request._Status: 'Assigned',
                                 Request._LastUpdate: datetime.datetime.utcnow()
                                 .strftime(Request._datetimeFormat)})
                        )
      session.commit()

      session.expunge_all()

    except Exception as e:
      session.rollback()
      log.exception("unexpected exception", lException=e)
      return S_ERROR("getBulkRequest: unexpected exception : %s" % e)
    finally:
      session.close()

    return S_OK(requestDict)

  def peekRequest(self, requestID):
    """ get request (ro), no update on states

    :param requestID: Request.RequestID
    """
    return self.getRequest(requestID, False)

  def getRequestIDsList(self, statusList=None, limit=None, since=None, until=None, getJobID=False):
    """ select requests with status in :statusList: """
    statusList = statusList if statusList else list(Request.FINAL_STATES)
    limit = limit if limit else 100
    session = self.DBSession()
    requestIDs = []
    try:
      if getJobID:
        reqQuery = session.query(Request.RequestID, Request._Status, Request._LastUpdate, Request.JobID)\
                          .filter(Request._Status.in_(statusList))
      else:
        reqQuery = session.query(Request.RequestID, Request._Status, Request._LastUpdate)\
                          .filter(Request._Status.in_(statusList))
      if since:
        reqQuery = reqQuery.filter(Request._LastUpdate > since)
      if until:
        reqQuery = reqQuery.filter(Request._LastUpdate < until)

      reqQuery = reqQuery.order_by(Request._LastUpdate)\
                         .limit(limit)
      requestIDs = [list(reqIDTuple) for reqIDTuple in reqQuery.all()]

    except Exception as e:
      session.rollback()
      self.log.exception("getRequestIDsList: unexpected exception", lException=e)
      return S_ERROR("getRequestIDsList: unexpected exception : %s" % e)
    finally:
      session.close()

    return S_OK(requestIDs)

  def deleteRequest(self, requestID):
    """ delete request given its ID

    :param str requestID: request.RequestID
    :param mixed connection: connection to use if any
    """

    session = self.DBSession()

    try:
      session.query(Request).filter(Request.RequestID == requestID).delete()
      session.commit()
    except Exception as e:
      session.rollback()
      self.log.exception("deleteRequest: unexpected exception", lException=e)
      return S_ERROR("deleteRequest: unexpected exception : %s" % e)
    finally:
      session.close()

    return S_OK()

  def getDBSummary(self):
    """ get db summary """
    # # this will be returned
    retDict = {"Request": {}, "Operation": {}, "File": {}}

    session = self.DBSession()

    try:
      requestQuery = session.query(Request._Status, func.count(Request.RequestID))\
                            .group_by(Request._Status)\
                            .all()

      for status, count in requestQuery:
        retDict["Request"][status] = count

      operationQuery = session.query(Operation.Type, Operation._Status, func.count(Operation.OperationID))\
                              .group_by(Operation.Type, Operation._Status)\
                              .all()

      for oType, status, count in operationQuery:
        retDict['Operation'].setdefault(oType, {})[status] = count

      fileQuery = session.query(File._Status, func.count(File.FileID))\
                         .group_by(File._Status)\
                         .all()

      for status, count in fileQuery:
        retDict["File"][status] = count

    except Exception as e:
      self.log.exception("getDBSummary: unexpected exception", lException=e)
      return S_ERROR("getDBSummary: unexpected exception : %s" % e)
    finally:
      session.close()

    return S_OK(retDict)

  def getRequestSummaryWeb(self, selectDict, sortList, startItem, maxItems):
    """ Returns a list of Request for the web portal

    :param dict selectDict: parameter on which to restrain the query {key : Value}
                            key can be any of the Request columns, 'Type' (interpreted as Operation.Type)
                            and 'FromData' and 'ToData' are matched against the LastUpdate field
    :param sortList: [sorting column, ASC/DESC]
    :type sortList: python:list
    :param int startItem: start item (for pagination)
    :param int maxItems: max items (for pagination)
    """

    parameterList = ['RequestID', 'RequestName', 'JobID', 'OwnerDN', 'OwnerGroup',
                     'Status', "Error", "CreationTime", "LastUpdate"]

    resultDict = {}

    session = self.DBSession()

    try:
      summaryQuery = session.query(Request.RequestID, Request.RequestName,
                                   Request.JobID, Request.OwnerDN, Request.OwnerGroup,
                                   Request._Status, Request.Error,
                                   Request._CreationTime, Request._LastUpdate)

      for key, value in selectDict.items():

        if key == 'ToDate':
          summaryQuery = summaryQuery.filter(Request._LastUpdate < value)
        elif key == 'FromDate':
          summaryQuery = summaryQuery.filter(Request._LastUpdate > value)
        else:

          tableName = 'Request'

          if key == 'Type':
            summaryQuery = summaryQuery.join(Request.__operations__)\
                                       .group_by(Request.RequestID, Operation.Type)
            tableName = 'Operation'
          elif key == 'Status':
            key = '_Status'

          if isinstance(value, list):
            summaryQuery = summaryQuery.filter(eval('%s.%s.in_(%s)' % (tableName, key, value)))
          else:
            summaryQuery = summaryQuery.filter(eval('%s.%s' % (tableName, key)) == value)

      if sortList:
        summaryQuery = summaryQuery.order_by(eval('Request.%s.%s()' % (sortList[0][0], sortList[0][1].lower())))

      try:
        requestLists = summaryQuery.all()
      except NoResultFound as e:
        resultDict['ParameterNames'] = parameterList
        resultDict['Records'] = []

        return S_OK(resultDict)
      except Exception as e:
        return S_ERROR('Error getting the webSummary %s' % e)

      nRequests = len(requestLists)

      if startItem <= len(requestLists):
        firstIndex = startItem
      else:
        return S_ERROR('getRequestSummaryWeb: Requested index out of range')

      if (startItem + maxItems) <= len(requestLists):
        secondIndex = startItem + maxItems
      else:
        secondIndex = len(requestLists)

      records = []
      for i in range(firstIndex, secondIndex):
        row = requestLists[i]
        records.append([str(x) for x in row])

      resultDict['ParameterNames'] = parameterList
      resultDict['Records'] = records
      resultDict['TotalRecords'] = nRequests

      return S_OK(resultDict)
#
    except Exception as e:
      self.log.exception("getRequestSummaryWeb: unexpected exception", lException=e)
      return S_ERROR("getRequestSummaryWeb: unexpected exception : %s" % e)

    finally:
      session.close()

  def getRequestCountersWeb(self, groupingAttribute, selectDict):
    """ For the web portal.
        Returns a dictionary {value : counts} for a given key.
        The key can be any field from the RequestTable. or "Type",
        which will be interpreted as 'Operation.Type'
    """

    resultDict = {}

    session = self.DBSession()

    if groupingAttribute == 'Type':
      groupingAttribute = 'Operation.Type'
    elif groupingAttribute == 'Status':
      groupingAttribute = 'Request._Status'
    else:
      groupingAttribute = 'Request.%s' % groupingAttribute

    try:
      summaryQuery = session.query(eval(groupingAttribute), func.count(Request.RequestID))

      for key, value in selectDict.items():
        if key == 'ToDate':
          summaryQuery = summaryQuery.filter(Request._LastUpdate < value)
        elif key == 'FromDate':
          summaryQuery = summaryQuery.filter(Request._LastUpdate > value)
        else:

          objectType = 'Request'
          if key == 'Type':
            summaryQuery = summaryQuery.join(Request.__operations__)
            objectType = 'Operation'
          elif key == 'Status':
            key = '_Status'

          if isinstance(value, list):
            summaryQuery = summaryQuery.filter(eval('%s.%s.in_(%s)' % (objectType, key, value)))
          else:
            summaryQuery = summaryQuery.filter(eval('%s.%s' % (objectType, key)) == value)

      summaryQuery = summaryQuery.group_by(groupingAttribute)

      try:
        requestLists = summaryQuery.all()
        resultDict = dict(requestLists)
      except NoResultFound as e:
        pass
      except Exception as e:
        return S_ERROR('Error getting the webCounters %s' % e)

      return S_OK(resultDict)

    except Exception as e:
      self.log.exception("getRequestSummaryWeb: unexpected exception", lException=e)
      return S_ERROR("getRequestSummaryWeb: unexpected exception : %s" % e)

    finally:
      session.close()

  def getDistinctValues(self, tableName, columnName):
    """ For a given table and a given field, return the list of of distinct values in the DB"""

    session = self.DBSession()
    distinctValues = []
    if columnName == 'Status':
      columnName = '_Status'
    try:
      result = session.query(distinct(eval("%s.%s" % (tableName, columnName)))).all()
      distinctValues = [dist[0] for dist in result]
    except NoResultFound as e:
      pass
    except Exception as e:
      self.log.exception("getDistinctValues: unexpected exception", lException=e)
      return S_ERROR("getDistinctValues: unexpected exception : %s" % e)

    finally:
      session.close()

    return S_OK(distinctValues)

  def getRequestIDsForJobs(self, jobIDs):
    """ read request ids for jobs given jobIDs

    :param jobIDs: list of jobIDs
    :type jobIDs: python:list
    """
    self.log.debug("getRequestIDsForJobs: got %s jobIDs to check" % str(jobIDs))
    if not jobIDs:
      return S_ERROR("Must provide jobID list as argument.")
    if isinstance(jobIDs, six.integer_types):
      jobIDs = [jobIDs]
    jobIDs = set(jobIDs)

    reqDict = {"Successful": {}, "Failed": {}}

    session = self.DBSession()

    try:
      ret = session.query(Request.JobID, Request.RequestID)\
                   .filter(Request.JobID.in_(jobIDs))\
          .all()

      reqDict['Successful'] = dict((jobId, reqID) for jobId, reqID in ret)
      reqDict['Failed'] = dict((jobid, 'Request not found') for jobid in jobIDs - set(reqDict['Successful']))
    except Exception as e:
      self.log.exception("getRequestIDsForJobs: unexpected exception", lException=e)
      return S_ERROR("getRequestIDsForJobs: unexpected exception : %s" % e)
    finally:
      session.close()

    return S_OK(reqDict)

  def readRequestsForJobs(self, jobIDs=None):
    """ read request for jobs

    :param jobIDs: list of JobIDs
    :type jobIDs: python:list
    :return: S_OK( "Successful" : { jobID1 : Request, jobID2: Request, ... }
                   "Failed" : { jobID3: "error message", ... } )
    """
    self.log.debug("readRequestForJobs: got %s jobIDs to check" % str(jobIDs))
    if not jobIDs:
      return S_ERROR("Must provide jobID list as argument.")
    if isinstance(jobIDs, six.integer_types):
      jobIDs = [jobIDs]
    jobIDs = set(jobIDs)

    reqDict = {"Successful": {}, "Failed": {}}

    # expire_on_commit is set to False so that we can still use the object after we close the session
    session = self.DBSession(expire_on_commit=False)

    try:
      ret = session.query(Request.JobID, Request) \
                   .options(joinedload('__operations__').joinedload('__files__')) \
                   .filter(Request.JobID.in_(jobIDs)).all()

      reqDict['Successful'] = dict((jobId, reqObj) for jobId, reqObj in ret)

      reqDict['Failed'] = dict((jobid, 'Request not found') for jobid in jobIDs - set(reqDict['Successful']))
      session.expunge_all()
    except Exception as e:
      self.log.exception("readRequestsForJobs: unexpected exception", lException=e)
      return S_ERROR("readRequestsForJobs: unexpected exception : %s" % e)
    finally:
      session.close()

    return S_OK(reqDict)

  def getRequestStatus(self, requestID):
    """ get request status for a given request ID """
    self.log.debug("getRequestStatus: checking status for '%s' request" % requestID)
    session = self.DBSession()
    try:
      status = session.query(Request._Status).filter(Request.RequestID == requestID).one()
    except NoResultFound:
      return S_ERROR("Request %s does not exist" % requestID)
    finally:
      session.close()
    return S_OK(status[0])

  def getRequestFileStatus(self, requestID, lfnList):
    """ get status for files in request given its id

    :param str requestID: Request.RequestID
    :param lfnList: list of LFNs
    :type lfnList: python:list
    """

    session = self.DBSession()
    try:
      res = dict.fromkeys(lfnList, "UNKNOWN")
      requestRet = session.query(File._LFN, File._Status)\
          .join(Request.__operations__)\
          .join(Operation.__files__)\
          .filter(Request.RequestID == requestID)\
          .filter(File._LFN.in_(lfnList))\
          .all()

      for lfn, status in requestRet:
        res[lfn] = status
      return S_OK(res)

    except Exception as e:
      self.log.exception("getRequestFileStatus: unexpected exception", lException=e)
      return S_ERROR("getRequestFileStatus: unexpected exception : %s" % e)
    finally:
      session.close()

  def getRequestInfo(self, requestID):
    """ get request info given Request.RequestID """

    session = self.DBSession()

    try:

      requestInfoQuery = session.query(Request.RequestID, Request._Status, Request.RequestName,
                                       Request.JobID, Request.OwnerDN, Request.OwnerGroup,
                                       Request.DIRACSetup, Request.SourceComponent, Request._CreationTime,
                                       Request._SubmitTime, Request._LastUpdate)\
          .filter(Request.RequestID == requestID)

      try:
        requestInfo = requestInfoQuery.one()
      except NoResultFound:
        return S_ERROR('No such request')

      return S_OK(list(requestInfo))

    except Exception as e:
      self.log.exception("getRequestInfo: unexpected exception", lException=e)
      return S_ERROR("getRequestInfo: unexpected exception : %s" % e)

    finally:
      session.close()

  def getDigest(self, requestID):
    """ get digest for request given its id

    :param str requestName: request id
    """
    self.log.debug("getDigest: will create digest for request '%s'" % requestID)
    request = self.getRequest(requestID, False)
    if not request["OK"]:
      self.log.error("getDigest: %s" % request["Message"])
      return request
    request = request["Value"]
    if not isinstance(request, Request):
      self.log.info("getDigest: request '%s' not found")
      return S_OK()
    return request.getDigest()

  def getRequestIDForName(self, requestName):
    """ read request id for given name
        if the name is not unique, an error is returned

    :param requestName: name of the request
    """
    session = self.DBSession()

    reqID = 0
    try:
      ret = session.query(Request.RequestID)\
                   .filter(Request.RequestName == requestName)\
                   .all()
      if not ret:
        return S_ERROR('No such request %s' % requestName)
      elif len(ret) > 1:
        return S_ERROR('RequestName %s not unique (%s matches)' % (requestName, len(ret)))

      reqID = ret[0][0]

    except NoResultFound as e:
      return S_ERROR('No such request')
    except Exception as e:
      self.log.exception("getRequestIDsForName: unexpected exception", lException=e)
      return S_ERROR("getRequestIDsForName: unexpected exception : %s" % e)
    finally:
      session.close()

    return S_OK(reqID)<|MERGE_RESOLUTION|>--- conflicted
+++ resolved
@@ -35,7 +35,7 @@
 from DIRAC.ConfigurationSystem.Client.Utilities import getDBParameters
 
 
-__RCSID__ = "$Id $"
+__RCSID__ = "$Id$"
 
 
 # Metadata instance that is used to bind the engine, Object and tables
@@ -174,28 +174,12 @@
 
     self.log = gLogger.getSubLogger('RequestDB')
     # Initialize the connection info
-<<<<<<< HEAD
-
-    self.__getDBConnectionInfo('RequestManagement/ReqDB')
-
-    runDebug = (gLogger.getLevel() == 'DEBUG')
-    self.engine = create_engine(
-        'mysql://%s:%s@%s:%s/%s' %
-        (self.dbUser,
-         self.dbPass,
-         self.dbHost,
-         self.dbPort,
-         self.dbName),
-        echo=runDebug,
-        pool_recycle=3600)
-=======
     self.__getDBConnectionInfo('RequestManagement/ReqDB')
 
     runDebug = (gLogger.getLevel() == 'DEBUG')
     self.engine = create_engine('mysql://%s:%s@%s:%s/%s' %
                                 (self.dbUser, self.dbPass, self.dbHost, self.dbPort, self.dbName),
                                 echo=runDebug, pool_recycle=3600)
->>>>>>> ecb3fac4
 
     metadata.bind = self.engine
 
