--- conflicted
+++ resolved
@@ -24,15 +24,11 @@
 
 from DIRAC import S_OK, S_ERROR
 from DIRAC.Core.Utilities.File import checkGuid
-<<<<<<< HEAD
 from DIRAC.RequestManagementSystem.private.JSONUtils import RMSEncoder
 
 
 from sqlalchemy.ext.hybrid import hybrid_property
-
-=======
 import datetime
->>>>>>> 9dec1b8a
 
 ########################################################################
 class File( object ):
@@ -157,18 +153,14 @@
       raise ValueError( "Unknown Status: %s!" % str( value ) )
 
     if value == 'Done':
-<<<<<<< HEAD
       self.Error = ''
+      
+    updateTime = ( self._Status != value )
+    if updateTime and self._parent:
+      self._parent.LastUpdate = datetime.datetime.utcnow().replace( microsecond = 0 )  
+      
     self._Status = value
-=======
-      self.__data__['Error'] = ''
-
-    updateTime = ( self.__data__["Status"] != value )
-    if updateTime and self._parent:
-      self._parent.LastUpdate = datetime.datetime.utcnow().replace( microsecond = 0 )
-
-    self.__data__["Status"] = value
->>>>>>> 9dec1b8a
+
     if self._parent:
       self._parent._notify()
 
