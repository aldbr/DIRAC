"""
:mod:  ReqClient

.. module:  ReqClient
  :synopsis: implementation of client for RequestDB using DISET framework

"""
# # from DIRAC
from DIRAC import gLogger, S_OK, S_ERROR
from DIRAC.Core.DISET.RPCClient import RPCClient
from DIRAC.Core.Utilities.List import randomize, fromChar
from DIRAC.ConfigurationSystem.Client import PathFinder
from DIRAC.Core.Base.Client import Client
from DIRAC.RequestManagementSystem.Client.Request import Request
from DIRAC.RequestManagementSystem.private.RequestValidator import RequestValidator
import datetime
import os

class ReqClient( Client ):
  """
  .. class:: ReqClient

  ReqClient is a class manipulating and operation on Requests.

  :param RPCClient requestManager: RPC client to RequestManager
  :param dict requestProxiesDict: RPC client to ReqestProxy
  :param RequestValidator requestValidator: RequestValidator instance
  """
  __requestManager = None
  __requestProxiesDict = {}
  __requestValidator = None

  def __init__( self ):
    """c'tor

    :param self: self reference
    """
    Client.__init__( self )
    self.log = gLogger.getSubLogger( "RequestManagement/ReqClient/pid_%s" % ( os.getpid() ) )
    self.setServer( "RequestManagement/ReqManager" )


  def setServer( self, url ):
    Client.setServer( self, url )
    self.__requestManager = None
    self.requestManager()


  def requestManager( self, timeout = 120 ):
    """ facade for RequestManager RPC client """
    if not self.__requestManager:
      url = PathFinder.getServiceURL( self.serverURL )
      if not url:
        raise RuntimeError( "CS option %s URL is not set!" % self.serverURL )
      self.__requestManager = RPCClient( url, timeout = timeout )
    return self.__requestManager

  def requestProxies( self, timeout = 120 ):
    """ get request proxies dict """
    if not self.__requestProxiesDict:
      self.__requestProxiesDict = {}
      proxiesURLs = fromChar( PathFinder.getServiceURL( "RequestManagement/ReqProxyURLs" ) )
      if not proxiesURLs:
        self.log.warn( "CS option RequestManagement/ReqProxyURLs is not set!" )
      for proxyURL in proxiesURLs:
        self.log.debug( "creating RequestProxy for url = %s" % proxyURL )
        self.__requestProxiesDict[proxyURL] = RPCClient( proxyURL, timeout = timeout )
    return self.__requestProxiesDict

  def requestValidator( self ):
    """ get request validator """
    if not self.__requestValidator:
      self.__requestValidator = RequestValidator()
    return self.__requestValidator

  def putRequest( self, request ):
    """ put request to RequestManager

    :param self: self reference
    :param Request request: Request instance
    """
    errorsDict = { "OK" : False }
    valid = self.requestValidator().validate( request )
    if not valid["OK"]:
      self.log.error( "putRequest: request not valid", "%s" % valid["Message"] )
      return valid
    # # dump to json
    requestJSON = request.toJSON()
    if not requestJSON["OK"]:
      return requestJSON
    requestJSON = requestJSON["Value"]
    setRequestMgr = self.requestManager().putRequest( requestJSON )
    if setRequestMgr["OK"]:
      return setRequestMgr
    errorsDict["RequestManager"] = setRequestMgr["Message"]
    self.log.warn( "putRequest: unable to set request '%s' at RequestManager" % request.RequestName, setRequestMgr["Message"] )
    proxies = self.requestProxies()
    for proxyURL in randomize( proxies.keys() ):
      proxyClient = proxies[proxyURL]
      self.log.debug( "putRequest: trying RequestProxy at %s" % proxyURL )
      setRequestProxy = proxyClient.putRequest( requestJSON )
      if setRequestProxy["OK"]:
        if setRequestProxy["Value"]["set"]:
          self.log.info( "putRequest: request '%s' successfully set using RequestProxy %s" % ( request.RequestName,
                                                                                               proxyURL ) )
        elif setRequestProxy["Value"]["saved"]:
          self.log.info( "putRequest: request '%s' successfully forwarded to RequestProxy %s" % ( request.RequestName,
                                                                                                  proxyURL ) )
        return setRequestProxy
      else:
        self.log.warn( "putRequest: unable to set request using RequestProxy %s: %s" % ( proxyURL,
                                                                                         setRequestProxy["Message"] ) )
        errorsDict["RequestProxy(%s)" % proxyURL] = setRequestProxy["Message"]
    # # if we're here neither requestManager nor requestProxy were successful
    self.log.error( "putRequest: unable to set request", "'%s'" % request.RequestName )
    errorsDict["Message"] = "ReqClient.putRequest: unable to set request '%s'" % request.RequestName
    return errorsDict

  def getRequest( self, requestID = 0 ):
    """ get request from RequestDB

    :param self: self reference
    :param requestID : ID of the request. If 0, choice is made for you

    :return: S_OK( Request instance ) or S_OK() or S_ERROR
    """
    self.log.debug( "getRequest: attempting to get request." )
    getRequest = self.requestManager().getRequest( requestID )
    if not getRequest["OK"]:
      self.log.error( "getRequest: unable to get request", "request: '%s' %s" % ( requestID, getRequest["Message"] ) )
      return getRequest
    if not getRequest["Value"]:
      return getRequest
    return S_OK( Request( getRequest["Value"] ) )

  def getBulkRequests( self, numberOfRequest = 10 ):
    """ get bulk requests from RequestDB

    :param self: self reference
    :param str numberOfRequest: size of the bulk (default 10)

    :return: S_OK( Successful : { requestID, RequestInstance }, Failed : message  ) or S_ERROR
    """
    self.log.debug( "getRequests: attempting to get request." )
    getRequests = self.requestManager().getBulkRequests( numberOfRequest )
    if not getRequests["OK"]:
      self.log.error( "getRequests: unable to get '%s' requests: %s" % ( numberOfRequest, getRequests["Message"] ) )
      return getRequests
    # No Request returned
    if not getRequests["Value"]:
      return getRequests
    # No successful Request
    if not getRequests["Value"]["Successful"]:
      return getRequests

    jsonReq = getRequests["Value"]["Successful"]
    reqInstances = dict( ( rId, Request( jsonReq[rId] ) ) for rId in jsonReq )
    return S_OK( {"Successful" : reqInstances, "Failed" : getRequests["Value"]["Failed"] } )

  def peekRequest( self, requestID ):
    """ peek request """
    self.log.debug( "peekRequest: attempting to get request." )
    peekRequest = self.requestManager().peekRequest( int( requestID ) )
    if not peekRequest["OK"]:
      self.log.error( "peekRequest: unable to peek request", "request: '%s' %s" % ( requestID, peekRequest["Message"] ) )
      return peekRequest
    if not peekRequest["Value"]:
      return peekRequest
    return S_OK( Request( peekRequest["Value"] ) )

  def deleteRequest( self, requestID ):
    """ delete request given it's ID

    :param self: self reference
    :param str requestID: request ID
    """
    requestID = int( requestID )
    self.log.debug( "deleteRequest: attempt to delete '%s' request" % requestID )
    deleteRequest = self.requestManager().deleteRequest( requestID )
    if not deleteRequest["OK"]:
      self.log.error( "deleteRequest: unable to delete request", 
                      "'%s' request: %s" % ( requestID, deleteRequest["Message"] ) )
    return deleteRequest

  def getRequestIDsList( self, statusList = None, limit = None, since = None, until = None ):
    """ get at most :limit: request ids with statuses in :statusList: """
    statusList = statusList if statusList else list( Request.FINAL_STATES )
    limit = limit if limit else 100
    since = since.strftime( '%Y-%m-%d' ) if since else ""
    until = until.strftime( '%Y-%m-%d' ) if until else ""

    return self.requestManager().getRequestIDsList( statusList, limit, since, until )

  def getScheduledRequest( self, operationID ):
    """ get scheduled request given its scheduled OperationID """
    self.log.debug( "getScheduledRequest: attempt to get scheduled request..." )
    scheduled = self.requestManager().getScheduledRequest( operationID )
    if not scheduled["OK"]:
      self.log.error( "getScheduledRequest failed", scheduled["Message"] )
      return scheduled
    if scheduled["Value"]:
      return S_OK( Request( scheduled["Value"] ) )
    return scheduled

  def getDBSummary( self ):
    """ Get the summary of requests in the RequestDBs. """
    self.log.debug( "getDBSummary: attempting to get RequestDB summary." )
    dbSummary = self.requestManager().getDBSummary()
    if not dbSummary["OK"]:
      self.log.error( "getDBSummary: unable to get RequestDB summary", dbSummary["Message"] )
    return dbSummary

  def getDigest( self, requestID ):
    """ Get the request digest given a request ID.

    :param self: self reference
    :param str requestID: request id
    """
    self.log.debug( "getDigest: attempting to get digest for '%s' request." % requestID )
    digest = self.requestManager().getDigest( int( requestID ) )
    if not digest["OK"]:
      self.log.error( "getDigest: unable to get digest for request",
                      "request: '%s' %s" % ( requestID, digest["Message"] ) )
    return digest

  def getRequestStatus( self, requestID ):
    """ Get the request status given a request id.

    :param self: self reference
    :param str requestID: id of the request
    """
    self.log.debug( "getRequestStatus: attempting to get status for '%s' request." % requestID )
    requestStatus = self.requestManager().getRequestStatus( requestID )
    if not requestStatus["OK"]:
      self.log.error( "getRequestStatus: unable to get status for request",
                      "request: '%s' %s" % ( requestID, requestStatus["Message"] ) )
    return requestStatus

#   def getRequestName( self, requestID ):
#     """ get request name for a given requestID """
#     return self.requestManager().getRequestName( requestID )

  def getRequestInfo( self, requestID ):
    """ The the request info given a request id.

    :param self: self reference
    :param str requestID: request nid
    """
    self.log.debug( "getRequestInfo: attempting to get info for '%s' request." % requestID )
    requestInfo = self.requestManager().getRequestInfo( int( requestID ) )
    if not requestInfo["OK"]:
      self.log.error( "getRequestInfo: unable to get status for request",
                      "request: '%s' %s" % ( requestID, requestInfo["Message"] ) )
    return requestInfo

  def getRequestFileStatus( self, requestID, lfns ):
    """ Get file status for request given a request id.

    :param self: self reference
    :param int requestID: request id
    :param list lfns: list of LFNs
    """
    self.log.debug( "getRequestFileStatus: attempting to get file statuses for '%s' request." % requestID )
    fileStatus = self.requestManager().getRequestFileStatus( int( requestID ), lfns )
    if not fileStatus["OK"]:
      self.log.error( "getRequestFileStatus: unable to get file status for request",
                      "request: '%s' %s" % ( requestID, fileStatus["Message"] ) )
    return fileStatus

  def finalizeRequest( self, requestID, jobID ):
    """ check request status and perform finalization if necessary
        update the request status and the corresponding job parameter

    :param self: self reference
    :param str requestID: request id
    :param int jobID: job id
    """
    stateServer = RPCClient( "WorkloadManagement/JobStateUpdate", useCertificates = True )

<<<<<<< HEAD
    # update the job pending request digest in any case since it is modified
    self.log.info( "finalizeRequest: Updating request digest for job %d" % jobID )
    digest = self.getDigest( requestID )
    if digest["OK"]:
      digest = digest["Value"]
      self.log.verbose( digest )
      res = stateServer.setJobParameter( jobID, "PendingRequest", digest )
      if not res["OK"]:
        self.log.error( "finalizeRequest: Failed to set job parameter", 
                        "JobID: %d %s" % ( jobID, res["Message"] ) )
        return res
    else:
      self.log.error( "finalizeRequest: Failed to get request digest",
                      "request: '%s' %s" % ( requestID, digest["Message"] ) )

=======
>>>>>>> 08f88296
    # Checking if to update the job status - we should fail here, so it will be re-tried later
    # Checking the state, first
    res = self.getRequestStatus( requestID )
    if not res['OK']:
      self.log.error( "finalizeRequest: failed to get request",
                      "request: %s status: %s" % ( requestID, res["Message"] ) )
      return res
    if res["Value"] != "Done":
      return S_ERROR( "The request %s isn't 'Done' but '%s', this should never happen, why are we here?" % ( requestID, res['Value'] ) )

    # The request is 'Done', let's update the job status. If we fail, we should re-try later
    monitorServer = RPCClient( "WorkloadManagement/JobMonitoring", useCertificates = True )
    res = monitorServer.getJobPrimarySummary( int( jobID ) )
    if not res["OK"]:
      self.log.error( "finalizeRequest: Failed to get job status", "JobID: %d" % jobID )
      return S_ERROR( "finalizeRequest: Failed to get job %d status" % jobID )
    elif not res['Value']:
      self.log.info( "finalizeRequest: job %d does not exist (anymore): finalizing" % jobID )
      return S_OK()
    else:
      jobStatus = res["Value"]["Status"]
      jobMinorStatus = res["Value"]["MinorStatus"]

      # update the job pending request digest in any case since it is modified
      self.log.info( "finalizeRequest: Updating request digest for job %d" % jobID )

      digest = self.getDigest( requestName )
      if digest["OK"]:
        digest = digest["Value"]
        self.log.verbose( digest )
        res = stateServer.setJobParameter( jobID, "PendingRequest", digest )
        if not res["OK"]:
          self.log.info( "finalizeRequest: Failed to set job %d parameter: %s" % ( jobID, res["Message"] ) )
          return res
      else:
        self.log.error( "finalizeRequest: Failed to get request digest for %s: %s" % ( requestName,
                                                                                       digest["Message"] ) )
      stateUpdate = None
      if jobStatus == 'Completed':
        # What to do? Depends on what we have in the minorStatus
        if jobMinorStatus == "Pending Requests":
          self.log.info( "finalizeRequest: Updating job status for %d to Done/Requests done" % jobID )
          stateUpdate = stateServer.setJobStatus( jobID, "Done", "Requests done", "" )

        elif jobMinorStatus == "Application Finished With Errors":
          self.log.info( "finalizeRequest: Updating job status for %d to Failed/Requests done" % jobID )
          stateUpdate = stateServer.setJobStatus( jobID, "Failed", "Requests done", "" )

      if not stateUpdate:
        self.log.info( "finalizeRequest: Updating job minor status for %d to Requests done (status is %s)" % ( jobID, jobStatus ) )
        stateUpdate = stateServer.setJobStatus( jobID, jobStatus, "Requests done", "" )

      if not stateUpdate["OK"]:
        self.log.error( "finalizeRequest: Failed to set job status", 
                        "JobID: %d status: %s" % ( jobID, stateUpdate['Message'] ) )
        return stateUpdate

    return S_OK()

  def getRequestIDsForJobs( self, jobIDs ):
    """ get the request ids for the supplied jobIDs.

    :param self: self reference
    :param list jobID: list of job IDs (integers)
    :return: S_ERROR or S_OK( "Successful": { jobID1: reqID1, jobID2: requID2, ... },
                              "Failed" : { jobIDn: errMsg, jobIDm: errMsg, ...}  )
    """
    self.log.info( "getRequestIDsForJobs: attempt to get request(s) for job %s" % jobIDs )
    requests = self.requestManager().getRequestIDsForJobs( jobIDs )
    if not requests["OK"]:
      self.log.error( "getRequestIDsForJobs: unable to get request(s) for jobs",
                      "%s: %s" % ( jobIDs, requests["Message"] ) )
    return requests

  def readRequestsForJobs( self, jobIDs ):
    """ read requests for jobs

    :param list jobIDs: list with jobIDs
    :return: S_OK( { "Successful" : { jobID1 : Request, ... },
                     "Failed" : { jobIDn : "Fail reason" } } )
    """
    readReqsForJobs = self.requestManager().readRequestsForJobs( jobIDs )
    if not readReqsForJobs["OK"]:
      return readReqsForJobs
    ret = readReqsForJobs["Value"]
    # # create Requests out of JSONs for successful reads
    if "Successful" in ret:
      for jobID, fromJSON in ret["Successful"].items():
        ret["Successful"][jobID] = Request( fromJSON )
    return S_OK( ret )

  def resetFailedRequest( self, requestID, all = False ):
    """ Reset a failed request to "Waiting" status
    """

    # # we can safely only peek the request as it is Failed and therefore not owned by an agent
    res = self.peekRequest( requestID )
    if not res['OK']:
      return res
    req = res['Value']
    if all or recoverableRequest( req ):
      # Only reset requests that can be recovered
      for i, op in enumerate( req ):
        op.Error = ''
        if op.Status == 'Failed':
          printOperation( ( i, op ), onlyFailed = True )
        for f in op:
          if f.Status == 'Failed':
            if 'Max attempts limit reached' in f.Error:
              f.Attempt = 1
            else:
              f.Attempt += 1
            f.Error = ''
            f.Status = 'Waiting'
        if op.Status == 'Failed':
          op.Status = 'Waiting'

      return self.putRequest( req )
    return S_OK( "Not reset" )

#============= Some useful functions to be shared ===========

output = ''
def prettyPrint( mainItem, key = '', offset = 0 ):
  global output
  if key:
    key += ': '
  blanks = offset * ' '
  if mainItem and type( mainItem ) == type( {} ):
    output += "%s%s%s\n" % ( blanks, key, '{' ) if blanks or key else ''
    for key in sorted( mainItem ):
      prettyPrint( mainItem[key], key = key, offset = offset )
    output += "%s%s\n" % ( blanks, '}' ) if blanks else ''
  elif mainItem and type( mainItem ) == type( [] ) or type( mainItem ) == type( tuple() ):
    output += "%s%s%s\n" % ( blanks, key, '[' if type( mainItem ) == type( [] ) else '(' )
    for item in mainItem:
      prettyPrint( item, offset = offset + 2 )
    output += "%s%s\n" % ( blanks, ']' if type( mainItem ) == type( [] ) else ')' )
  elif type( mainItem ) == type( '' ):
    if '\n' in mainItem:
      prettyPrint( mainItem.strip( '\n' ).split( '\n' ), offset = offset )
    else:
      output += "%s%s'%s'\n" % ( blanks, key, mainItem )
  else:
    output += "%s%s%s\n" % ( blanks, key, str( mainItem ) )
  output = output.replace( '[\n%s{' % blanks, '[{' ).replace( '}\n%s]' % blanks, '}]' ) \
                 .replace( '(\n%s{' % blanks, '({' ).replace( '}\n%s)' % blanks, '})' ) \
                 .replace( '(\n%s(' % blanks, '((' ).replace( ')\n%s)' % blanks, '))' ) \
                 .replace( '(\n%s[' % blanks, '[' ).replace( ']\n%s)' % blanks, ']' )

def printRequest( request, status = None, full = False, verbose = True, terse = False ):
  global output

  ftsClient = None
  try:
    from DIRAC.DataManagementSystem.Client.FTSClient                                  import FTSClient
    ftsClient = FTSClient()
  except Exception, e:
    gLogger.debug( "Could not instantiate FtsClient", e )


  if full:
    output = ''
    prettyPrint( request.toJSON()['Value'] )
    gLogger.always( output )
  else:
    if not status:
      status = request.Status
    gLogger.always( "Request name='%s' ID=%s Status='%s'%s%s%s" % ( request.RequestName,
                                                                     request.RequestID,
                                                                     request.Status, " ('%s' in DB)" % status if status != request.Status else '',
                                                                     ( " Error='%s'" % request.Error ) if request.Error and request.Error.strip() else "" ,
                                                                     ( " Job=%s" % request.JobID ) if request.JobID else "" ) )
    gLogger.always( "Created %s, Updated %s" % ( request.CreationTime, request.LastUpdate ) )
    if request.OwnerDN:
      gLogger.always( "Owner: '%s', Group: %s" % ( request.OwnerDN, request.OwnerGroup ) )
    for indexOperation in enumerate( request ):
      op = indexOperation[1]
      if not terse or op.Status == 'Failed':
        printOperation( indexOperation, verbose, onlyFailed = terse )

  if ftsClient:
    # Check if FTS job exists
    res = ftsClient.getFTSJobsForRequest( request.RequestID )
    if res['OK']:
      ftsJobs = res['Value']
      if ftsJobs:
        gLogger.always( '         FTS jobs associated: %s' % ','.join( ['%s (%s)' % ( job.FTSGUID, job.Status ) \
                                                                 for job in ftsJobs] ) )

def printOperation( indexOperation, verbose = True, onlyFailed = False ):
  global output
  i, op = indexOperation
  prStr = ''
  if op.SourceSE:
    prStr += 'SourceSE: %s' % op.SourceSE
  if op.TargetSE:
    prStr += ( ' - ' if prStr else '' ) + 'TargetSE: %s' % op.TargetSE
  if prStr:
    prStr += ' - '
  prStr += 'Created %s, Updated %s' % ( op.CreationTime, op.LastUpdate )
  if op.Type == 'ForwardDISET':
    from DIRAC.Core.Utilities import DEncode
    decode, _length = DEncode.decode( op.Arguments )
    if verbose:
      output = ''
      prettyPrint( decode, offset = 10 )
      prStr += '\n      Arguments:\n' + output.strip( '\n' )
    else:
      prStr += '\n      Service: %s' % decode[0][0]
  gLogger.always( "  [%s] Operation Type='%s' ID=%s Order=%s Status='%s'%s%s" % ( i, op.Type, op.OperationID,
                                                                                       op.Order, op.Status,
                                                                                       ( " Error='%s'" % op.Error ) if op.Error and op.Error.strip() else "",
                                                                                       ( " Catalog=%s" % op.Catalog ) if op.Catalog else "" ) )
  if prStr:
    gLogger.always( "      %s" % prStr )
  for indexFile in enumerate( op ):
    if not onlyFailed or indexFile[1].Status == 'Failed':
      printFile( indexFile )

def printFile( indexFile ):
  j, f = indexFile
  gLogger.always( "    [%02d] ID=%s LFN='%s' Status='%s'%s%s" % ( j + 1, f.FileID, f.LFN, f.Status,
                                                                       ( " Error='%s'" % f.Error ) if f.Error and f.Error.strip() else "",
                                                                       ( " Attempts=%d" % f.Attempt ) if f.Attempt > 1 else "" ) )

def recoverableRequest( request ):
  excludedErrors = ( 'File does not exist', 'No such file or directory',
                     'sourceSURL equals to targetSURL',
                     'Max attempts limit reached', 'Max attempts reached' )
  operationErrorsOK = ( 'is banned for', 'Failed to perform exists from any catalog' )
  for op in request:
    if op.Status == 'Failed' and ( not op.Error or not [errStr for errStr in operationErrorsOK if errStr in op.Error] ):
      for f in op:
        if f.Status == 'Failed':
          if [errStr for errStr in excludedErrors if errStr in f.Error]:
            return False
          return True
  return True<|MERGE_RESOLUTION|>--- conflicted
+++ resolved
@@ -277,24 +277,6 @@
     """
     stateServer = RPCClient( "WorkloadManagement/JobStateUpdate", useCertificates = True )
 
-<<<<<<< HEAD
-    # update the job pending request digest in any case since it is modified
-    self.log.info( "finalizeRequest: Updating request digest for job %d" % jobID )
-    digest = self.getDigest( requestID )
-    if digest["OK"]:
-      digest = digest["Value"]
-      self.log.verbose( digest )
-      res = stateServer.setJobParameter( jobID, "PendingRequest", digest )
-      if not res["OK"]:
-        self.log.error( "finalizeRequest: Failed to set job parameter", 
-                        "JobID: %d %s" % ( jobID, res["Message"] ) )
-        return res
-    else:
-      self.log.error( "finalizeRequest: Failed to get request digest",
-                      "request: '%s' %s" % ( requestID, digest["Message"] ) )
-
-=======
->>>>>>> 08f88296
     # Checking if to update the job status - we should fail here, so it will be re-tried later
     # Checking the state, first
     res = self.getRequestStatus( requestID )
