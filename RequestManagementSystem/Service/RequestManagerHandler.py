#####################################################################
# $HeadURL $
# File: RequestManagerHandler.py
########################################################################
""" 
:mod: RequestManagerHandler 
<<<<<<< HEAD

.. module: RequestManagerHandler

:synopsis: Implementation of the RequestDB service in the DISET framework
:deprecated:
=======
===========================

.. module: RequestManagerHandler
  :synopsis: Implementation of the RequestDB service in the DISET framework

:deprecated:

>>>>>>> 9338b1f7
"""

__RCSID__ = "$Id$"

## imports 
from types import DictType, IntType, ListType, LongType, StringTypes
## from DIARC
from DIRAC import gLogger, gConfig, S_OK, S_ERROR
from DIRAC.Core.DISET.RequestHandler import RequestHandler
from DIRAC.ConfigurationSystem.Client import PathFinder

## global RequestDB instance
gRequestDB = False

def initializeRequestManagerHandler(serviceInfo):
  """ initialise handler """
  global gRequestDB
  csSection = PathFinder.getServiceSection( "RequestManagement/RequestManager" )
  backend = gConfig.getValue('%s/Backend' % csSection)
  if not backend:
    fatStr = "RequestManager.initializeRequestManagerHandler: Failed to get backed for RequestDB from CS."
    gLogger.fatal(fatStr)
    return S_ERROR(fatStr)
  gLogger.info("RequestManager.initializeRequestManagerHandler: Initialising with backend", backend)
  if backend == 'file':
    from DIRAC.RequestManagementSystem.DB.RequestDBFile import RequestDBFile
    gRequestDB = RequestDBFile()
  elif backend == 'mysql':
    from DIRAC.RequestManagementSystem.DB.RequestDBMySQL import RequestDBMySQL
    gRequestDB = RequestDBMySQL()
  else:
    fatStr = "RequestManager.initializeRequestManagerHandler: Supplied backend is not supported."
    gLogger.fatal(fatStr, backend)
    return S_ERROR(fatStr)
  return S_OK()

class RequestManagerHandler(RequestHandler):
  """
  .. class:: RequestManagerHandler
  """

  @staticmethod
  def __getRequestID( requestName ):
    """ get requestID for given :requestName: """
    requestID = requestName
    if type(requestName) in StringTypes:
      result = gRequestDB._getRequestAttribute( "RequestID", requestName=requestName )
      if not result["OK"]:
        return result
      requestID = result["Value"]
    return S_OK( requestID )

  types_setRequest = [ StringTypes, StringTypes ]
  @staticmethod
  def export_setRequest( requestName, requestString ):
    """ Set a new request """
    gLogger.info("RequestManagerHandler.setRequest: Attempting to set %s." % requestName)
    try:
      return gRequestDB.setRequest( requestName, requestString )
    except Exception, error:
      errStr = "RequestManagerHandler.setRequest: Exception while setting request."
      gLogger.exception( errStr, requestName, lException=error )
      return S_ERROR(errStr)

  types_setRequestStatus = [ StringTypes, StringTypes ]
  @staticmethod
  def export_setRequestStatus( requestName, requestStatus ):
    """ Set status of a request """
    gLogger.info("RequestHandler.setRequestStatus: Setting status of %s to %s." % ( requestName, requestStatus ) )
    try:
      return gRequestDB.setRequestStatus( requestName, requestStatus )
    except Exception, error:
      errStr = "RequestHandler.setRequestStatus: Exception while setting request status."
      gLogger.exception( errStr, requestName, lException=error )
      return S_ERROR(errStr)

  types_updateRequest = [ StringTypes, StringTypes ]
  @staticmethod
  def export_updateRequest( requestName, requestString ):
    """ Update the request with the supplied string """
    gLogger.info("RequestManagerHandler.updateRequest: Attempting to update %s." % requestName)
    try:
      return gRequestDB.updateRequest( requestName, requestString )
    except Exception, error:
      errStr = "RequestManagerHandler.updateRequest: Exception which updating request."
      gLogger.exception( errStr, requestName, lException=error )
      return S_ERROR(errStr)

  types_getDBSummary = []
  @staticmethod
  def export_getDBSummary():
    """ Get the summary of requests in the Request DB """
    gLogger.info("RequestManagerHandler.getDBSummary: Attempting to obtain database summary.")
    try:
      return gRequestDB.getDBSummary()
    except Exception, error:
      errStr = "RequestManagerHandler.getDBSummary: Exception while getting database summary."
      gLogger.exception( errStr, lException=error )
      return S_ERROR(errStr)

  types_getRequest = [StringTypes]
  @staticmethod
  def export_getRequest( requestType ):
    """ Get a request of given type from the database """
    gLogger.info("RequestHandler.getRequest: Attempting to get request type", requestType)
    try:
      return gRequestDB.getRequest(requestType)
    except Exception, error:
      errStr = "RequestManagerHandler.getRequest: Exception while getting request."
      gLogger.exception( errStr, requestType, lException=error )
      return S_ERROR(errStr)

  types_serveRequest = []
  @staticmethod
  def export_serveRequest( requestType ):
    """ Serve a request of a given type from the database """
    gLogger.info("RequestHandler.serveRequest: Attempting to serve request type", requestType)
    try:
      return gRequestDB.serveRequest(requestType)
    except Exception, error:
      errStr = "RequestManagerHandler.serveRequest: Exception while serving request."
      gLogger.exception( errStr, requestType, lException=error )
      return S_ERROR(errStr)

  types_getRequestSummaryWeb = [ DictType, ListType, IntType, IntType ]
  @staticmethod
  def export_getRequestSummaryWeb( selectDict, sortList, startItem, maxItems):
    """ Get summary of the request/subrequest info in the standard form for the web """
    return gRequestDB.getRequestSummaryWeb(selectDict, sortList, startItem, maxItems)
  
  types_getDistinctValues = [ StringTypes ]
  @staticmethod
  def export_getDistinctValues( attribute ):
    """ Get distinct values for a given (sub)request attribute """
    snames = ['RequestType', 'Operation', 'Status']
    rnames = ['OwnerDN', 'OwnerGroup']
    if attribute in snames:
      return gRequestDB.getDistinctAttributeValues('SubRequests', attribute)
    elif attribute in rnames:
      return gRequestDB.getDistinctAttributeValues('Requests', attribute)  
    return S_ERROR('Invalid attribute %s' % attribute)

  types_getDigest = [ list(StringTypes) + [ IntType, LongType ] ]
  def export_getDigest( self, requestName ):
    """ Get the digest of the request identified by its name """
    requestID = self.__getRequestID( requestName )
    return gRequestDB.getDigest( requestID["Value"] ) if requestID["OK"] else requestID
   
  types_getCurrentExecutionOrder = [ list(StringTypes) + [ IntType, LongType ] ]
  def export_getCurrentExecutionOrder( self, requestName ):
    """ Get the current execution order of the given request """
    requestID = self.__getRequestID( requestName )
    return gRequestDB.getCurrentExecutionOrder( requestID["Value"] ) if requestID["OK"] else requestID

  types_getRequestFileStatus = [ list(StringTypes) + [ IntType, LongType ], ListType ]
  def export_getRequestFileStatus( self, requestName, lfns ):
    """ Get the current status of the provided files for the request """
    requestID = self.__getRequestID( requestName )
    return gRequestDB.getRequestFileStatus( requestID["Value"], lfns ) if requestID["OK"] else requestID

  types_getRequestStatus = [ list(StringTypes) + [ IntType, LongType ] ]
  def export_getRequestStatus( self, requestName ):
    """ Get request status given :requestName: """
    requestID = self.__getRequestID( requestName )
    return gRequestDB.getRequestStatus( requestID["Value"] ) if requestID["OK"] else requestID

  types_getRequestInfo = [ list(StringTypes) + [ IntType, LongType ] ]
  def export_getRequestInfo( self, requestName ):
    """ get request info for given :requestName: """
    requestID = self.__getRequestID( requestName )
    return gRequestDB.getRequestInfo( requestID["Value"] ) if requestID["OK"] else requestID

  types_deleteRequest = [ StringTypes ]
  @staticmethod
  def export_deleteRequest( requestName ):
    """ Delete the request with the supplied name"""
    gLogger.info("RequestManagerHandler.deleteRequest: Attempting to delete %s." % requestName)
    try:
      return gRequestDB.deleteRequest( requestName )
    except Exception, error:
      errStr = "RequestManagerHandler.deleteRequest: Exception which deleting request."
      gLogger.exception( errStr, requestName, lException=error )
      return S_ERROR(errStr)

  types_getRequestForJobs = [ ListType ]
  @staticmethod
  def export_getRequestForJobs( jobIDs ):
    """ Select the request names for supplied jobIDs """
    gLogger.info("RequestManagerHandler.getRequestForJobs: Attempting to get request names for %s jobs." % len(jobIDs))
    try:
      return gRequestDB.getRequestForJobs( jobIDs )
    except Exception, error:
      errStr = "RequestManagerHandler.getRequestForJobs: Exception which getting request names."
      gLogger.exception( errStr, '', lException=error )
      return S_ERROR(errStr)
    
  types_selectRequests = [ DictType ]
  @staticmethod
  def export_selectRequests( selectDict, limit=100 ):
    """ Select requests according to supplied criteria """
    gLogger.verbose("RequestManagerHandler.selectRequests: Attempting to select requests." )
    try:
      return gRequestDB.selectRequests( selectDict, limit )
    except Exception, error:
      errStr = "RequestManagerHandler.selectRequests: Exception while selecting requests."
      gLogger.exception( errStr, '', lException=error)
      return S_ERROR(errStr)  

  types_readRequestsForJobs = [ ListType ]
  @staticmethod
  def export_readRequestsForJobs( jobIDs ):
    """ read requests for jobs given list of jobIDs """
    gLogger.verbose("RequestManagerHandler.readRequestsForJobs: Attepting to read requests associated to the jobs." )
    try:
      res = gRequestDB.readRequestsForJobs( jobIDs )
      return res
    except Exception, error:
      errStr = "RequestManagerHandler.readRequestsForJobs: Exception while selecting requests."
      gLogger.exception( errStr, '', lException=error )
      return S_ERROR( errStr )  
<|MERGE_RESOLUTION|>--- conflicted
+++ resolved
@@ -4,21 +4,12 @@
 ########################################################################
 """ 
 :mod: RequestManagerHandler 
-<<<<<<< HEAD
-
-.. module: RequestManagerHandler
-
-:synopsis: Implementation of the RequestDB service in the DISET framework
-:deprecated:
-=======
-===========================
 
 .. module: RequestManagerHandler
   :synopsis: Implementation of the RequestDB service in the DISET framework
 
 :deprecated:
 
->>>>>>> 9338b1f7
 """
 
 __RCSID__ = "$Id$"
