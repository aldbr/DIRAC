--- conflicted
+++ resolved
@@ -1,13 +1,2 @@
 
-<<<<<<< HEAD
-    .. module: __init__
-    :synopsis:
-    .. moduleauthor:: Krzysztof.Ciba@NOSPAMgmail.com
-"""
-from __future__ import absolute_import
-from __future__ import division
-from __future__ import print_function
-__RCSID__ = "$Id $"
-=======
-__RCSID__ = "$Id$"
->>>>>>> 0f2b0a1c
+__RCSID__ = "$Id$"