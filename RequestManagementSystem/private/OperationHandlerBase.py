########################################################################
# $HeadURL $
# File: OperationHandlerBase.py
# Author: Krzysztof.Ciba@NOSPAMgmail.com
# Date: 2013/03/13 13:48:52
########################################################################
""" :mod: OperationHandlerBase
    ==========================

    .. module: OperationHandlerBase
    :synopsis: request operation handler base class
    .. moduleauthor:: Krzysztof.Ciba@NOSPAMgmail.com

    RMS Operation handler base class.

    This should be a functor getting Operation as ctor argument and calling it (executing __call__)
    should return S_OK/S_ERROR.

    Helper functions and tools:

    * self.dataLoggingClient() -- returns DataLoggingClient
    * self.rssClient() -- returns RSSClient
    * self.getProxyForLFN( LFN ) -- sets X509_USER_PROXY environment variable to LFN owner proxy
    * self.rssSEStatus( SE, status ) returns S_OK(True/False) depending of RSS :status:

    Properties:

    * self.shifter -- list of shifters matching request owner (could be empty!!!)
    * each CS option stored under CS path "RequestExecutingAgent/OperationHandlers/Foo" is exported as read-only property too
    * self.initialize() -- overwrite it to perform additional initialization
    * self.log -- own sub logger
    * self.request, self.operation -- reference to Operation and Request itself

    In all inherited class one should overwrite __call__ and initialize, when appropriate.

    For monitoring purpose each of operation handler has got defined at this level three
    :gMonitor: activities to be used together with given operation.Type, namely
    operation.Type + "Att", operation.Type + "Succ" and operation.Type + "Fail", i.e. for
    operation.Type = "Foo", they are "FooAtt", "FooSucc", "FooFail". Treating of those is done
    automatically, but if you need to monitor more, DIY.

"""
__RCSID__ = "$Id $"
# #
# @file OperationHandlerBase.py
# @author Krzysztof.Ciba@NOSPAMgmail.com
# @date 2013/03/13 13:49:02
# @brief Definition of OperationHandlerBase class.

# # imports
import os
# # from DIRAC
from DIRAC import gLogger, gConfig, S_ERROR, S_OK
from DIRAC.Core.Utilities.Graph import DynamicProps
from DIRAC.RequestManagementSystem.Client.Operation import Operation
from DIRAC.FrameworkSystem.Client.ProxyManagerClient import gProxyManager
from DIRAC.ConfigurationSystem.Client.Helpers.Registry import getGroupsWithVOMSAttribute
from DIRAC.Resources.Utilities  import Utils
from DIRAC.DataManagementSystem.Client.DataManager import DataManager
from DIRAC.Resources.Catalog.FileCatalog import FileCatalog

########################################################################
class OperationHandlerBase( object ):
  """
  .. class:: OperationHandlerBase

  request operation handler base class
  """
  __metaclass__ = DynamicProps

  # # private data logging client
  __dataLoggingClient = None
  # # private ResourceStatusClient
  __rssClient = None
  # # shifter list
  __shifterList = []

  def __init__( self, operation = None, csPath = None ):
    """c'tor

    :param Operation operation: Operation instance
    :param str csPath: config path in CS for this operation
    """
    # # placeholders for operation and request
    self.operation = None
    self.request = None

    self.dm = DataManager()
    self.fc = FileCatalog()


    self.csPath = csPath if csPath else ""
    # # get name
    name = self.__class__.__name__
    # # all options are r/o properties now
    csOptionsDict = gConfig.getOptionsDict( self.csPath )
    csOptionsDict = csOptionsDict["Value"] if "Value" in csOptionsDict else {}

    for option, value in csOptionsDict.iteritems():
      # # hack to set proper types
      try:
        value = eval( value )
      except NameError:
        pass
      self.makeProperty( option, value, True )

    # # pre setup logger
    self.log = gLogger.getSubLogger( name, True )
    # # set log level
    logLevel = getattr( self, "LogLevel" ) if hasattr( self, "LogLevel" ) else "INFO"
    self.log.setLevel( logLevel )

    # # list properties
    for option in csOptionsDict:
      self.log.debug( "%s = %s" % ( option, getattr( self, option ) ) )

    # # setup operation
    if operation:
      self.setOperation( operation )
    # # initialize at least
    if hasattr( self, "initialize" ) and callable( getattr( self, "initialize" ) ):
      getattr( self, "initialize" )()

  def setOperation( self, operation ):
      """ operation and request setter

      :param Operation operation: operation instance
      :raises: TypeError is :operation: in not an instance of Operation
      """
      if not isinstance( operation, Operation ):
        raise TypeError( "expecting Operation instance" )
      self.operation = operation
      self.request = operation._parent
      self.log = gLogger.getSubLogger( "%s/%s/%s" % ( self.request.RequestName,
                                                      self.request.Order,
                                                      self.operation.Type ) )


  @classmethod
  def dataLoggingClient( cls ):
    """ DataLoggingClient getter """
    if not cls.__dataLoggingClient:
      from DIRAC.DataManagementSystem.Client.DataLoggingClient import DataLoggingClient
      cls.__dataLoggingClient = DataLoggingClient()
    return cls.__dataLoggingClient

  @classmethod
  def rssClient( cls ):
    """ ResourceStatusClient getter """
    if not cls.__rssClient:
      from DIRAC.ResourceStatusSystem.Client.ResourceStatus import ResourceStatus
      cls.__rssClient = ResourceStatus()
    return cls.__rssClient

  def getProxyForLFN( self, lfn ):
    """ get proxy for lfn

    :param str lfn: LFN
    :return: S_ERROR or S_OK( "/path/to/proxy/file" )
    """
    dirMeta = Utils.executeSingleFileOrDirWrapper( self.fc.getDirectoryMetadata( lfn ) )
    if not dirMeta["OK"]:
      return dirMeta
    dirMeta = dirMeta["Value"]

    ownerRole = "/%s" % dirMeta["OwnerRole"] if not dirMeta["OwnerRole"].startswith( "/" ) else dirMeta["OwnerRole"]
    ownerDN = dirMeta["OwnerDN"]

    ownerProxy = None
    for ownerGroup in getGroupsWithVOMSAttribute( ownerRole ):
      vomsProxy = gProxyManager.downloadVOMSProxy( ownerDN, ownerGroup, limited = True,
                                                   requiredVOMSAttribute = ownerRole )
      if not vomsProxy["OK"]:
        self.log.debug( "getProxyForLFN: failed to get VOMS proxy for %s role=%s: %s" % ( ownerDN,
                                                                                          ownerRole,
                                                                                          vomsProxy["Message"] ) )
        continue
      ownerProxy = vomsProxy["Value"]
      self.log.debug( "getProxyForLFN: got proxy for %s@%s [%s]" % ( ownerDN, ownerGroup, ownerRole ) )
      break

    if not ownerProxy:
      return S_ERROR( "Unable to get owner proxy" )

    dumpToFile = ownerProxy.dumpAllToFile()
    if not dumpToFile["OK"]:
      self.log.error( "getProxyForLFN: error dumping proxy to file: %s" % dumpToFile["Message"] )
      return dumpToFile
    dumpToFile = dumpToFile["Value"]
    os.environ["X509_USER_PROXY"] = dumpToFile
    return dumpToFile

  def getWaitingFilesList( self ):
    """ prepare waiting files list, update Attempt, filter out MaxAttempt """
    if not self.operation:
      self.log.warning( "getWaitingFilesList: operation not set, returning empty list" )
      return []
    waitingFiles = [ opFile for opFile in self.operation if opFile.Status == "Waiting" ]
    for opFile in waitingFiles:
      opFile.Attempt += 1
      maxAttempts = getattr( self, "MaxAttempts" ) if hasattr( self, "MaxAttempts" ) else 1024
      if opFile.Attempt > maxAttempts:
        opFile.Status = "Failed"
        opFile.Error = "Max attempts limit reached"
    return [ opFile for opFile in self.operation if opFile.Status == "Waiting" ]

  def rssSEStatus( self, se, status, retries = 2 ):
    """ check SE :se: for status :status:

    :param str se: SE name
    :param str status: RSS status
    """
<<<<<<< HEAD

    rssStatus = self.rssClient().getStorageElementStatus( se, status )
    # gLogger.always( rssStatus )
    if not rssStatus["OK"]:
      return S_ERROR( "unknown SE: %s" % se )
    if rssStatus["Value"][se][status] == "Banned":
      return S_OK( False )
    return S_OK( True )
=======
    # Allow a transient failure
    for _i in range( retries ):
      rssStatus = self.rssClient().getStorageElementStatus( se, status )
      # gLogger.always( rssStatus )
      if rssStatus["OK"]:
        return rssStatus["Value"][se][status] != "Banned"
    return S_ERROR( "unknown SE: %s" % se )
>>>>>>> 3dcbb190

  @property
  def shifter( self ):
    return self.__shifterList

  @shifter.setter
  def shifter( self, shifterList ):
    self.__shifterList = shifterList

  def __call__( self ):
    """ this one should be implemented in the inherited class

    should return S_OK/S_ERROR
    """
    raise NotImplementedError( "Implement me please!" )<|MERGE_RESOLUTION|>--- conflicted
+++ resolved
@@ -210,24 +210,14 @@
     :param str se: SE name
     :param str status: RSS status
     """
-<<<<<<< HEAD
-
-    rssStatus = self.rssClient().getStorageElementStatus( se, status )
-    # gLogger.always( rssStatus )
-    if not rssStatus["OK"]:
-      return S_ERROR( "unknown SE: %s" % se )
-    if rssStatus["Value"][se][status] == "Banned":
-      return S_OK( False )
-    return S_OK( True )
-=======
+
     # Allow a transient failure
     for _i in range( retries ):
       rssStatus = self.rssClient().getStorageElementStatus( se, status )
       # gLogger.always( rssStatus )
       if rssStatus["OK"]:
-        return rssStatus["Value"][se][status] != "Banned"
+        return S_OK( rssStatus["Value"][se][status] != "Banned" )
     return S_ERROR( "unknown SE: %s" % se )
->>>>>>> 3dcbb190
 
   @property
   def shifter( self ):
