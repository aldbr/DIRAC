--- conflicted
+++ resolved
@@ -79,21 +79,13 @@
 
       interestingTokens = self._getInterestingTokens(element)
       if not interestingTokens['OK']:
-<<<<<<< HEAD
-	self.log.error(interestingTokens['Message'])
-=======
         self.log.error(interestingTokens['Message'])
->>>>>>> 2aa90be1
         continue
       interestingTokens = interestingTokens['Value']
 
       processTokens = self._processTokens(element, interestingTokens)
       if not processTokens['OK']:
-<<<<<<< HEAD
-	self.log.error(processTokens['Message'])
-=======
         self.log.error(processTokens['Message'])
->>>>>>> 2aa90be1
         continue
 
     notificationResult = self._notifyOfTokens()
@@ -111,11 +103,7 @@
     tokenExpLimit = datetime.utcnow() + timedelta(hours=self.notifyHours)
 
     tokenElements = self.rsClient.selectStatusElement(element, 'Status',
-<<<<<<< HEAD
-						      meta={'older': ('TokenExpiration', tokenExpLimit)})
-=======
                                                       meta={'older': ('TokenExpiration', tokenExpLimit)})
->>>>>>> 2aa90be1
 
     if not tokenElements['OK']:
       return tokenElements
@@ -130,11 +118,7 @@
       tokenElement = dict(zip(tokenColumns, tokenElement))
 
       if tokenElement['TokenOwner'] != self.__rssToken:
-<<<<<<< HEAD
-	interestingTokens.append(tokenElement)
-=======
         interestingTokens.append(tokenElement)
->>>>>>> 2aa90be1
 
     return S_OK(interestingTokens)
 
@@ -149,15 +133,6 @@
     for tokenElement in tokenElements:
 
       try:
-<<<<<<< HEAD
-	name = tokenElement['Name']
-	statusType = tokenElement['StatusType']
-	status = tokenElement['Status']
-	tokenOwner = tokenElement['TokenOwner']
-	tokenExpiration = tokenElement['TokenExpiration']
-      except KeyError as e:
-	return S_ERROR(e)
-=======
         name = tokenElement['Name']
         statusType = tokenElement['StatusType']
         status = tokenElement['Status']
@@ -165,20 +140,10 @@
         tokenExpiration = tokenElement['TokenExpiration']
       except KeyError as e:
         return S_ERROR(e)
->>>>>>> 2aa90be1
 
       # If token has already expired
       if tokenExpiration < datetime.utcnow():
         _msg = '%s with statusType "%s" and owner %s EXPIRED'
-<<<<<<< HEAD
-	self.log.info(_msg % (name, statusType, tokenOwner))
-
-	result = self.rsClient.addOrModifyStatusElement(element, 'Status', name=name,
-							statusType=statusType,
-							tokenOwner=self.__rssToken,
-							tokenExpiration=never)
-	if not result['OK']:
-=======
         self.log.info(_msg % (name, statusType, tokenOwner))
 
         result = self.rsClient.addOrModifyStatusElement(element, 'Status', name=name,
@@ -186,22 +151,14 @@
                                                         tokenOwner=self.__rssToken,
                                                         tokenExpiration=never)
         if not result['OK']:
->>>>>>> 2aa90be1
           return result
 
       else:
         _msg = '%s with statusType "%s" and owner %s -> %s'
-<<<<<<< HEAD
-	self.log.info(_msg % (name, statusType, tokenOwner, tokenExpiration))
-
-      if tokenOwner not in self.tokenDict:
-	self.tokenDict[tokenOwner] = []
-=======
         self.log.info(_msg % (name, statusType, tokenOwner, tokenExpiration))
 
       if tokenOwner not in self.tokenDict:
         self.tokenDict[tokenOwner] = []
->>>>>>> 2aa90be1
 
       self.tokenDict[tokenOwner].append([tokenOwner, element, name, statusType, status, tokenExpiration])
 
@@ -225,18 +182,6 @@
 
       for tokenList in tokenLists:
 
-<<<<<<< HEAD
-	if tokenList[5] < now:
-	  expired.append(tokenList)
-	  adminExpired.append(tokenList)
-        else:
-	  expiring.append(tokenList)
-	  adminExpiring.append(tokenList)
-
-      resNotify = self._notify(tokenOwner, expired, expiring)
-      if not resNotify['OK']:
-	self.log.error('Failed to notify token owner', resNotify['Message'])
-=======
         if tokenList[5] < now:
           expired.append(tokenList)
           adminExpired.append(tokenList)
@@ -247,7 +192,6 @@
       resNotify = self._notify(tokenOwner, expired, expiring)
       if not resNotify['OK']:
         self.log.error('Failed to notify token owner', resNotify['Message'])
->>>>>>> 2aa90be1
 
     if (adminExpired or adminExpiring) and self.adminMail:
       return self._notify(self.adminMail, adminExpired, adminExpiring)
