########################################################################
# $HeadURL:  $
########################################################################

import Queue
from DIRAC                                              import gLogger, S_OK, S_ERROR
from DIRAC.Core.Base.AgentModule                        import AgentModule
from DIRAC.Core.Utilities.ThreadPool                    import ThreadPool
from DIRAC.Interfaces.API.DiracAdmin                    import DiracAdmin
from DIRAC.ConfigurationSystem.Client.CSAPI             import CSAPI
from DIRAC.FrameworkSystem.Client.NotificationClient    import NotificationClient

from DIRAC.ResourceStatusSystem.Utilities.CS            import getSetup, getExt
from DIRAC.ResourceStatusSystem.Utilities.Utils         import where

from DIRAC.ResourceStatusSystem                         import CheckingFreqs
from DIRAC.ResourceStatusSystem.PolicySystem.PEP        import PEP
from DIRAC.ResourceStatusSystem.DB.ResourceStatusDB     import ResourceStatusDB
from DIRAC.ResourceStatusSystem.DB.ResourceManagementDB import ResourceManagementDB


__RCSID__ = "$Id:  $"

AGENT_NAME = 'ResourceStatus/SSInspectorAgent'

class SSInspectorAgent( AgentModule ):
  """ Class SSInspectorAgent is in charge of going through Sites
      table, and pass Site and Status to the PEP
  """

#############################################################################

  def initialize( self ):
    """ Standard constructor
    """

    try:
      self.rsDB = ResourceStatusDB()
      self.rmDB = ResourceManagementDB()

      self.SitesToBeChecked = Queue.Queue()
      self.SiteNamesInCheck = []

      self.maxNumberOfThreads = self.am_getOption( 'maxThreadsInPool', 1 )
      self.threadPool         = ThreadPool( self.maxNumberOfThreads,
                                            self.maxNumberOfThreads )

      if not self.threadPool:
        self.log.error( 'Can not create Thread Pool' )
        return S_ERROR( 'Can not create Thread Pool' )

      self.setup       = getSetup()['Value']
      self.VOExtension = getExt()
      self.SitesFreqs  = CheckingFreqs[ 'ServicesFreqs' ]
      self.nc          = NotificationClient()
      self.diracAdmin  = DiracAdmin()
      self.csAPI        = CSAPI()

      for _i in xrange( self.maxNumberOfThreads ):
        self.threadPool.generateJobAndQueueIt( self._executeCheck, args = ( None, ) )

      return S_OK()

    except Exception:
      errorStr = "SSInspectorAgent initialization"
      gLogger.exception( errorStr )
      return S_ERROR( errorStr )

#############################################################################

  def execute( self ):
    """
    The main RSInspectorAgent execution method.
    Calls :meth:`DIRAC.ResourceStatusSystem.DB.ResourceStatusDB.getResourcesToCheck` and
    put result in self.SitesToBeChecked (a Queue) and in self.SiteNamesInCheck (a list)
    """

    try:

      res = self.rsDB.getStuffToCheck( 'Sites', self.SitesFreqs )

      for resourceTuple in res:
        if resourceTuple[ 0 ] in self.SiteNamesInCheck:
          break
        resourceL = [ 'Site' ]
        for x in resourceTuple:
          resourceL.append( x )
        self.SiteNamesInCheck.insert( 0, resourceL[ 1 ] )
        self.SitesToBeChecked.put( resourceL )

      return S_OK()

    except Exception, x:
      errorStr = where( self, self.execute )
      gLogger.exception( errorStr, lException = x )
      return S_ERROR( errorStr )

#############################################################################

  def _executeCheck( self, _arg ):
    """
    Create instance of a PEP, instantiated popping a resource from lists.
    """

    while True:

      try:

        toBeChecked  = self.SitesToBeChecked.get()


        granularity  = toBeChecked[ 0 ]
        siteName     = toBeChecked[ 1 ]
        status       = toBeChecked[ 2 ]
        formerStatus = toBeChecked[ 3 ]
        siteType     = toBeChecked[ 4 ]
        tokenOwner   = toBeChecked[ 5 ]

<<<<<<< HEAD
=======
        # Ignore all elements with token != RS_SVC
        if tokenOwner != 'RS_SVC':
          continue
        
>>>>>>> 3c0acc39
        gLogger.info( "Checking Site %s, with status %s" % ( siteName, status ) )

        newPEP = PEP( self.VOExtension, granularity = granularity, name = siteName, status = status,
                      formerStatus = formerStatus, siteType = siteType, tokenOwner = tokenOwner )

        newPEP.enforce( rsDBIn = self.rsDB, rmDBIn = self.rmDB, setupIn = self.setup, ncIn = self.nc,
                        daIn = self.diracAdmin, csAPIIn = self.csAPI )

        # remove from InCheck list
        self.SiteNamesInCheck.remove( toBeChecked[ 1 ] )

      except Exception:
        gLogger.exception( 'SSInspector._executeCheck' )
        try:
          self.SiteNamesInCheck.remove( siteName )
        except IndexError:
          pass

#############################################################################<|MERGE_RESOLUTION|>--- conflicted
+++ resolved
@@ -116,13 +116,10 @@
         siteType     = toBeChecked[ 4 ]
         tokenOwner   = toBeChecked[ 5 ]
 
-<<<<<<< HEAD
-=======
         # Ignore all elements with token != RS_SVC
         if tokenOwner != 'RS_SVC':
           continue
-        
->>>>>>> 3c0acc39
+
         gLogger.info( "Checking Site %s, with status %s" % ( siteName, status ) )
 
         newPEP = PEP( self.VOExtension, granularity = granularity, name = siteName, status = status,
