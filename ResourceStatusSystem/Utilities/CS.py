--- conflicted
+++ resolved
@@ -122,8 +122,7 @@
   ''' Get sites from CS '''
   if isinstance( grids, basestring ):
     grids = ( grids, )
-<<<<<<< HEAD
-    
+        
   sites = []  
     
   for grid in grids:
@@ -137,12 +136,6 @@
 #                                      % ( g_BaseResourcesSection, grid ), True))
 #           for grid in grids]
 #  return Utils.list_flatten( sites )
-=======
-  sites = [Utils.unpack( gConfig.getSections( '%s/Sites/%s'
-                                      % ( g_BaseResourcesSection, grid ), True ) )
-           for grid in grids]
-  return Utils.list_flatten( sites )
->>>>>>> 9b27720e
 
 def getSiteTiers( sites ):
   ''' Get tiers from CS '''
@@ -164,7 +157,6 @@
 
 def getLFCSites():
   ''' Get LFC sites '''
-<<<<<<< HEAD
   
   lfcSites = gConfig.getSections( '%s/FileCatalogs/LcgFileCatalogCombined' % g_BaseResourcesSection, True )
   if lfcSites[ 'OK' ]:
@@ -172,10 +164,7 @@
   return []
 #  return Utils.unpack(gConfig.getSections('%s/FileCatalogs/LcgFileCatalogCombined'
 #                             % g_BaseResourcesSection, True))
-=======
-  return Utils.unpack( gConfig.getSections( '%s/FileCatalogs/LcgFileCatalogCombined'
-                             % g_BaseResourcesSection, True ) )
->>>>>>> 9b27720e
+
 
 def getLFCNode( sites = None, readable = ( 'ReadOnly', 'ReadWrite' ) ):
   ''' Get LFC node '''
@@ -198,16 +187,12 @@
 
 def getSEs():
   ''' Get StorageElements '''
-<<<<<<< HEAD
   
   ses = gConfig.getSections( '/Resources/StorageElements' )
   if ses[ 'OK' ]:
     return ses[ 'Value' ]
   return []
 #  return Utils.unpack(gConfig.getSections("/Resources/StorageElements"))
-=======
-  return Utils.unpack( gConfig.getSections( "/Resources/StorageElements" ) )
->>>>>>> 9b27720e
 
 def getSEHost( SE ):
   ''' Get StorageElement host '''
@@ -243,19 +228,7 @@
 
 def getSpaceTokenEndpoints():
   ''' Get Space Token Endpoints '''
-<<<<<<< HEAD
   return getTypedDictRootedAtOperations(root="Disk", relpath="Shares")
-=======
-  ses = Operations().getSections( 'Shares/Disk' )
-  if ses['OK']:
-    ses = ses['Value']
-    SEs = {}
-    for se in ses:
-      SEs[ se ] = Operations().getOptionsDict( 'Shares/Disk/%s' % se )[ 'Value' ]
-    return SEs
-  else:
-    return getTypedDictRootedAt( root = "", relpath = "/Resources/Shares/Disk" )
->>>>>>> 9b27720e
 
 # CE functions ######################
 
@@ -269,16 +242,12 @@
 
 def getCondDBs():
   ''' Get CondDB'''
-<<<<<<< HEAD
   
   condDBs = gConfig.getSections( '%s/CondDB' % g_BaseResourcesSection )
   if condDBs[ 'OK' ]:
     return condDBs[ 'Value' ]
   return condDBs
 #  return Utils.unpack(gConfig.getSections("%s/CondDB" % g_BaseResourcesSection))
-=======
-  return Utils.unpack( gConfig.getSections( "%s/CondDB" % g_BaseResourcesSection ) )
->>>>>>> 9b27720e
 
 ################################################################################
 #EOF#EOF#EOF#EOF#EOF#EOF#EOF#EOF#EOF#EOF#EOF#EOF#EOF#EOF#EOF#EOF#EOF#EOF#EOF#EOF