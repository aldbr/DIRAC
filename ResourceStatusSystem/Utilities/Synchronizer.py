''' Synchronizer

<<<<<<< HEAD
=======
  Module that keeps the database synchronized with the CS
>>>>>>> db15a444
  Module that updates the RSS database ( ResourceStatusDB ) with the information
  in the Resources section. If there are additions in the CS, those are incorporated
  to the DB. If there are deletions, entries in RSS tables for those elements are
  deleted ( except the Logs table ).

'''

__RCSID__ = '$Id:  $'

from DIRAC                                                 import gConfig, gLogger, S_OK
from DIRAC.ConfigurationSystem.Client.Helpers.Operations   import Operations
from DIRAC.ConfigurationSystem.Client.Helpers.Resources    import Resources, RESOURCE_NODE_MAPPING
from DIRAC.Interfaces.API.DiracAdmin                       import DiracAdmin
from DIRAC.ResourceStatusSystem.Client                     import ResourceStatusClient
from DIRAC.ResourceStatusSystem.Utilities.RssConfiguration import RssConfiguration

class Synchronizer( object ):
  '''
  Every time there is a successful write on the CS, Synchronizer().sync() is 
  executed. It updates the database with the values on the CS.
  '''
  
  def __init__( self ):
    """
    Constructor.
    
    examples:
      >>> s = Synchronizer()
    """
    
<<<<<<< HEAD
    self.log        = gLogger.getSubLogger( self.__class__.__name__ )
    self.operations = Operations()
    self.resources  = Resources()
=======
    if rStatus is None:
      self.rStatus     = ResourceStatusClient.ResourceStatusClient()
    if rManagement is None:   
      self.rManagement = ResourceManagementClient.ResourceManagementClient()
      
    self.rssConfig = RssConfiguration()  
  
  def sync( self, _eventName, _params ):
    '''
    Main synchronizer method. It synchronizes the three types of elements: Sites,
    Resources and Nodes. Each _syncX method returns a dictionary with the additions
    and deletions.
    
    examples:
      >>> s.sync( None, None )
          S_OK()
    
    :Parameters:
      **_eventName** - any
        this parameter is ignored, but needed by caller function.
      **_params** - any
        this parameter is ignored, but needed by caller function.
    
    :return: S_OK
    '''
    
    syncSites = self._syncSites()
    if not syncSites[ 'OK' ]:
      gLogger.error( syncSites[ 'Message' ] )
      
    syncResources = self._syncResources()
    if not syncResources[ 'OK' ]:
      gLogger.error( syncResources[ 'Message' ] )  
  
    syncNodes = self._syncNodes()
    if not syncNodes[ 'OK' ]:
      gLogger.error( syncNodes[ 'Message' ] )  
  
    #FIXME: also sync users
>>>>>>> db15a444
    
    self.rStatus    = ResourceStatusClient.ResourceStatusClient()  
    self.rssConfig  = RssConfiguration()
  
    self.diracAdmin = DiracAdmin()
  
  def sync( self, _eventName, _params ):
    '''
    Main synchronizer method. It synchronizes the three types of elements: Sites,
    Resources and Nodes. Each _syncX method returns a dictionary with the additions
    and deletions.
    
    examples:
      >>> s.sync( None, None )
          S_OK()
    
    :Parameters:
      **_eventName** - any
        this parameter is ignored, but needed by caller function.
      **_params** - any
        this parameter is ignored, but needed by caller function.
    
    :return: S_OK
    '''
    
    defSyncResult = { 'added' : [], 'deleted' : [] }
    
    # Sites
    syncSites = self._syncSites()
    if not syncSites[ 'OK' ]:
      self.log.error( syncSites[ 'Message' ] )
    syncSites = ( syncSites[ 'OK' ] and syncSites[ 'Value' ] ) or defSyncResult
    
    # Resources
    syncResources = self._syncResources()
    if not syncResources[ 'OK' ]:
      self.log.error( syncResources[ 'Message' ] )
    syncResources = ( syncResources[ 'OK' ] and syncResources[ 'Value' ] ) or defSyncResult 
    
    # Nodes
    syncNodes = self._syncNodes()
    if not syncNodes[ 'OK' ]:
      self.log.error( syncNodes[ 'Message' ] )
    syncNodes = ( syncNodes[ 'OK' ] and syncNodes[ 'Value' ] ) or defSyncResult
      
    # Notify via email to :  
    self.notify( syncSites, syncResources, syncNodes )
    
    return S_OK()

  def notify( self, syncSites, syncResources, syncNodes ):
    """
    Method sending email notification with the result of the synchronization. Email
    is sent to Operations( EMail/Production ) email address.
    
    examples:
      >>> s.notify( {}, {}, {} )
      >>> s.notify( { 'Site' : { 'added' : [], 'deleted' : [ 'RubbishSite' ] }, {}, {} )
      >>> s.notify( { 'Site' : { 'added' : [], 'deleted' : [ 'RubbishSite' ] }, 
                    { 'Computing : { 'added' : [ 'newCE01', 'newCE02' ], 'deleted' : [] }}, {} )
    
    :Parameters:
      **syncSites** - dict() ( keys: added, deleted )
        dictionary with the sites added and deleted from the DB
      **syncResources** - dict() ( keys: added, deleted )
        dictionary with the resources added and deleted from the DB
      **syncNodes** - dict() ( keys: added, deleted )
        dictionary with the nodes added and deleted from the DB
      
    :return: S_OK
    """
    
    # Human readable summary
    msgBody = self.getBody( syncSites, syncResources, syncNodes ) 
    self.log.info( msgBody )
    
    # Email addresses
    toAddress   = self.operations.getValue( 'EMail/Production', '' )
    fromAddress = self.rssConfig.getConfigFromAddress( '' )
    
    if toAddress and fromAddress and msgBody:
      
      # Subject of the email
      setup   = gConfig.getValue( 'DIRAC/Setup' )
      subject = '[RSS](%s) CS Synchronization' % setup
      
      self.diracAdmin.sendMail( toAddress, subject, msgBody, fromAddress = fromAddress )
     
  def getBody( self, syncSites, syncResources, syncNodes ):
    """
    Method that given the outputs of the three synchronization methods builds a
    human readable string.
    
    examples:
      >>> s.getBody( {}, {}, {} )
          ''
      >>> s.getBody( { 'Site' : { 'added' : [], 'deleted' : [ 'RubbishSite' ] }, {}, {} )
          '''
          SITES:
          Site:
            deleted:1
              RubbishSite
          '''
      >>> s.getBody( { 'Site' : { 'added' : [], 'deleted' : [ 'RubbishSite' ] }, 
                     { 'Computing : { 'added' : [ 'newCE01', 'newCE02' ], 'deleted' : [] }}, {} )    
          '''
          SITES:
          Site:
            deleted:1
              RubbishSite
          RESOURCES:
          Computing:
            added:2
              newCE01
              newCE02    
          '''
          
    :Parameters:
      **syncSites** - dict() ( keys: added, deleted )
        dictionary with the sites added and deleted from the DB
      **syncResources** - dict() ( keys: added, deleted )
        dictionary with the resources added and deleted from the DB
      **syncNodes** - dict() ( keys: added, deleted )
        dictionary with the nodes added and deleted from the DB
      
    :return: str    
    """
        
    syncMsg = ''
       
    for element, syncResult in [ ( 'SITES', syncSites ), ( 'RESOURCES', syncResources ), 
                                 ( 'NODES', syncNodes ) ]:
    
      elementsMsg = ''
    
      for elementType, elements in syncResult.items():
    
        elementMsg = ''
        if elements[ 'added' ]:
          elementMsg += '\n  %s added: %d \n' % ( elementType, len( elements[ 'added' ] ) )
          elementMsg += '    ' + '\n    '.join( elements[ 'added' ] ) 
        if elements[ 'deleted' ]:
          elementMsg += '\n  %s deleted: %d \n' % ( elementType, len( elements[ 'deleted' ] ) )
          elementMsg += '    ' + '\n    '.join( elements[ 'deleted' ] )    
          
        if elementMsg:
          elementsMsg += '\n\n%s:\n' % elementType
          elementsMsg += elementMsg
        
      if elementsMsg:
        syncMsg += '\n\n%s:' % element + elementsMsg

    return syncMsg 

<<<<<<< HEAD
  #.............................................................................
  # Sync methods: Site, Resource & Node
=======
  def __syncFTS( self ): 
    '''
      Sync FTS: compares CS with DB and does the necessary modifications.
    '''
        
    ftsCS = CSHelpers.getFTS()
    if not ftsCS[ 'OK' ]:
      return ftsCS
    ftsCS = ftsCS[ 'Value' ]
    
    gLogger.verbose( '%s FTS endpoints found in CS' % len( ftsCS ) )
    
    ftsDB = self.rStatus.selectStatusElement( 'Resource', 'Status', 
                                              elementType = 'FTS',
                                              meta = { 'columns' : [ 'name' ] } ) 
    if not ftsDB[ 'OK' ]:
      return ftsDB    
    ftsDB = [ fts[0] for fts in ftsDB[ 'Value' ] ]
       
    # StorageElements that are in DB but not in CS
    toBeDeleted = list( set( ftsDB ).difference( set( ftsCS ) ) )
    gLogger.verbose( '%s FTS endpoints to be deleted' % len( toBeDeleted ) )
       
    # Delete storage elements
    for ftsName in toBeDeleted:
      
      deleteQuery = self.rStatus._extermineStatusElement( 'Resource', ftsName )
      
      gLogger.verbose( '... %s' % ftsName )
      if not deleteQuery[ 'OK' ]:
        return deleteQuery            
    
    statusTypes = self.rssConfig.getConfigStatusType( 'FTS' )
    #statusTypes = RssConfiguration.getValidStatusTypes()[ 'Resource' ]
>>>>>>> db15a444

  def _syncSites( self ):
    """
    Method that synchronizes sites ( using their canonical name: CERN.ch ) with
    elementType = 'Site'. It gets from the CS the eligible site names and then
    synchronizes them with the DB. If not on the DB, they are added. If in the DB
    but not on the CS, they are deleted.
    
    examples:
      >> s._syncSites()
         S_OK( { 'Site' : { 'added' : [], 'deleted' : [ 'RubbishSite' ] } } )
    
    :return: S_OK( { 'Site' : { 'added' : [], 'deleted' : [] }} ) | S_ERROR
    """
    
    # Get site names from the CS
    foundSites = self.resources.getEligibleSites()
    if not foundSites[ 'OK' ]:
      return foundSites
       
    sites = {}
    
    # Synchronize with the DB
    resSync = self.__dbSync( 'Site', 'Site', foundSites[ 'Value' ] )
    if not resSync[ 'OK' ]:
      self.log.error( 'Error synchronizing Sites' )
      self.log.error( resSync[ 'Message' ] )
    else:
      sites = resSync[ 'Value' ]  
  
    return S_OK( { 'Site' : sites } )
    
  def _syncResources( self ):
    """
    Method that synchronizes resources as defined on RESOURCE_NODE_MAPPING dictionary
    keys. It makes one sync round per key ( elementType ). Gets from the CS the 
    eligible Resource/<elementType> names and then synchronizes them with the DB. 
    If not on the DB, they are added. If in the DB but not on the CS, they are deleted.
    
    examples:
      >>> s._syncResources() 
          S_OK( { 'Computing' : { 'added' : [ 'newCE01', 'newCE02' ], 'deleted' : [] },
                  'Storage'   : { 'added' : [], 'deleted' : [] },
                  ... } ) 
    
    :return: S_OK( { 'RESOURCE_NODE_MAPPINGKey1' : { 'added' : [], 'deleted' : [] }, ...} )
    """
    
    resources = {}
    
    # Iterate over the different elementTypes for Resource ( Computing, Storage... )
    for elementType in RESOURCE_NODE_MAPPING.keys():
      
      # Get Resource / <elementType> names from CS
      foundResources = self.resources.getEligibleResources( elementType )
      if not foundResources[ 'OK' ]:
        self.log.error( foundResources[ 'Message' ] )
        continue
      
      # Translate CS result into a list
      foundResources = foundResources[ 'Value' ]
      
      # Synchronize with the DB
      resSync = self.__dbSync( 'Resource', elementType, foundResources )
      if not resSync[ 'OK' ]:
        self.log.error( 'Error synchronizing %s %s' % ( 'Resource', elementType ) )
        self.log.error( resSync[ 'Message' ] )
      else: 
        resources[ elementType ] = resSync[ 'Value' ] 
  
    return S_OK( resources )

  def _syncNodes( self ):
    """
    Method that synchronizes resources as defined on RESOURCE_NODE_MAPPING dictionary
    values. It makes one sync round per key ( elementType ). Gets from the CS the 
    eligible Node/<elementType> names and then synchronizes them with the DB. 
    If not on the DB, they are added. If in the DB but not on the CS, they are deleted.
    
    examples:
      >>> s._syncNodes() 
          S_OK( { 'Queue' : { 'added' : [], 'deleted' : [] },
                  ... } ) 
    
    :return: S_OK( { 'RESOURCE_NODE_MAPPINGValue1' : { 'added' : [], 'deleted' : [] }, ...} )
    """
    
    nodes = {}
    
    # Iterate over the different elementTypes for Node ( Queue, AccessProtocol... )
    for elementType in RESOURCE_NODE_MAPPING.values():
      
      # Get Node / <elementType> names from CS
      foundNodes = self.resources.getEligibleNodes( elementType )
      if not foundNodes[ 'OK' ]:
        self.log.error( foundNodes[ 'Value' ] )
        continue
      
      # Translate CS result into a list : maps NodeName to SiteName<>NodeName to 
      # avoid duplicates
      # Looong list comprehension, sorry !
      foundNodes = [ '%s<>%s' % ( key, item ) for key, subDict in foundNodes[ 'Value' ].items() 
                     for subList in subDict.values() for item in subList ]
             
      # Synchronize with the DB       
      resSync = self.__dbSync( 'Node', elementType, foundNodes )
      if not resSync[ 'OK' ]:
        self.log.error( 'Error synchronizing %s %s' % ( 'Node', elementType ) )
        self.log.error( resSync[ 'Message' ] )
      else: 
        nodes[ elementType ] = resSync[ 'Value' ] 
  
    return S_OK( nodes )

  #.............................................................................
  # DB sync actions
  
  def __dbSync( self, elementFamily, elementType, elementsCS ):
    """
    Method synchronizing CS and DB. Compares <elementsCS> with <elementsDB>
    given the elementFamily and elementType ( e.g. Resource / Computing ).
    If there are missing elements in the DB, are inserted. If are missing elements
    in the CS, are deleted from the DB. Note that the logs from the RSS DB
    are kept ! ( just in case ).
    
    :Parameters:
      **elementFamily** - str
        any of the valid element families : Site, Resource, Node
      **elementType** - str
        any of the valid element types for <elementFamily>
      **elementsCS** - list
        list with the elements for <elementFamily>/<elementType> found in the CS  
    
    :return: S_OK( { 'added' : [], 'deleted' : [] } ) | S_ERROR
    """ 
    
    # deleted, added default response
    syncRes = { 
                'deleted' : [],
                'added'   : [],
              }
    
    # Gets <elementFamily>/<elementType> elements from DB
    elementsDB = self.rStatus.selectStatusElement( elementFamily, 'Status', 
                                                   elementType = elementType,
                                                   meta = { 'columns' : [ 'name' ] } )
    if not elementsDB[ 'OK' ]:
      return elementsDB
    elementsDB = [ elementDB[ 0 ] for elementDB in elementsDB[ 'Value' ] ]      
    
    # Elements in DB but not in CS -> to be deleted
    toBeDeleted = list( set( elementsDB ).difference( set( elementsCS ) ) )
    if toBeDeleted:
      resDelete = self.__dbDelete( elementFamily, elementType, toBeDeleted )
      if not resDelete[ 'OK' ]:
        return resDelete  
      else:
        syncRes[ 'deleted' ] = toBeDeleted
    
    # Elements in CS but not in DB -> to be added
    toBeAdded = list( set( elementsCS ).difference( set( elementsDB ) ) )
    if toBeAdded:
      resInsert = self.__dbInsert( elementFamily, elementType, toBeAdded )
      if not resInsert[ 'OK' ]:
        return resInsert
      else:
        syncRes[ 'added' ] = toBeAdded
           
    return S_OK( syncRes )
  
  def __dbDelete( self, elementFamily, elementType, toBeDeleted ):
    """
    Method that given the elementFamily and elementType, deletes all entries
    in the History and Status tables for the given elements in toBeDeleted ( all
    their status Types ).

    :Parameters:
      **elementFamily** - str
        any of the valid element families : Site, Resource, Node
      **elementType** - str
        any of the valid element types for <elementFamily>, just used for logging
        purposes.
      **toBeDeleted** - list
        list with the elements to be deleted  
    
    :return: S_OK | S_ERROR    
    """
    
    self.log.info( 'Deleting %s %s:' % ( elementFamily, elementType ) )
    self.log.info( toBeDeleted )
    
    return self.rStatus._extermineStatusElement( elementFamily, toBeDeleted )
  
  def __dbInsert( self, elementFamily, elementType, toBeAdded ):  
    """
    Method that given the elementFamily and elementType, adds all elements in
    toBeAdded with their respective statusTypes, obtained from the CS. They 
    are synchronized with status 'Unknown' and reason 'Synchronized'.

    :Parameters:
      **elementFamily** - str
        any of the valid element families : Site, Resource, Node
      **elementType** - str
        any of the valid element types for <elementFamily>
      **toBeDeleted** - list
        list with the elements to be added  
    
    :return: S_OK | S_ERROR    
    """
    
    self.log.info( 'Adding %s %s:' % ( elementFamily, elementType ) )
    self.log.info( toBeAdded )
    
    statusTypes = self.rssConfig.getConfigStatusType( elementType )

    for element in toBeAdded:
      
      for statusType in statusTypes:
  
        resInsert = self.rStatus.addIfNotThereStatusElement( elementFamily, 'Status', 
                                                             name        = element, 
                                                             statusType  = statusType, 
                                                             status      = 'Unknown', 
                                                             elementType = elementType, 
                                                             reason      = 'Synchronized')

        if not resInsert[ 'OK' ]:
          return resInsert
    
    return S_OK()
    
#...............................................................................    
 
#  
#  def _syncUsers( self ):
#    '''
#      Sync Users: compares CS with DB and does the necessary modifications.
#    '''    
#    
#    gLogger.verbose( '-- Synchronizing users --')
#    
#    usersCS = CSHelpers.getRegistryUsers()
#    if not usersCS[ 'OK' ]:
#      return usersCS
#    usersCS = usersCS[ 'Value' ]
#    
#    gLogger.verbose( '%s users found in CS' % len( usersCS ) )
#    
#    usersDB = self.rManagement.selectUserRegistryCache( meta = { 'columns' : [ 'login' ] } ) 
#    if not usersDB[ 'OK' ]:
#      return usersDB    
#    usersDB = [ userDB[0] for userDB in usersDB[ 'Value' ] ]
#    
#    # Users that are in DB but not in CS
#    toBeDeleted = list( set( usersDB ).difference( set( usersCS.keys() ) ) )
#    gLogger.verbose( '%s users to be deleted' % len( toBeDeleted ) )
#    
#    # Delete users
#    # FIXME: probably it is not needed since there is a DatabaseCleanerAgent
#    for userLogin in toBeDeleted:
#      
#      deleteQuery = self.rManagement.deleteUserRegistryCache( login = userLogin )
#      
#      gLogger.verbose( '... %s' % userLogin )
#      if not deleteQuery[ 'OK' ]:
#        return deleteQuery      
#     
#    # AddOrModify Users 
#    for userLogin, userDict in usersCS.items():
#      
#      _name  = userDict[ 'DN' ].split( '=' )[ -1 ]
#      _email = userDict[ 'Email' ]
#      
#      query = self.rManagement.addOrModifyUserRegistryCache( userLogin, _name, _email )
#      gLogger.verbose( '-> %s' % userLogin )
#      if not query[ 'OK' ]:
#        return query     
#  
#    return S_OK()
    
################################################################################
#EOF#EOF#EOF#EOF#EOF#EOF#EOF#EOF#EOF#EOF#EOF#EOF#EOF#EOF#EOF#EOF#EOF#EOF#EOF#EOF  <|MERGE_RESOLUTION|>--- conflicted
+++ resolved
@@ -1,9 +1,6 @@
 ''' Synchronizer
 
-<<<<<<< HEAD
-=======
   Module that keeps the database synchronized with the CS
->>>>>>> db15a444
   Module that updates the RSS database ( ResourceStatusDB ) with the information
   in the Resources section. If there are additions in the CS, those are incorporated
   to the DB. If there are deletions, entries in RSS tables for those elements are
@@ -34,52 +31,9 @@
       >>> s = Synchronizer()
     """
     
-<<<<<<< HEAD
     self.log        = gLogger.getSubLogger( self.__class__.__name__ )
     self.operations = Operations()
-    self.resources  = Resources()
-=======
-    if rStatus is None:
-      self.rStatus     = ResourceStatusClient.ResourceStatusClient()
-    if rManagement is None:   
-      self.rManagement = ResourceManagementClient.ResourceManagementClient()
-      
-    self.rssConfig = RssConfiguration()  
-  
-  def sync( self, _eventName, _params ):
-    '''
-    Main synchronizer method. It synchronizes the three types of elements: Sites,
-    Resources and Nodes. Each _syncX method returns a dictionary with the additions
-    and deletions.
-    
-    examples:
-      >>> s.sync( None, None )
-          S_OK()
-    
-    :Parameters:
-      **_eventName** - any
-        this parameter is ignored, but needed by caller function.
-      **_params** - any
-        this parameter is ignored, but needed by caller function.
-    
-    :return: S_OK
-    '''
-    
-    syncSites = self._syncSites()
-    if not syncSites[ 'OK' ]:
-      gLogger.error( syncSites[ 'Message' ] )
-      
-    syncResources = self._syncResources()
-    if not syncResources[ 'OK' ]:
-      gLogger.error( syncResources[ 'Message' ] )  
-  
-    syncNodes = self._syncNodes()
-    if not syncNodes[ 'OK' ]:
-      gLogger.error( syncNodes[ 'Message' ] )  
-  
-    #FIXME: also sync users
->>>>>>> db15a444
-    
+    self.resources  = Resources()    
     self.rStatus    = ResourceStatusClient.ResourceStatusClient()  
     self.rssConfig  = RssConfiguration()
   
@@ -233,45 +187,8 @@
 
     return syncMsg 
 
-<<<<<<< HEAD
   #.............................................................................
   # Sync methods: Site, Resource & Node
-=======
-  def __syncFTS( self ): 
-    '''
-      Sync FTS: compares CS with DB and does the necessary modifications.
-    '''
-        
-    ftsCS = CSHelpers.getFTS()
-    if not ftsCS[ 'OK' ]:
-      return ftsCS
-    ftsCS = ftsCS[ 'Value' ]
-    
-    gLogger.verbose( '%s FTS endpoints found in CS' % len( ftsCS ) )
-    
-    ftsDB = self.rStatus.selectStatusElement( 'Resource', 'Status', 
-                                              elementType = 'FTS',
-                                              meta = { 'columns' : [ 'name' ] } ) 
-    if not ftsDB[ 'OK' ]:
-      return ftsDB    
-    ftsDB = [ fts[0] for fts in ftsDB[ 'Value' ] ]
-       
-    # StorageElements that are in DB but not in CS
-    toBeDeleted = list( set( ftsDB ).difference( set( ftsCS ) ) )
-    gLogger.verbose( '%s FTS endpoints to be deleted' % len( toBeDeleted ) )
-       
-    # Delete storage elements
-    for ftsName in toBeDeleted:
-      
-      deleteQuery = self.rStatus._extermineStatusElement( 'Resource', ftsName )
-      
-      gLogger.verbose( '... %s' % ftsName )
-      if not deleteQuery[ 'OK' ]:
-        return deleteQuery            
-    
-    statusTypes = self.rssConfig.getConfigStatusType( 'FTS' )
-    #statusTypes = RssConfiguration.getValidStatusTypes()[ 'Resource' ]
->>>>>>> db15a444
 
   def _syncSites( self ):
     """
