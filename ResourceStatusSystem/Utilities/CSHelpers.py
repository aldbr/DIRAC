--- conflicted
+++ resolved
@@ -118,9 +118,6 @@
       continue
     storageElementEndpoints.append( seEndpoint[ 'Value' ] )
   
-<<<<<<< HEAD
-  return S_OK( list( set( storageElementEndpoints ) ) )
-=======
   return S_OK( list( set( storageElementEndpoints ) ) )     
   
 def getFTS():
@@ -136,7 +133,6 @@
     ftsEndpoints['Value'].append( ftsEndpointDefaultLocation )
 
   return ftsEndpoints 
->>>>>>> db15a444
 
 def getSpaceTokenEndpoints():
   ''' Get Space Token Endpoints '''
