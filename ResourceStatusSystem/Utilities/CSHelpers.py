"""
Module containing functions interacting with the CS and useful for the RSS
modules.

"""

from __future__ import absolute_import, unicode_literals

__RCSID__ = '$Id$'

from DIRAC import gConfig, gLogger, S_OK
from DIRAC.Core.Utilities.Decorators import deprecated
from DIRAC.Core.Utilities.SiteSEMapping import getSEParameters
from DIRAC.ConfigurationSystem.Client.Helpers.Resources import getQueues
from DIRAC.DataManagementSystem.Utilities.DMSHelpers import DMSHelpers
from DIRAC.ResourceStatusSystem.Utilities import Utils


def warmUp():
  """
    gConfig has its own dark side, it needs some warm up phase.
  """
  from DIRAC.ConfigurationSystem.private.Refresher import gRefresher
  gRefresher.refreshConfigurationIfNeeded()


@deprecated("Use DIRAC.ConfigurationSystem.Client.Helpers.Resources.getSites() instead")
def getSites():
  """
    Gets all sites from /Resources/Sites
  """

  _basePath = 'Resources/Sites'

  sites = []

  domainNames = gConfig.getSections(_basePath)
  if not domainNames['OK']:
    return domainNames
  domainNames = domainNames['Value']

  for domainName in domainNames:
    domainSites = gConfig.getSections('%s/%s' % (_basePath, domainName))
    if not domainSites['OK']:
      return domainSites

    domainSites = domainSites['Value']

    sites.extend(domainSites)

  # Remove duplicated ( just in case )
  sites = list(set(sites))
  return S_OK(sites)


@deprecated("unused")
def getDomainSites():
  """
    Gets all sites from /Resources/Sites
  """

  _basePath = 'Resources/Sites'

  sites = {}

  domainNames = gConfig.getSections(_basePath)
  if not domainNames['OK']:
    return domainNames
  domainNames = domainNames['Value']

  for domainName in domainNames:
    domainSites = gConfig.getSections('%s/%s' % (_basePath, domainName))
    if not domainSites['OK']:
      return domainSites

    domainSites = domainSites['Value']

    sites[domainName] = domainSites

  return S_OK(sites)


def getResources():
  """
    Gets all resources
  """

  resources = DMSHelpers().getStorageElements()

  fts = getFTS()
  if fts['OK']:
    resources = resources + fts['Value']

  fc = getFileCatalogs()
  if fc['OK']:
    resources = resources + fc['Value']

  ce = getComputingElements()
  if ce['OK']:
    resources = resources + ce['Value']

  return S_OK(resources)


@deprecated("unused")
def getNodes():
  """
    Gets all nodes
  """

  nodes = []

  queues = getQueues()
  if queues['OK']:
    nodes = nodes + queues['Value']

  return S_OK(nodes)


@deprecated("unused")
def getStorageElements():
  """
    Gets all storage elements from /Resources/StorageElements
  """

  _basePath = 'Resources/StorageElements'

  seNames = gConfig.getSections(_basePath)
  return seNames


@deprecated("unused")
def getSEToken(seName):
  """ Get StorageElement token
  """

  seParameters = getSEParameters(seName)
  if not seParameters['OK']:
    gLogger.warn("Could not get SE parameters", "SE: %s" % seName)
    return seParameters

  return S_OK(seParameters['Value']['SpaceToken'])


def getStorageElementEndpoint(seName):
  """ Get endpoints of a StorageElement

      :param str seName: name of the storage element

      :returns: S_OK() or S_ERROR
                for historical reasons, if the protocol is SRM, you get  'httpg://host:port/WSUrl'
                For other protocols, you get :py:meth:`~DIRAC.Resources.Storage.StorageBase.StorageBase.getEndpoint`

  """
  seParameters = getSEParameters(seName)
  if not seParameters['OK']:
    gLogger.warn("Could not get SE parameters", "for SE %s" % seName)
    return seParameters

  seEndpoints = []

  for parameters in seParameters['Value']:
    if parameters['Protocol'].lower() == 'srm':
      # we need to construct the URL with httpg://
      host = parameters['Host']
      port = parameters['Port']
      wsurl = parameters['WSUrl']
      # MAYBE wusrl is not defined
      if host and port:
        url = 'httpg://%s:%s%s' % (host, port, wsurl)
        url = url.replace('?SFN=', '')
        seEndpoints.append(url)
    else:
      seEndpoints.append(parameters['Endpoint'])

  return S_OK(seEndpoints)


def getFTS():
  """
    Gets all FTS endpoints
  """

  result = gConfig.getOptions('Resources/FTSEndpoints/FTS3')
  if result['OK']:
    return result
  return S_OK([])


def getSpaceTokenEndpoints():
  """ Get Space Token Endpoints """

  return Utils.getCSTree('Shares/Disk')


def getFileCatalogs():
  """
    Gets all storage elements from /Resources/FileCatalogs
  """

  _basePath = 'Resources/FileCatalogs'

  fileCatalogs = gConfig.getSections(_basePath)
  return fileCatalogs


def getComputingElements():
  """
    Gets all computing elements from /Resources/Sites/<>/<>/CE
  """
  _basePath = 'Resources/Sites'

  ces = []

  domainNames = gConfig.getSections(_basePath)
  if not domainNames['OK']:
    return domainNames
  domainNames = domainNames['Value']

  for domainName in domainNames:
    domainSites = gConfig.getSections('%s/%s' % (_basePath, domainName))
    if not domainSites['OK']:
      return domainSites
    domainSites = domainSites['Value']

    for site in domainSites:
      siteCEs = gConfig.getSections('%s/%s/%s/CEs' % (_basePath, domainName, site))
      if not siteCEs['OK']:
        # return siteCEs
        gLogger.error(siteCEs['Message'])
        continue
      siteCEs = siteCEs['Value']
      ces.extend(siteCEs)

  # Remove duplicated ( just in case )
  ces = list(set(ces))

  return S_OK(ces)


def getSiteComputingElements(siteName):
  """
    Gets all computing elements from /Resources/Sites/<>/<siteName>/CE
  """

  _basePath = 'Resources/Sites'

  domainNames = gConfig.getSections(_basePath)
  if not domainNames['OK']:
    return domainNames
  domainNames = domainNames['Value']

  for domainName in domainNames:
    ces = gConfig.getValue('%s/%s/%s/CE' % (_basePath, domainName, siteName), '')
    if ces:
      return ces.split(', ')

  return []


<<<<<<< HEAD
# NOTE: this method is used by Web
=======
@deprecated("Use DIRAC.Core.Utilities.SiteSEMapping.getSEsForSite() instead")
>>>>>>> df67380d
def getSiteStorageElements(siteName):
  """
    Gets all storage elements from /Resources/Sites/<>/<siteName>/SE

      Used by WebApp/SiteSummaryHandler.py
  """

  _basePath = 'Resources/Sites'

  domainNames = gConfig.getSections(_basePath)
  if not domainNames['OK']:
    return domainNames
  domainNames = domainNames['Value']

  for domainName in domainNames:
    ses = gConfig.getValue('%s/%s/%s/SE' % (_basePath, domainName, siteName), '')
    if ses:
      return ses.split(',')

  return []


def getSiteElements(siteName):
  """
    Gets all the computing and storage elements for a given site
  """

  res = DMSHelpers().getSiteSEMapping()
  if not res['OK']:
    return res
  resources = res['Value'][1].get(siteName, [])

  res = getQueues(siteName)
  if not res['OK']:
    return res
  resources = list(resources) + list(res['Value'][siteName])

  return S_OK(resources)


def getQueuesRSS():
  """
    Gets all computing elements from /Resources/Sites/<>/<>/CE/Queues
  """
  _basePath = 'Resources/Sites'

  queues = []

  domainNames = gConfig.getSections(_basePath)
  if not domainNames['OK']:
    return domainNames
  domainNames = domainNames['Value']

  for domainName in domainNames:
    domainSites = gConfig.getSections('%s/%s' % (_basePath, domainName))
    if not domainSites['OK']:
      return domainSites
    domainSites = domainSites['Value']

    for site in domainSites:
      siteCEs = gConfig.getSections('%s/%s/%s/CEs' % (_basePath, domainName, site))
      if not siteCEs['OK']:
        # return siteCEs
        gLogger.error(siteCEs['Message'])
        continue
      siteCEs = siteCEs['Value']

      for siteCE in siteCEs:
        siteQueue = gConfig.getSections('%s/%s/%s/CEs/%s/Queues' % (_basePath, domainName, site, siteCE))
        if not siteQueue['OK']:
          # return siteQueue
          gLogger.error(siteQueue['Message'])
          continue
        siteQueue = siteQueue['Value']

        queues.extend(siteQueue)

  # Remove duplicated ( just in case )
  queues = list(set(queues))

  return S_OK(queues)<|MERGE_RESOLUTION|>--- conflicted
+++ resolved
@@ -258,11 +258,7 @@
   return []
 
 
-<<<<<<< HEAD
-# NOTE: this method is used by Web
-=======
 @deprecated("Use DIRAC.Core.Utilities.SiteSEMapping.getSEsForSite() instead")
->>>>>>> df67380d
 def getSiteStorageElements(siteName):
   """
     Gets all storage elements from /Resources/Sites/<>/<siteName>/SE
