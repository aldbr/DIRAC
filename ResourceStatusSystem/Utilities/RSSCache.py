--- conflicted
+++ resolved
@@ -147,11 +147,7 @@
 
       resourceRow = self.__rssCache.get(resourceKey)
       if not resourceRow:
-<<<<<<< HEAD
-	return S_ERROR('Cannot get %s' % resourceKey)
-=======
         return S_ERROR('Cannot get %s' % resourceKey)
->>>>>>> 2aa90be1
       result.update({resourceKey: resourceRow})
 
     self.__rssCacheLock.release()
