# $HeadURL:  $
""" Cache

This module provides a generic Cache extended to be used on RSS, RSSCache.
This cache features a lazy update method. It will only be updated if it is
empty and there is a new query. If not, it will remain in its previous state.
However, Cache class internal cache: DictCache sets a validity to its entries.
After that, the cache is empty.
        
"""

import itertools
import random

from DIRAC                                                 import gLogger, S_OK, S_ERROR 
from DIRAC.Core.Utilities.DictCache                        import DictCache
from DIRAC.Core.Utilities.LockRing                         import LockRing
from DIRAC.ResourceStatusSystem.Utilities.RssConfiguration import RssConfiguration

__RCSID__  = '$Id:  $'

class Cache( object ):
  """
    Cache basic class.
    
    WARNING: None of its methods is thread safe. Acquire / Release lock when
    using them !
  """
  
  def __init__( self, lifeTime, updateFunc ):
    """
    Constructor
    
    :Parameters:
      **lifeTime** - `int`
        Lifetime of the elements in the cache ( seconds ! )
      **updateFunc** - `function`
        This function MUST return a S_OK | S_ERROR object. In the case of the first,
        its value must be a dictionary.
    
    """
    
    # We set a 20% of the lifetime randomly, so that if we have thousands of jobs
    # starting at the same time, all the caches will not end at the same time.
    randomLifeTimeBias  = 0.2 * random.random()
    
    self.log            = gLogger.getSubLogger( self.__class__.__name__ )
    
    self.__lifeTime     = int( lifeTime * ( 1 + randomLifeTimeBias ) )
    self.__updateFunc   = updateFunc
    # The records returned from the cache must be valid at least 30 seconds.
    self.__validSeconds = 30
    
    # Cache
    self.__cache       = DictCache()
    self.__cacheLock   = LockRing()
    self.__cacheLock.getLock( self.__class__.__name__ )
  
  #.............................................................................
  # internal cache object getter
  
  def cacheKeys( self ):
    """
    Cache keys getter
      
    :returns: list with valid keys on the cache
    """
    
    return self.__cache.getKeys( validSeconds = self.__validSeconds ) 

  #.............................................................................
  # acquire / release Locks

  def acquireLock( self ):
    """
    Acquires Cache lock
    """
    
    self.__cacheLock.acquire( self.__class__.__name__ )

  def releaseLock( self ):
    """
    Releases Cache lock
    """
    
    self.__cacheLock.release( self.__class__.__name__)
  
<<<<<<< HEAD
  #.............................................................................
  # Cache getters

  def get( self, cacheKeys ):
    """
    Gets values for cacheKeys given, if all are found ( present on the cache and
    valid ), returns S_OK with the results. If any is not neither present not
    valid, returns S_ERROR. 
=======
  def getCacheStatus( self ):
    '''
      Return the latest cache status
    '''
    self.__rssCacheLock.acquire()
    if self.__rssCacheStatus:
      res = dict( [ self.__rssCacheStatus[ 0 ] ] )
    else:
      res = {}  
    self.__rssCacheLock.release()
    return S_OK( res )
    
  def getCacheHistory( self ):
    '''
      Return the cache updates history
    '''
    self.__rssCacheLock.acquire()
    res = dict( self.__rssCacheStatus )
    self.__rssCacheLock.release()
    return S_OK( res )
    
  def get( self, resourceKey ):
    '''
      Gets the resource(s) status(es). Every resource can have multiple statuses, 
      so in order to speed up things, we store them on the cache as follows::
      
        { (<resourceName>,<resourceStatusType0>) : whatever0,
          (<resourceName>,<resourceStatusType1>) : whatever1,
        }
    '''
>>>>>>> 509b979f
    
    :Parameters:
      **cacheKeys** - `list`
        list of keys to be extracted from the cache
        
    :return: S_OK | S_ERROR
    """

    result = {}

    for cacheKey in cacheKeys:

      cacheRow = self.__cache.get( cacheKey, validSeconds = self.__validSeconds )
      if not cacheRow:
        self.log.error( str( cacheKey ) )
        return S_ERROR( 'Cannot get %s' % str( cacheKey ) )
      result.update( { cacheKey : cacheRow } )
      
    return S_OK( result )

  #.............................................................................
  # Cache refreshers

  def refreshCache( self ):
    """     
    Purges the cache and gets fresh data from the update function.
    
    :return: S_OK | S_ERROR. If the first, its content is the new cache.    
    """

    self.log.verbose( 'refreshing...' )
    
    self.__cache.purgeAll()
    
    newCache = self.__updateFunc()
    if not newCache[ 'OK' ]:
      self.log.error( newCache[ 'Message' ] )
      return newCache
    
    newCache = self.__updateCache( newCache[ 'Value' ] )
    
    self.log.verbose( 'refreshed' )
    
    return newCache

  #.............................................................................
  # Private methods    
     
  def __updateCache( self, newCache ):
    """
    Given the new cache dictionary, updates the internal cache with it. It sets
    a duration to the entries of <self.__lifeTime> seconds.
    
    :Parameters:
      **newCache** - `dict`
        dictionary containing a new cache
    
    :return: dictionary. It is newCache argument.    
    """
    
    for cacheKey, cacheValue in newCache.items():
      self.__cache.add( cacheKey, self.__lifeTime, value = cacheValue )
    
    # We are assuming nothing will fail while inserting in the cache. There is
    # no apparent reason to suspect from that piece of code.     
    return S_OK( newCache )

#...............................................................................

class RSSCache( Cache ):
  """
  The RSSCache is an extension of Cache in which the cache keys are pairs of the
  form: ( elementName, statusType ).
  
  When instantiating one object of RSSCache, we need to specify the RSS elementType
  it applies, e.g. : StorageElement, ComputingElement, Queue, ...
  
  It provides a unique public method `match` which is thread safe. All other 
  methods are not !!
  """
  
  def __init__( self, elementType, lifeTime, updateFunc ):
    """
    Constructor
    
    :Parameters:
      **elementType** - `string`
        RSS elementType, e.g.: Storage, Computing, Queue... note that one RSSCache
        can only hold elements of a single elementType to avoid issues while doing
        the Cartesian product.
      **lifeTime** - `int`
        Lifetime of the elements in the cache ( seconds ! )
      **updateFunc** - `function`
        This function MUST return a S_OK | S_ERROR object. In the case of the first,
        its value must follow the dict format: ( key, value ) being key ( elementName,
        statusType ) and value status.    

    """
    
    super( RSSCache, self ).__init__( lifeTime, updateFunc )
    
    self.allStatusTypes = RssConfiguration().getConfigStatusType( elementType = elementType )
  
  def match( self, elementNames, statusTypes ):  
    """
    In first instance, if the cache is invalid, it will request a new one from
    the server.
    It make the Cartesian product of elementNames x statusTypes to generate a key
    set that will be compared against the cache set. If the first is included in 
    the second, we have a positive match and a dictionary will be returned. Otherwise,
    we have a cache miss.
    
    However, arguments ( elementNames or statusTypes ) can have a None value. If 
    that is the case, they are considered wildcards.
    
    :Parameters:
      **elementNames** - [ None, `string`, `list` ]
        name(s) of the elements to be matched
      **statusTypes** - [ None, `string`, `list` ]
        name(s) of the statusTypes to be matched
    
    :return: S_OK() || S_ERROR()      
    """
    
    self.acquireLock()
    try:
      match = self._match( elementNames, statusTypes )
        
      if not match[ 'OK' ]:
        self.log.error( match[ 'Message' ] )
      return match  
    finally:
      # Release lock, no matter what !
      self.releaseLock()  
    
  #.............................................................................
  # Private methods: NOT THREAD SAFE !!
  
  def _match( self, elementNames, statusTypes ):
    """
    Method doing the actual work. It must be wrapped around locks to ensure no
    disaster happens.
    
    :Parameters:
      **elementNames** - [ None, `string`, `list` ]
        name(s) of the elements to be matched
      **statusTypes** - [ None, `string`, `list` ]
        name(s) of the statusTypes to be matched
    
    :return: S_OK() || S_ERROR() 
    """
    
    # Gets the entire cache or a new one if it is empty / invalid
    validCache = self.__getValidCache()
    if not validCache[ 'OK' ]:
      return validCache
    validCache = validCache[ 'Value' ]
    
    # Gets matched keys
    matchKeys = self.__match( validCache, elementNames, statusTypes )
    
    if not matchKeys[ 'OK' ]:
      return matchKeys
    matchKeys = matchKeys[ 'Value' ]
    
    # Gets objects for matched keys. It will return S_ERROR if the cache value
    # has expired in between. It has 10 valid seconds, which means something was
    # extremely slow above.
    cacheMatches = self.get( matchKeys )
    if not cacheMatches[ 'OK' ]:
      return cacheMatches  
       
    cacheMatches = cacheMatches[ 'Value' ]
    if not cacheMatches:
      return S_ERROR( 'Empty cache for: %s, %s' % ( elementNames, statusTypes ) )
        
    # We undo the key into <elementName> and <statusType>
    cacheMatchesDict = self.__getDictFromCacheMatches( cacheMatches )
    return S_OK( cacheMatchesDict )
  
  def __getValidCache( self ):
    """
    Obtains the keys on the cache which are valid. If any, returns the complete 
    valid dictionary. If the list is empty, we assume the cache is invalid or
    not filled, so we issue a cache refresh and return its data.
    
    :return: { ( elementName, statusType ) : status, ... } 
    """
    
    cacheKeys = self.cacheKeys()   
    # If cache is empty, we refresh it.
    if not cacheKeys:
      cache = self.refreshCache()
    else:
      cache = self.get( cacheKeys )  
    
    return cache

  def __match( self, validCache, elementNames, statusTypes ):
    """
    Obtains all keys on the cache ( should not be empty ! ).
    
    Gets the sets ( no duplicates ) of elementNames and statusTypes. There is a 
    slight distinction. A priori we cannot know which are all the elementNames.
    So, if elementNames is None, we will consider all elementNames in the cacheKeys.
    However, if statusTypes is None, we will get the standard list from the 
    ResourceStatus configuration in the CS. 
    
    If the cartesian product of our sets is on the cacheKeys set, we have a 
    positive match.
    
    :Parameters:
      **validCache** - `dict`
        cache dictionary
      **elementNames** - [ None, `string`, `list` ]
        name(s) of the elements to be matched
      **statusTypes** - [ None, `string`, `list` ]
        name(s) of the statusTypes to be matched
    
    :return: S_OK() || S_ERROR() 
    """

    cacheKeys = validCache.keys()

    if isinstance( elementNames, str ):       
      elementNames = [ elementNames ]
    elif elementNames is None:
      elementNames = [ cacheKey[0] for cacheKey in cacheKeys ]  
    # Remove duplicates, makes Cartesian product faster
    elementNamesSet = set( elementNames )
    
    if isinstance( statusTypes, str ):
      statusTypes = [ statusTypes ]
    elif statusTypes is None:
      statusTypes = self.allStatusTypes
    # Remove duplicates, makes Cartesian product faster
    statusTypesSet = set( statusTypes )

    cartesianProduct = set( itertools.product( elementNamesSet, statusTypesSet ) )

    # Some users find funny sending empty lists, which will make the cartesianProduct
    # be []. Problem: [] is always subset, no matter what !
    
    if not cartesianProduct:
      self.log.warn( 'Empty cartesian product' )
      return S_ERROR( 'Empty cartesian product' )
    
    notInCache = list( cartesianProduct.difference( set( cacheKeys ) ) )  
    if notInCache:
      self.log.warn( 'Cache misses: %s' % notInCache )
      return S_ERROR( 'Cache misses: %s' % notInCache )
    
    return S_OK( cartesianProduct )
    
  @staticmethod  
  def __getDictFromCacheMatches( cacheMatches ):
    """
    Formats the cacheMatches to a format expected by the RSS helpers clients.
    
    :Parameters:
      **cacheMatches** - `dict`
        cache dictionary of the form { ( elementName, statusType ) : status, ... }
      
    
    :return: dict of the form { elementName : { statusType : status, ... }, ... }        
    """
    
    result = {}
    
    for cacheKey, cacheValue in cacheMatches.iteritems():
      elementName, statusType = cacheKey
      
      if not result.has_key( elementName ):
        result[ elementName ] = {}
      result[ elementName ][ statusType ] = cacheValue
    
    return result
     
#...............................................................................
#EOF#EOF#EOF#EOF#EOF#EOF#EOF#EOF#EOF#EOF#EOF#EOF#EOF#EOF#EOF#EOF#EOF#EOF#EOF#EOF    <|MERGE_RESOLUTION|>--- conflicted
+++ resolved
@@ -85,16 +85,6 @@
     
     self.__cacheLock.release( self.__class__.__name__)
   
-<<<<<<< HEAD
-  #.............................................................................
-  # Cache getters
-
-  def get( self, cacheKeys ):
-    """
-    Gets values for cacheKeys given, if all are found ( present on the cache and
-    valid ), returns S_OK with the results. If any is not neither present not
-    valid, returns S_ERROR. 
-=======
   def getCacheStatus( self ):
     '''
       Return the latest cache status
@@ -118,21 +108,18 @@
     
   def get( self, resourceKey ):
     '''
-      Gets the resource(s) status(es). Every resource can have multiple statuses, 
-      so in order to speed up things, we store them on the cache as follows::
-      
-        { (<resourceName>,<resourceStatusType0>) : whatever0,
-          (<resourceName>,<resourceStatusType1>) : whatever1,
-        }
-    '''
->>>>>>> 509b979f
-    
+    Gets the resource(s) status(es). Every resource can have multiple statuses, 
+    so in order to speed up things, we store them on the cache as follows::
+    
+      { (<resourceName>,<resourceStatusType0>) : whatever0,
+        (<resourceName>,<resourceStatusType1>) : whatever1,
+      }    
     :Parameters:
       **cacheKeys** - `list`
         list of keys to be extracted from the cache
         
     :return: S_OK | S_ERROR
-    """
+    '''
 
     result = {}
 
