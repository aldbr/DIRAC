########################################################################
# $HeadURL:  $
########################################################################

__RCSID__ = "$Id:  $"

import copy
import threading

from DIRAC.Core.Utilities.ThreadPool                  import ThreadPool
from DIRAC.Core.Utilities.SitesDIRACGOCDBmapping      import getGOCSiteName

from DIRAC.ResourceStatusSystem.Utilities.CS          import getStorageElementStatus

from DIRAC.ResourceStatusSystem.Policy.Configurations import ValidRes
from DIRAC.ResourceStatusSystem.Utilities.Utils       import where
from DIRAC.ResourceStatusSystem.Utilities.Exceptions  import RSSException, InvalidRes

class Publisher:
  """
  Class Publisher is in charge of getting dispersed information, to be published on the web.
  """

#############################################################################

  def __init__(self, VOExtension, rsDBIn = None, commandCallerIn = None, infoGetterIn = None,
               WMSAdminIn = None):
    """
    Standard constructor

    :params:
      :attr:`VOExtension`: string, VO Extension (e.g. 'LHCb')

      :attr:`rsDBIn`: optional ResourceStatusDB object
      (see :class: `DIRAC.ResourceStatusSystem.DB.ResourceStatusDB.ResourceStatusDB`)

      :attr:`commandCallerIn`: optional CommandCaller object
      (see :class: `DIRAC.ResourceStatusSystem.Command.CommandCaller.CommandCaller`)

      :attr:`infoGetterIn`: optional InfoGetter object
      (see :class: `DIRAC.ResourceStatusSystem.Utilities.InfoGetter.InfoGetter`)

      :attr:`WMSAdminIn`: optional RPCClient object for WMSAdmin
      (see :class: `DIRAC.Core.DISET.RPCClient.RPCClient`)
    """

#    self.configModule = __import__(VOExtension+"DIRAC.ResourceStatusSystem.Policy.Configurations",
#                                   globals(), locals(), ['*'])

    module = "DIRAC.ResourceStatusSystem.Policy.Configurations"

    try:
<<<<<<< HEAD
      self.configModule = __import__( VOExtension + module , globals(), locals(), ['*'])
    except ImportError:
      self.configModule = __import__( module , globals(), locals(), ['*'])
=======
      self.configModule = __import__( VOExtension + module , globals(), locals(), ['*'] )
    except ImportError:
      self.configModule = __import__( module , globals(), locals(), ['*'] )
>>>>>>> e2462e2d

    if rsDBIn is not None:
      self.rsDB = rsDBIn
    else:
      from DIRAC.ResourceStatusSystem.DB.ResourceStatusDB import ResourceStatusDB
      self.rsDB = ResourceStatusDB()

<<<<<<< HEAD
    # Need rmDB too, now.
=======
>>>>>>> e2462e2d
    from DIRAC.ResourceStatusSystem.DB.ResourceManagementDB import ResourceManagementDB
    self.rmDB = ResourceManagementDB()

    if commandCallerIn is not None:
      self.cc = commandCallerIn
    else:
      from DIRAC.ResourceStatusSystem.Command.CommandCaller import CommandCaller
      self.cc = CommandCaller()

    if infoGetterIn is not None:
      self.ig = infoGetterIn
    else:
      from DIRAC.ResourceStatusSystem.Utilities.InfoGetter import InfoGetter
      self.ig = InfoGetter(VOExtension)

    if WMSAdminIn is not None:
      self.WMSAdmin = WMSAdminIn
    else:
      from DIRAC.Core.DISET.RPCClient import RPCClient
      self.WMSAdmin = RPCClient("WorkloadManagement/WMSAdministrator")

    self.threadPool = ThreadPool( 2, 5 )

    self.lockObj = threading.RLock()

    self.infoForPanel_res = {}

#############################################################################

  def getInfo(self, granularity, name, useNewRes = False):
    """
    Standard method to get all the info to be published

    This method uses a ThreadPool (:class:`DIRAC.Core.Utilities.ThreadPool.ThreadPool`)
    with 2-5 threads. The threaded method is
    :meth:`DIRAC.ResourceStatusSystem.Utilities.Publisher.Publisher.getInfoForPanel`

    :params:
      :attr:`granularity`: string - a ValidRes

      :attr:`name`: string - name of the Validres

      :attr:`useNewRes`: boolean. When set to true, will get new results,
      otherwise it will get cached results (where available).
    """

    if granularity not in ValidRes:
      raise InvalidRes, where(self, self.getInfo)

    self.infoForPanel_res = {}

    status = None
    formerStatus = None
    siteType = None
    serviceType = None
    resourceType = None

    if granularity in ('Resource', 'Resources'):
      try:
        resourceType = self.rsDB.getMonitoredsList('Resource', ['ResourceType'],
                                              resourceName = name)[0][0]
      except IndexError:
        return "%s does not exist!" %name

    if granularity in ('StorageElement', 'StorageElements'):
      try:
        siteType = self.rsDB.getMonitoredsList('StorageElement', ['SiteType'],
                                              storageElementName = name)[0][0]
      except IndexError:
        return "%s does not exist!" %name

    paramNames = ['Type', 'Group', 'Name', 'Policy', 'DIRAC Status',
                  'RSS Status', 'Reason', 'Description']

    infoToGet = self.ig.getInfoToApply(('view_info', ), granularity, status = status,
                                       formerStatus = formerStatus, siteType = siteType,
                                       serviceType = serviceType, resourceType = resourceType,
                                       useNewRes = useNewRes)[0]['Panels']
    infoToGet_res = {}

    recordsList = []

    infosForPolicy = {}

    for panel in infoToGet.keys():

      (granularityForPanel, nameForPanel) = self.__getNameForPanel(granularity, name, panel)

      if not self._resExist(granularityForPanel, nameForPanel):
#        completeInfoForPanel_res = None
        continue

      #take composite RSS result for name
      nameStatus_res = self._getStatus(nameForPanel, panel)

      recordBase = [None, None, None, None, None, None, None, None]

      recordBase[1] = panel.replace('_Panel', '')
      recordBase[2] = nameForPanel #nameForPanel
      try:
        recordBase[4] = nameStatus_res[nameForPanel]['DIRACStatus'] #DIRAC Status
      except:
        pass
      recordBase[5] = nameStatus_res[nameForPanel]['RSSStatus'] #RSS Status

      record = copy.deepcopy(recordBase)
      record[0] = 'ResultsForResource'

      recordsList.append(record)

      #take info that goes into the panel
      infoForPanel = infoToGet[panel]

      for info in infoForPanel:

        self.threadPool.generateJobAndQueueIt(self.getInfoForPanel,
                                              args = (info, granularityForPanel, nameForPanel) )

      self.threadPool.processAllResults()

      for policy in [x.keys()[0] for x in infoForPanel]:
        record = copy.deepcopy(recordBase)
        record[0] = 'SpecificInformation'
        record[3] = policy #policyName
        record[4] = None #DIRAC Status
        record[5] = self.infoForPanel_res[policy]['Status'] #RSS status for the policy
        record[6] = self.infoForPanel_res[policy]['Reason'] #Reason
        record[7] = self.infoForPanel_res[policy]['desc'] #Description
        recordsList.append(record)

        infosForPolicy[policy] = self.infoForPanel_res[policy]['infos']

    infoToGet_res['TotalRecords'] = len(recordsList)
    infoToGet_res['ParameterNames'] = paramNames
    infoToGet_res['Records'] = recordsList

    infoToGet_res['Extras'] = infosForPolicy

    return infoToGet_res

#############################################################################

  def getInfoForPanel(self, info, granularityForPanel, nameForPanel):

    #get single RSS policy results
    policyResToGet = info.keys()[0]
    pol_res = self.rmDB.getPolicyRes(nameForPanel, policyResToGet)
    if pol_res != []:
      pol_res_dict = {'Status' : pol_res[0], 'Reason' : pol_res[1]}
    else:
      pol_res_dict = {'Status' : 'Unknown', 'Reason' : 'Unknown'}
    self.lockObj.acquire()
    try:
      self.infoForPanel_res[policyResToGet] = pol_res_dict
    finally:
      self.lockObj.release()

    #get policy description
    desc = self._getPolicyDesc(policyResToGet)

    #get other info
    othersInfo = info.values()[0]
    if not isinstance(othersInfo, list):
      othersInfo = [othersInfo]

    info_res = {}

    for oi in othersInfo:
      format_ = oi.keys()[0]
      what = oi.values()[0]

      info_bit_got = self._getInfo(granularityForPanel, nameForPanel, format_, what)

      info_res[format_] = info_bit_got

    self.lockObj.acquire()
    try:
      self.infoForPanel_res[policyResToGet]['infos'] = info_res
      self.infoForPanel_res[policyResToGet]['desc'] = desc
    finally:
      self.lockObj.release()

#############################################################################

  def _getStatus(self, name, panel):

    #get RSS status
    RSSStatus = self._getInfoFromRSSDB(name, panel)[0][1]

    #get DIRAC status
    if panel in ('Site_Panel', 'SE_Panel'):

      if panel == 'Site_Panel':
        DIRACStatus = self.WMSAdmin.getSiteMaskLogging(name)
        if DIRACStatus['OK']:
          DIRACStatus = DIRACStatus['Value'][name].pop()[0]
        else:
          raise RSSException, where(self, self._getStatus)

      elif panel == 'SE_Panel':
        ra = getStorageElementStatus(name, 'ReadAccess')['Value']
        wa = getStorageElementStatus(name, 'WriteAccess')['Value']
        DIRACStatus = {'ReadAccess': ra, 'WriteAccess': wa}

      status = { name : { 'RSSStatus': RSSStatus, 'DIRACStatus': DIRACStatus } }

    else:
      status = { name : { 'RSSStatus': RSSStatus} }


    return status

#############################################################################

  def _getInfo(self, granularity, name, format_, what):

    if format_ == 'RSS':
      info_bit_got = self._getInfoFromRSSDB(name, what)
    else:
      if isinstance(what, dict):
        command = what['CommandIn']
        extraArgs = what['args']
      else:
        command = what
        extraArgs = None

      info_bit_got = self.cc.commandInvocation(granularity, name, None,
                                               None, command, extraArgs)

      try:
        info_bit_got = info_bit_got['Result']
      except:
        pass

    return info_bit_got

#############################################################################

  def _getInfoFromRSSDB(self, name, what):

    paramsL = ['Status']

    siteName = None
    serviceName = None
    resourceName = None
    storageElementName = None
    serviceType = None
    gridSiteName = None

    if what == 'ServiceOfSite':
      gran = 'Service'
      paramsL.insert(0, 'ServiceName')
      paramsL.append('Reason')
      siteName = name
    elif what == 'ResOfCompService':
      gran = 'Resources'
      paramsL.insert(0, 'ResourceName')
      paramsL.append('Reason')
      serviceType = name.split('@')[0]
      gridSiteName = getGOCSiteName(name.split('@')[1])
      if not gridSiteName['OK']:
        raise RSSException, gridSiteName['Message']
      gridSiteName = gridSiteName['Value']
    elif what == 'ResOfStorService':
      gran = 'Resources'
      paramsL.insert(0, 'ResourceName')
      paramsL.append('Reason')
      serviceType = name.split('@')[0]
      gridSiteName = getGOCSiteName(name.split('@')[1])
      if not gridSiteName['OK']:
        raise RSSException, gridSiteName['Message']
      gridSiteName = gridSiteName['Value']
    elif what == 'ResOfStorEl':
      gran = 'StorageElements'
      paramsL.insert(0, 'ResourceName')
      paramsL.append('Reason')
      storageElementName = name
    elif what == 'StorageElementsOfSite':
      gran = 'StorageElements'
      paramsL.insert(0, 'StorageElementName')
      paramsL.append('Reason')
      if '@' in name:
        DIRACsiteName = name.split('@').pop()
      else:
        DIRACsiteName = name
      gridSiteName = getGOCSiteName(DIRACsiteName)
      if not gridSiteName['OK']:
        raise RSSException, gridSiteName['Message']
      gridSiteName = gridSiteName['Value']
    elif what == 'Site_Panel':
      gran = 'Site'
      paramsL.insert(0, 'SiteName')
      siteName = name
    elif what == 'Service_Computing_Panel':
      gran = 'Service'
      paramsL.insert(0, 'ServiceName')
      serviceName = name
    elif what == 'Service_Storage_Panel':
      gran = 'Service'
      paramsL.insert(0, 'ServiceName')
      serviceName = name
    elif what == 'Service_VO-BOX_Panel':
      gran = 'Services'
      paramsL.insert(0, 'ServiceName')
      serviceName = name
    elif what == 'Service_VOMS_Panel':
      gran = 'Services'
      paramsL.insert(0, 'ServiceName')
      serviceName = name
    elif what == 'Resource_Panel':
      gran = 'Resource'
      paramsL.insert(0, 'ResourceName')
      resourceName = name
    elif what == 'SE_Panel':
      gran = 'StorageElement'
      paramsL.insert(0, 'StorageElementName')
      storageElementName = name

    info_bit_got = self.rsDB.getMonitoredsList(gran, paramsList = paramsL, siteName = siteName,
                                               serviceName = serviceName, serviceType = serviceType,
                                               resourceName = resourceName,
                                               storageElementName = storageElementName,
                                               gridSiteName = gridSiteName)

    return info_bit_got

#############################################################################

  def _getPolicyDesc(self, policyName):

    return self.configModule.Policies[policyName]['Description']

#############################################################################

  def __getNameForPanel(self, granularity, name, panel):

    if granularity in ('Site', 'Sites'):
      if panel == 'Service_Computing_Panel':
        granularity = 'Service'
        name = 'Computing@' + name
      elif panel == 'Service_Storage_Panel':
        granularity = 'Service'
        name = 'Storage@' + name
      elif panel == 'OtherServices_Panel':
        granularity = 'Service'
        name = 'OtherS@' + name
      elif panel == 'Service_VOMS_Panel':
        granularity = 'Service'
        name = 'VOMS@' + name
      elif panel == 'Service_VO-BOX_Panel':
        granularity = 'Service'
        name = 'VO-BOX@' + name
#      else:
#        granularity = granularity
#        name = name
#    else:
#      granularity = granularity
#      name = name

    return (granularity, name)

#############################################################################

  def _resExist(self, granularity, name):

    siteName = None
    serviceName = None
    resourceName = None
    storageElementName = None

    if granularity in ('Site', 'Sites'):
      siteName = name
    elif granularity in ('Service', 'Services'):
      serviceName = name
    elif granularity in ('Resource', 'Resources'):
      resourceName = name
    elif granularity in ('StorageElement', 'StorageElements'):
      storageElementName = name

    res = self.rsDB.getMonitoredsList(granularity, siteName = siteName,
                                      serviceName = serviceName, resourceName = resourceName,
                                      storageElementName = storageElementName)

    if res == []:
      return False
    else:
      return True

#############################################################################<|MERGE_RESOLUTION|>--- conflicted
+++ resolved
@@ -50,15 +50,9 @@
     module = "DIRAC.ResourceStatusSystem.Policy.Configurations"
 
     try:
-<<<<<<< HEAD
-      self.configModule = __import__( VOExtension + module , globals(), locals(), ['*'])
-    except ImportError:
-      self.configModule = __import__( module , globals(), locals(), ['*'])
-=======
       self.configModule = __import__( VOExtension + module , globals(), locals(), ['*'] )
     except ImportError:
       self.configModule = __import__( module , globals(), locals(), ['*'] )
->>>>>>> e2462e2d
 
     if rsDBIn is not None:
       self.rsDB = rsDBIn
@@ -66,10 +60,6 @@
       from DIRAC.ResourceStatusSystem.DB.ResourceStatusDB import ResourceStatusDB
       self.rsDB = ResourceStatusDB()
 
-<<<<<<< HEAD
-    # Need rmDB too, now.
-=======
->>>>>>> e2462e2d
     from DIRAC.ResourceStatusSystem.DB.ResourceManagementDB import ResourceManagementDB
     self.rmDB = ResourceManagementDB()
 
