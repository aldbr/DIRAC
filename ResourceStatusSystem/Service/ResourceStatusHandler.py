--- conflicted
+++ resolved
@@ -15,13 +15,6 @@
 db = None
 
 
-<<<<<<< HEAD
-def initializeResourceStatusHandler(_serviceInfo):
-  '''
-    Handler initialization, where we set the ResourceStatusDB as global db, and
-    we instantiate the synchronizer.
-  '''
-=======
 def convert(table, params):
   """ Conversion utility for backward compatibility
   """
@@ -91,7 +84,6 @@
 
   if not result['OK']:
     return result
->>>>>>> 08454cf6
 
   global db
   db = result['Value']
