''' ResourceManagementDB

  Module that provides basic methods to access the ResourceManagementDB.

'''

__RCSID__ = "$Id$"

import datetime
from sqlalchemy.orm                                import sessionmaker, class_mapper
from sqlalchemy.engine.reflection import Inspector
from sqlalchemy.ext.declarative                    import declarative_base
from sqlalchemy                                    import create_engine, Column, String, DateTime, exc, Text, Integer, Float

from DIRAC                                         import S_OK, S_ERROR, gLogger
from DIRAC.ConfigurationSystem.Client.Utilities    import getDBParameters

# Defining the tables
<<<<<<< HEAD
#TODO: add debug logs

rmsBase = declarative_base()

class AccountingCache(rmsBase):
  """ AccountingCache table
  """

  __tablename__ = 'AccountingCache'
  __table_args__ = {'mysql_engine': 'InnoDB',
                    'mysql_charset': 'utf8'}

  name = Column( 'Name', String( 64 ), nullable = False, primary_key = True )
  plotname = Column( 'PlotName', String( 64 ), nullable = False, primary_key = True )
  plottype = Column( 'PlotType', String( 16 ), nullable = False, primary_key = True )
  lastchecktime = Column( 'LastCheckTime', DateTime, nullable = False ) #FIXME: Need to add CURRENT_TIMESTAMP as default value
  result = Column( 'Result', Text, nullable = False )
  dateeffective = Column( 'DateEffective', DateTime, nullable = False )

  def fromDict( self, dictionary ):
    """
    Fill the fields of the AccountingCache object from a dictionary
    The dictionary may contain the keys: Name, LastCheckTime, PlotName, Result, DateEffective, PlotType
    """

    self.name = dictionary.get( 'Name', self.name )
    self.plotname = dictionary.get( 'PlotName', self.plotname )
    self.plottype = dictionary.get( 'PlotType', self.plottype )
    self.lastchecktime = dictionary.get( 'LastCheckTime', self.lastchecktime )
    self.result = dictionary.get( 'Result', self.result )
    self.dateeffective = dictionary.get( 'DateEffective', self.dateeffective )

  def toList(self):
    """ Simply returns a list of column values
    """
    return [self.name, self.plotname, self.plottype, self.lastchecktime, self.result, self.dateeffective]

class DowntimeCache(rmsBase):
  """ DowntimeCache table
  """

  __tablename__ = 'DowntimeCache'
  __table_args__ = {'mysql_engine': 'InnoDB',
                    'mysql_charset': 'utf8'}

  downtimeid = Column( 'DowntimeID', String( 64 ), nullable = False, primary_key = True )
  name = Column( 'Name', String( 64 ), nullable = False )
  element = Column( 'Element', String( 32 ), nullable = False )
  gocdbservicetype = Column( 'GOCDBServiceType', String( 32 ), nullable = False )
  severity = Column( 'Severity', String( 32 ), nullable = False )
  description = Column( 'Description', String( 512 ), nullable =False )
  link = Column( 'Link', String( 255 ), nullable = False )
  startdate = Column( 'StartDate', DateTime, nullable = False )
  enddate = Column( 'EndDate', DateTime, nullable = False )
  dateeffective = Column( 'DateEffective', DateTime, nullable = False )
  lastchecktime = Column( 'LastCheckTime', DateTime, nullable = False )

  def fromDict( self, dictionary ):
    """
    Fill the fields of the DowntimeCache object from a dictionary
    """

    self.downtimeid = dictionary.get( 'DowntimeID', self.downtimeid )
    self.name = dictionary.get( 'Name', self.name )
    self.element = dictionary.get( 'Element', self.element )
    self.gocdbservicetype = dictionary.get( 'GOCDBServiceType', self.gocdbservicetype )
    self.severity = dictionary.get( 'Severity', self.severity )
    self.description = dictionary.get( 'Description', self.description )
    self.link = dictionary.get( 'Link', self.link )
    self.startdate = dictionary.get( 'StartDate', self.startdate )
    self.enddate = dictionary.get( 'EndDate', self.enddate )
    self.dateeffective = dictionary.get( 'DateEffective', self.dateeffective )
    self.lastchecktime = dictionary.get( 'LastCheckTime', self.lastchecktime )

  def toList(self):
    """ Simply returns a list of column values
    """
    return [self.downtimeid, self.name, self.element, self.gocdbservicetype,
            self.severity, self.description, self.link,
            self.startdate, self.enddate, self.dateeffective, self.lastchecktime]


class GGUSTicketsCache(rmsBase):
  """ GGUSTicketsCache table
  """

  __tablename__ = 'GGUSTicketsCache'
  __table_args__ = {'mysql_engine': 'InnoDB',
                    'mysql_charset': 'utf8'}

  gocsite = Column( 'GocSite', String( 64 ), nullable = False, primary_key = True )
  tickets = Column( 'Tickets', String( 1024 ), nullable = False )
  opentickets = Column( 'OpenTickets', Integer, nullable = False, server_default = '0')
  link = Column( 'Link', String( 1024 ), nullable = False )
  lastchecktime = Column( 'LastCheckTime', DateTime, nullable = False )

  def fromDict( self, dictionary ):
    """
    Fill the fields of the GGUSTicketsCache object from a dictionary
    """

    self.tickets = dictionary.get( 'Tickets', self.tickets )
    self.opentickets = dictionary.get( 'OpenTickets', self.opentickets )
    self.gocsite = dictionary.get( 'GocSite', self.gocsite )
    self.link = dictionary.get( 'Link', self.link )
    self.lastchecktime = dictionary.get( 'LastCheckTime', self.lastchecktime )

  def toList(self):
    """ Simply returns a list of column values
=======
#TODO: need to add all the tables
#TODO: add debug logs

rmsBase = declarative_base()

class AccountingCache(rmsBase):
  """ AccountingCache table
  """

  __tablename__ = 'AccountingCache'
  __table_args__ = {'mysql_engine': 'InnoDB',
                    'mysql_charset': 'utf8'}

  name = Column( 'Name', String( 64 ), nullable = False, primary_key = True )
  plotname = Column( 'PlotName', String( 64 ), nullable = False, primary_key = True )
  plottype = Column( 'PlotType', String( 16 ), nullable = False, primary_key = True )
  lastchecktime = Column( 'LastCheckTime', DateTime, nullable = False ) #FIXME: Need to add CURRENT_TIMESTAMP as default value
  result = Column( 'Result', Text, nullable = False )
  dateeffective = Column( 'DateEffective', DateTime, nullable = False )

  def fromDict( self, dictionary ):
    """
    Fill the fields of the AccountingCache object from a dictionary
    The dictionary may contain the keys: Name, LastCheckTime, PlotName, Result, DateEffective, PlotType
    """

    self.name = dictionary.get( 'Name', self.name )
    self.plotname = dictionary.get( 'PlotName', self.plotname )
    self.plottype = dictionary.get( 'PlotType', self.plottype )
    self.lastchecktime = dictionary.get( 'LastCheckTime', self.lastchecktime )
    self.result = dictionary.get( 'Result', self.result )
    self.dateeffective = dictionary.get( 'DateEffective', self.dateeffective )

  def toList(self):
    """ Simply returns a list of column values
    """
    return [self.name, self.plotname, self.plottype, self.lastchecktime, self.result, self.dateeffective]

class DowntimeCache(rmsBase):
  """ DowntimeCache table
  """

  __tablename__ = 'DowntimeCache'
  __table_args__ = {'mysql_engine': 'InnoDB',
                    'mysql_charset': 'utf8'}

  downtimeid = Column( 'DowntimeID', String( 64 ), nullable = False, primary_key = True )
  name = Column( 'Name', String( 64 ), nullable = False )
  element = Column( 'Element', String( 32 ), nullable = False )
  gocdbservicetype = Column( 'GOCDBServiceType', String( 32 ), nullable = False )
  severity = Column( 'Severity', String( 32 ), nullable = False )
  description = Column( 'Description', String( 512 ), nullable =False )
  link = Column( 'Link', String( 255 ), nullable = False )
  startdate = Column( 'StartDate', DateTime, nullable = False )
  enddate = Column( 'EndDate', DateTime, nullable = False )
  dateeffective = Column( 'DateEffective', DateTime, nullable = False )
  lastchecktime = Column( 'LastCheckTime', DateTime, nullable = False )

  def fromDict( self, dictionary ):
    """
    Fill the fields of the DowntimeCache object from a dictionary
    """

    self.downtimeid = dictionary.get( 'DowntimeID', self.downtimeid )
    self.name = dictionary.get( 'Name', self.name )
    self.element = dictionary.get( 'Element', self.element )
    self.gocdbservicetype = dictionary.get( 'GOCDBServiceType', self.gocdbservicetype )
    self.severity = dictionary.get( 'Severity', self.severity )
    self.description = dictionary.get( 'Description', self.description )
    self.link = dictionary.get( 'Link', self.link )
    self.startdate = dictionary.get( 'StartDate', self.startdate )
    self.enddate = dictionary.get( 'EndDate', self.enddate )
    self.dateeffective = dictionary.get( 'DateEffective', self.dateeffective )
    self.lastchecktime = dictionary.get( 'LastCheckTime', self.lastchecktime )

  def toList(self):
    """ Simply returns a list of column values
    """
    return [self.downtimeid, self.name, self.element, self.gocdbservicetype,
            self.severity, self.description, self.link,
            self.startdate, self.enddate, self.dateeffective, self.lastchecktime]


class GGUSTicketsCache(rmsBase):
  """ GGUSTicketsCache table
  """

  __tablename__ = 'GGUSTicketsCache'
  __table_args__ = {'mysql_engine': 'InnoDB',
                    'mysql_charset': 'utf8'}

  gocsite = Column( 'GocSite', String( 64 ), nullable = False, primary_key = True )
  tickets = Column( 'Tickets', String( 1024 ), nullable = False )
  opentickets = Column( 'OpenTickets', Integer, nullable = False, server_default = '0')
  link = Column( 'Link', String( 1024 ), nullable = False )
  lastchecktime = Column( 'LastCheckTime', DateTime, nullable = False )

  def fromDict( self, dictionary ):
    """
    Fill the fields of the GGUSTicketsCache object from a dictionary
    """

    self.tickets = dictionary.get( 'Tickets', self.tickets )
    self.opentickets = dictionary.get( 'OpenTickets', self.opentickets )
    self.gocsite = dictionary.get( 'GocSite', self.gocsite )
    self.link = dictionary.get( 'Link', self.link )
    self.lastchecktime = dictionary.get( 'LastCheckTime', self.lastchecktime )

  def toList(self):
    """ Simply returns a list of column values
    """
    return [self.gocsite, self.tickets, self.opentickets, self.link, self.lastchecktime]


class JobCache(rmsBase):
  """ JobCache table
  """

  __tablename__ = 'JobCache'
  __table_args__ = {'mysql_engine': 'InnoDB',
                    'mysql_charset': 'utf8'}

  site = Column( 'Site', String( 64 ), nullable = False, primary_key = True )
  status = Column( 'Status', String( 16 ), nullable = False )
  efficiency = Column( 'Efficiency', Float(asdecimal=False), nullable = False, server_default = '0')
  maskstatus = Column( 'MaskStatus', String( 32 ), nullable = False )
  lastchecktime = Column( 'LastCheckTime', DateTime, nullable = False )

  def fromDict( self, dictionary ):
    """
    Fill the fields of the JobCache object from a dictionary
>>>>>>> 776b0edd
    """
    return [self.gocsite, self.tickets, self.opentickets, self.link, self.lastchecktime]

<<<<<<< HEAD

class JobCache(rmsBase):
  """ JobCache table
  """
=======
    self.site = dictionary.get( 'Site', self.site )
    self.status = dictionary.get( 'Status', self.status )
    self.efficiency = dictionary.get( 'Efficiency', self.efficiency )
    self.maskstatus = dictionary.get( 'MaskStatus', self.maskstatus )
    self.lastchecktime = dictionary.get( 'LastCheckTime', self.lastchecktime )

  def toList(self):
    """ Simply returns a list of column values
    """
    return [self.site, self.status, self.efficiency, self.maskstatus, self.lastchecktime]


class PilotCache(rmsBase):
  """ PilotCache table
  """

  __tablename__ = 'PilotCache'
  __table_args__ = {'mysql_engine': 'InnoDB',
                    'mysql_charset': 'utf8'}

  site = Column( 'Site', String( 64 ), nullable = False, primary_key = True )
  ce = Column( 'CE', String( 64 ), nullable = False, primary_key = True )
  status = Column( 'Status', String( 16 ), nullable = False )
  pilotjobeff = Column( 'PilotJobEff', Float(asdecimal=False), nullable = False, server_default = '0' )
  pilotsperjob = Column( 'PilotsPerJob', Float(asdecimal=False), nullable = False, server_default = '0')
  lastchecktime = Column( 'LastCheckTime', DateTime, nullable = False )

  def fromDict( self, dictionary ):
    """
    Fill the fields of the PilotCache object from a dictionary
    """

    self.site = dictionary.get( 'Site', self.site )
    self.ce = dictionary.get( 'CE', self.ce )
    self.status = dictionary.get( 'Status', self.status )
    self.pilotjobeff = dictionary.get( 'PilotJobEff', self.pilotjobeff )
    self.pilotsperjob = dictionary.get( 'PilotsPerJob', self.pilotsperjob )
    self.lastchecktime = dictionary.get( 'LastCheckTime', self.lastchecktime )

  def toList(self):
    """ Simply returns a list of column values
    """
    return [self.site, self.ce, self.status, self.pilotjobeff, self.pilotsperjob, self.lastchecktime]


class ResourceManagementDB( object ):
  '''
    Class that defines the tables for the ResourceManagementDB on a python dictionary.
  '''
>>>>>>> 776b0edd

  __tablename__ = 'JobCache'
  __table_args__ = {'mysql_engine': 'InnoDB',
                    'mysql_charset': 'utf8'}

  site = Column( 'Site', String( 64 ), nullable = False, primary_key = True )
  status = Column( 'Status', String( 16 ), nullable = False )
  efficiency = Column( 'Efficiency', Float(asdecimal=False), nullable = False, server_default = '0')
  maskstatus = Column( 'MaskStatus', String( 32 ), nullable = False )
  lastchecktime = Column( 'LastCheckTime', DateTime, nullable = False )

  def fromDict( self, dictionary ):
    """
    Fill the fields of the JobCache object from a dictionary
    """

<<<<<<< HEAD
    self.site = dictionary.get( 'Site', self.site )
    self.status = dictionary.get( 'Status', self.status )
    self.efficiency = dictionary.get( 'Efficiency', self.efficiency )
    self.maskstatus = dictionary.get( 'MaskStatus', self.maskstatus )
    self.lastchecktime = dictionary.get( 'LastCheckTime', self.lastchecktime )

  def toList(self):
    """ Simply returns a list of column values
    """
    return [self.site, self.status, self.efficiency, self.maskstatus, self.lastchecktime]


class PilotCache(rmsBase):
  """ PilotCache table
  """

  __tablename__ = 'PilotCache'
  __table_args__ = {'mysql_engine': 'InnoDB',
                    'mysql_charset': 'utf8'}

  site = Column( 'Site', String( 64 ), nullable = False, primary_key = True )
  ce = Column( 'CE', String( 64 ), nullable = False, primary_key = True )
  status = Column( 'Status', String( 16 ), nullable = False )
  pilotjobeff = Column( 'PilotJobEff', Float(asdecimal=False), nullable = False, server_default = '0' )
  pilotsperjob = Column( 'PilotsPerJob', Float(asdecimal=False), nullable = False, server_default = '0')
  lastchecktime = Column( 'LastCheckTime', DateTime, nullable = False )

  def fromDict( self, dictionary ):
    """
    Fill the fields of the PilotCache object from a dictionary
    """

    self.site = dictionary.get( 'Site', self.site )
    self.ce = dictionary.get( 'CE', self.ce )
    self.status = dictionary.get( 'Status', self.status )
    self.pilotjobeff = dictionary.get( 'PilotJobEff', self.pilotjobeff )
    self.pilotsperjob = dictionary.get( 'PilotsPerJob', self.pilotsperjob )
    self.lastchecktime = dictionary.get( 'LastCheckTime', self.lastchecktime )

  def toList(self):
    """ Simply returns a list of column values
    """
    return [self.site, self.ce, self.status, self.pilotjobeff, self.pilotsperjob, self.lastchecktime]
=======
    self.log = gLogger.getSubLogger( 'ResourceManagementDB' )

    self.__initializeConnection( 'ResourceStatus/ResourceManagementDB' )
    self.__initializeDB()

  def __initializeConnection( self, dbPath ):
    """ Collect from the CS all the info needed to connect to the DB.
        This should be in a base class eventually
    """

    result = getDBParameters( dbPath )
    if not result[ 'OK' ]:
      raise Exception( 'Cannot get database parameters: %s' % result['Message'] )

    dbParameters = result[ 'Value' ]
    self.log.debug("db parameters: %s" % dbParameters)
    self.host = dbParameters[ 'Host' ]
    self.port = dbParameters[ 'Port' ]
    self.user = dbParameters[ 'User' ]
    self.password = dbParameters[ 'Password' ]
    self.dbName = dbParameters[ 'DBName' ]

    self.engine = create_engine( 'mysql://%s:%s@%s:%s/%s' % ( self.user,
                                                              self.password,
                                                              self.host,
                                                              self.port,
                                                              self.dbName ),
                                 pool_recycle = 3600, echo_pool = True, echo = True) #FIXME: remove echo = True (one can play with logging level I believe)
    self.sessionMaker_o = sessionmaker( bind = self.engine )
    self.inspector = Inspector.from_engine( self.engine )


  def __initializeDB( self ):
    """
    Create the tables
    """

    tablesInDB = self.inspector.get_table_names()

    for table in ['AccountingCache', 'DowntimeCache', 'GGUSTicketsCache', 'JobCache', 'PilotCache']: #FIXME: add tables here
      if table not in tablesInDB:
        getattr(__import__(__name__, globals(), locals(), [table]), table).__table__.create( self.engine ) #pylint: disable=no-member
      else:
        gLogger.debug( 'Table \'%s\' already exists' %table )

>>>>>>> 776b0edd


<<<<<<< HEAD
class PolicyResult(rmsBase):
  """ PolicyResult table
  """

  __tablename__ = 'PolicyResult'
  __table_args__ = {'mysql_engine': 'InnoDB',
                    'mysql_charset': 'utf8'}

  policyname = Column( 'PolicyName', String( 64 ), nullable = False, primary_key = True )
  statustype = Column( 'StatusType', String( 16 ), nullable = False, server_default = '', primary_key = True )
  element = Column( 'Element', String( 32 ), nullable = False, primary_key = True )
  name = Column( 'Name', String( 64 ), nullable = False, primary_key = True )
  status = Column( 'Status', String( 16 ), nullable = False )
  reason = Column( 'Reason', String( 512 ), nullable = False, server_default = 'Unspecified' )
  dateeffective = Column( 'DateEffective', DateTime, nullable = False )
  lastchecktime = Column( 'LastCheckTime', DateTime, nullable = False )

  def fromDict( self, dictionary ):
    """
    Fill the fields of the PolicyResult object from a dictionary
    """

    self.policyname = dictionary.get( 'PolicyName', self.policyname )
    self.statustype = dictionary.get( 'StatusType', self.statustype )
    self.element = dictionary.get( 'Element', self.element )
    self.name = dictionary.get( 'Name', self.name )
    self.status = dictionary.get( 'Status', self.status )
    self.reason = dictionary.get( 'Reason', self.reason )
    self.dateeffective = dictionary.get( 'DateEffective', self.dateeffective )
    self.lastchecktime = dictionary.get( 'LastCheckTime', self.lastchecktime )

  def toList(self):
    """ Simply returns a list of column values
    """
    return [self.policyname, self.statustype, self.element, self.name,
            self.status, self.reason, self.dateeffective, self.lastchecktime]


class SpaceTokenOccupancyCache(rmsBase):
  """ SpaceTokenOccupancyCache table
  """

  __tablename__ = 'SpaceTokenOccupancyCache'
  __table_args__ = {'mysql_engine': 'InnoDB',
                    'mysql_charset': 'utf8'}

  endpoint = Column( 'Endpoint', String( 128 ), nullable = False, primary_key = True )
  token = Column( 'Token', String( 64 ), nullable = False, primary_key = True )
  guaranteed = Column( 'Guaranteed', Float(asdecimal=False), nullable = False, server_default = '0' )
  free = Column( 'Free', Float(asdecimal=False), nullable = False, server_default = '0' )
  total = Column( 'Total', Float(asdecimal=False), nullable = False, server_default = '0')
  lastchecktime = Column( 'LastCheckTime', DateTime, nullable = False )

  def fromDict( self, dictionary ):
    """
    Fill the fields of the SpaceTokenOccupancyCache object from a dictionary
    """

    self.endpoint = dictionary.get( 'Endpoint', self.endpoint )
    self.token = dictionary.get( 'Token', self.token )
    self.guaranteed = dictionary.get( 'Guaranteed', self.guaranteed )
    self.free = dictionary.get( 'Free', self.free )
    self.total = dictionary.get( 'Total', self.total )
    self.lastchecktime = dictionary.get( 'LastCheckTime', self.lastchecktime )

  def toList(self):
    """ Simply returns a list of column values
    """
    return [self.endpoint, self.token, self.guaranteed, self.free, self.total, self.lastchecktime]



  #TODO: need to add the last table below

    #
    # TransferCache = Table( 'TransferCache', self.metadata,
    #                        Column( 'SourceName', String( 64 ), nullable = False, primary_key = True ),
    #                        Column( 'LastCheckTime', DateTime, nullable = False ),
    #                        Column( 'Metric', String( 16 ), nullable = False, primary_key = True ),
    #                        Column( 'Value', DOUBLE(asdecimal=False), nullable = False, server_default = '0' ),
    #                        Column( 'DestinationName', String( 64 ), nullable = False, primary_key = True ),
    #                        mysql_engine = 'InnoDB' )



class ResourceManagementDB( object ):
  '''
    Class that defines the tables for the ResourceManagementDB on a python dictionary.
  '''

  def __init__( self ):
    """c'tor

    :param self: self reference
    """

    self.log = gLogger.getSubLogger( 'ResourceManagementDB' )

    self.__initializeConnection( 'ResourceStatus/ResourceManagementDB' )
    self.__initializeDB()

  def __initializeConnection( self, dbPath ):
    """ Collect from the CS all the info needed to connect to the DB.
    This should be in a base class eventually
    """

    result = getDBParameters( dbPath )
    if not result[ 'OK' ]:
      raise Exception( 'Cannot get database parameters: %s' % result['Message'] )

    dbParameters = result[ 'Value' ]
    self.log.debug("db parameters: %s" % dbParameters)
    self.host = dbParameters[ 'Host' ]
    self.port = dbParameters[ 'Port' ]
    self.user = dbParameters[ 'User' ]
    self.password = dbParameters[ 'Password' ]
    self.dbName = dbParameters[ 'DBName' ]

    self.engine = create_engine( 'mysql://%s:%s@%s:%s/%s' % ( self.user,
                                                              self.password,
                                                              self.host,
                                                              self.port,
                                                              self.dbName ),
                                 pool_recycle = 3600,
                                 echo_pool = True,
                                 echo = True) #FIXME: remove echo = True (one can play with logging level I believe)
    self.sessionMaker_o = sessionmaker( bind = self.engine )
    self.inspector = Inspector.from_engine( self.engine )


  def __initializeDB( self ):
    """
    Create the tables
    """

    tablesInDB = self.inspector.get_table_names()

    for table in ['AccountingCache',
                  'DowntimeCache',
                  'GGUSTicketsCache',
                  'JobCache',
                  'PilotCache',
                  'PolicyResult',
                  'SpaceTokenOccupancyCache']: #FIXME: add tables here
      if table not in tablesInDB:
        getattr(__import__(__name__, globals(), locals(), [table]), table).__table__.create( self.engine ) #pylint: disable=no-member
      else:
        gLogger.debug( 'Table \'%s\' already exists' %table )


 # SQL Methods ###############################################################

  def insert( self, table, params ):
    '''
    Inserts args in the DB making use of kwargs where parameters such as
    the 'table' are specified ( filled automatically by the Client). Typically you
    will not pass kwargs to this function, unless you know what are you doing
    and you have a very special use case.
    :Parameters:
      **params** - `dict`
        arguments for the mysql query ( must match table columns ! ).
    :return: S_OK() || S_ERROR()
    '''
=======
  def insert( self, table, params ):
    '''
    Inserts args in the DB making use of kwargs where parameters such as
    the 'table' are specified ( filled automatically by the Client). Typically you
    will not pass kwargs to this function, unless you know what are you doing
    and you have a very special use case.
    :Parameters:
      **params** - `dict`
        arguments for the mysql query ( must match table columns ! ).
    :return: S_OK() || S_ERROR()
    '''

    # expire_on_commit is set to False so that we can still use the object after we close the session
    session = self.sessionMaker_o( expire_on_commit = False ) #FIXME: should we use this flag elsewhere?
    tableRow_o = getattr(__import__(__name__, globals(), locals(), [table]), table)()
    tableRow_o.fromDict(params)

    try:
      session.add(tableRow_o)
      session.commit()
      return S_OK()
    except exc.IntegrityError as err:
      self.log.warn("insert: trying to insert a duplicate key? %s" %err)
      session.rollback()
    except exc.SQLAlchemyError as e:
      session.rollback()
      self.log.exception( "insert: unexpected exception", lException = e )
      return S_ERROR( "insert: unexpected exception %s" % e )
    finally:
      session.close()

  def select( self, table, params ):
    '''
    Uses params to build conditional SQL statement ( WHERE ... ).

    :Parameters:
      **params** - `dict`
        arguments for the mysql query ( must match table columns ! ).

    :return: S_OK() || S_ERROR()
    '''
    #FIXME: this stuff about META and columns ... probably for the web?

    session = self.sessionMaker_o()
    table_c = getattr(__import__(__name__, globals(), locals(), [table]), table)

    try:
      select = session.query(table_c)
      for columnName, columnValue in params.iteritems():
        if not columnValue:
          continue
        column_a = getattr(table_c, columnName.lower())
        if isinstance(columnValue, (list, tuple)):
          select = select.filter(column_a.in_(list(columnValue)))
        elif isinstance(columnValue, basestring):
          select = select.filter(column_a == columnValue)
        elif isinstance(columnValue, datetime.datetime): #FIXME: iis it correct/enough? (should check also below)
          select = select.filter(column_a == columnValue)
        else:
          self.log.error("type(columnValue) == %s" %type(columnValue))

      listOfRows = [res.toList() for res in select.all()]

      finalResult = S_OK( listOfRows )

      # add column names
      finalResult['Columns'] = ['columnNames'] #FIXME: put real stuff
>>>>>>> 776b0edd

    # expire_on_commit is set to False so that we can still use the object after we close the session
    session = self.sessionMaker_o( expire_on_commit = False ) #FIXME: should we use this flag elsewhere?
    tableRow_o = getattr(__import__(__name__, globals(), locals(), [table]), table)()
    tableRow_o.fromDict(params)

<<<<<<< HEAD
    try:
      session.add(tableRow_o)
      session.commit()
      return S_OK()
    except exc.IntegrityError as err:
      self.log.warn("insert: trying to insert a duplicate key? %s" %err)
      session.rollback()
=======

>>>>>>> 776b0edd
    except exc.SQLAlchemyError as e:
      session.rollback()
      self.log.exception( "insert: unexpected exception", lException = e )
      return S_ERROR( "insert: unexpected exception %s" % e )
    finally:
      session.close()

<<<<<<< HEAD
  def select( self, table, params ):
    '''
    Uses params to build conditional SQL statement ( WHERE ... ).

    :Parameters:
      **params** - `dict`
        arguments for the mysql query ( must match table columns ! ).

    :return: S_OK() || S_ERROR()
    '''
    #FIXME: this stuff about META and columns ... probably for the web?

    session = self.sessionMaker_o()
    table_c = getattr(__import__(__name__, globals(), locals(), [table]), table)

    try:
      select = session.query(table_c)
      for columnName, columnValue in params.iteritems():
        if not columnValue:
          continue
        column_a = getattr(table_c, columnName.lower())
        if isinstance(columnValue, (list, tuple)):
          select = select.filter(column_a.in_(list(columnValue)))
        elif isinstance(columnValue, basestring):
          select = select.filter(column_a == columnValue)
        elif isinstance(columnValue, datetime.datetime): #FIXME: iis it correct/enough? (should check also below)
          select = select.filter(column_a == columnValue)
        else:
          self.log.error("type(columnValue) == %s" %type(columnValue))

      listOfRows = [res.toList() for res in select.all()]
      finalResult = S_OK( listOfRows )
      # add column names
      finalResult['Columns'] = ['columnNames'] #FIXME: put real stuff
      return finalResult

    except exc.SQLAlchemyError as e:
      session.rollback()
      self.log.exception( "select: unexpected exception", lException = e )
      return S_ERROR( "select: unexpected exception %s" % e )
    finally:
      session.close()

=======
>>>>>>> 776b0edd
  def delete( self, table, params ):
    """
    Uses arguments to build conditional SQL statement ( WHERE ... ).

    :Parameters:
      **params** - `dict`
        arguments for the mysql query ( must match table columns ! ).
    :return: S_OK() || S_ERROR()
    """
    session = self.sessionMaker_o()
    table_c = getattr(__import__(__name__, globals(), locals(), [table]), table)

    try:
      deleteQuery = session.query(table_c)
      for columnName, columnValue in params.iteritems():
        if not columnValue:
          continue
        column_a = getattr(table_c, columnName.lower())
        if isinstance(columnValue, (list, tuple)):
          deleteQuery = deleteQuery.filter(column_a.in_(list(columnValue)))
        elif isinstance(columnValue, basestring):
          deleteQuery = deleteQuery.filter(column_a == columnValue)
        elif isinstance(columnValue, datetime.datetime):
          deleteQuery = deleteQuery.filter(column_a == columnValue)
        else:
          self.log.error("type(columnValue) == %s" %type(columnValue))

      res = deleteQuery.delete(synchronize_session=False) #FIXME: unsure about it
      session.commit()
      return S_OK(res)


    except exc.SQLAlchemyError as e:
      session.rollback()
      self.log.exception( "delete: unexpected exception", lException = e )
      return S_ERROR( "delete: unexpected exception %s" % e )
    finally:
      session.close()

  ## Extended SQL methods ######################################################

  def addOrModify( self, table, params ):
    '''
    Using the PrimaryKeys of the table, it looks for the record in the database.
    If it is there, it is updated, if not, it is inserted as a new entry.
    :Parameters:
      **params** - `dict`
        arguments for the mysql query ( must match table columns ! ).
    :return: S_OK() || S_ERROR()
    '''

    session = self.sessionMaker_o()
    table_c = getattr(__import__(__name__, globals(), locals(), [table]), table)
    primaryKeys = [key.name for key in class_mapper(table_c).primary_key]

    try:
      select = session.query(table_c)
      for columnName, columnValue in params.iteritems():
        if not columnValue or columnName not in primaryKeys:
          continue
        column_a = getattr(table_c, columnName.lower())
        if isinstance(columnValue, (list, tuple)):
          select = select.filter(column_a.in_(list(columnValue)))
        elif isinstance(columnValue, basestring):
          select = select.filter(column_a == columnValue)
        else:
          self.log.error("type(columnValue) == %s" %type(columnValue))

      res = select.first() # the selection is done via primaryKeys only
      if not res: # if not there, let's insert it
        return self.insert(table, params)

      # now we assume we need to modify
      for columnName, columnValue in params.iteritems():
<<<<<<< HEAD
        print columnName, columnValue
=======
>>>>>>> 776b0edd
        if columnValue:
          setattr(res, columnName.lower(), columnValue)

      session.commit()
      return S_OK()

    except exc.SQLAlchemyError as e:
      session.rollback()
      self.log.exception( "addOrModify: unexpected exception", lException = e )
      return S_ERROR( "addOrModify: unexpected exception %s" % e )
    finally:
      session.close()

################################################################################
#EOF#EOF#EOF#EOF#EOF#EOF#EOF#EOF#EOF#EOF#EOF#EOF#EOF#EOF#EOF#EOF#EOF#EOF#EOF#EOF<|MERGE_RESOLUTION|>--- conflicted
+++ resolved
@@ -16,7 +16,6 @@
 from DIRAC.ConfigurationSystem.Client.Utilities    import getDBParameters
 
 # Defining the tables
-<<<<<<< HEAD
 #TODO: add debug logs
 
 rmsBase = declarative_base()
@@ -126,117 +125,6 @@
 
   def toList(self):
     """ Simply returns a list of column values
-=======
-#TODO: need to add all the tables
-#TODO: add debug logs
-
-rmsBase = declarative_base()
-
-class AccountingCache(rmsBase):
-  """ AccountingCache table
-  """
-
-  __tablename__ = 'AccountingCache'
-  __table_args__ = {'mysql_engine': 'InnoDB',
-                    'mysql_charset': 'utf8'}
-
-  name = Column( 'Name', String( 64 ), nullable = False, primary_key = True )
-  plotname = Column( 'PlotName', String( 64 ), nullable = False, primary_key = True )
-  plottype = Column( 'PlotType', String( 16 ), nullable = False, primary_key = True )
-  lastchecktime = Column( 'LastCheckTime', DateTime, nullable = False ) #FIXME: Need to add CURRENT_TIMESTAMP as default value
-  result = Column( 'Result', Text, nullable = False )
-  dateeffective = Column( 'DateEffective', DateTime, nullable = False )
-
-  def fromDict( self, dictionary ):
-    """
-    Fill the fields of the AccountingCache object from a dictionary
-    The dictionary may contain the keys: Name, LastCheckTime, PlotName, Result, DateEffective, PlotType
-    """
-
-    self.name = dictionary.get( 'Name', self.name )
-    self.plotname = dictionary.get( 'PlotName', self.plotname )
-    self.plottype = dictionary.get( 'PlotType', self.plottype )
-    self.lastchecktime = dictionary.get( 'LastCheckTime', self.lastchecktime )
-    self.result = dictionary.get( 'Result', self.result )
-    self.dateeffective = dictionary.get( 'DateEffective', self.dateeffective )
-
-  def toList(self):
-    """ Simply returns a list of column values
-    """
-    return [self.name, self.plotname, self.plottype, self.lastchecktime, self.result, self.dateeffective]
-
-class DowntimeCache(rmsBase):
-  """ DowntimeCache table
-  """
-
-  __tablename__ = 'DowntimeCache'
-  __table_args__ = {'mysql_engine': 'InnoDB',
-                    'mysql_charset': 'utf8'}
-
-  downtimeid = Column( 'DowntimeID', String( 64 ), nullable = False, primary_key = True )
-  name = Column( 'Name', String( 64 ), nullable = False )
-  element = Column( 'Element', String( 32 ), nullable = False )
-  gocdbservicetype = Column( 'GOCDBServiceType', String( 32 ), nullable = False )
-  severity = Column( 'Severity', String( 32 ), nullable = False )
-  description = Column( 'Description', String( 512 ), nullable =False )
-  link = Column( 'Link', String( 255 ), nullable = False )
-  startdate = Column( 'StartDate', DateTime, nullable = False )
-  enddate = Column( 'EndDate', DateTime, nullable = False )
-  dateeffective = Column( 'DateEffective', DateTime, nullable = False )
-  lastchecktime = Column( 'LastCheckTime', DateTime, nullable = False )
-
-  def fromDict( self, dictionary ):
-    """
-    Fill the fields of the DowntimeCache object from a dictionary
-    """
-
-    self.downtimeid = dictionary.get( 'DowntimeID', self.downtimeid )
-    self.name = dictionary.get( 'Name', self.name )
-    self.element = dictionary.get( 'Element', self.element )
-    self.gocdbservicetype = dictionary.get( 'GOCDBServiceType', self.gocdbservicetype )
-    self.severity = dictionary.get( 'Severity', self.severity )
-    self.description = dictionary.get( 'Description', self.description )
-    self.link = dictionary.get( 'Link', self.link )
-    self.startdate = dictionary.get( 'StartDate', self.startdate )
-    self.enddate = dictionary.get( 'EndDate', self.enddate )
-    self.dateeffective = dictionary.get( 'DateEffective', self.dateeffective )
-    self.lastchecktime = dictionary.get( 'LastCheckTime', self.lastchecktime )
-
-  def toList(self):
-    """ Simply returns a list of column values
-    """
-    return [self.downtimeid, self.name, self.element, self.gocdbservicetype,
-            self.severity, self.description, self.link,
-            self.startdate, self.enddate, self.dateeffective, self.lastchecktime]
-
-
-class GGUSTicketsCache(rmsBase):
-  """ GGUSTicketsCache table
-  """
-
-  __tablename__ = 'GGUSTicketsCache'
-  __table_args__ = {'mysql_engine': 'InnoDB',
-                    'mysql_charset': 'utf8'}
-
-  gocsite = Column( 'GocSite', String( 64 ), nullable = False, primary_key = True )
-  tickets = Column( 'Tickets', String( 1024 ), nullable = False )
-  opentickets = Column( 'OpenTickets', Integer, nullable = False, server_default = '0')
-  link = Column( 'Link', String( 1024 ), nullable = False )
-  lastchecktime = Column( 'LastCheckTime', DateTime, nullable = False )
-
-  def fromDict( self, dictionary ):
-    """
-    Fill the fields of the GGUSTicketsCache object from a dictionary
-    """
-
-    self.tickets = dictionary.get( 'Tickets', self.tickets )
-    self.opentickets = dictionary.get( 'OpenTickets', self.opentickets )
-    self.gocsite = dictionary.get( 'GocSite', self.gocsite )
-    self.link = dictionary.get( 'Link', self.link )
-    self.lastchecktime = dictionary.get( 'LastCheckTime', self.lastchecktime )
-
-  def toList(self):
-    """ Simply returns a list of column values
     """
     return [self.gocsite, self.tickets, self.opentickets, self.link, self.lastchecktime]
 
@@ -258,16 +146,8 @@
   def fromDict( self, dictionary ):
     """
     Fill the fields of the JobCache object from a dictionary
->>>>>>> 776b0edd
-    """
-    return [self.gocsite, self.tickets, self.opentickets, self.link, self.lastchecktime]
-
-<<<<<<< HEAD
-
-class JobCache(rmsBase):
-  """ JobCache table
-  """
-=======
+    """
+
     self.site = dictionary.get( 'Site', self.site )
     self.status = dictionary.get( 'Status', self.status )
     self.efficiency = dictionary.get( 'Efficiency', self.efficiency )
@@ -313,121 +193,6 @@
     return [self.site, self.ce, self.status, self.pilotjobeff, self.pilotsperjob, self.lastchecktime]
 
 
-class ResourceManagementDB( object ):
-  '''
-    Class that defines the tables for the ResourceManagementDB on a python dictionary.
-  '''
->>>>>>> 776b0edd
-
-  __tablename__ = 'JobCache'
-  __table_args__ = {'mysql_engine': 'InnoDB',
-                    'mysql_charset': 'utf8'}
-
-  site = Column( 'Site', String( 64 ), nullable = False, primary_key = True )
-  status = Column( 'Status', String( 16 ), nullable = False )
-  efficiency = Column( 'Efficiency', Float(asdecimal=False), nullable = False, server_default = '0')
-  maskstatus = Column( 'MaskStatus', String( 32 ), nullable = False )
-  lastchecktime = Column( 'LastCheckTime', DateTime, nullable = False )
-
-  def fromDict( self, dictionary ):
-    """
-    Fill the fields of the JobCache object from a dictionary
-    """
-
-<<<<<<< HEAD
-    self.site = dictionary.get( 'Site', self.site )
-    self.status = dictionary.get( 'Status', self.status )
-    self.efficiency = dictionary.get( 'Efficiency', self.efficiency )
-    self.maskstatus = dictionary.get( 'MaskStatus', self.maskstatus )
-    self.lastchecktime = dictionary.get( 'LastCheckTime', self.lastchecktime )
-
-  def toList(self):
-    """ Simply returns a list of column values
-    """
-    return [self.site, self.status, self.efficiency, self.maskstatus, self.lastchecktime]
-
-
-class PilotCache(rmsBase):
-  """ PilotCache table
-  """
-
-  __tablename__ = 'PilotCache'
-  __table_args__ = {'mysql_engine': 'InnoDB',
-                    'mysql_charset': 'utf8'}
-
-  site = Column( 'Site', String( 64 ), nullable = False, primary_key = True )
-  ce = Column( 'CE', String( 64 ), nullable = False, primary_key = True )
-  status = Column( 'Status', String( 16 ), nullable = False )
-  pilotjobeff = Column( 'PilotJobEff', Float(asdecimal=False), nullable = False, server_default = '0' )
-  pilotsperjob = Column( 'PilotsPerJob', Float(asdecimal=False), nullable = False, server_default = '0')
-  lastchecktime = Column( 'LastCheckTime', DateTime, nullable = False )
-
-  def fromDict( self, dictionary ):
-    """
-    Fill the fields of the PilotCache object from a dictionary
-    """
-
-    self.site = dictionary.get( 'Site', self.site )
-    self.ce = dictionary.get( 'CE', self.ce )
-    self.status = dictionary.get( 'Status', self.status )
-    self.pilotjobeff = dictionary.get( 'PilotJobEff', self.pilotjobeff )
-    self.pilotsperjob = dictionary.get( 'PilotsPerJob', self.pilotsperjob )
-    self.lastchecktime = dictionary.get( 'LastCheckTime', self.lastchecktime )
-
-  def toList(self):
-    """ Simply returns a list of column values
-    """
-    return [self.site, self.ce, self.status, self.pilotjobeff, self.pilotsperjob, self.lastchecktime]
-=======
-    self.log = gLogger.getSubLogger( 'ResourceManagementDB' )
-
-    self.__initializeConnection( 'ResourceStatus/ResourceManagementDB' )
-    self.__initializeDB()
-
-  def __initializeConnection( self, dbPath ):
-    """ Collect from the CS all the info needed to connect to the DB.
-        This should be in a base class eventually
-    """
-
-    result = getDBParameters( dbPath )
-    if not result[ 'OK' ]:
-      raise Exception( 'Cannot get database parameters: %s' % result['Message'] )
-
-    dbParameters = result[ 'Value' ]
-    self.log.debug("db parameters: %s" % dbParameters)
-    self.host = dbParameters[ 'Host' ]
-    self.port = dbParameters[ 'Port' ]
-    self.user = dbParameters[ 'User' ]
-    self.password = dbParameters[ 'Password' ]
-    self.dbName = dbParameters[ 'DBName' ]
-
-    self.engine = create_engine( 'mysql://%s:%s@%s:%s/%s' % ( self.user,
-                                                              self.password,
-                                                              self.host,
-                                                              self.port,
-                                                              self.dbName ),
-                                 pool_recycle = 3600, echo_pool = True, echo = True) #FIXME: remove echo = True (one can play with logging level I believe)
-    self.sessionMaker_o = sessionmaker( bind = self.engine )
-    self.inspector = Inspector.from_engine( self.engine )
-
-
-  def __initializeDB( self ):
-    """
-    Create the tables
-    """
-
-    tablesInDB = self.inspector.get_table_names()
-
-    for table in ['AccountingCache', 'DowntimeCache', 'GGUSTicketsCache', 'JobCache', 'PilotCache']: #FIXME: add tables here
-      if table not in tablesInDB:
-        getattr(__import__(__name__, globals(), locals(), [table]), table).__table__.create( self.engine ) #pylint: disable=no-member
-      else:
-        gLogger.debug( 'Table \'%s\' already exists' %table )
-
->>>>>>> 776b0edd
-
-
-<<<<<<< HEAD
 class PolicyResult(rmsBase):
   """ PolicyResult table
   """
@@ -580,18 +345,6 @@
 
  # SQL Methods ###############################################################
 
-  def insert( self, table, params ):
-    '''
-    Inserts args in the DB making use of kwargs where parameters such as
-    the 'table' are specified ( filled automatically by the Client). Typically you
-    will not pass kwargs to this function, unless you know what are you doing
-    and you have a very special use case.
-    :Parameters:
-      **params** - `dict`
-        arguments for the mysql query ( must match table columns ! ).
-    :return: S_OK() || S_ERROR()
-    '''
-=======
   def insert( self, table, params ):
     '''
     Inserts args in the DB making use of kwargs where parameters such as
@@ -654,68 +407,6 @@
           self.log.error("type(columnValue) == %s" %type(columnValue))
 
       listOfRows = [res.toList() for res in select.all()]
-
-      finalResult = S_OK( listOfRows )
-
-      # add column names
-      finalResult['Columns'] = ['columnNames'] #FIXME: put real stuff
->>>>>>> 776b0edd
-
-    # expire_on_commit is set to False so that we can still use the object after we close the session
-    session = self.sessionMaker_o( expire_on_commit = False ) #FIXME: should we use this flag elsewhere?
-    tableRow_o = getattr(__import__(__name__, globals(), locals(), [table]), table)()
-    tableRow_o.fromDict(params)
-
-<<<<<<< HEAD
-    try:
-      session.add(tableRow_o)
-      session.commit()
-      return S_OK()
-    except exc.IntegrityError as err:
-      self.log.warn("insert: trying to insert a duplicate key? %s" %err)
-      session.rollback()
-=======
-
->>>>>>> 776b0edd
-    except exc.SQLAlchemyError as e:
-      session.rollback()
-      self.log.exception( "insert: unexpected exception", lException = e )
-      return S_ERROR( "insert: unexpected exception %s" % e )
-    finally:
-      session.close()
-
-<<<<<<< HEAD
-  def select( self, table, params ):
-    '''
-    Uses params to build conditional SQL statement ( WHERE ... ).
-
-    :Parameters:
-      **params** - `dict`
-        arguments for the mysql query ( must match table columns ! ).
-
-    :return: S_OK() || S_ERROR()
-    '''
-    #FIXME: this stuff about META and columns ... probably for the web?
-
-    session = self.sessionMaker_o()
-    table_c = getattr(__import__(__name__, globals(), locals(), [table]), table)
-
-    try:
-      select = session.query(table_c)
-      for columnName, columnValue in params.iteritems():
-        if not columnValue:
-          continue
-        column_a = getattr(table_c, columnName.lower())
-        if isinstance(columnValue, (list, tuple)):
-          select = select.filter(column_a.in_(list(columnValue)))
-        elif isinstance(columnValue, basestring):
-          select = select.filter(column_a == columnValue)
-        elif isinstance(columnValue, datetime.datetime): #FIXME: iis it correct/enough? (should check also below)
-          select = select.filter(column_a == columnValue)
-        else:
-          self.log.error("type(columnValue) == %s" %type(columnValue))
-
-      listOfRows = [res.toList() for res in select.all()]
       finalResult = S_OK( listOfRows )
       # add column names
       finalResult['Columns'] = ['columnNames'] #FIXME: put real stuff
@@ -728,8 +419,6 @@
     finally:
       session.close()
 
-=======
->>>>>>> 776b0edd
   def delete( self, table, params ):
     """
     Uses arguments to build conditional SQL statement ( WHERE ... ).
@@ -804,10 +493,6 @@
 
       # now we assume we need to modify
       for columnName, columnValue in params.iteritems():
-<<<<<<< HEAD
-        print columnName, columnValue
-=======
->>>>>>> 776b0edd
         if columnValue:
           setattr(res, columnName.lower(), columnValue)
 
