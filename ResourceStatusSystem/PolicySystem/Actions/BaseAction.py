''' BaseAction

  Base class for Actions.

'''

from DIRAC import gLogger

__RCSID__ = '$Id$'


class BaseAction(object):
  '''
    Base class for all actions. It defines a constructor an a run main method.
  '''

  def __init__(self, name, decisionParams, enforcementResult, singlePolicyResults, clients):

    # enforcementResult supposed to look like:
    # {
    #   'Status'        : <str>,
    #   'Reason'        : <str>,
    #   'PolicyActions' : <list>,
    #   [ 'EndDate' : <str> ]
    # }

    # decisionParams supposed to look like:
    # {
    #   'element'     : None,
    #   'name'        : None,
    #   'elementType' : None,
    #   'statusType'  : None,
    #   'status'      : None,
    #   'reason'      : None,
    #   'tokenOwner'  : None
    # }

    self.actionName = name  # 'BaseAction'
    self.decisionParams = decisionParams
    self.enforcementResult = enforcementResult
    self.singlePolicyResults = singlePolicyResults
    self.clients = clients
    self.log = gLogger.getSubLogger(self.__class__.__name__)
    self.log.verbose("Running %s action" % self.__class__.__name__)

  def run(self):
    '''
      Method to be over written by the real actions
    '''

<<<<<<< HEAD
    self.log.warn('%s: you may want to overwrite this method' % self.actionName)

################################################################################
# EOF#EOF#EOF#EOF#EOF#EOF#EOF#EOF#EOF#EOF#EOF#EOF#EOF#EOF#EOF#EOF#EOF#EOF#EOF#EOF
=======
    self.log.warn('%s: you may want to overwrite this method' % self.actionName)
>>>>>>> 8b5dc671
<|MERGE_RESOLUTION|>--- conflicted
+++ resolved
@@ -48,11 +48,4 @@
       Method to be over written by the real actions
     '''
 
-<<<<<<< HEAD
     self.log.warn('%s: you may want to overwrite this method' % self.actionName)
-
-################################################################################
-# EOF#EOF#EOF#EOF#EOF#EOF#EOF#EOF#EOF#EOF#EOF#EOF#EOF#EOF#EOF#EOF#EOF#EOF#EOF#EOF
-=======
-    self.log.warn('%s: you may want to overwrite this method' % self.actionName)
->>>>>>> 8b5dc671
