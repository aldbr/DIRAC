''' EmailAction

  This action writes all the necessary data to a cache file ( cache.db ) that
  will be used later by the EmailAgent in order to send the emails for each site.

'''

__RCSID__ = '$Id$'

import os
import sqlite3
from DIRAC import S_ERROR, S_OK
from DIRAC.ResourceStatusSystem.PolicySystem.Actions.BaseAction import BaseAction
from DIRAC.Core.Utilities.SiteSEMapping import getSitesForSE
from DIRAC.Core.Utilities.SiteCEMapping import getSiteForCE


class EmailAction(BaseAction):

  def __init__(self, name, decisionParams, enforcementResult, singlePolicyResults,
               clients=None):

    super(EmailAction, self).__init__(name, decisionParams, enforcementResult,
                                      singlePolicyResults, clients)

    if 'DIRAC' in os.environ:
      self.cacheFile = os.path.join(
          os.getenv('DIRAC'), 'work/ResourceStatus/cache.db')
    else:
      self.cacheFile = os.path.realpath('cache.db')

  def run(self):
    ''' Checks it has the parameters it needs and writes the date to a cache file.
    '''
    # Minor security checks

    element = self.decisionParams['element']
    if element is None:
      return S_ERROR('element should not be None')

    name = self.decisionParams['name']
    if name is None:
      return S_ERROR('name should not be None')

    statusType = self.decisionParams['statusType']
    if statusType is None:
      return S_ERROR('statusType should not be None')

    previousStatus = self.decisionParams['status']
    if previousStatus is None:
      return S_ERROR('status should not be None')

    status = self.enforcementResult['Status']
    if status is None:
      return S_ERROR('status should not be None')

    reason = self.enforcementResult['Reason']
    if reason is None:
      return S_ERROR('reason should not be None')

    if self.decisionParams['element'] == 'Site':
      siteName = self.decisionParams['name']
    else:
      elementType = self.decisionParams['elementType']

      if elementType == 'StorageElement':
        siteName = getSitesForSE(name)
      elif elementType == 'ComputingElement':
        siteName = getSiteForCE(name)
      else:
        siteName = {'OK': True, 'Value': 'Unassigned'}

      if not siteName['OK']:
        self.log.error('Resource %s does not exist at any site: %s' % (name, siteName['Message']))
        siteName = "Unassigned Resources"
      elif not siteName['Value']:
        siteName = "Unassigned Resources"
      else:
        siteName = siteName['Value'][0]

    with sqlite3.connect(self.cacheFile) as conn:

      try:
        conn.execute('''CREATE TABLE IF NOT EXISTS ResourceStatusCache(
                      SiteName VARCHAR(64) NOT NULL,
                      ResourceName VARCHAR(64) NOT NULL,
                      Status VARCHAR(8) NOT NULL DEFAULT "",
                      PreviousStatus VARCHAR(8) NOT NULL DEFAULT "",
                      StatusType VARCHAR(128) NOT NULL DEFAULT "all",
                      Time TIMESTAMP DEFAULT CURRENT_TIMESTAMP
                     );''')

        insertQuery = "INSERT INTO ResourceStatusCache (SiteName, ResourceName, Status, PreviousStatus, StatusType)"
        insertQuery += " VALUES ('%s', '%s', '%s', '%s', '%s' ); " % (siteName, name, status,
                                                                      previousStatus, statusType)
        conn.execute(insertQuery)

<<<<<<< HEAD
      conn.execute("INSERT INTO ResourceStatusCache (SiteName, ResourceName, Status, PreviousStatus, StatusType)"
                   " VALUES ('" + siteName + "', '" + name + "', '" + status +
                   "', '" + previousStatus + "', '" + statusType + "' ); "
                   )
=======
        conn.commit()
>>>>>>> d7aa596b

      except sqlite3.OperationalError:
        self.log.error('Email cache database is locked')

<<<<<<< HEAD
################################################################################
# EOF#EOF#EOF#EOF#EOF#EOF#EOF#EOF#EOF#EOF#EOF#EOF#EOF#EOF#EOF#EOF#EOF#EOF#EOF#EOF
=======
    return S_OK()
>>>>>>> d7aa596b
<|MERGE_RESOLUTION|>--- conflicted
+++ resolved
@@ -95,21 +95,9 @@
                                                                       previousStatus, statusType)
         conn.execute(insertQuery)
 
-<<<<<<< HEAD
-      conn.execute("INSERT INTO ResourceStatusCache (SiteName, ResourceName, Status, PreviousStatus, StatusType)"
-                   " VALUES ('" + siteName + "', '" + name + "', '" + status +
-                   "', '" + previousStatus + "', '" + statusType + "' ); "
-                   )
-=======
         conn.commit()
->>>>>>> d7aa596b
 
       except sqlite3.OperationalError:
         self.log.error('Email cache database is locked')
 
-<<<<<<< HEAD
-################################################################################
-# EOF#EOF#EOF#EOF#EOF#EOF#EOF#EOF#EOF#EOF#EOF#EOF#EOF#EOF#EOF#EOF#EOF#EOF#EOF#EOF
-=======
-    return S_OK()
->>>>>>> d7aa596b
+    return S_OK()