--- conflicted
+++ resolved
@@ -39,7 +39,6 @@
         
     """
    
-<<<<<<< HEAD
     self.clients = dict( clients )
    
     # Creating the client in the PEP is a convenience for the PDP, that
@@ -49,22 +48,6 @@
     if 'ResourceManagementClient' not in clients:
       self.clients['ResourceManagementClient'] = ResourceManagementClient()
 
-=======
-    if clients is None:
-      clients = {}
-    
-    # PEP uses internally two of the clients: ResourceStatusClient and ResourceManagementClient   
-    if 'ResourceStatusClient' in clients:           
-      self.rsClient = clients[ 'ResourceStatusClient' ]
-    else:
-      self.rsClient = ResourceStatusClient()
-    if 'ResourceManagementClient' in clients:             
-      self.rmClient = clients[ 'ResourceManagementClient' ]
-    else: 
-      self.rmClient = ResourceManagementClient()
-
-    self.clients = clients
->>>>>>> 7328e029
     # Pass to the PDP the clients that are going to be used on the Commands
     self.pdp = PDP( self.clients )
 
