--- conflicted
+++ resolved
@@ -5,23 +5,15 @@
 
 '''
 
-<<<<<<< HEAD
-from DIRAC                                              import gLogger, S_OK, S_ERROR
-from DIRAC.Core.DISET.RPCClient                         import RPCClient                   
-#from DIRAC.ResourceStatusSystem.DB.ResourceStatusDB  import ResourceStatusDB 
-from DIRAC.ResourceStatusSystem.Utilities               import RssConfiguration  
-from DIRAC.ConfigurationSystem.Client.Helpers.Resources import getSites
-
-from types import StringTypes, ListType
-=======
 from DIRAC                                                  import gLogger, S_OK, S_ERROR
 from DIRAC.Core.DISET.RPCClient                             import RPCClient
 #from DIRAC.ResourceStatusSystem.DB.ResourceStatusDB  import ResourceStatusDB 
 from DIRAC.ResourceStatusSystem.Utilities                   import RssConfiguration
 from DIRAC.ConfigurationSystem.Client.Helpers.Operations    import Operations
 from DIRAC.FrameworkSystem.Client.NotificationClient        import NotificationClient
-
->>>>>>> 3df1fe9c
+from DIRAC.ConfigurationSystem.Client.Helpers.Resources import getSites
+
+from types import StringTypes, ListType
 
 __RCSID__ = '$Id:  $'
        
