--- conflicted
+++ resolved
@@ -435,53 +435,12 @@
     # pylint: disable-msg=W0613
     meta = { 'onlyUniqueKeys' : True }
     return self._query( 'addOrModify', 'TransferCache', locals() )
-<<<<<<< HEAD
-#  def addIfNotThereTransferCache( self, sourceName = None, destinationName = None, 
-#                                  metric = None, value = None, lastCheckTime = None, 
-#                                  meta = None ):
-#    '''
-##    Adds if not there to TransferCache. Using `elementName`, `direction` and `metric` 
-##    to query the database, decides whether to insert or not.
-##    
-##    :Parameters:
-##      **elementName** - `string`
-##        name of the element 
-##      **direction** - `string`
-##        the element taken as Source or Destination of the transfer
-##      **metric** - `string`
-##        measured quality of failed transfers
-##      **value** - `float`
-##        percentage  
-##      **lastCheckTime** - `datetime`
-##        time-stamp setting last time the result was checked
-##      **meta** - `[, dict]`
-##        meta-data for the MySQL query. It will be filled automatically with the\
-##       `table` key and the proper table name.
-##
-##    :return: S_OK() || S_ERROR()
-#    '''    
-#    # Unused argument
-#    # pylint: disable-msg=W0613
-#    meta = { 'onlyUniqueKeys' : True }
-#    return self._query( 'addIfNotThere', 'TransferCache', locals() )
-
-  #.............................................................................
-  # PILOT CACHE Methods
-
-  def selectPilotCache( self, cE = None, timespan = None, scheduled = None, 
-                        waiting = None, submitted = None, running = None, 
-                        done = None, aborted = None, cancelled = None,
-                        deleted = None, failed = None, held = None, killed = None,
-                        stalled = None, lastCheckTime = None, meta = None ): 
-=======
-
 
   # PilotCache Methods .........................................................
 
   def selectPilotCache( self, site = None, cE = None, pilotsPerJob = None, 
                         pilotJobEff = None, status = None, lastCheckTime = None,
                         meta = None ): 
->>>>>>> bb3a6551
     '''
     Gets from TransferCache all rows that match the parameters given.
     
@@ -525,19 +484,10 @@
     # Unused argument    
     # pylint: disable=W0613
     return self._query( 'select', 'PilotCache', locals() )
-<<<<<<< HEAD
-  def deletePilotCache( self, cE = None, timespan = None, scheduled = None, 
-                        waiting = None, submitted = None, running = None, 
-                        done = None, aborted = None, cancelled = None,
-                        deleted = None, failed = None, held = None, killed = None,
-                        stalled = None, lastCheckTime = None, meta = None ):
-=======
-  
   
   def deletePilotCache( self, site = None, cE = None, pilotsPerJob = None, 
                         pilotJobEff = None, status = None, lastCheckTime = None,
                         meta = None ):
->>>>>>> bb3a6551
     '''
     Deletes from PilotCache all rows that match the parameters given.
     
@@ -581,19 +531,11 @@
     # Unused argument    
     # pylint: disable=W0613
     return self._query( 'delete', 'PilotCache', locals() )
-<<<<<<< HEAD
-  def addOrModifyPilotCache( self, cE = None, timespan = None, scheduled = None, 
-                             waiting = None, submitted = None, running = None, 
-                             done = None, aborted = None, cancelled = None,
-                             deleted = None, failed = None, held = None, killed = None,
-                             stalled = None, lastCheckTime = None, meta = None ):
-=======
   
   
   def addOrModifyPilotCache( self, site = None, cE = None, pilotsPerJob = None, 
                              pilotJobEff = None, status = None, lastCheckTime = None,
                              meta = None ):
->>>>>>> bb3a6551
     '''
     Adds or updates-if-duplicated to PilotCache. Using `site` and `cE`
     to query the database, decides whether to insert or update the table.
@@ -639,79 +581,9 @@
     # pylint: disable=W0613
     meta = { 'onlyUniqueKeys' : True }
     return self._query( 'addOrModify', 'PilotCache', locals() )
-<<<<<<< HEAD
-=======
-
->>>>>>> bb3a6551
     
   # PolicyResult Methods .......................................................
 
-<<<<<<< HEAD
-#  def insertPolicyResult( self, element, name, policyName, statusType,
-#                          status, reason, lastCheckTime, meta = None ):
-#    '''
-#    Inserts on PolicyResult a new row with the arguments given.
-#    
-#    :Parameters:
-#      **granularity** - `string`
-#        it has to be a valid element ( ValidElement ), any of the defaults: `Site` \
-#        | `Service` | `Resource` | `StorageElement`  
-#      **name** - `string`
-#        name of the element
-#      **policyName** - `string`
-#        name of the policy
-#      **statusType** - `string`
-#        it has to be a valid status type for the given granularity
-#      **status** - `string`
-#        it has to be a valid status, any of the defaults: `Active` | `Degraded` | \
-#        `Probing` | `Banned`    
-#      **reason** - `string`
-#        decision that triggered the assigned status
-#      **lastCheckTime** - `datetime`
-#        time-stamp setting last time the policy result was checked
-#      **meta** - `[,dict]`
-#        meta-data for the MySQL query. It will be filled automatically with the\
-#       `table` key and the proper table name.
-#
-#    :return: S_OK() || S_ERROR()
-#    '''
-#    # Unused argument
-#    # pylint: disable=W0613
-#    return self._query( 'insert', 'PolicyResult', locals() ) 
-#  def updatePolicyResult( self, element, name, policyName, statusType,
-#                          status, reason, lastCheckTime, meta = None ):
-#    '''
-#    Updates PolicyResult with the parameters given. By default, `name`, 
-#    `policyName` and `statusType` will be the parameters used to select the row.
-#    
-#    :Parameters:
-#      **granularity** - `string`
-#        it has to be a valid element ( ValidElement ), any of the defaults: `Site` \
-#        | `Service` | `Resource` | `StorageElement`  
-#      **name** - `string`
-#        name of the element
-#      **policyName** - `string`
-#        name of the policy
-#      **statusType** - `string`
-#        it has to be a valid status type for the given granularity
-#      **status** - `string`
-#        it has to be a valid status, any of the defaults: `Active` | `Degraded` | \
-#        `Probing` | `Banned`    
-#      **reason** - `string`
-#        decision that triggered the assigned status
-#      **lastCheckTime** - `datetime`
-#        time-stamp setting last time the policy result was checked
-#      **meta** - `[, dict]`
-#        meta-data for the MySQL query. It will be filled automatically with the\
-#       `table` key and the proper table name.
-#
-#    :return: S_OK() || S_ERROR()
-#    '''
-#    # Unused argument
-#    # pylint: disable=W0613
-#    return self._query( 'update', 'PolicyResult', locals() )
-=======
->>>>>>> bb3a6551
   def selectPolicyResult( self, element = None, name = None, policyName = None, 
                           statusType = None, status = None, reason = None, 
                           lastCheckTime = None, meta = None ):
@@ -817,117 +689,9 @@
     # pylint: disable=W0613
     meta = { 'onlyUniqueKeys' : True }
     return self._query( 'addOrModify', 'PolicyResult', locals() )      
-<<<<<<< HEAD
-#  def addIfNotTherePolicyResult( self, element = None, name = None, 
-#                                 policyName = None, statusType = None,
-#                                 status = None, reason = None, dateEffective = None, 
-#                                 lastCheckTime = None, meta = None ):
-#    '''
-#    Adds if not there to PolicyResult. Using `name`, `policyName` and `statusType` 
-#    to query the database, decides whether to insert or not.
-#
-#    :Parameters:
-#      **element** - `string`
-#        it has to be a valid element ( ValidElement ), any of the defaults: `Site` \
-#        | `Service` | `Resource` | `StorageElement`  
-#      **name** - `string`
-#        name of the element
-#      **policyName** - `string`
-#        name of the policy
-#      **statusType** - `string`
-#        it has to be a valid status type for the given element
-#      **status** - `string`
-#        it has to be a valid status, any of the defaults: `Active` | `Degraded` | \
-#        `Probing` | `Banned`    
-#      **reason** - `string`
-#        decision that triggered the assigned status
-#      **dateEffective** - `datetime`
-#        time-stamp from which the policy result is effective
-#      **lastCheckTime** - `datetime`
-#        time-stamp setting last time the policy result was checked
-#      **meta** - `[, dict]`
-#        meta-data for the MySQL query. It will be filled automatically with the\
-#       `table` key and the proper table name.
-#
-#    :return: S_OK() || S_ERROR()
-#    '''
-#    # Unused argument
-#    # pylint: disable=W0613
-#    meta = { 'onlyUniqueKeys' : True }
-#    return self._query( 'addIfNotThere', 'PolicyResult', locals() )     
-=======
-
->>>>>>> bb3a6551
     
   # PolicyResultLog Methods ....................................................
 
-<<<<<<< HEAD
-#  def insertPolicyResultLog( self, element, name, policyName, statusType,
-#                             status, reason, lastCheckTime, meta = None ):
-#    '''
-#    Inserts on PolicyResult a new row with the arguments given.
-#    
-#    :Parameters:
-#      **element** - `string`
-#        it has to be a valid element ( ValidRes ), any of the defaults: `Site` \
-#        | `Service` | `Resource` | `StorageElement`  
-#      **name** - `string`
-#        name of the element
-#      **policyName** - `string`
-#        name of the policy
-#      **statusType** - `string`
-#        it has to be a valid status type for the given element
-#      **status** - `string`
-#        it has to be a valid status, any of the defaults: `Active` | `Degraded` | \
-#        `Probing` | `Banned`    
-#      **reason** - `string`
-#        decision that triggered the assigned status
-#      **lastCheckTime** - `datetime`
-#        time-stamp setting last time the policy result was checked
-#      **meta** - `[,dict]`
-#        meta-data for the MySQL query. It will be filled automatically with the\
-#       `table` key and the proper table name.
-#
-#    :return: S_OK() || S_ERROR()
-#    '''
-#    # Unused argument
-#    # pylint: disable=W0613
-#    return self._query( 'insert', 'PolicyResultLog', locals() ) 
-#  def updatePolicyResultLog( self, element, name, policyName, statusType,
-#                             status, reason, lastCheckTime, meta = None ):
-#    '''
-#    Updates PolicyResultLog with the parameters given. By default, `name`, 
-#    `policyName`, 'statusType` and `lastCheckTime` will be the parameters used to 
-#    select the row.
-#    
-#    :Parameters:
-#      **element** - `string`
-#        it has to be a valid element ( ValidRes ), any of the defaults: `Site` \
-#        | `Service` | `Resource` | `StorageElement`  
-#      **name** - `string`
-#        name of the element
-#      **policyName** - `string`
-#        name of the policy
-#      **statusType** - `string`
-#        it has to be a valid status type for the given element
-#      **status** - `string`
-#        it has to be a valid status, any of the defaults: `Active` | `Degraded` | \
-#        `Probing` | `Banned`    
-#      **reason** - `string`
-#        decision that triggered the assigned status
-#      **lastCheckTime** - `datetime`
-#        time-stamp setting last time the policy result was checked
-#      **meta** - `[, dict]`
-#        meta-data for the MySQL query. It will be filled automatically with the\
-#       `table` key and the proper table name.
-#
-#    :return: S_OK() || S_ERROR()
-#    '''
-#    # Unused argument
-#    # pylint: disable=W0613
-#    return self._query( 'update', 'PolicyResultLog', locals() )
-=======
->>>>>>> bb3a6551
   def selectPolicyResultLog( self, element = None, name = None, 
                               policyName = None, statusType = None, status = None, 
                               reason = None, lastCheckTime = None, meta = None ):
@@ -1031,106 +795,9 @@
     # pylint: disable=W0613
     meta = { 'onlyUniqueKeys' : True }
     return self._query( 'addOrModify', 'PolicyResultLog', locals() )         
-<<<<<<< HEAD
-#  def addIfNotTherePolicyResultLog( self, element = None, name = None, 
-#                                    policyName = None, statusType = None,
-#                                    status = None, reason = None, 
-#                                    lastCheckTime = None, meta = None ):
-#    '''
-#    Adds if not there to PolicyResult. Using `name`, `policyName` and `statusType` 
-#    to query the database, decides whether to insert or not.
-#    
-#    :Parameters:
-#      **element** - `string`
-#        it has to be a valid element ( ValidRes ), any of the defaults: `Site` \
-#        | `Service` | `Resource` | `StorageElement`  
-#      **name** - `string`
-#        name of the element
-#      **policyName** - `string`
-#        name of the policy
-#      **statusType** - `string`
-#        it has to be a valid status type for the given element
-#      **status** - `string`
-#        it has to be a valid status, any of the defaults: `Active` | `Degraded` | \
-#        `Probing` | `Banned`    
-#      **reason** - `string`
-#        decision that triggered the assigned status
-#      **lastCheckTime** - `datetime`
-#        time-stamp setting last time the policy result was checked
-#      **meta** - `[, dict]`
-#        meta-data for the MySQL query. It will be filled automatically with the\
-#       `table` key and the proper table name.
-#
-#    :return: S_OK() || S_ERROR()
-#    '''
-#    # Unused argument
-#    # pylint: disable=W0613
-#    meta = { 'onlyUniqueKeys' : True }
-#    return self._query( 'addIfNotThere', 'PolicyResultLog', locals() )         
-=======
-        
->>>>>>> bb3a6551
     
   # SpaceTokenOccupancyCache Methods ...........................................
 
-<<<<<<< HEAD
-#  def insertSpaceTokenOccupancyCache( self, endpoint, token, total, guaranteed, free, 
-#                                      lastCheckTime, meta = None ):
-#    '''
-#    Inserts on SpaceTokenOccupancyCache a new row with the arguments given.
-#    
-#    :Parameters:
-#      **endpoint** - `string`
-#        srm endpoint  
-#      **token** - `string`
-#        name of the token  
-#      **total** - `integer`
-#        total terabytes
-#      **guaranteed** - `integer`
-#        guaranteed terabytes
-#      **free** - `integer`
-#        free terabytes
-#      **lastCheckTime** - `datetime`
-#        time-stamp from which the result is effective
-#      **meta** - `[, dict]`
-#        meta-data for the MySQL query. It will be filled automatically with the\
-#       `table` key and the proper table name.
-#
-#    :return: S_OK() || S_ERROR()
-#    '''    
-#    # Unused argument
-#    # pylint: disable=W0613
-#    return self._query( 'insert', 'SpaceTokenOccupancyCache', locals() )
-#  def updateSpaceTokenOccupancyCache( self, endpoint, token, total, guaranteed, free, 
-#                                      lastCheckTime, meta = None ):
-#    '''
-#    Updates SpaceTokenOccupancyCache with the parameters given. By default, 
-#    `site` and `token` will be the parameters used to select the row.
-#    
-#    :Parameters:
-#      **endpoint** - `string`
-#        srm endpoint
-#      **token** - `string`
-#        name of the token  
-#      **total** - `integer`
-#        total terabytes
-#      **guaranteed** - `integer`
-#        guaranteed terabytes
-#      **free** - `integer`
-#        free terabytes
-#      **lastCheckTime** - `datetime`
-#        time-stamp from which the result is effective
-#      **meta** - `[, dict]`
-#        meta-data for the MySQL query. It will be filled automatically with the\
-#       `table` key and the proper table name.
-#
-#    :return: S_OK() || S_ERROR()
-#    '''    
-#    # Unused argument
-#    # pylint: disable=W0613
-#    return self._query( 'update', 'SpaceTokenOccupancyCache', locals() )
-=======
->>>>>>> bb3a6551
   def selectSpaceTokenOccupancyCache( self, endpoint = None, token = None, 
                                       total = None, guaranteed = None, free = None, 
                                       lastCheckTime = None, meta = None ):
@@ -1222,92 +889,9 @@
     # pylint: disable=W0613
     meta = { 'onlyUniqueKeys' : True }
     return self._query( 'addOrModify', 'SpaceTokenOccupancyCache', locals() )        
-<<<<<<< HEAD
-#  def addIfNotThereSpaceTokenOccupancyCache( self, endpoint = None, token = None, 
-#                                             total = None, guaranteed = None, 
-#                                             free = None, lastCheckTime = None, 
-#                                             meta = None ):
-#    '''
-#    Adds if not there to PolicyResult. Using `site` and `token` to query the 
-#    database, decides whether to insert or not.
-#    
-#    :Parameters:
-#      **endpoint** - `[, string, list]`
-#        srm endpoint
-#      **token** - `string`
-#        name of the token    
-#      **total** - `integer`
-#        total terabytes
-#      **guaranteed** - `integer`
-#        guaranteed terabytes
-#      **free** - `integer`
-#        free terabytes
-#      **lastCheckTime** - `datetime`
-#        time-stamp from which the result is effective
-#      **meta** - `[, dict]`
-#        meta-data for the MySQL query. It will be filled automatically with the\
-#       `table` key and the proper table name.
-#
-#    :return: S_OK() || S_ERROR()
-#    '''    
-#    # Unused argument
-#    # pylint: disable=W0613
-#    meta = { 'onlyUniqueKeys' : True }
-#    return self._query( 'addIfNotThere', 'SpaceTokenOccupancyCache', locals() ) 
-=======
-
->>>>>>> bb3a6551
         
   # UserRegistryCache Methods ..................................................
 
-<<<<<<< HEAD
-#  def insertUserRegistryCache( self, login, name, email, lastCheckTime, meta = None ):
-#    '''
-#    Inserts on UserRegistryCache a new row with the arguments given.
-#    
-#    :Parameters:
-#      **login** - `string`
-#        user's login ID  
-#      **name** - `string`
-#        user's name
-#      **email** - `string`
-#        user's email
-#      **lastCheckTime** - `datetime`
-#        time-stamp from which the result is effective 
-#      **meta** - `[, dict]`
-#        meta-data for the MySQL query. It will be filled automatically with the\
-#       `table` key and the proper table name.
-#
-#    :return: S_OK() || S_ERROR()
-#    '''
-#    # Unused argument    
-#    # pylint: disable=W0613
-#    return self._query( 'insert', 'UserRegistryCache', locals() )
-#  def updateUserRegistryCache( self, login, name, email, lastCheckTime, meta = None ):
-#    '''
-#    Updates UserRegistryCache with the parameters given. By default, `login` 
-#    will be the parameter used to select the row.
-#    
-#    :Parameters:
-#      **login** - `string`
-#        user's login ID  
-#      **name** - `string`
-#        user's name
-#      **email** - `string`
-#        user's email
-#      **lastCheckTime** - `datetime`
-#        time-stamp from which the result is effective  
-#      **meta** - `[, dict]`
-#        meta-data for the MySQL query. It will be filled automatically with the\
-#       `table` key and the proper table name.
-#
-#    :return: S_OK() || S_ERROR()
-#    '''    
-#    # Unused argument
-#    # pylint: disable=W0613
-#    return self._query( 'update', 'UserRegistryCache', locals() )
-=======
->>>>>>> bb3a6551
   def selectUserRegistryCache( self, login = None, name = None, email = None, 
                                lastCheckTime = None, meta = None ):
     '''
@@ -1383,93 +967,9 @@
     # pylint: disable=W0613
     meta = { 'onlyUniqueKeys' : True }
     return self._query( 'addOrModify', 'UserRegistryCache', locals() )   
-<<<<<<< HEAD
-#  def addIfNotThereUserRegistryCache( self, login = None, name = None, 
-#                                      email = None, lastCheckTime = None, meta = None ):
-#    '''
-#    Adds if not there to UserRegistryCache. Using `login` to query the 
-#    database, decides whether to insert or not.
-#    
-#    :Parameters:
-#      **login** - `string`
-#        user's login ID  
-#      **name** - `string`
-#        user's name
-#      **email** - `string`
-#        user's email
-#      **lastCheckTime** - `datetime`
-#        time-stamp from which the result is effective  
-#      **meta** - `[, dict]`
-#        meta-data for the MySQL query. It will be filled automatically with the\
-#       `table` key and the proper table name.
-#
-#    :return: S_OK() || S_ERROR()
-#    '''    
-#    # Unused argument
-#    # pylint: disable=W0613
-#    meta = { 'onlyUniqueKeys' : True }
-#    return self._query( 'addIfNotThere', 'UserRegistryCache', locals() )   
-
-  ##############################################################################
-  # VOBOX CACHE Methods
-
-#  def insertVOBOXCache( self, site, system, serviceUp, machineUp, lastCheckTime, 
-#                        meta = None ):
-#    '''
-#    Inserts on VOBOXCache a new row with the arguments given.
-#    
-#    :Parameters:
-#      **site** - `string`
-#        name of the site hosting the VOBOX  
-#      **system** - `string`
-#        DIRAC system ( e.g. ConfigurationService )
-#      **serviceUp** - `integer`
-#        seconds the system has been up
-#      **machineUp** - `integer`
-#        seconds the machine has been up
-#      **lastCheckTime** - `datetime`
-#        time-stamp from which the result is effective
-#      **meta** - `[, dict]`
-#        meta-data for the MySQL query. It will be filled automatically with the\
-#       `table` key and the proper table name.
-#
-#    :return: S_OK() || S_ERROR()
-#    '''    
-#    # Unused argument
-#    # pylint: disable=W0613
-#    return self._query( 'insert', 'VOBOXCache', locals() )
-#  def updateVOBOXCache( self, site, system, serviceUp, machineUp, lastCheckTime, 
-#                        meta = None ):
-#    '''
-#    Updates VOBOXCache with the parameters given. By default, `site` and 
-#    `system` will be the parameters used to select the row.
-#    
-#    :Parameters:
-#      **site** - `string`
-#        name of the site hosting the VOBOX  
-#      **system** - `string`
-#        DIRAC system ( e.g. ConfigurationService )
-#      **serviceUp** - `integer`
-#        seconds the system has been up
-#      **machineUp** - `integer`
-#        seconds the machine has been up
-#      **lastCheckTime** - `datetime`
-#        time-stamp from which the result is effective
-#      **meta** - `[, dict]`
-#        meta-data for the MySQL query. It will be filled automatically with the\
-#       `table` key and the proper table name.
-#
-#    :return: S_OK() || S_ERROR()
-#    '''    
-#    # Unused argument
-#    # pylint: disable=W0613
-#    return self._query( 'update', 'VOBOXCache', locals() )
-=======
-
 
   # VOBOXCache Methods ........................................................
 
->>>>>>> bb3a6551
   def selectVOBOXCache( self, site = None, system = None, serviceUp = None, 
                         machineUp = None, lastCheckTime = None, meta = None ):
     '''
@@ -1555,42 +1055,12 @@
 
   # ErrorReportBuffer Methods ..................................................
   
-<<<<<<< HEAD
-#  def addIfNotThereVOBOXCache( self, site = None, system = None, serviceUp = None, 
-#                               machineUp = None, lastCheckTime = None, meta = None ):
-#    '''
-#    Adds if not there to VOBOXCache. Using `site` and `system` to query the 
-#    database, decides whether to insert or not.
-#    
-#    :Parameters:
-#      **site** - `string`
-#        name of the site hosting the VOBOX  
-#      **system** - `string`
-#        DIRAC system ( e.g. ConfigurationService )
-#      **serviceUp** - `integer`
-#        seconds the system has been up
-#      **machineUp** - `integer`
-#        seconds the machine has been up
-#      **lastCheckTime** - `datetime`
-#        time-stamp from which the result is effective
-#      **meta** - `[, dict]`
-#        meta-data for the MySQL query. It will be filled automatically with the\
-#       `table` key and the proper table name.
-#
-#    :return: S_OK() || S_ERROR()
-#    '''    
-#    # Unused argument
-#    # pylint: disable=W0613
-#    meta = { 'onlyUniqueKeys' : True }
-#    return self._query( 'addIfNotThere', 'VOBOXCache', locals() )   
-=======
   def insertErrorReportBuffer( self, name = None, elementType = None, reporter = None, 
                                errorMessage = None, operation = None, arguments = None, 
                                dateEffective = None, meta = None ):
     # Unused argument
     # pylint: disable-msg=W0613
     return self._query( 'insert', 'ErrorReportBuffer', locals() ) 
->>>>>>> bb3a6551
 
 
   def selectErrorReportBuffer( self, name = None, elementType = None, reporter = None, 
