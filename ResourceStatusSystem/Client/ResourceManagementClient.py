# $HeadURL $
''' ResourceManagementClient

  Client to interact with the ResourceManagementDB.

'''

from datetime import datetime

from DIRAC                                              import gLogger, S_ERROR 
from DIRAC.Core.DISET.RPCClient                         import RPCClient
from DIRAC.ResourceStatusSystem.DB.ResourceManagementDB import ResourceManagementDB

__RCSID__ = '$Id: $'

class ResourceManagementClient:
  """
  The :class:`ResourceManagementClient` class exposes the :mod:`DIRAC.ResourceManagement` 
  API. All functions you need are on this client.
  
  It has the 'direct-db-access' functions, the ones of the type:
   - insert
   - update
   - get
   - delete 
    
  that return parts of the RSSConfiguration stored on the CS, and used everywhere
  on the RSS module. Finally, and probably more interesting, it exposes a set
  of functions, badly called 'boosters'. They are 'home made' functions using the
  basic database functions that are interesting enough to be exposed.  
  
  The client will ALWAYS try to connect to the DB, and in case of failure, to the
  XML-RPC server ( namely :class:`ResourceManagementDB` and 
  :class:`ResourceManagementHancler` ).

  You can use this client on this way

   >>> from DIRAC.ResourceManagementSystem.Client.ResourceManagementClient import ResourceManagementClient
   >>> rsClient = ResourceManagementClient()
   
  All functions calling methods exposed on the database or on the booster are 
  making use of some syntactic sugar, in this case a decorator that simplifies
  the client considerably.  
  """
  
  def __init__( self , serviceIn = None ):
    '''
    The client tries to connect to :class:ResourceManagementDB by default. If it 
    fails, then tries to connect to the Service :class:ResourceManagementHandler.
    '''
    if not serviceIn:
      try:
        self.gate = ResourceManagementDB()
      except SystemExit:
        self.gate = RPCClient( "ResourceStatus/ResourceManagement" )
      except ImportError:
        # Pilots will connect here, as MySQLdb is not installed for them        
        self.gate = RPCClient( "ResourceStatus/ResourceManagement" )        
    else:
      self.gate = serviceIn    

  def __query( self, queryType, tableName, kwargs ):
    '''
      This method is a rather important one. It will format the input for the DB
      queries, instead of doing it on a decorator. Two dictionaries must be passed
      to the DB. First one contains 'columnName' : value pairs, being the key
      lower camel case. The second one must have, at lease, a key named 'table'
      with the right table name. 
    '''
    # Functions we can call, just a light safety measure.
    _gateFunctions = [ 'insert', 'update', 'get', 'delete' ] 
    if not queryType in _gateFunctions:
      return S_ERROR( '"%s" is not a proper gate call' % queryType )
    
    gateFunction = getattr( self.gate, queryType )
    
    # If meta is None, we set it to {}
    meta   = ( True and kwargs.pop( 'meta' ) ) or {}
    params = kwargs
    del params[ 'self' ]     
        
    meta[ 'table' ] = tableName
    
    gLogger.debug( 'Calling %s, with \n params %s \n meta %s' % ( queryType, params, meta ) )  
    return gateFunction( params, meta )

################################################################################
# ENVIRONMENT CACHE FUNCTIONS

  def insertEnvironmentCache( self, hashEnv, siteName, environment, meta = None ):
    '''
    Inserts on EnvironmentCache a new row with the arguments given.
    
    :Parameters:
      **hashEnv** - `string`
        hash for the given environment and site 
      **siteName** - `string`
        name of the site
      **environment** - `string`
        environment to be cached
      **meta** - `[, dict]`
        meta-data for the MySQL query. It will be filled automatically with the\
       `table` key and the proper table name.

    :return: S_OK() || S_ERROR()
    '''
    # Unused argument
    # pylint: disable-msg=W0613
    return self.__query( 'insert', 'EnvironmentCache', locals() )
  def updateEnvironmentCache( self, hashEnv, siteName, environment, meta = None ):
    '''
    Updates EnvironmentCache with the parameters given. By default, `hashEnv`
    will be the parameter used to select the row. 
    
    :Parameters:
      **hashEnv** - `string`
        hash for the given environment and site 
      **siteName** - `string`
        name of the site
      **environment** - `string`
        environment to be cached
      **meta** - `[, dict]`
        meta-data for the MySQL query. It will be filled automatically with the\
       `table` key and the proper table name.

    :return: S_OK() || S_ERROR()
    '''    
    # Unused argument
    # pylint: disable-msg=W0613
    return self.__query( 'update', 'EnvironmentCache', locals() )
  def getEnvironmentCache( self, hashEnv = None, siteName = None, 
                           environment = None, meta = None ):
    '''
    Gets from EnvironmentCache all rows that match the parameters given.
    
    :Parameters:
      **hashEnv** - `[, string, list]`
        hash for the given environment and site 
      **siteName** - `[,string, list]`
        name of the site
      **environment** - `[, string, list]`
        environment to be cached
      **meta** - `[, dict]`
        meta-data for the MySQL query. It will be filled automatically with the\
       `table` key and the proper table name.

    :return: S_OK() || S_ERROR()
    '''
    # Unused argument
    # pylint: disable-msg=W0613
    return self.__query( 'get', 'EnvironmentCache', locals() )
  def deleteEnvironmentCache( self, hashEnv = None, siteName = None, 
                              environment = None, meta = None ):
    '''
    Deletes from EnvironmentCache all rows that match the parameters given.
    
    :Parameters:
      **hashEnv** - `[, string, list]`
        hash for the given environment and site 
      **siteName** - `[, string, list]`
        name of the site
      **environment** - `[, string, list]`
        environment to be cached
      **meta** - `[, dict]`
        meta-data for the MySQL query. It will be filled automatically with the\
       `table` key and the proper table name.

    :return: S_OK() || S_ERROR()
    '''
    # Unused argument
    # pylint: disable-msg=W0613
    return self.__query( 'delete', 'EnvironmentCache', locals() )
  
################################################################################
# POLICY RESULT FUNCTIONS

  def insertPolicyResult( self, granularity, name, policyName, statusType,
                          status, reason, dateEffective, lastCheckTime,
                          meta = None ):
    '''
    Inserts on PolicyResult a new row with the arguments given.
    
    :Parameters:
      **granularity** - `string`
        it has to be a valid element ( ValidElement ), any of the defaults: `Site` \
        | `Service` | `Resource` | `StorageElement`  
      **name** - `string`
        name of the element
      **policyName** - `string`
        name of the policy
      **statusType** - `string`
        it has to be a valid status type for the given granularity
      **status** - `string`
        it has to be a valid status, any of the defaults: `Active` | `Bad` | \
        `Probing` | `Banned`    
      **reason** - `string`
        decision that triggered the assigned status
      **dateEffective** - `datetime`
        time-stamp from which the policy result is effective
      **lastCheckTime** - `datetime`
        time-stamp setting last time the policy result was checked
      **meta** - `[,dict]`
        meta-data for the MySQL query. It will be filled automatically with the\
       `table` key and the proper table name.

    :return: S_OK() || S_ERROR()
    '''
    # Unused argument
    # pylint: disable-msg=W0613
    return self.__query( 'insert', 'PolicyResult', locals() ) 
  def updatePolicyResult( self, granularity, name, policyName, statusType,
                          status, reason, dateEffective, lastCheckTime, 
                          meta = None ):
    '''
    Updates PolicyResult with the parameters given. By default, `name`, 
    `policyName` and `statusType` will be the parameters used to select the row.
    
    :Parameters:
      **granularity** - `string`
        it has to be a valid element ( ValidElement ), any of the defaults: `Site` \
        | `Service` | `Resource` | `StorageElement`  
      **name** - `string`
        name of the element
      **policyName** - `string`
        name of the policy
      **statusType** - `string`
        it has to be a valid status type for the given granularity
      **status** - `string`
        it has to be a valid status, any of the defaults: `Active` | `Bad` | \
        `Probing` | `Banned`    
      **reason** - `string`
        decision that triggered the assigned status
      **dateEffective** - `datetime`
        time-stamp from which the policy result is effective
      **lastCheckTime** - `datetime`
        time-stamp setting last time the policy result was checked
      **meta** - `[, dict]`
        meta-data for the MySQL query. It will be filled automatically with the\
       `table` key and the proper table name.

    :return: S_OK() || S_ERROR()
    '''
    # Unused argument
    # pylint: disable-msg=W0613
    return self.__query( 'update', 'PolicyResult', locals() )
  def getPolicyResult( self, granularity = None, name = None, policyName = None, 
                       statusType = None, status = None, reason = None, 
                       dateEffective = None, lastCheckTime = None, meta = None ):
    '''
    Gets from PolicyResult all rows that match the parameters given.
    
    :Parameters:
      **granularity** - `[, string, list]`
        it has to be a valid element ( ValidElement ), any of the defaults: `Site` \
        | `Service` | `Resource` | `StorageElement`  
      **name** - `[, string, list]`
        name of the element
      **policyName** - `[, string, list]`
        name of the policy
      **statusType** - `[, string, list]`
        it has to be a valid status type for the given granularity
      **status** - `[, string, list]`
        it has to be a valid status, any of the defaults: `Active` | `Bad` | \
        `Probing` | `Banned`    
      **reason** - `[, string, list]`
        decision that triggered the assigned status
      **dateEffective** - `[, datetime, list]`
        time-stamp from which the policy result is effective
      **lastCheckTime** - `[, datetime, list]`
        time-stamp setting last time the policy result was checked
      **meta** - `[, dict]`
        meta-data for the MySQL query. It will be filled automatically with the\
       `table` key and the proper table name.

    :return: S_OK() || S_ERROR()
    '''
    # Unused argument
    # pylint: disable-msg=W0613
    return self.__query( 'get', 'PolicyResult', locals() )
  def deletePolicyResult( self, granularity = None, name = None, 
                          policyName = None, statusType = None, status = None, 
                          reason = None, dateEffective = None, 
                          lastCheckTime = None, meta = None ):
    '''
    Deletes from PolicyResult all rows that match the parameters given.
    
    :Parameters:
      **granularity** - `[, string, list]`
        it has to be a valid element ( ValidElement ), any of the defaults: `Site` \
        | `Service` | `Resource` | `StorageElement`  
      **name** - `[, string, list]`
        name of the element
      **policyName** - `[, string, list]`
        name of the policy
      **statusType** - `[, string, list]`
        it has to be a valid status type for the given granularity
      **status** - `[, string, list]`
        it has to be a valid status, any of the defaults: `Active` | `Bad` | \
        `Probing` | `Banned`    
      **reason** - `[, string, list]`
        decision that triggered the assigned status
      **dateEffective** - `[, datetime, list]`
        time-stamp from which the policy result is effective
      **lastCheckTime** - `[, datetime, list]`
        time-stamp setting last time the policy result was checked
      **meta** - `[, dict]`
        meta-data for the MySQL query. It will be filled automatically with the\
       `table` key and the proper table name.

    :return: S_OK() || S_ERROR()
    '''
    # Unused argument
    # pylint: disable-msg=W0613
    return self.__query( 'delete', 'PolicyResult', locals() )

################################################################################
# POLICY RESULT LOG FUNCTIONS

  def insertPolicyResultLog( self, granularity, name, policyName, statusType,
                             status, reason, lastCheckTime, meta = None ):
    '''
    Inserts on PolicyResult a new row with the arguments given.
    
    :Parameters:
      **granularity** - `string`
        it has to be a valid element ( ValidRes ), any of the defaults: `Site` \
        | `Service` | `Resource` | `StorageElement`  
      **name** - `string`
        name of the element
      **policyName** - `string`
        name of the policy
      **statusType** - `string`
        it has to be a valid status type for the given granularity
      **status** - `string`
        it has to be a valid status, any of the defaults: `Active` | `Bad` | \
        `Probing` | `Banned`    
      **reason** - `string`
        decision that triggered the assigned status
      **lastCheckTime** - `datetime`
        time-stamp setting last time the policy result was checked
      **meta** - `[,dict]`
        meta-data for the MySQL query. It will be filled automatically with the\
       `table` key and the proper table name.

    :return: S_OK() || S_ERROR()
    '''
    # Unused argument
    # pylint: disable-msg=W0613
    return self.__query( 'insert', 'PolicyResultLog', locals() ) 
  def updatePolicyResultLog( self, granularity, name, policyName, statusType,
                             status, reason, lastCheckTime, meta = None ):
    '''
    Updates PolicyResultLog with the parameters given. By default, `name`, 
    `policyName`, 'statusType` and `lastCheckTime` will be the parameters used to 
    select the row.
    
    :Parameters:
      **granularity** - `string`
        it has to be a valid element ( ValidRes ), any of the defaults: `Site` \
        | `Service` | `Resource` | `StorageElement`  
      **name** - `string`
        name of the element
      **policyName** - `string`
        name of the policy
      **statusType** - `string`
        it has to be a valid status type for the given granularity
      **status** - `string`
        it has to be a valid status, any of the defaults: `Active` | `Bad` | \
        `Probing` | `Banned`    
      **reason** - `string`
        decision that triggered the assigned status
      **lastCheckTime** - `datetime`
        time-stamp setting last time the policy result was checked
      **meta** - `[, dict]`
        meta-data for the MySQL query. It will be filled automatically with the\
       `table` key and the proper table name.

    :return: S_OK() || S_ERROR()
    '''
    # Unused argument
    # pylint: disable-msg=W0613
    return self.__query( 'update', 'PolicyResultLog', locals() )
  def getPolicyResultLog( self, granularity = None, name = None, 
                          policyName = None, statusType = None, status = None, 
                          reason = None, lastCheckTime = None, meta = None ):
    '''
    Gets from PolicyResultLog all rows that match the parameters given.
    
    :Parameters:
      **granularity** - `[, string, list]`
        it has to be a valid element ( ValidRes ), any of the defaults: `Site` \
        | `Service` | `Resource` | `StorageElement`  
      **name** - `[, string, list]`
        name of the element
      **policyName** - `[, string, list]`
        name of the policy
      **statusType** - `[, string, list]`
        it has to be a valid status type for the given granularity
      **status** - `[, string, list]`
        it has to be a valid status, any of the defaults: `Active` | `Bad` | \
        `Probing` | `Banned`    
      **reason** - `[, string, list]`
        decision that triggered the assigned status
      **lastCheckTime** - `[, datetime, list]`
        time-stamp setting last time the policy result was checked
      **meta** - `[, dict]`
        meta-data for the MySQL query. It will be filled automatically with the\
       `table` key and the proper table name.

    :return: S_OK() || S_ERROR()
    '''
    # Unused argument
    # pylint: disable-msg=W0613
    return self.__query( 'get', 'PolicyResultLog', locals() )
  def deletePolicyResultLog( self, granularity = None, name = None, 
                             policyName = None, statusType = None, status = None, 
                             reason = None, lastCheckTime = None, meta = None ):
    '''
    Deletes from PolicyResult all rows that match the parameters given.
    
    :Parameters:
      **granularity** - `[, string, list]`
        it has to be a valid element ( ValidRes ), any of the defaults: `Site` \
        | `Service` | `Resource` | `StorageElement`  
      **name** - `[, string, list]`
        name of the element
      **policyName** - `[, string, list]`
        name of the policy
      **statusType** - `[, string, list]`
        it has to be a valid status type for the given granularity
      **status** - `[, string, list]`
        it has to be a valid status, any of the defaults: `Active` | `Bad` | \
        `Probing` | `Banned`    
      **reason** - `[, string, list]`
        decision that triggered the assigned status
      **lastCheckTime** - `[, datetime, list]`
        time-stamp setting last time the policy result was checked
      **meta** - `[, dict]`
        meta-data for the MySQL query. It will be filled automatically with the\
       `table` key and the proper table name.

    :return: S_OK() || S_ERROR()
    '''
    # Unused argument
    # pylint: disable-msg=W0613
    return self.__query( 'delete', 'PolicyResultLog', locals() )
    
################################################################################
# CLIENT CACHE FUNCTIONS

  def insertClientCache( self, name, commandName, opt_ID, value, result,
                         dateEffective, lastCheckTime, meta = None ):
    '''
    Inserts on ClientCache a new row with the arguments given.
    
    :Parameters:
      **name** - `string`
        name of an individual of the grid topology  
      **commandName** - `string`
        name of the command executed
      **opt_ID** - `string`
        optional ID (e.g. used for downtimes)
      **value** - `string`
        it is the type of result ( e.g. `Link`, `PE_S`... )
      **result** - `string`
        output of the command ( of value type )    
      **dateEffective** - `datetime`
        time-stamp from which the result is effective
      **lastCheckTime** - `datetime`
        time-stamp setting last time the result was checked
      **meta** - `[, dict]`
        meta-data for the MySQL query. It will be filled automatically with the\
       `table` key and the proper table name.

    :return: S_OK() || S_ERROR()
    '''
    # Unused argument    
    # pylint: disable-msg=W0613
    return self.__query( 'insert', 'ClientCache', locals() )
  def updateClientCache( self, name, commandName, opt_ID, value, result,
                         dateEffective, lastCheckTime, meta = None ):
    '''
    Updates ClientCache with the parameters given. By default, `name`, 
    `commandName` and `value` will be the parameters used to select the row.
    
    :Parameters:
      **name** - `string`
        name of an individual of the grid topology  
      **commandName** - `string`
        name of the command executed
      **opt_ID** - `string`
        optional ID (e.g. used for downtimes)
      **value** - `string`
        it is the type of result ( e.g. `Link`, `PE_S`... )
      **result** - `string`
        output of the command ( of value type )    
      **dateEffective** - `datetime`
        time-stamp from which the result is effective
      **lastCheckTime** - `datetime`
        time-stamp setting last time the result was checked
      **meta** - `[, dict]`
        meta-data for the MySQL query. It will be filled automatically with the\
       `table` key and the proper table name.

    :return: S_OK() || S_ERROR()
    '''
    # Unused argument    
    # pylint: disable-msg=W0613
    return self.__query( 'update', 'ClientCache', locals() )
  def getClientCache( self, name = None, commandName = None, opt_ID = None, 
                      value = None, result = None, dateEffective = None, 
                      lastCheckTime = None, meta = None ):
    '''
    Gets from ClientCache all rows that match the parameters given.
    
    :Parameters:
      **name** - `[, string, list]`
        name of an individual of the grid topology  
      **commandName** - `[, string, list]`
        name of the command executed
      **opt_ID** - `[, string, list]`
        optional ID (e.g. used for downtimes)
      **value** - `[, string, list]`
        it is the type of result ( e.g. `Link`, `PE_S`... )
      **result** - `[, string, list]`
        output of the command ( of value type )    
      **dateEffective** - `[, datetime, list]`
        time-stamp from which this result is effective
      **lastCheckTime** - `[, datetime, list]`
        time-stamp setting last time this result was checked
      **meta** - `[, dict]`
        meta-data for the MySQL query. It will be filled automatically with the\
       `table` key and the proper table name.

    :return: S_OK() || S_ERROR()
    '''    
    # Unused argument
    # pylint: disable-msg=W0613
    return self.__query( 'get', 'ClientCache', locals() )
  def deleteClientCache( self, name = None, commandName = None, opt_ID = None, 
                         value = None, result = None, dateEffective = None, 
                         lastCheckTime = None, meta = None ):
    '''
    Deletes from PolicyResult all rows that match the parameters given.
    
    :Parameters:
      **name** - `[, string, list]`
        name of an individual of the grid topology  
      **commandName** - `[, string, list]`
        name of the command executed
      **opt_ID** - `[, string, list]`
        optional ID (e.g. used for downtimes)
      **value** - `[, string, list]`
        it is the type of result ( e.g. `Link`, `PE_S`... )
      **result** - `[, string, list]`
        output of the command ( of value type )    
      **dateEffective** - `[, datetime, list]`
        time-stamp from which this result is effective
      **lastCheckTime** - `[, datetime, list]`
        time-stamp setting last time this result was checked
      **meta** - `[, dict]`
        meta-data for the MySQL query. It will be filled automatically with the\
       `table` key and the proper table name.

    :return: S_OK() || S_ERROR()
    '''    
    # Unused argument
    # pylint: disable-msg=W0613
    return self.__query( 'delete', 'ClientCache', locals() )
  
################################################################################
# ACCOUNTING CACHE FUNCTIONS

  def insertAccountingCache( self, name, plotType, plotName, result, 
                             dateEffective, lastCheckTime, meta = None ):
    '''
    Inserts on AccountingCache a new row with the arguments given.
    
    :Parameters:
      **name** - `string`
        name of an individual of the grid topology  
      **plotType** - `string`
        the plotType name (e.g. 'Pilot')
      **plotName** - `string`
        the plot name
      **result** - `string`
        command result
      **dateEffective** - `datetime`
        time-stamp from which the result is effective
      **lastCheckTime** - `datetime`
        time-stamp setting last time the result was checked
      **meta** - `[, dict]`
        meta-data for the MySQL query. It will be filled automatically with the\
       `table` key and the proper table name.

    :return: S_OK() || S_ERROR()
    '''    
    # Unused argument
    # pylint: disable-msg=W0613
    return self.__query( 'insert', 'AccountingCache', locals() )
  def updateAccountingCache( self, name, plotType, plotName, result, 
                             dateEffective, lastCheckTime, meta = None ):
    '''
    Updates AccountingCache with the parameters given. By default, `name`, 
    `plotType` and `plotName` will be the parameters used to select the row.
    
    :Parameters:
      **name** - `string`
        name of an individual of the grid topology  
      **plotType** - `string`
        the plotType name (e.g. 'Pilot')
      **plotName** - `string`
        the plot name
      **result** - `string`
        command result
      **dateEffective** - `datetime`
        time-stamp from which the result is effective
      **lastCheckTime** - `datetime`
        time-stamp setting last time the result was checked
      **meta** - `[, dict]`
        meta-data for the MySQL query. It will be filled automatically with the\
       `table` key and the proper table name.

    :return: S_OK() || S_ERROR()
    '''    
    # Unused argument
    # pylint: disable-msg=W0613
    return self.__query( 'update', 'AccountingCache', locals() )
  def getAccountingCache( self, name = None, plotType = None, plotName = None, 
                          result = None, dateEffective = None, 
                          lastCheckTime = None, meta = None ):
    '''
    Gets from PolicyResult all rows that match the parameters given.
    
    :Parameters:
      **name** - `[, string, list]`
        name of an individual of the grid topology  
      **plotType** - `[, string, list]`
        the plotType name (e.g. 'Pilot')
      **plotName** - `[, string, list]`
        the plot name
      **result** - `[, string, list]`
        command result
      **dateEffective** - `[, datetime, list]`
        time-stamp from which the result is effective
      **lastCheckTime** - `[, datetime, list]`
        time-stamp setting last time the result was checked
      **meta** - `[, dict]`
        meta-data for the MySQL query. It will be filled automatically with the\
       `table` key and the proper table name.

    :return: S_OK() || S_ERROR()
    '''    
    # Unused argument
    # pylint: disable-msg=W0613
    return self.__query( 'get', 'AccountingCache', locals() )
  def deleteAccountingCache( self, name = None, plotType = None, 
                             plotName = None, result = None, 
                             dateEffective = None, lastCheckTime = None, 
                             meta = None ):
    '''
    Deletes from PolicyResult all rows that match the parameters given.
    
    :Parameters:
      **name** - `[, string, list]`
        name of an individual of the grid topology  
      **plotType** - `[, string, list]`
        the plotType name (e.g. 'Pilot')
      **plotName** - `[, string, list]`
        the plot name
      **result** - `[, string, list]`
        command result
      **dateEffective** - `[, datetime, list]`
        time-stamp from which the result is effective
      **lastCheckTime** - `[, datetime, list]`
        time-stamp setting last time the result was checked
      **meta** - `[, dict]`
        meta-data for the MySQL query. It will be filled automatically with the\
       `table` key and the proper table name.

    :return: S_OK() || S_ERROR()
    '''    
    # Unused argument
    # pylint: disable-msg=W0613
    return self.__query( 'delete', 'AccountingCache', locals() )
  
################################################################################
# VOBOX CACHE FUNCTIONS

  def insertVOBOXCache( self, site, system, serviceUp, machineUp, 
                             lastCheckTime, meta = None ):
    '''
    Inserts on VOBOXCache a new row with the arguments given.
    
    :Parameters:
      **site** - `string`
        name of the site hosting the VOBOX  
      **system** - `string`
        DIRAC system ( e.g. ConfigurationService )
      **serviceUp** - `integer`
        seconds the system has been up
      **machineUp** - `integer`
        seconds the machine has been up
      **lastCheckTime** - `datetime`
        time-stamp from which the result is effective
      **meta** - `[, dict]`
        meta-data for the MySQL query. It will be filled automatically with the\
       `table` key and the proper table name.

    :return: S_OK() || S_ERROR()
    '''    
    # Unused argument
    # pylint: disable-msg=W0613
    return self.__query( 'insert', 'VOBOXCache', locals() )
  def updateVOBOXCache( self, site, system, serviceUp, machineUp, 
                             lastCheckTime, meta = None ):
    '''
    Updates VOBOXCache with the parameters given. By default, `site` and 
    `system` will be the parameters used to select the row.
    
    :Parameters:
      **site** - `string`
        name of the site hosting the VOBOX  
      **system** - `string`
        DIRAC system ( e.g. ConfigurationService )
      **serviceUp** - `integer`
        seconds the system has been up
      **machineUp** - `integer`
        seconds the machine has been up
      **lastCheckTime** - `datetime`
        time-stamp from which the result is effective
      **meta** - `[, dict]`
        meta-data for the MySQL query. It will be filled automatically with the\
       `table` key and the proper table name.

    :return: S_OK() || S_ERROR()
    '''    
    # Unused argument
    # pylint: disable-msg=W0613
    return self.__query( 'update', 'VOBOXCache', locals() )
  def getVOBOXCache( self, site = None, system = None, serviceUp = None, 
                     machineUp = None, lastCheckTime = None, meta = None ):
    '''
    Gets from VOBOXCache all rows that match the parameters given.
    
    :Parameters:
      **site** - `[, string, list ]`
        name of the site hosting the VOBOX  
      **system** - `[, string, list ]`
        DIRAC system ( e.g. ConfigurationService )
      **serviceUp** - `[, integer, list]`
        seconds the system has been up
      **machineUp** - `[, integer, list]`
        seconds the machine has been up
      **lastCheckTime** - `[, datetime, list]`
        time-stamp from which the result is effective
      **meta** - `[, dict]`
        meta-data for the MySQL query. It will be filled automatically with the\
       `table` key and the proper table name.

    :return: S_OK() || S_ERROR()
    '''    
    # Unused argument
    # pylint: disable-msg=W0613
    return self.__query( 'get', 'VOBOXCache', locals() )
  def deleteVOBOXCache( self, site = None, system = None, serviceUp = None, 
                        machineUp = None, lastCheckTime = None, meta = None ):
    '''
    Deletes from VOBOXCache all rows that match the parameters given.
    
    :Parameters:
      **site** - `[, string, list ]`
        name of the site hosting the VOBOX  
      **system** - `[, string, list ]`
        DIRAC system ( e.g. ConfigurationService )
      **serviceUp** - `[, integer, list]`
        seconds the system has been up
      **machineUp** - `[, integer, list]`
        seconds the machine has been up
      **lastCheckTime** - `[, datetime, list]`
        time-stamp from which the result is effective
      **meta** - `[, dict]`
        meta-data for the MySQL query. It will be filled automatically with the\
       `table` key and the proper table name.

    :return: S_OK() || S_ERROR()
    '''    
    # Unused argument
    # pylint: disable-msg=W0613
    return self.__query( 'delete', 'VOBOXCache', locals() )  

################################################################################
# SpaceTokenOccupancy CACHE FUNCTIONS

  def insertSpaceTokenOccupancyCache( self, site, token, total, guaranteed,
                                      free, lastCheckTime, meta = None ):
    '''
    Inserts on SpaceTokenOccupancyCache a new row with the arguments given.
    
    :Parameters:
      **site** - `string`
        name of the space token site  
      **token** - `string`
        name of the token
      **total** - `integer`
        total terabytes
      **guaranteed** - `integer`
        guaranteed terabytes
      **free** - `integer`
        free terabytes
      **lastCheckTime** - `datetime`
        time-stamp from which the result is effective
      **meta** - `[, dict]`
        meta-data for the MySQL query. It will be filled automatically with the\
       `table` key and the proper table name.

    :return: S_OK() || S_ERROR()
    '''    
    # Unused argument
    # pylint: disable-msg=W0613
    return self.__query( 'insert', 'SpaceTokenOccupancyCache', locals() )
  def updateSpaceTokenOccupancyCache( self, site, token, total, guaranteed,
                                      free, lastCheckTime, meta = None ):
    '''
    Updates SpaceTokenOccupancyCache with the parameters given. By default, 
    `site` and `token` will be the parameters used to select the row.
    
    :Parameters:
      **site** - `string`
        name of the space token site  
      **token** - `string`
        name of the token
      **total** - `integer`
        total terabytes
      **guaranteed** - `integer`
        guaranteed terabytes
      **free** - `integer`
        free terabytes
      **lastCheckTime** - `datetime`
        time-stamp from which the result is effective
      **meta** - `[, dict]`
        meta-data for the MySQL query. It will be filled automatically with the\
       `table` key and the proper table name.

    :return: S_OK() || S_ERROR()
    '''    
    # Unused argument
    # pylint: disable-msg=W0613
    return self.__query( 'update', 'SpaceTokenOccupancyCache', locals() )
  def getSpaceTokenOccupancyCache( self, site = None, token = None, total = None, 
                                   guaranteed = None, free = None, 
                                   lastCheckTime = None, meta = None ):
    '''
    Gets from SpaceTokenOccupancyCache all rows that match the parameters given.
    
    :Parameters:
      **site** - `[, string, list]`
        name of the space token site  
      **token** - `[, string, list]`
        name of the token
      **total** - `[, integer, list]`
        total terabytes
      **guaranteed** - `[, integer, list]`
        guaranteed terabytes
      **free** - `[, integer, list]`
        free terabytes
      **lastCheckTime** - `[, datetime, list]`
        time-stamp from which the result is effective
      **meta** - `[, dict]`
        meta-data for the MySQL query. It will be filled automatically with the\
       `table` key and the proper table name.

    :return: S_OK() || S_ERROR()
    '''    
    # Unused argument
    # pylint: disable-msg=W0613
    return self.__query( 'get', 'SpaceTokenOccupancyCache', locals() )
  def deleteSpaceTokenOccupancyCache( self, site = None, token = None, total = None, 
                                      guaranteed = None, free = None, 
                                      lastCheckTime = None, meta = None ):
    '''
    Deletes from SpaceTokenOccupancyCache all rows that match the parameters given.
    
    :Parameters:
      **site** - `[, string, list]`
        name of the space token site  
      **token** - `[, string, list]`
        name of the token
      **total** - `[, integer, list]`
        total terabytes
      **guaranteed** - `[, integer, list]`
        guaranteed terabytes
      **free** - `[, integer, list]`
        free terabytes
      **lastCheckTime** - `[, datetime, list]`
        time-stamp from which the result is effective
      **meta** - `[, dict]`
        meta-data for the MySQL query. It will be filled automatically with the\
       `table` key and the proper table name.

    :return: S_OK() || S_ERROR()
    '''    
    # Unused argument
    # pylint: disable-msg=W0613
    return self.__query( 'delete', 'SpaceTokenOccupancyCache', locals() )  
  
################################################################################
# USER REGISTRY CACHE FUNCTIONS

  def insertUserRegistryCache( self, login, name, email, meta = None ):
    '''
    Inserts on UserRegistryCache a new row with the arguments given.
    
    :Parameters:
      **login** - `string`
        user's login ID  
      **name** - `string`
        user's name
      **email** - `string`
        user's email
      **meta** - `[, dict]`
        meta-data for the MySQL query. It will be filled automatically with the\
       `table` key and the proper table name.

    :return: S_OK() || S_ERROR()
    '''
    # Unused argument    
    # pylint: disable-msg=W0613
    return self.__query( 'insert', 'UserRegistryCache', locals() )
  def updateUserRegistryCache( self, login, name, email, meta = None ):
    '''
    Updates UserRegistryCache with the parameters given. By default, `login` 
    will be the parameter used to select the row.
    
    :Parameters:
      **login** - `string`
        user's login ID  
      **name** - `string`
        user's name
      **email** - `string`
        user's email
      **meta** - `[, dict]`
        meta-data for the MySQL query. It will be filled automatically with the\
       `table` key and the proper table name.

    :return: S_OK() || S_ERROR()
    '''    
    # Unused argument
    # pylint: disable-msg=W0613
    return self.__query( 'update', 'UserRegistryCache', locals() )
  def getUserRegistryCache( self, login = None, name = None, email = None, 
                            meta = None ):
    '''
    Gets from UserRegistryCache all rows that match the parameters given.
    
    :Parameters:
      **login** - `[, string, list]`
        user's login ID  
      **name** - `[, string, list]`
        user's name
      **email** - `[, string, list]`
        user's email
      **meta** - `[, dict]`
        meta-data for the MySQL query. It will be filled automatically with the\
       `table` key and the proper table name.

    :return: S_OK() || S_ERROR()
    '''    
    # Unused argument
    # pylint: disable-msg=W0613
    return self.__query( 'get', 'UserRegistryCache', locals() )
  def deleteUserRegistryCache( self, login = None, name = None, email = None, 
                               meta = None ):                                            
    '''
    Deletes from UserRegistryCache all rows that match the parameters given.
    
    :Parameters:
      **login** - `[, string, list]`
        user's login ID  
      **name** - `[, string, list]`
        user's name
      **email** - `[, string, list]`
        user's email
      **meta** - `[, dict]`
        meta-data for the MySQL query. It will be filled automatically with the\
       `table` key and the proper table name.

    :return: S_OK() || S_ERROR()
    '''    
    # Unused argument
    # pylint: disable-msg=W0613
    return self.__query( 'delete', 'UserRegistryCache', locals() )

################################################################################
# EXTENDED BASE API METHODS

  def addOrModifyEnvironmentCache( self, hashEnv, siteName, environment ):
    '''
    Using `hashEnv` to query the database, decides whether to insert or update
    the table.
    
    :Parameters:
      **hashEnv** - `string`
        hash for the given environment and site 
      **siteName** - `string`
        name of the site
      **environment** - `string`
        environment to be cached
      **meta** - `[, dict]`
        meta-data for the MySQL query. It will be filled automatically with the\
       `table` key and the proper table name.

    :return: S_OK() || S_ERROR()
    '''
    # Unused argument
    # pylint: disable-msg=W0613
    return self.__addOrModifyElement( 'EnvironmentCache', locals() )
  def addOrModifyPolicyResult( self, granularity, name, policyName, statusType,
                               status, reason, dateEffective, lastCheckTime ):
    '''
    Using `name`, `policyName` and `statusType` to query the database, 
    decides whether to insert or update the table.

    :Parameters:
      **granularity** - `string`
        it has to be a valid element ( ValidElement ), any of the defaults: `Site` \
        | `Service` | `Resource` | `StorageElement`  
      **name** - `string`
        name of the element
      **policyName** - `string`
        name of the policy
      **statusType** - `string`
        it has to be a valid status type for the given granularity
      **status** - `string`
        it has to be a valid status, any of the defaults: `Active` | `Bad` | \
        `Probing` | `Banned`    
      **reason** - `string`
        decision that triggered the assigned status
      **dateEffective** - `datetime`
        time-stamp from which the policy result is effective
      **lastCheckTime** - `datetime`
        time-stamp setting last time the policy result was checked
      **meta** - `[, dict]`
        meta-data for the MySQL query. It will be filled automatically with the\
       `table` key and the proper table name.

    :return: S_OK() || S_ERROR()
    '''
    # Unused argument
    # pylint: disable-msg=W0613
    return self.__addOrModifyElement( 'PolicyResult', locals() )

# THIS METHOD DOES NOT WORK AS EXPECTED 
# __addOrModifyElement overwrittes the field lastCheckTime.
# Anyway, this table is a pure insert / get / delete table. No updates foreseen.
 
#  def addOrModifyPolicyResultLog( self, granularity, name, policyName, statusType,
#                                  status, reason, lastCheckTime ):
#    '''
#    Using `name`, `policyName` and `statusType` and `lastCheckTime` to query the 
#    database, decides whether to insert or update the table.
#    
#    BE CAREFUL: lastCheckTime is on the UNIQUE_TOGETHER tuple. On the other hand,
#    lastCheckTime is overwritten 
#
#    :Parameters:
#      **granularity** - `string`
#        it has to be a valid element ( ValidRes ), any of the defaults: `Site` \
#        | `Service` | `Resource` | `StorageElement`  
#      **name** - `string`
#        name of the element
#      **policyName** - `string`
#        name of the policy
#      **statusType** - `string`
#        it has to be a valid status type for the given granularity
#      **status** - `string`
#        it has to be a valid status, any of the defaults: `Active` | `Bad` | \
#        `Probing` | `Banned`    
#      **reason** - `string`
#        decision that triggered the assigned status
#      **lastCheckTime** - `datetime`
#        time-stamp setting last time the policy result was checked
#      **meta** - `[, dict]`
#        meta-data for the MySQL query. It will be filled automatically with the\
#       `table` key and the proper table name.
#
#    :return: S_OK() || S_ERROR()
#    '''
#    # Unused argument
#    # pylint: disable-msg=W0613
#    return self.__addOrModifyElement( 'PolicyResultLog', locals() )  
  def addOrModifyClientCache( self, name, commandName, opt_ID, value, result,
                              dateEffective, lastCheckTime ):
    '''
    Using `name`, `commandName` and `value` to query the database, 
    decides whether to insert or update the table.
    
    :Parameters:
      **name** - `string`
        name of an individual of the grid topology  
      **commandName** - `string`
        name of the command executed
      **opt_ID** - `string`
        optional ID (e.g. used for downtimes)
      **value** - `string`
        it is the type of result ( e.g. `Link`, `PE_S`... )
      **result** - `string`
        output of the command ( of value type )    
      **dateEffective** - `datetime`
        time-stamp from which the result is effective
      **lastCheckTime** - `datetime`
        time-stamp setting last time the result was checked
      **meta** - `[, dict]`
        meta-data for the MySQL query. It will be filled automatically with the\
       `table` key and the proper table name.

    :return: S_OK() || S_ERROR()
    '''    
    # Unused argument
    # pylint: disable-msg=W0613
    return self.__addOrModifyElement( 'ClientCache', locals() )
  def addOrModifyAccountingCache( self, name, plotType, plotName, result, 
                                  dateEffective, lastCheckTime ):
    '''
    Using `name`, `plotType` and `plotName` to query the database, 
    decides whether to insert or update the table.
    
    :Parameters:
      **name** - `string`
        name of an individual of the grid topology  
      **plotType** - `string`
        the plotType name (e.g. 'Pilot')
      **plotName** - `string`
        the plot name
      **result** - `string`
        command result
      **dateEffective** - `datetime`
        time-stamp from which the result is effective
      **lastCheckTime** - `datetime`
        time-stamp setting last time the result was checked
      **meta** - `[, dict]`
        meta-data for the MySQL query. It will be filled automatically with the\
       `table` key and the proper table name.

    :return: S_OK() || S_ERROR()
    '''    
    # Unused argument
    # pylint: disable-msg=W0613
    return self.__addOrModifyElement( 'AccountingCache', locals() )
  def addOrModifyVOBOXCache( self, site, system, serviceUp, machineUp, 
                             lastCheckTime ):
    '''
    Using `site` and `system` to query the database, 
    decides whether to insert or update the table.
    
    :Parameters:
      **site** - `string`
        name of the site hosting the VOBOX  
      **system** - `string`
        DIRAC system ( e.g. ConfigurationService )
      **serviceUp** - `integer`
        seconds the system has been up
      **machineUp** - `integer`
        seconds the machine has been up
      **lastCheckTime** - `datetime`
        time-stamp from which the result is effective
      **meta** - `[, dict]`
        meta-data for the MySQL query. It will be filled automatically with the\
       `table` key and the proper table name.

    :return: S_OK() || S_ERROR()
    '''    
    # Unused argument
    # pylint: disable-msg=W0613
    return self.__addOrModifyElement( 'VOBOXCache', locals() )  
  def addOrModifySpaceTokenOccupancyCache( self, site, token, total, 
<<<<<<< HEAD
                                                  guaranteed, free, 
                                                  lastCheckTime, meta = None ):
=======
                                           guaranteed, free, 
                                           lastCheckTime, meta = None ):
>>>>>>> 65cf05de
    '''
    Using `site` and `token` to query the database, decides whether to insert or 
    update the table.
    
    :Parameters:
      **site** - `string`
        name of the space token site  
      **token** - `string`
        name of the token
      **total** - `integer`
        total terabytes
      **guaranteed** - `integer`
        guaranteed terabytes
      **free** - `integer`
        free terabytes
      **lastCheckTime** - `datetime`
        time-stamp from which the result is effective
      **meta** - `[, dict]`
        meta-data for the MySQL query. It will be filled automatically with the\
       `table` key and the proper table name.

    :return: S_OK() || S_ERROR()
    '''    
    # Unused argument
    # pylint: disable-msg=W0613
    return self.__addOrModifyElement( 'SpaceTokenOccupancyCache', locals() )  
  def addOrModifyUserRegistryCache( self, login, name, email ):
    '''
    Using `login` to query the database, decides whether to insert or update 
    the table.
    
    :Parameters:
      **login** - `string`
        user's login ID  
      **name** - `string`
        user's name
      **email** - `string`
        user's email
      **meta** - `[, dict]`
        meta-data for the MySQL query. It will be filled automatically with the\
       `table` key and the proper table name.

    :return: S_OK() || S_ERROR()
    '''    
    # Unused argument
    # pylint: disable-msg=W0613
    return self.__addOrModifyElement( 'UserRegistryCache', locals() ) 

################################################################################
# Getter functions

  def _insertElement( self, element, kwargs ):
    '''
      Method that executes the insert method of the given element.
    '''
    fname = 'insert%s' % element
    fElem = getattr( self, fname )
    return fElem( **kwargs )

  def _updateElement( self, element, kwargs ): 
    '''
      Method that executes the update method of the given element.
    '''    
    fname = 'update%s' % element
    fElem = getattr( self, fname )
    return fElem( **kwargs )

  def _getElement( self, element, kwargs ):
    '''
      Method that executes the get method of the given element.
    '''
    fname = 'get%s' % element
    fElem = getattr( self, fname )
    return fElem( **kwargs )

  def _deleteElement( self, element, kwargs ):
    '''
      Method that executes the delete method of the given element.
    '''    
    fname = 'delete%s' % element
    fElem = getattr( self, fname )
    return fElem( **kwargs )

################################################################################
# addOrModify PRIVATE FUNCTIONS

  def __addOrModifyElement( self, element, kwargs ):
    '''
      Method that executes update if the item is not new, otherwise inserts it
      on the element table.
    '''
    del kwargs[ 'self' ]
       
    kwargs[ 'meta' ] = { 'onlyUniqueKeys' : True }
    
    sqlQuery = self._getElement( element, kwargs )   
    if not sqlQuery[ 'OK' ]:
      return sqlQuery
        
    del kwargs[ 'meta' ]
    
    if sqlQuery[ 'Value' ]:      
      #if element in [ 'PolicyResult', 'ClientCache', 'AccountingCache' ]:
      if kwargs.has_key( 'lastCheckTime' ):
        kwargs[ 'lastCheckTime' ] = datetime.utcnow().replace( microsecond = 0 )      
      
      return self._updateElement( element, kwargs )
    else: 
      
      if kwargs.has_key( 'lastCheckTime' ):
        kwargs[ 'lastCheckTime' ] = datetime.utcnow().replace( microsecond = 0 )
      if kwargs.has_key( 'dateEffective' ):
        kwargs[ 'dateEffective' ] = datetime.utcnow().replace( microsecond = 0 )
      
      return self._insertElement( element, kwargs ) 
    
################################################################################
#EOF#EOF#EOF#EOF#EOF#EOF#EOF#EOF#EOF#EOF#EOF#EOF#EOF#EOF#EOF#EOF#EOF#EOF#EOF#EOF<|MERGE_RESOLUTION|>--- conflicted
+++ resolved
@@ -1174,13 +1174,8 @@
     # pylint: disable-msg=W0613
     return self.__addOrModifyElement( 'VOBOXCache', locals() )  
   def addOrModifySpaceTokenOccupancyCache( self, site, token, total, 
-<<<<<<< HEAD
-                                                  guaranteed, free, 
-                                                  lastCheckTime, meta = None ):
-=======
                                            guaranteed, free, 
                                            lastCheckTime, meta = None ):
->>>>>>> 65cf05de
     '''
     Using `site` and `token` to query the database, decides whether to insert or 
     update the table.
