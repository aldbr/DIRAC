--- conflicted
+++ resolved
@@ -31,13 +31,8 @@
 {
   SummarizeLogsAgent
   {
-<<<<<<< HEAD
     LogOutputs  = stdout
     PollingTime = 900
-=======
-    LogOutputs       = stdout
-    PollingTime      = 600
->>>>>>> 3c3de9bf
   }
   ElementInspectorAgent
   {
