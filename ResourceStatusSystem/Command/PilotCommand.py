--- conflicted
+++ resolved
@@ -1,7 +1,3 @@
-<<<<<<< HEAD
-# $HeadURL:  $
-=======
->>>>>>> 30d959d4
 """ PilotCommand
  
   The PilotCommand class is a command class to know about present pilots 
@@ -9,11 +5,6 @@
   for a given timespan.
   
 """
-<<<<<<< HEAD
-
-from datetime import datetime, timedelta
-=======
->>>>>>> 30d959d4
 
 from DIRAC                                                      import S_OK, S_ERROR
 from DIRAC.ConfigurationSystem.Client.Helpers                   import Resources
@@ -25,12 +16,8 @@
 __RCSID__ = '$Id:  $'
 
 class PilotCommand( Command ):
-<<<<<<< HEAD
-  """ Pilot 'master' Command.    
-=======
   """
     Pilot "master" Command.    
->>>>>>> 30d959d4
   """
 
   def __init__( self, args = None, clients = None ):
@@ -59,20 +46,8 @@
       self.rmClient = ResourceManagementClient()
 
   def _storeCommand( self, result ):
-<<<<<<< HEAD
-    """ Stores the results of doNew method on the database.
-    
-    :Parameters:
-      **result** - `list( dict )`
-        list of dictionaries to be inserted on the DB. Unfortunately, there is no
-        bulk insertion method on the database. The dictionaries are sanitized in
-        doNew method so that they match the column names in the database.
-      
-    :return: S_OK / S_ERROR
-=======
     """
       Stores the results of doNew method on the database.
->>>>>>> 30d959d4
     """
     
     for pilotDict in result:
@@ -89,17 +64,9 @@
     return S_OK()
   
   def _prepareCommand( self ):
-<<<<<<< HEAD
-    """ Method that parses command arguments to extract the ones needed:
-      name : name of the computing element
-      timespan ( seconds ) : time window
-      
-    :return: : S_OK( name, timespan ) / S_ERROR        
-=======
     """
       JobCommand requires one arguments:
       - name : <str>      
->>>>>>> 30d959d4
     """
 
     if not 'name' in self.args:
@@ -374,70 +341,7 @@
 ################################################################################
 ################################################################################
 
-<<<<<<< HEAD
-#class PilotsEffSimpleCachedCommand( Command ):
-#
-#  def __init__( self, args = None, clients = None ):
-#    
-#    super( PilotsEffSimpleCachedCommand, self ).__init__( args, clients )
-#    
-#    if 'ResourceStatusClient' in self.apis:
-#      self.rsClient = self.apis[ 'ResourceStatusClient' ]
-#    else:
-#      self.rsClient = ResourceStatusClient()      
-#    
-#    if 'ResourceManagementClient' in self.apis:
-#      self.rmClient = self.apis[ 'ResourceManagementClient' ]
-#    else:
-#      self.emClient = ResourceManagementClient()  
-#
-#  def doCommand( self ):
-#    """
-#    Returns simple pilots efficiency
-#
-#    :attr:`args`:
-#       - args[0]: string: should be a ValidElement
-#
-#       - args[1]: string should be the name of the ValidElement
-#
-#    returns:
-#      {
-#        'Result': 'Good'|'Fair'|'Poor'|'Idle'|'Bad'
-#      }
-#    """
-#    
-#    if self.args[0] == 'Service':
-#      name = self.rsClient.getGeneralName( self.args[0], self.args[1], 'Site' )
-#      name        = name[ 'Value' ][ 0 ]
-#      granularity = 'Site'
-#    elif self.args[0] == 'Site':
-#      name        = self.args[1]
-#      granularity = self.args[0]
-#    else:
-#      return self.returnERROR( S_ERROR( '%s is not a valid granularity' % self.args[ 0 ] ) )
-#
-#    clientDict = { 
-#                  'name'        : name,
-#                  'commandName' : 'PilotsEffSimpleEverySites',
-#                  'value'       : 'PE_S',
-#                  'opt_ID'      : 'NULL',
-#                  'meta'        : { 'columns'     : 'Result' }
-#                  }
-#      
-#    res = self.rmClient.getClientCache( **clientDict )
-#      
-#    if res[ 'OK' ]:               
-#      res = res[ 'Value' ] 
-#      if res == None or res == []:
-#        res = S_OK( 'Idle' )
-#      else:
-#        res = S_OK( res[ 0 ] )
-#
-#    else:
-#      res = self.returnERROR( res )
-#
-#    return res
-=======
+
 # class PilotsEffSimpleCachedCommand( Command ):
 #
 #   def __init__( self, args = None, clients = None ):
@@ -500,7 +404,6 @@
 #       res = self.returnERROR( res )
 #
 #     return res
->>>>>>> 30d959d4
 
 ################################################################################
 #EOF#EOF#EOF#EOF#EOF#EOF#EOF#EOF#EOF#EOF#EOF#EOF#EOF#EOF#EOF#EOF#EOF#EOF#EOF#EOF  