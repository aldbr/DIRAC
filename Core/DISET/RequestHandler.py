""" Base class for all services
"""
from __future__ import absolute_import
from __future__ import division
from __future__ import print_function

__RCSID__ = "$Id$"

import os
import six
import time
import psutil
import six

import DIRAC

from DIRAC.Core.DISET.private.FileHelper import FileHelper
from DIRAC.Core.Utilities.ReturnValues import S_OK, S_ERROR, isReturnStructure
from DIRAC.Core.Utilities import Time
from DIRAC.ConfigurationSystem.Client.Config import gConfig
from DIRAC.FrameworkSystem.Client.Logger import gLogger
from DIRAC.Core.Security.Properties import CS_ADMINISTRATOR


def getServiceOption(serviceInfo, optionName, defaultValue):
  """ Get service option resolving default values from the master service
  """
  if optionName[0] == "/":
    return gConfig.getValue(optionName, defaultValue)
  for csPath in serviceInfo['csPaths']:
    result = gConfig.getOption("%s/%s" % (csPath, optionName, ), defaultValue)
    if result['OK']:
      return result['Value']
  return defaultValue


class RequestHandler(object):

  class ConnectionError(Exception):

    def __init__(self, msg):
      self.__msg = msg

    def __str__(self):
      return "ConnectionError: %s" % self.__msg

  def __init__(self, handlerInitDict, trid):
    """
    Constructor

    :type handlerInitDict: dictionary
    :param handlerInitDict: Information vars for the service

    :type trid: object
    :param trid: Transport to use
    """
    # Initially serviceInfoDict is the one base to the RequestHandler
    # the one created in _rh_initializeClass
    # FSM help me for I have made a complex stuff that I will forget in 5 mins :P
    handlerInitDict.update(self.__srvInfoDict)
    self.serviceInfoDict = handlerInitDict
    self.__trid = trid

  def initialize(self):
    """Initialize this instance of the handler (to be overwritten)
    """
    pass

  @classmethod
  def _rh__initializeClass(cls, serviceInfoDict, lockManager, msgBroker, monitor):
    """
    Class initialization (not to be called by hand or overwritten!!)

    :type serviceInfoDict: dictionary
    :param serviceInfoDict: Information vars for the service
    :type msgBroker: object
    :param msgBroker: Message delivery
    :type lockManager: object
    :param lockManager: Lock manager to use
    """
    cls.__srvInfoDict = serviceInfoDict
    cls.__svcName = cls.__srvInfoDict['serviceName']
    cls.__lockManager = lockManager
    cls.__msgBroker = msgBroker
    cls.__trPool = msgBroker.getTransportPool()
    cls.__monitor = monitor
    cls.log = gLogger

  def getRemoteAddress(self):
    """
    Get the address of the remote peer.

    :return: Address of remote peer.
    """
    return self.__trPool.get(self.__trid).getRemoteAddress()

  def getRemoteCredentials(self):
    """
    Get the credentials of the remote peer.

    :return: Credentials dictionary of remote peer.
    """
    return self.__trPool.get(self.__trid).getConnectingCredentials()

  @classmethod
  def getCSOption(cls, optionName, defaultValue=False):
    """
    Get an option from the CS section of the services

    :return: Value for serviceSection/optionName in the CS being defaultValue the default
    """
    return cls.srv_getCSOption(optionName, defaultValue)

  def _rh_executeAction(self, proposalTuple):
    """
    Execute an action.

    :type proposalTuple: tuple
    :param proposalTuple: Type of action to execute. First position of the tuple must be the type
                        of action to execute. The second position is the action itself.
    """
    actionTuple = proposalTuple[1]
    gLogger.debug("Executing %s:%s action" % tuple(actionTuple))
    startTime = time.time()
    actionType = actionTuple[0]
    self.serviceInfoDict['actionTuple'] = actionTuple
    try:
      if actionType == "RPC":
        retVal = self.__doRPC(actionTuple[1])
      elif actionType == "FileTransfer":
        retVal = self.__doFileTransfer(actionTuple[1])
      elif actionType == "Connection":
        retVal = self.__doConnection(actionTuple[1])
      else:
        return S_ERROR("Unknown action %s" % actionType)
    except RequestHandler.ConnectionError as excp:
      gLogger.error("ConnectionError", str(excp))
      return S_ERROR(excp)
    if not isReturnStructure(retVal):
      message = "Method %s for action %s does not return a S_OK/S_ERROR!" % (actionTuple[1], actionTuple[0])
      gLogger.error(message)
      retVal = S_ERROR(message)
    elapsedTime = time.time() - startTime
    self.__logRemoteQueryResponse(retVal, elapsedTime)
    result = self.__trPool.send(self.__trid, retVal)  # this will delete the value from the S_OK(value)
    del retVal
    return S_OK([result, elapsedTime])

#####
#
# File to/from Server Methods
#
#####

  def __doFileTransfer(self, sDirection):
    """
    Execute a file transfer action

    :type sDirection: string
    :param sDirection: Direction of the transfer
    :return: S_OK/S_ERROR
    """
    retVal = self.__trPool.receive(self.__trid)
    if not retVal['OK']:
      raise RequestHandler.ConnectionError("Error while receiving file description %s %s" %
                                           (self.srv_getFormattedRemoteCredentials(), retVal['Message']))

    # Reconvert to tuple
    fileInfo = tuple(retVal['Value'])
    sDirection = "%s%s" % (sDirection[0].lower(), sDirection[1:])
    if "transfer_%s" % sDirection not in dir(self):
      self.__trPool.send(self.__trid, S_ERROR("Service can't transfer files %s" % sDirection))
      return
    retVal = self.__trPool.send(self.__trid, S_OK("Accepted"))
    if not retVal['OK']:
      return retVal
    self.__logRemoteQuery("FileTransfer/%s" % sDirection, fileInfo)

    self.__lockManager.lock("FileTransfer/%s" % sDirection)
    try:
      try:
        fileHelper = FileHelper(self.__trPool.get(self.__trid))
        if sDirection == "fromClient":
          fileHelper.setDirection("fromClient")
          uRetVal = self.transfer_fromClient(fileInfo[0], fileInfo[1], fileInfo[2], fileHelper)
        elif sDirection == "toClient":
          fileHelper.setDirection("toClient")
          uRetVal = self.transfer_toClient(fileInfo[0], fileInfo[1], fileHelper)
        elif sDirection == "bulkFromClient":
          fileHelper.setDirection("fromClient")
          uRetVal = self.transfer_bulkFromClient(fileInfo[0], fileInfo[1], fileInfo[2], fileHelper)
        elif sDirection == "bulkToClient":
          fileHelper.setDirection("toClient")
          uRetVal = self.transfer_bulkToClient(fileInfo[0], fileInfo[1], fileHelper)
        elif sDirection == "listBulk":
          fileHelper.setDirection("toClient")
          uRetVal = self.transfer_listBulk(fileInfo[0], fileInfo[1], fileHelper)
        else:
          return S_ERROR("Direction %s does not exist!!!" % sDirection)
        if uRetVal['OK'] and not fileHelper.finishedTransmission():
          gLogger.error("You haven't finished receiving/sending the file", str(fileInfo))
          return S_ERROR("Incomplete transfer")
        del fileHelper
        return uRetVal
      finally:
        self.__lockManager.unlock("FileTransfer/%s" % sDirection)

    except Exception as e:  # pylint: disable=broad-except
      gLogger.exception("Uncaught exception when serving Transfer", "%s" % sDirection, lException=e)
      return S_ERROR("Server error while serving %s: %s" % (sDirection, repr(e)))

  def transfer_fromClient(self, fileId, token, fileSize, fileHelper):  # pylint: disable=unused-argument
    return S_ERROR("This server does no allow receiving files")

  def transfer_toClient(self, fileId, token, fileHelper):  # pylint: disable=unused-argument
    return S_ERROR("This server does no allow sending files")

  def transfer_bulkFromClient(self, bulkId, token, bulkSize, fileHelper):  # pylint: disable=unused-argument
    return S_ERROR("This server does no allow bulk receiving")

  def transfer_bulkToClient(self, bulkId, token, fileHelper):  # pylint: disable=unused-argument
    return S_ERROR("This server does no allow bulk sending")

  def transfer_listBulk(self, bulkId, token, fileHelper):  # pylint: disable=unused-argument
    return S_ERROR("This server does no allow bulk listing")

#####
#
# RPC Methods
#
#####

  def __doRPC(self, method):
    """
    Execute an RPC action

    :type method: string
    :param method: Method to execute
    :return: S_OK/S_ERROR
    """
    retVal = self.__trPool.receive(self.__trid)
    if not retVal['OK']:
      raise RequestHandler.ConnectionError("Error while receiving arguments %s %s" %
                                           (self.srv_getFormattedRemoteCredentials(), retVal['Message']))
    args = retVal['Value']
    self.__logRemoteQuery("RPC/%s" % method, args)
    return self.__RPCCallFunction(method, args)

  def __RPCCallFunction(self, method, args):
    """
      Check the arguments then call the RPC function

      :type method: string
      :param method: arguments sended by remote client

      :return: S_OK/S_ERROR
    """
    realMethod = "export_%s" % method
    gLogger.debug("RPC to %s" % realMethod)
    try:
      # Get the method we are trying to call
      oMethod = getattr(self, realMethod)
    except BaseException:
      return S_ERROR("Unknown method %s" % method)
    # Check if the client sends correct arguments
    dRetVal = self.__checkExpectedArgumentTypes(method, args)
    if not dRetVal['OK']:
      return dRetVal
    # Lock the method with Semaphore to avoid too many calls at the same time
    self.__lockManager.lock("RPC/%s" % method)
    # 18.02.19 WARNING CHRIS
    # The line bellow adds the current transportID to the message broker
    # First of all, I do not see why it is doing so.
    # Second, this affects only one every other socket, since the
    # message broker selects on that one, and in the meantime, many sockets
    # are added and removed, without even being seen by the message broker.
    # Finally, there seem to be a double read on the socket: from the message broker
    # and from the ServiceReactor, resulting in conflict.
    # This is warned in the man page of "select".
    # it has been exhibited when testing M2Crypto.
    # I will comment it out, and try to put it in a separate commit when merging
    # self.__msgBroker.addTransportId(self.__trid,
    #                                 self.serviceInfoDict['serviceName'],
    #                                 idleRead=True)
    try:
      try:
        # Trying to execute the method
        uReturnValue = oMethod(*args)
        return uReturnValue
      finally:
        # Unlock method
        self.__lockManager.unlock("RPC/%s" % method)
        # 18.02.19 WARNING CHRIS
        # See comment above
        # self.__msgBroker.removeTransport(self.__trid, closeTransport=False)
    except Exception as e:
      gLogger.exception("Uncaught exception when serving RPC", "Function %s" % method, lException=e)
      return S_ERROR("Server error while serving %s: %s" % (method, str(e)))

  def __checkExpectedArgumentTypes(self, method, args):
    """
    Check that the arguments received match the ones expected

    :type method: string
    :param method: Method to check against
    :type args: tuple
    :param args: Arguments to check
    :return: S_OK/S_ERROR
    """
    sListName = "types_%s" % method
    try:
      oTypesList = getattr(self, sListName)
    except BaseException:
      gLogger.error("There's no types info for method", "export_%s" % method)
      return S_ERROR("Handler error for server %s while processing method %s" % (self.serviceInfoDict['serviceName'],
                                                                                 method))
    try:
      mismatch = False
      for iIndex in range(min(len(oTypesList), len(args))):
        # If None skip the parameter
        if oTypesList[iIndex] is None:
          continue
        # If parameter is a list or a tuple check types inside
        elif isinstance(oTypesList[iIndex], (tuple, list)):
          if not isinstance(args[iIndex], tuple(oTypesList[iIndex])):
            mismatch = True
        # else check the parameter
        elif not isinstance(args[iIndex], oTypesList[iIndex]):
          mismatch = True
        # Has there been a mismatch?
        if mismatch:
          sError = "Type mismatch in parameter %d (starting with param 0) Received %s, expected %s" % (
              iIndex, type(args[iIndex]), str(oTypesList[iIndex]))
          return S_ERROR(sError)
      if len(args) < len(oTypesList):
        return S_ERROR("Function %s expects at least %s arguments" % (method, len(oTypesList)))
    except Exception as v:
      sError = "Error in parameter check: %s" % str(v)
      gLogger.exception(sError)
      return S_ERROR(sError)
    return S_OK()

####
#
#  Connection methods
#
####

<<<<<<< HEAD
  __connectionCallbackTypes = {'new': list(six.string_types) + [dict],
=======
  __connectionCallbackTypes = {'new': [six.string_types, dict],
>>>>>>> 33edec41
                               'connected': [],
                               'drop': []}

  def __doConnection(self, methodName):
    """
    Connection callbacks
    """
    retVal = self.__trPool.receive(self.__trid)
    if not retVal['OK']:
      raise RequestHandler.ConnectionError(
          "Error while receiving arguments %s %s" % (self.srv_getFormattedRemoteCredentials(), retVal['Message']))
    args = retVal['Value']
    return self._rh_executeConnectionCallback(methodName, args)

  def _rh_executeConnectionCallback(self, methodName, args=False):
    self.__logRemoteQuery("Connection/%s" % methodName, args)
    if methodName not in RequestHandler.__connectionCallbackTypes:
      return S_ERROR("Invalid connection method %s" % methodName)
    cbTypes = RequestHandler.__connectionCallbackTypes[methodName]
    if args:
      if len(args) != len(cbTypes):
        return S_ERROR("Expected %s arguments" % len(cbTypes))
      for i in range(len(cbTypes)):
        if not isinstance(args[i], cbTypes[i]):
          return S_ERROR("Invalid type for argument %s" % i)
      self.__trPool.associateData(self.__trid, "connectData", args)

    if not args:
      args = self.__trPool.getAssociatedData(self.__trid, "connectData")

    realMethod = "conn_%s" % methodName
    gLogger.debug("Callback to %s" % realMethod)
    try:
      oMethod = getattr(self, realMethod)
    except BaseException:
      # No callback defined by handler
      return S_OK()
    try:
      if args:
        uReturnValue = oMethod(self.__trid, *args)
      else:
        uReturnValue = oMethod(self.__trid)
      return uReturnValue
    except Exception as e:
      gLogger.exception("Uncaught exception when serving Connect", "Function %s" % realMethod, lException=e)
      return S_ERROR("Server error while serving %s: %s" % (methodName, str(e)))

  def _rh_executeMessageCallback(self, msgObj):
    msgName = msgObj.getName()
    if not self.__msgBroker.getMsgFactory().messageExists(self.__svcName, msgName):
      return S_ERROR("Unknown message %s" % msgName)
    methodName = "msg_%s" % msgName
    self.__logRemoteQuery("Message/%s" % methodName, msgObj.dumpAttrs())
    startTime = time.time()
    try:
      oMethod = getattr(self, methodName)
    except BaseException:
      return S_ERROR("Handler function for message %s does not exist!" % msgName)
    self.__lockManager.lock(methodName)
    try:
      try:
        uReturnValue = oMethod(msgObj)
      except Exception as e:
        gLogger.exception("Uncaught exception when serving message", methodName, lException=e)
        return S_ERROR("Server error while serving %s: %s" % (msgName, str(e)))
    finally:
      self.__lockManager.unlock(methodName)
    if not isReturnStructure(uReturnValue):
      gLogger.error("Message does not return a S_OK/S_ERROR", msgName)
      uReturnValue = S_ERROR("Message %s does not return a S_OK/S_ERROR" % msgName)
    elapsedTime = time.time() - startTime
    self.__logRemoteQueryResponse(uReturnValue, elapsedTime)
    return S_OK([uReturnValue, elapsedTime])

####
#
#  Auth methods
#
####

  # @classmethod
  # def __authQuery( cls, method ):
  #  """
  #  Check if connecting user is allowed to perform an action
  #
  #  :type method: string
  #  :param method: Method to check
  #  :return: S_OK/S_ERROR
  #  """
  #  return cls.__srvInfoDict[ 'authManager' ].authQuery( method, cls.getRemoteCredentials() )

  def __logRemoteQuery(self, method, args):
    """
    Log the contents of a remote query

    :type method: string
    :param method: Method to log
    :type args: tuple
    :param args: Arguments of the method called
    """
    if self.srv_getCSOption("MaskRequestParams", True):
      argsString = "<masked>"
    else:
      argsString = "\n\t%s\n" % ",\n\t".join([str(arg)[:50] for arg in args])
    gLogger.notice("Executing action", "%s %s(%s)" % (self.srv_getFormattedRemoteCredentials(),
                                                      method,
                                                      argsString))

  def __logRemoteQueryResponse(self, retVal, elapsedTime):
    """
    Log the result of a query

    :type retVal: dictionary
    :param retVal: Return value of the query
    """
    if retVal['OK']:
      argsString = "OK"
    else:
      argsString = "ERROR: %s" % retVal['Message']
    gLogger.notice("Returning response", "%s (%.2f secs) %s" % (self.srv_getFormattedRemoteCredentials(),
                                                                elapsedTime, argsString))

####
#
#  Default ping method
#
####

  types_ping = []
  auth_ping = ['all']

  def export_ping(self):
    dInfo = {}
    dInfo['version'] = DIRAC.version
    dInfo['time'] = Time.dateTime()
    # Uptime
    dInfo['host uptime'] = int(time.time() - psutil.boot_time())
    startTime = self.serviceInfoDict['serviceStartTime']
    dInfo['service start time'] = self.serviceInfoDict['serviceStartTime']
    serviceUptime = Time.dateTime() - startTime
    dInfo['service uptime'] = serviceUptime.days * 3600 + serviceUptime.seconds
    # Load average
    dInfo['load'] = " ".join([str(lx) for lx in os.getloadavg()])
    dInfo['name'] = self.serviceInfoDict['serviceName']
    stTimes = os.times()
    dInfo['cpu times'] = {'user time': stTimes[0],
                          'system time': stTimes[1],
                          'children user time': stTimes[2],
                          'children system time': stTimes[3],
                          'elapsed real time': stTimes[4]
                          }

    return S_OK(dInfo)

<<<<<<< HEAD
=======
  types_whoami = []
  auth_whoami = ['all']

  def export_whoami(self):
    """
      A simple whoami, returns all credential dictionary, except certificate chain object.
    """
    credDict = self.srv_getRemoteCredentials()
    if 'x509Chain' in credDict:
      del credDict['x509Chain']
    return S_OK(credDict)

>>>>>>> 33edec41
  types_echo = [six.string_types]

  @staticmethod
  def export_echo(data):
    """
    This method is used for testing performance of the service

    :param str data: data to be sent back to the caller

    :return: S_OK, Value is the input data
    """
    return S_OK(data)

  types_refreshConfiguration = [bool]
  auth_refreshConfiguration = [CS_ADMINISTRATOR]

  @staticmethod
  def export_refreshConfiguration(fromMaster):
    """
    Force refreshing the configuration data

    :param bool fromMaster: flag to refresh from the master configuration service
    """
    return gConfig.forceRefresh(fromMaster=fromMaster)

####
#
#  Utilities methods
#
####

  def srv_getRemoteAddress(self):
    """
    Get the address of the remote peer.

    :return: Address of remote peer.
    """
    return self.__trPool.get(self.__trid).getRemoteAddress()

  def srv_getRemoteCredentials(self):
    """
    Get the credentials of the remote peer.

    :return: Credentials dictionary of remote peer.
    """
    return self.__trPool.get(self.__trid).getConnectingCredentials()

  def srv_getFormattedRemoteCredentials(self):
    tr = self.__trPool.get(self.__trid)
    if tr:
      return tr.getFormattedCredentials()
    return "unknown"

  @classmethod
  def srv_getCSOption(cls, optionName, defaultValue=False):
    """
    Get an option from the CS section of the services

    :return: Value for serviceSection/optionName in the CS being defaultValue the default
    """
    if optionName[0] == "/":
      return gConfig.getValue(optionName, defaultValue)
    for csPath in cls.__srvInfoDict['csPaths']:
      result = gConfig.getOption("%s/%s" % (csPath, optionName, ), defaultValue)
      if result['OK']:
        return result['Value']
    return defaultValue

  def srv_getTransportID(self):
    return self.__trid

  def srv_getClientSetup(self):
    return self.serviceInfoDict['clientSetup']

  def srv_getClientVO(self):
    return self.serviceInfoDict['clientVO']

  def srv_getActionTuple(self):
    if 'actionTuple' not in self.serviceInfoDict:
      return ('Unknown yet', )
    return self.serviceInfoDict['actionTuple']

  def srv_getClientVersion(self):
    return self.serviceInfoDict.get("clientVersion")

  @classmethod
  def srv_getURL(cls):
    return cls.__srvInfoDict['URL']

  @classmethod
  def srv_getServiceName(cls):
    return cls.__srvInfoDict['serviceName']

  @classmethod
  def srv_getMonitor(cls):
    return cls.__monitor

  def srv_msgReply(self, msgObj):
    return self.__msgBroker.sendMessage(self.__trid, msgObj)

  @classmethod
  def srv_msgSend(cls, trid, msgObj):
    return cls.__msgBroker.sendMessage(trid, msgObj)

  @classmethod
  def srv_msgCreate(cls, msgName):
    return cls.__msgBroker.getMsgFactory().createMessage(cls.__svcName, msgName)

  @classmethod
  def srv_disconnectClient(cls, trid):
    return cls.__msgBroker.removeTransport(trid)

  def srv_disconnect(self, trid=None):
    if not trid:
      trid = self.srv_getTransportID()
    return self.__msgBroker.removeTransport(trid)<|MERGE_RESOLUTION|>--- conflicted
+++ resolved
@@ -346,11 +346,7 @@
 #
 ####
 
-<<<<<<< HEAD
-  __connectionCallbackTypes = {'new': list(six.string_types) + [dict],
-=======
   __connectionCallbackTypes = {'new': [six.string_types, dict],
->>>>>>> 33edec41
                                'connected': [],
                                'drop': []}
 
@@ -505,8 +501,6 @@
 
     return S_OK(dInfo)
 
-<<<<<<< HEAD
-=======
   types_whoami = []
   auth_whoami = ['all']
 
@@ -519,7 +513,6 @@
       del credDict['x509Chain']
     return S_OK(credDict)
 
->>>>>>> 33edec41
   types_echo = [six.string_types]
 
   @staticmethod
