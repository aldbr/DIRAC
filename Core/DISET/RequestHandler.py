--- conflicted
+++ resolved
@@ -266,14 +266,8 @@
       oTypesList = getattr( self, sListName )
     except:
       gLogger.error( "There's no types info for method export_%s" % method )
-<<<<<<< HEAD
-      return S_ERROR( "Handler error for server %s while processing method %s" % (
-                                                                                  self.serviceInfoDict[ 'serviceName' ],
-                                                                                  method ) )
-=======
       return S_ERROR( "Handler error for server %s while processing method %s" % ( self.serviceInfoDict[ 'serviceName' ],
                                                                                    method ) )
->>>>>>> d73f2c29
     try:
       mismatch = False
       for iIndex in range( min( len( oTypesList ), len( args ) ) ):
@@ -398,7 +392,7 @@
   #  @param method: Method to check
   #  @return: S_OK/S_ERROR
   #  """
-  #  return cls.__srvInfoDict[ 'authManager' ].authQuery( method, cls.getRemoteCredentials() )
+  #  return cls.__srvInfoDict[ 'authManager' ].authQuery( method, cls.getRemoteCredentials() )
 
   def __logRemoteQuery( self, method, args ):
     """
