--- conflicted
+++ resolved
@@ -91,12 +91,8 @@
 
   def __getattr__( self, attrName ):
     """ Function for emulating the existance of functions.
-
-<<<<<<< HEAD
-               In literature this is usually called a "stub function".
-=======
+    
 	       In literature this is usually called a "stub function".
->>>>>>> 05bbe8c8
          If the attribute exists in InnerRPCClient, return it,
          otherwise we create a _MagicMethod instance
 
