# $HeadURL$
""" GGUSTicketsClient class is a client for the GGUS Tickets DB.
"""

import urllib2

from suds        import WebFault
from suds.client import Client

<<<<<<< HEAD
from DIRAC import S_OK
from DIRAC.ConfigurationSystem.Client.Helpers import CSGlobals
=======
from DIRAC import S_OK, S_ERROR
>>>>>>> cb19a52b

__RCSID__ = "$Id$"

class GGUSTicketsClient:
<<<<<<< HEAD
  """ Just a class for dealing with the GGUS portal
  """

  def __init__( self ):
    """ c'tor
    """
    self.statusCount = {}
    self.shortDescription = {}
=======
  # FIXME: Why is this a class and not just few methods?

  # create the URL to get tickets relative to the site ( opened only ! ): 
  ggusURL = 'https://ggus.eu/ws/ticket_search.php?show_columns_check[]=REQUEST_ID&'
  ggusURL += 'show_columns_check[]=TICKET_TYPE&show_columns_check[]=AFFECTED_VO&show_columns_check[]='
  ggusURL += 'AFFECTED_SITE&show_columns_check[]=PRIORITY&show_columns_check[]=RESPONSIBLE_UNIT&show_'
  ggusURL += 'columns_check[]=STATUS&show_columns_check[]=DATE_OF_CREATION&show_columns_check[]=LAST_UPDATE&'
  ggusURL += 'show_columns_check[]=TYPE_OF_PROBLEM&show_columns_check[]=SUBJECT&ticket=&supportunit=all&su_'
  ggusURL += 'hierarchy=all&vo=lhcb&user=&keyword=&involvedsupporter=&assignto=&affectedsite=%s' #% siteName
  ggusURL += '&specattrib=0&status=open&priority=all&typeofproblem=all&ticketcategory=&mouarea=&technology_'
  ggusURL += 'provider=&date_type=creation+date&radiotf=1&timeframe=any&untouched_date=&orderticketsby=GHD_'
  ggusURL += 'INT_REQUEST_ID&orderhow=descending' 

  def __init__( self ):
    
    # create client instance using GGUS wsdl:
    self.gclient          = Client( "https://prod-ars.ggus.eu/arsys/WSDL/public/prod-ars/GGUS" )
    authInfo = self.gclient.factory.create( "AuthenticationInfo" )
    authInfo.userName     = "ticketinfo"
    authInfo.password     = "TicketInfo"
    self.gclient.set_options( soapheaders = authInfo )
>>>>>>> cb19a52b

################################################################################

  def getTicketsList( self, siteName = None, startDate = None, endDate = None ):
    """ Return tickets of entity in name
       @param name: should be the name of the site
       @param startDate: starting date (optional)
       @param endDate: end date (optional)
    """
<<<<<<< HEAD
    self.statusCount = {}
    self.shortDescription = {}

    # create client instance using GGUS wsdl:
    gclient = Client( "https://prod-ars.ggus.eu/arsys/WSDL/public/prod-ars/GGUS" )
    authInfo = gclient.factory.create( "AuthenticationInfo" )
    authInfo.userName = "ticketinfo"
    authInfo.password = "TicketInfo"
    gclient.set_options( soapheaders = authInfo )
    # prepare the query string:
    extension = CSGlobals.getCSExtensions()[0].lower()
    query = '\'GHD_Affected Site\'=\"' + name + '\" AND \'GHD_Affected VO\'="%s"' % extension
    if startDate is not None:
      query = query + ' AND \'GHD_Date Of Creation\'>' + str( startDate )
    if endDate is not None:
      query = query + ' AND \'GHD_Date Of Creation\'<' + str( endDate )

    # create the URL to get tickets relative to the site:
    # Updated from https://gus.fzk.de to https://ggus.eu 
    ggusURL = "https://ggus.eu/ws/ticket_search.php?show_columns_check[]=REQUEST_ID&"\
                                                      "show_columns_check[]=TICKET_TYPE&"\
                                                      "show_columns_check[]=AFFECTED_VO&"\
                                                      "show_columns_check[]=AFFECTED_SITE&"\
                                                      "show_columns_check[]=RESPONSIBLE_UNIT&"\
                                                      "show_columns_check[]=STATUS&"\
                                                      "show_columns_check[]=DATE_OF_CREATION&"\
                                                      "show_columns_check[]=LAST_UPDATE&"\
                                                      "show_columns_check[]=SHORT_DESCRIPTION&"\
                                                      "ticket=&"\
                                                      "supportunit=all&"\
                                                      "vo=%s&"\
                                                      "user=&"\
                                                      "keyword=&"\
                                                      "involvedsupporter=&"\
                                                      "assignto=&"\
                                                      "affectedsite=" + name + "&"\
                                                      "specattrib=0&"\
                                                      "status=open&"\
                                                      "priority=all&"\
                                                      "typeofproblem=all&"\
                                                      "mouarea=&"\
                                                      "radiotf=1&"\
                                                      "timeframe=any&"\
                                                      "tf_date_day_s=&"\
                                                      "tf_date_month_s=&"\
                                                      "tf_date_year_s=&"\
                                                      "tf_date_day_e=&"\
                                                      "tf_date_month_e=&"\
                                                      "tf_date_year_e=&"\
                                                      "lm_date_day=12&"\
                                                      "lm_date_month=2&"\
                                                      "lm_date_year=2010&"\
                                                      "orderticketsby=GHD_INT_REQUEST_ID&"\
                                                      "orderhow=descending" % ( extension, extension )

    # the query must be into a try block. Empty queries, though formally correct, raise an exception
    try:
      self.ticketList = gclient.service.TicketGetList( query )
      self.globalStatistics()
    except WebFault:
      self.statusCount['terminal'] = 0
      self.statusCount['open'] = 0

    return S_OK( ( self.statusCount, ggusURL, self.shortDescription ) )
=======

    # prepare the query string:
    
    #query = '\'GHD_Affected Site\'=\"' + siteName + '\" AND \'GHD_Affected VO\'="lhcb"'
    
    query = '\'GHD_Affected VO\'="lhcb"'
    if siteName is not None:
      query += ' AND \'GHD_Affected Site\'=\"' + siteName + '\"'
    
    if startDate is not None:
      query = query + ' AND \'GHD_Date Of Creation\'>' + str( startDate )
    
    if endDate is not None:
      query = query + ' AND \'GHD_Date Of Creation\'<' + str( endDate )
    
    # the query must be into a try block. Empty queries, though formally correct, raise an exception
    try:
      ticketList = self.gclient.service.TicketGetList( query )
    except WebFault, e:
      return S_ERROR( e )
    except urllib2.URLError, e:
      return S_ERROR( e )
    
    return self.globalStatistics( ticketList )
>>>>>>> cb19a52b

################################################################################
  
  def globalStatistics( self, ticketList ):
    '''
      Get some statistics about the tickets for the site: total number
      of tickets and number of ticket in different status
    '''
<<<<<<< HEAD
    selectedTickets = {} # initialize the dictionary of tickets to return
    for ticket in self.ticketList:
      id_ = ticket[3][0]
      if id_ not in selectedTickets.keys():
        selectedTickets[id_] = {}
        selectedTickets[id_]['status'] = ticket[0][0]
        selectedTickets[id_]['shortDescription'] = ticket[1][0]
        selectedTickets[id_]['responsibleUnit'] = ticket[2][0]
        selectedTickets[id_]['site'] = ticket[4][0]
    count = {}
    # group tickets in only 2 categories: open and terminal states
    # create a dictionary to store the short description only for tickets in open states:
    openStates = ['assigned', 'in progress', 'new', 'on hold',
                  'reopened', 'waiting for reply']
    terminalStates = ['solved', 'unsolved', 'verified']
    self.statusCount['open'] = 0
    self.statusCount['terminal'] = 0
    for id_ in selectedTickets.keys():
      status = selectedTickets[id_]['status']
      if status not in count.keys():
        count[status] = 0
      count[status] += 1
      if status in terminalStates:
        self.statusCount['terminal'] += 1
      elif status in openStates:
        self.statusCount['open'] += 1
        if id_ not in self.shortDescription.keys():
          self.shortDescription[str( id_ )] = selectedTickets[id_]['shortDescription']
      else:
        pass
# st = 'ERROR! GGUS status unknown: ', status
# gLogger.error(st)
=======
    
    # initialize the dictionary of tickets to return
    selectedTickets = {} 
>>>>>>> cb19a52b

    #openStates = [ 'assigned', 'in progress', 'new', 'on hold', 'reopened', 'waiting for reply' ]    
    terminalStates = [ 'solved', 'unsolved', 'verified', 'closed' ]
    
    for ticket in ticketList:
      
      _id               = ticket.GHD_Request_ID
      _status           = ticket.GHD_Status
      _shortDescription = ticket.GHD_Short_Description
      _priority         = ticket.GHD_Priority
      if not hasattr( ticket, 'GHD_Affected_Site' ):
        continue
      _site             = ticket.GHD_Affected_Site
        
      # We do not want closed tickets
      if _status in terminalStates:
        continue
    
      if not _site in selectedTickets:
        selectedTickets[ _site ] = { 'URL' : self.ggusURL % _site }
      
      if not _priority in selectedTickets[ _site ]:
        selectedTickets[ _site ][ _priority ] = []  
       
      selectedTickets[ _site ][ _priority ].append( ( _id, _shortDescription ) ) 
    
    return S_OK( selectedTickets )
        
################################################################################
#EOF#EOF#EOF#EOF#EOF#EOF#EOF#EOF#EOF#EOF#EOF#EOF#EOF#EOF#EOF#EOF#EOF#EOF#EOF#EOF<|MERGE_RESOLUTION|>--- conflicted
+++ resolved
@@ -7,27 +7,11 @@
 from suds        import WebFault
 from suds.client import Client
 
-<<<<<<< HEAD
-from DIRAC import S_OK
-from DIRAC.ConfigurationSystem.Client.Helpers import CSGlobals
-=======
 from DIRAC import S_OK, S_ERROR
->>>>>>> cb19a52b
 
 __RCSID__ = "$Id$"
 
 class GGUSTicketsClient:
-<<<<<<< HEAD
-  """ Just a class for dealing with the GGUS portal
-  """
-
-  def __init__( self ):
-    """ c'tor
-    """
-    self.statusCount = {}
-    self.shortDescription = {}
-=======
-  # FIXME: Why is this a class and not just few methods?
 
   # create the URL to get tickets relative to the site ( opened only ! ): 
   ggusURL = 'https://ggus.eu/ws/ticket_search.php?show_columns_check[]=REQUEST_ID&'
@@ -48,7 +32,6 @@
     authInfo.userName     = "ticketinfo"
     authInfo.password     = "TicketInfo"
     self.gclient.set_options( soapheaders = authInfo )
->>>>>>> cb19a52b
 
 ################################################################################
 
@@ -58,72 +41,6 @@
        @param startDate: starting date (optional)
        @param endDate: end date (optional)
     """
-<<<<<<< HEAD
-    self.statusCount = {}
-    self.shortDescription = {}
-
-    # create client instance using GGUS wsdl:
-    gclient = Client( "https://prod-ars.ggus.eu/arsys/WSDL/public/prod-ars/GGUS" )
-    authInfo = gclient.factory.create( "AuthenticationInfo" )
-    authInfo.userName = "ticketinfo"
-    authInfo.password = "TicketInfo"
-    gclient.set_options( soapheaders = authInfo )
-    # prepare the query string:
-    extension = CSGlobals.getCSExtensions()[0].lower()
-    query = '\'GHD_Affected Site\'=\"' + name + '\" AND \'GHD_Affected VO\'="%s"' % extension
-    if startDate is not None:
-      query = query + ' AND \'GHD_Date Of Creation\'>' + str( startDate )
-    if endDate is not None:
-      query = query + ' AND \'GHD_Date Of Creation\'<' + str( endDate )
-
-    # create the URL to get tickets relative to the site:
-    # Updated from https://gus.fzk.de to https://ggus.eu 
-    ggusURL = "https://ggus.eu/ws/ticket_search.php?show_columns_check[]=REQUEST_ID&"\
-                                                      "show_columns_check[]=TICKET_TYPE&"\
-                                                      "show_columns_check[]=AFFECTED_VO&"\
-                                                      "show_columns_check[]=AFFECTED_SITE&"\
-                                                      "show_columns_check[]=RESPONSIBLE_UNIT&"\
-                                                      "show_columns_check[]=STATUS&"\
-                                                      "show_columns_check[]=DATE_OF_CREATION&"\
-                                                      "show_columns_check[]=LAST_UPDATE&"\
-                                                      "show_columns_check[]=SHORT_DESCRIPTION&"\
-                                                      "ticket=&"\
-                                                      "supportunit=all&"\
-                                                      "vo=%s&"\
-                                                      "user=&"\
-                                                      "keyword=&"\
-                                                      "involvedsupporter=&"\
-                                                      "assignto=&"\
-                                                      "affectedsite=" + name + "&"\
-                                                      "specattrib=0&"\
-                                                      "status=open&"\
-                                                      "priority=all&"\
-                                                      "typeofproblem=all&"\
-                                                      "mouarea=&"\
-                                                      "radiotf=1&"\
-                                                      "timeframe=any&"\
-                                                      "tf_date_day_s=&"\
-                                                      "tf_date_month_s=&"\
-                                                      "tf_date_year_s=&"\
-                                                      "tf_date_day_e=&"\
-                                                      "tf_date_month_e=&"\
-                                                      "tf_date_year_e=&"\
-                                                      "lm_date_day=12&"\
-                                                      "lm_date_month=2&"\
-                                                      "lm_date_year=2010&"\
-                                                      "orderticketsby=GHD_INT_REQUEST_ID&"\
-                                                      "orderhow=descending" % ( extension, extension )
-
-    # the query must be into a try block. Empty queries, though formally correct, raise an exception
-    try:
-      self.ticketList = gclient.service.TicketGetList( query )
-      self.globalStatistics()
-    except WebFault:
-      self.statusCount['terminal'] = 0
-      self.statusCount['open'] = 0
-
-    return S_OK( ( self.statusCount, ggusURL, self.shortDescription ) )
-=======
 
     # prepare the query string:
     
@@ -148,7 +65,6 @@
       return S_ERROR( e )
     
     return self.globalStatistics( ticketList )
->>>>>>> cb19a52b
 
 ################################################################################
   
@@ -157,44 +73,9 @@
       Get some statistics about the tickets for the site: total number
       of tickets and number of ticket in different status
     '''
-<<<<<<< HEAD
-    selectedTickets = {} # initialize the dictionary of tickets to return
-    for ticket in self.ticketList:
-      id_ = ticket[3][0]
-      if id_ not in selectedTickets.keys():
-        selectedTickets[id_] = {}
-        selectedTickets[id_]['status'] = ticket[0][0]
-        selectedTickets[id_]['shortDescription'] = ticket[1][0]
-        selectedTickets[id_]['responsibleUnit'] = ticket[2][0]
-        selectedTickets[id_]['site'] = ticket[4][0]
-    count = {}
-    # group tickets in only 2 categories: open and terminal states
-    # create a dictionary to store the short description only for tickets in open states:
-    openStates = ['assigned', 'in progress', 'new', 'on hold',
-                  'reopened', 'waiting for reply']
-    terminalStates = ['solved', 'unsolved', 'verified']
-    self.statusCount['open'] = 0
-    self.statusCount['terminal'] = 0
-    for id_ in selectedTickets.keys():
-      status = selectedTickets[id_]['status']
-      if status not in count.keys():
-        count[status] = 0
-      count[status] += 1
-      if status in terminalStates:
-        self.statusCount['terminal'] += 1
-      elif status in openStates:
-        self.statusCount['open'] += 1
-        if id_ not in self.shortDescription.keys():
-          self.shortDescription[str( id_ )] = selectedTickets[id_]['shortDescription']
-      else:
-        pass
-# st = 'ERROR! GGUS status unknown: ', status
-# gLogger.error(st)
-=======
     
     # initialize the dictionary of tickets to return
     selectedTickets = {} 
->>>>>>> cb19a52b
 
     #openStates = [ 'assigned', 'in progress', 'new', 'on hold', 'reopened', 'waiting for reply' ]    
     terminalStates = [ 'solved', 'unsolved', 'verified', 'closed' ]
