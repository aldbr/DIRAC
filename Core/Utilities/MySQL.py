--- conflicted
+++ resolved
@@ -318,11 +318,7 @@
         conn = data[0]
         data[2] = now
         return data[0], data[1], thid
-<<<<<<< HEAD
-      #Not cached
-=======
       # Not cached
->>>>>>> a755a352
       try:
         conn, dbName = self.__spares.pop()
       except IndexError:
@@ -689,11 +685,7 @@
     if type( cmdList ) != ListType:
       return S_ERROR( "_transaction: wrong type (%s) for cmdList" % type( cmdList ) )
 
-<<<<<<< HEAD
-    ## get connection
-=======
     # # get connection
->>>>>>> a755a352
     connection = conn
     if not connection:
       retDict = self.__getConnection()
@@ -701,11 +693,7 @@
         return retDict
       connection = retDict[ 'Value' ]
 
-<<<<<<< HEAD
-    ## list with cmds and their results
-=======
     # # list with cmds and their results
->>>>>>> a755a352
     cmdRet = []
     try:
       cursor = connection.cursor()
@@ -714,11 +702,7 @@
       connection.commit()
     except Exception, error:
       self.logger.execption( error )
-<<<<<<< HEAD
-      ## rollback, put back connection to the pool
-=======
       # # rollback, put back connection to the pool
->>>>>>> a755a352
       connection.rollback()
       return S_ERROR( error )
     # # close cursor, put back connection to the pool
