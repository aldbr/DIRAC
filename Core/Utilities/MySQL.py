########################################################################
# $HeadURL$
########################################################################
""" DIRAC Basic MySQL Class
    It provides access to the basic MySQL methods in a multithread-safe mode
    keeping used connections in a python Queue for further reuse.

    These are the coded methods:


    __init__( host, user, passwd, name, [maxConnsInQueue=10] )

    Initializes the Queue and tries to connect to the DB server,
    using the _connect method.
    "maxConnsInQueue" defines the size of the Queue of open connections
    that are kept for reuse. It also defined the maximum number of open
    connections available from the object.
    maxConnsInQueue = 0 means unlimited and it is not supported.


    _except( methodName, exception, errorMessage )

    Helper method for exceptions: the "methodName" and the "errorMessage"
    are printed with ERROR level, then the "exception" is printed (with
    full description if it is a MySQL Exception) and S_ERROR is returned
    with the errorMessage and the exception.


    _connect()

    Attempts connection to DB and sets the _connected flag to True upon success.
    Returns S_OK or S_ERROR.


    _query( cmd, [conn] )

    Executes SQL command "cmd".
    Gets a connection from the Queue (or open a new one if none is available),
    the used connection is  back into the Queue.
    If a connection to the the DB is passed as second argument this connection
    is used and is not  in the Queue.
    Returns S_OK with fetchall() out in Value or S_ERROR upon failure.


    _update( cmd, [conn] )

    Executes SQL command "cmd" and issue a commit
    Gets a connection from the Queue (or open a new one if none is available),
    the used connection is  back into the Queue.
    If a connection to the the DB is passed as second argument this connection
    is used and is not  in the Queue
    Returns S_OK with number of updated registers in Value or S_ERROR upon failure.


    _createTables( tableDict )

    Create a new Table in the DB


    _getConnection()

    Gets a connection from the Queue (or open a new one if none is available)
    Returns S_OK with connection in Value or S_ERROR
    the calling method is responsible for closing this connection once it is no
    longer needed.




    Some high level methods have been added to avoid the need to write SQL
    statement in most common cases. They should be used instead of low level
    _insert, _update methods when ever possible.

    buildCondition( self, condDict = None, older = None, newer = None,
                      timeStamp = None, orderAttribute = None, limit = False,
                      greater = None, smaller = None ):

      Build SQL condition statement from provided condDict and other extra check on
      a specified time stamp.
      The conditions dictionary specifies for each attribute one or a List of possible
      values
      greater and smaller are dictionaries in which the keys are the names of the fields,
      that are requested to be >= or < than the corresponding value.
      For compatibility with current usage it uses Exceptions to exit in case of
      invalid arguments


    insertFields( self, tableName, inFields = None, inValues = None, conn = None, inDict = None ):

      Insert a new row in "tableName" assigning the values "inValues" to the
      fields "inFields".
      Alternatively inDict can be used
      String type values will be appropriately escaped.


    updateFields( self, tableName, updateFields = None, updateValues = None,
                  condDict = None,
                  limit = False, conn = None,
                  updateDict = None,
                  older = None, newer = None,
                  timeStamp = None, orderAttribute = None ):

      Update "updateFields" from "tableName" with "updateValues".
      updateDict alternative way to provide the updateFields and updateValues
      N records can match the condition
      return S_OK( number of updated rows )
      if limit is not False, the given limit is set
      String type values will be appropriately escaped.


    deleteEntries( self, tableName,
                   condDict = None,
                   limit = False, conn = None,
                   older = None, newer = None,
                   timeStamp = None, orderAttribute = None ):

      Delete rows from "tableName" with
      N records can match the condition
      if limit is not False, the given limit is set
      String type values will be appropriately escaped, they can be single values or lists of values.


    getFields( self, tableName, outFields = None,
               condDict = None,
               limit = False, conn = None,
               older = None, newer = None,
               timeStamp = None, orderAttribute = None ):

      Select "outFields" from "tableName" with condDict
      N records can match the condition
      return S_OK( tuple(Field,Value) )
      if limit is not False, the given limit is set
      String type values will be appropriately escaped, they can be single values or lists of values.

      for compatibility with other methods condDict keyed argument is added


    getCounters( self, table, attrList, condDict = None, older = None,
                 newer = None, timeStamp = None, connection = False ):

      Count the number of records on each distinct combination of AttrList, selected
      with condition defined by condDict and time stamps


    getDistinctAttributeValues( self, table, attribute, condDict = None, older = None,
                                newer = None, timeStamp = None, connection = False ):

      Get distinct values of a table attribute under specified conditions


"""

__RCSID__ = "$Id$"


from DIRAC                                  import gLogger
from DIRAC                                  import S_OK, S_ERROR
<<<<<<< HEAD
from DIRAC                                  import Time
from DIRAC.Core.Utilities.DataStructures    import MutableStruct
=======
from DIRAC.Core.Utilities                   import Time

# Get rid of the annoying Deprecation warning of the current MySQLdb
# FIXME: compile a newer MySQLdb version
import warnings
with warnings.catch_warnings():
  warnings.simplefilter( 'ignore', DeprecationWarning )
  import MySQLdb
>>>>>>> 3228d919

# This is for proper initialization of embeded server, it should only be called once
MySQLdb.server_init( ['--defaults-file=/opt/dirac/etc/my.cnf', '--datadir=/opt/mysql/db'], ['mysqld'] )
gInstancesCount = 0
gDebugFile = None

import collections
import time
import threading
from types import StringTypes, DictType, ListType, TupleType

MAXCONNECTRETRY = 10

def _checkQueueSize( maxQueueSize ):
  """
    Helper to check maxQueueSize
  """
  if maxQueueSize <= 0:
    raise Exception( 'MySQL.__init__: maxQueueSize must positive' )
  try:
    maxQueueSize - 1
  except Exception:
    raise Exception( 'MySQL.__init__: wrong type for maxQueueSize' )

def _checkFields( inFields, inValues ):
  """
    Helper to check match between inFields and inValues lengths
  """

  if inFields == None and inValues == None:
    return S_OK()

  try:
    assert len( inFields ) == len( inValues )
  except:
    return S_ERROR( 'Mismatch between inFields and inValues.' )

  return S_OK()

def _quotedList( fieldList = None ):
  """
    Quote a list of MySQL Field Names with "`"
    Return a comma separated list of quoted Field Names

    To be use for Table and Field Names
  """
  if fieldList == None:
    return None
  quotedFields = []
  try:
    for field in fieldList:
      quotedFields.append( '`%s`' % field.replace( '`', '' ) )
  except Exception:
    return None
  if not quotedFields:
    return None

  return ', '.join( quotedFields )


class MySQL:
  """
  Basic multithreaded DIRAC MySQL Client Class
  """
  __initialized = False

  class ConnectionPool( object ):
    """
    Management of connections per thread
    """
    __connData = MutableStruct( 'ConnData', [ 'conn', 'dbName', 'last', 'intrans' ] )

    def __init__( self, host, user, passwd, port = 3306, graceTime = 600 ):
      self.__host = host
      self.__user = user
      self.__passwd = passwd
      self.__port = port
      self.__graceTime = graceTime
      self.__spares = collections.deque()
      self.__maxSpares = 10
      self.__lastClean = 0
      self.__assigned = {}

    @property
    def __thid( self ):
      return threading.current_thread()

    def __newConn( self ):
      conn = MySQLdb.connect( host = self.__host,
                              port = self.__port,
                              user = self.__user,
                              passwd = self.__passwd )

      self.__execute( conn, "SET AUTOCOMMIT=1" )
      return conn

    def __execute( self, conn, cmd ):
      cursor = conn.cursor()
      res = cursor.execute( cmd )
      cursor.close()
      return res

    def get( self, dbName, retries = 10 ):
      retries = max( 0, min( MAXCONNECTRETRY, retries ) )
      self.clean()
      result = self.__getWithRetry( dbName, retries, retries )
      if not result[ 'OK' ]:
        return result
      return S_OK( result[ 'Value' ].conn )

    def __getWithRetry( self, dbName, totalRetries = 10, retriesLeft = 10 ):
      sleepTime = 5 * ( totalRetries - retriesLeft )
      if sleepTime > 0:
        time.sleep( sleepTime )
      try:
        connData, thid = self.__innerGet()
      except MySQLdb.MySQLError, excp:
        if retriesLeft >= 0:
          return self.__getWithRetry( dbName, totalRetries, retriesLeft - 1 )
        return S_ERROR( "Could not connect: %s" % excp )

      if not connData.intrans and not self.__ping( connData.conn ):
        try:
          self.__assigned.pop( thid )
        except KeyError:
          pass
        if retriesLeft >= 0:
          return self.__getWithRetry( dbName, totalRetries, retriesLeft )
        return S_ERROR( "Could not connect" )

      if connData.dbName != dbName:
        try:
          connData.conn.select_db( dbName )
          connData.dbName = dbName
        except MySQLdb.MySQLError, excp:
          try:
            self.__assigned.pop( thid ).conn.close()
          except Exception:
            pass
          if retriesLeft >= 0:
            return self.__getWithRetry( dbName, totalRetries, retriesLeft - 1 )
          return S_ERROR( "Could not select db %s: %s" % ( dbName, excp ) )
      return S_OK( connData )

    def __ping( self, conn ):
      try:
        conn.ping( True )
        return True
      except:
        return False

    def __innerGet( self ):
      thid = self.__thid
      now = time.time()
      try:
        data = self.__assigned[ thid ]
<<<<<<< HEAD
        data.last = now
        return data, thid
      except KeyError:
        pass
      #Not cached
=======
        conn = data[0]
        data[2] = now
        return data[0], data[1], thid
      # Not cached
>>>>>>> 3228d919
      try:
        connData = self.__spares.pop()
      except IndexError:
        connData = self.__connData( self.__newConn(), "", now, False )

      self.__assigned[ thid ] = connData
      return self.__assigned[ thid ], thid

    def __pop( self, thid ):
      try:
        connData = self.__assigned.pop( thid )
      except KeyError:
        return
      if not connData.intrans and len( self.__spares ) < self.__maxSpares:
        self.__spares.append( connData )
      else:
        connData.conn.close()

    def clean( self, now = False ):
      if not now:
        now = time.time()
      self.__lastClean = now
      for thid in list( self.__assigned ):
        if not thid.isAlive():
          self.__pop( thid )
          continue
        try:
          data = self.__assigned[ thid ]
        except KeyError:
          continue
        if now - data.last > self.__graceTime:
          self.__pop( thid )

    def transactionStart( self, dbName ):
      print "TRANS START"
      result = self.__getWithRetry( dbName )
      if not result[ 'OK' ]:
        return result
      connData = result[ 'Value' ]
      try:
        if connData.intrans:
          raise RuntimeError( "Staring a MySQL transaction inside another one" )
      	self.__execute( connData.conn, "SET AUTOCOMMIT=0" )
        self.__execute( connData.conn, "START TRANSACTION WITH CONSISTENT SNAPSHOT" )
        connData.intrans = True
        return S_OK()
      except MySQLdb.MySQLError, excp:
        return S_ERROR( "Could not begin transaction: %s" % excp )

    def transactionCommit( self, dbName ):
      print "TRANS COMMIT"
      return self.__endTransaction( dbName, True )

    def transactionRollback( self, dbName ):
      print "TRANS ROLLBACK"
      return self.__endTransaction( dbName, False )

    def __endTransaction( self, dbName, commit ):
      result = self.__getWithRetry( dbName )
      if not result[ 'OK' ]:
        return result
      connData = result[ 'Value' ]
      try:
        if not connData.intrans:
          gLogger.warn( "MySQL connection has reconnected. Transaction may be inconsistent" )
        if commit:
          result = connData.conn.commit()
        else:
          result = connData.conn.rollback()
      	self.__execute( connData.conn, "SET AUTOCOMMIT=1" )
        connData.conn.commit()
        connData.intrans = False
        return S_OK( result )
      except MySQLdb.MySQLError, excp:
        return S_ERROR( "Could not end transaction: %s" % excp )

  __connectionPools = {}

  def __init__( self, hostName, userName, passwd, dbName, port = 3306, maxQueueSize = 3, debug = False ):
    """
    set MySQL connection parameters and try to connect
    """
    global gInstancesCount, gDebugFile
    gInstancesCount += 1

    self._connected = False

    if 'log' not in dir( self ):
      self.log = gLogger.getSubLogger( 'MySQL' )
    self.logger = self.log

    # let the derived class decide what to do with if is not 1
    self._threadsafe = MySQLdb.thread_safe()
    self.log.debug( 'thread_safe = %s' % self._threadsafe )

    _checkQueueSize( maxQueueSize )

    self.__hostName = str( hostName )
    self.__userName = str( userName )
    self.__passwd = str( passwd )
    self.__dbName = str( dbName )
    self.__port = port
    cKey = ( self.__hostName, self.__userName, self.__passwd, self.__port )
    if cKey not in MySQL.__connectionPools:
      MySQL.__connectionPools[ cKey ] = MySQL.ConnectionPool( *cKey )
    self.__connectionPool = MySQL.__connectionPools[ cKey ]

    self.__initialized = True
    result = self._connect()
    if not result[ 'OK' ]:
      gLogger.error( "Cannot connect to to DB: %s" % result[ 'Message' ] )

    if debug:
      try:
        gDebugFile = open( "%s.debug.log" % self.__dbName, "w" )
      except IOError:
        pass


  def __del__( self ):
    global gInstancesCount
    try:
      gInstancesCount -= 1
    except Exception:
      pass

  def _except( self, methodName, x, err ):
    """
    print MySQL error or exception
    return S_ERROR with Exception
    """

    try:
      raise x
    except MySQLdb.Error, e:
      self.log.debug( '%s: %s' % ( methodName, err ),
                     '%d: %s' % ( e.args[0], e.args[1] ) )
      return S_ERROR( '%s: ( %d: %s )' % ( err, e.args[0], e.args[1] ) )
    except Exception, e:
      self.log.debug( '%s: %s' % ( methodName, err ), str( e ) )
      return S_ERROR( '%s: (%s)' % ( err, str( e ) ) )


  def __escapeString( self, myString ):
    """
    To be used for escaping any MySQL string before passing it to the DB
    this should prevent passing non-MySQL accepted characters to the DB
    It also includes quotation marks " around the given string
    """

    retDict = self.__getConnection()
    if not retDict['OK']:
      return retDict
    connection = retDict['Value']

    specialValues = ( 'UTC_TIMESTAMP', 'TIMESTAMPADD', 'TIMESTAMPDIFF' )

    try:
      myString = str( myString )
    except ValueError:
      return S_ERROR( "Cannot escape value!" )

    try:
      for sV in specialValues:
        if myString.find( sV ) == 0:
          return S_OK( myString )
      escape_string = connection.escape_string( str( myString ) )
      self.log.debug( '__escape_string: returns', '"%s"' % escape_string )
      return S_OK( '"%s"' % escape_string )
    except Exception, x:
      self.log.debug( '__escape_string: Could not escape string', '"%s"' % myString )
      return self._except( '__escape_string', x, 'Could not escape string' )

  def __checkTable( self, tableName, force = False ):

    table = _quotedList( [tableName] )
    if not table:
      return S_ERROR( 'Invalid tableName argument' )

    cmd = 'SHOW TABLES'
    retDict = self._query( cmd, debug = True )
    if not retDict['OK']:
      return retDict
    if ( tableName, ) in retDict['Value']:
      if not force:
        # the requested exist and table creation is not force, return with error
        return S_ERROR( 'Requested table %s already exists' % tableName )
      else:
        cmd = 'DROP TABLE %s' % table
        retDict = self._update( cmd, debug = True )
        if not retDict['OK']:
          return retDict

    return S_OK()


  def _escapeString( self, myString, conn = None ):
    """
      Wrapper around the internal method __escapeString
    """
    self.log.debug( '_escapeString:', '"%s"' % str( myString ) )

    return self.__escapeString( myString )


  def _escapeValues( self, inValues = None ):
    """
    Escapes all strings in the list of values provided
    """
    self.log.debug( '_escapeValues:', inValues )

    inEscapeValues = []

    if not inValues:
      return S_OK( inEscapeValues )

    for value in inValues:
      if type( value ) in StringTypes:
        retDict = self.__escapeString( value )
        if not retDict['OK']:
          return retDict
        inEscapeValues.append( retDict['Value'] )
      elif type( value ) == TupleType or type( value ) == ListType:
        tupleValues = []  
        for v in list( value ):
          retDict = self.__escapeString( v )
          if not retDict['OK']:
            return retDict
          tupleValues.append( retDict['Value'] )
        inEscapeValues.append( '(' + ', '.join( tupleValues ) + ')' ) 
      else:
        retDict = self.__escapeString( str( value ) )
        if not retDict['OK']:
          return retDict
        inEscapeValues.append( retDict['Value'] )
    return S_OK( inEscapeValues )


  def _connect( self ):
    """
    open connection to MySQL DB and put Connection into Queue
    set connected flag to True and return S_OK
    return S_ERROR upon failure
    """
    if not self.__initialized:
      error = 'DB not properly initialized'
      gLogger.error( error )
      return S_ERROR( error )

    self.log.debug( '_connect:', self._connected )
    if self._connected:
      return S_OK()

    self.log.debug( '_connect: Attempting to access DB',
                       '[%s@%s] by user %s/%s.' %
                       ( self.__dbName, self.__hostName, self.__userName, self.__passwd ) )
    try:
      self.log.verbose( '_connect: Connected.' )
      self._connected = True
      return S_OK()
    except Exception, x:
      return self._except( '_connect', x, 'Could not connect to DB.' )


  def _query( self, cmd, conn = None, debug = False ):
    """
    execute MySQL query command
    return S_OK structure with fetchall result as tuple
    it returns an empty tuple if no matching rows are found
    return S_ERROR upon error
    """
    if debug:
      self.logger.debug( '_query:', cmd )
    else:
      if self.logger._minLevel == self.logger._logLevels.getLevelValue( 'DEBUG' ):
        self.logger.verbose( '_query:', cmd )
      else:
        self.logger.verbose( '_query:', cmd[:min( len( cmd ) , 512 )] )

    if gDebugFile:
      start = time.time()

    retDict = self.__getConnection()
    if not retDict['OK']:
      return retDict
    connection = retDict[ 'Value' ]

    try:
      cursor = connection.cursor()
      if cursor.execute( cmd ):
        res = cursor.fetchall()
      else:
        res = ()

      # Log the result limiting it to just 10 records
      if len( res ) <= 10:
        if debug:
          self.logger.debug( '_query: returns', res )
        else:
          self.logger.verbose( '_query: returns', res )
      else:
        if debug:
          self.logger.debug( '_query: Total %d records returned' % len( res ) )
          self.logger.debug( '_query: %s ...' % str( res[:10] ) )
        else:
          self.logger.verbose( '_query: Total %d records returned' % len( res ) )
          self.logger.verbose( '_query: %s ...' % str( res[:10] ) )

      retDict = S_OK( res )
    except Exception , x:
      self.log.warn( '_query:', cmd )
      retDict = self._except( '_query', x, 'Execution failed.' )

    try:
      cursor.close()
    except Exception:
      pass

    if gDebugFile:
      print >> gDebugFile, time.time() - start, cmd.replace( '\n', '' )
      gDebugFile.flush()

    return retDict


  def _update( self, cmd, conn = None, debug = False ):
    """ execute MySQL update command
        return S_OK with number of updated registers upon success
        return S_ERROR upon error
    """
    if debug:
      self.logger.debug( '_update:', cmd )
    else:
      if self.logger._minLevel == self.logger._logLevels.getLevelValue( 'DEBUG' ):
        self.logger.verbose( '_update:', cmd )
      else:
        self.logger.verbose( '_update:', cmd[:min( len( cmd ) , 512 )] )

    if gDebugFile:
      start = time.time()

    retDict = self.__getConnection( conn = conn )
    if not retDict['OK']:
      return retDict
    connection = retDict['Value']

    try:
      cursor = connection.cursor()
      res = cursor.execute( cmd )
      # connection.commit()
      if debug:
        self.log.debug( '_update:', res )
      else:
        self.log.verbose( '_update:', res )
      retDict = S_OK( res )
      if cursor.lastrowid:
        retDict[ 'lastRowId' ] = cursor.lastrowid
    except Exception, x:
      self.log.warn( '_update: %s: %s' % ( cmd, str( x ) ) )
      retDict = self._except( '_update', x, 'Execution failed.' )

    try:
      cursor.close()
    except Exception:
      pass

    if gDebugFile:
      print >> gDebugFile, time.time() - start, cmd.replace( '\n', '' )
      gDebugFile.flush()

    return retDict

  def _transaction( self, cmdList, conn = None ):
    """ dummy transaction support

    :param self: self reference
    :param list cmdList: list of queries to be executed within the transaction
    :param MySQLDB.Connection conn: connection

    :return: S_OK( [ ( cmd1, ret1 ), ... ] ) or S_ERROR
    """
    if type( cmdList ) != ListType:
      return S_ERROR( "_transaction: wrong type (%s) for cmdList" % type( cmdList ) )

    # # get connection
    connection = conn
    if not connection:
      retDict = self.__getConnection()
      if not retDict['OK']:
        return retDict
      connection = retDict[ 'Value' ]

    # # list with cmds and their results
    cmdRet = []
    try:
      cursor = connection.cursor()
      for cmd in cmdList:
        cmdRet.append( ( cmd, cursor.execute( cmd ) ) )
      connection.commit()
    except Exception, error:
      self.logger.execption( error )
      # # rollback, put back connection to the pool
      connection.rollback()
      return S_ERROR( error )
    # # close cursor, put back connection to the pool
    cursor.close()
    return S_OK( cmdRet )

  def _createViews( self, viewsDict, force = False ):
    """ create view based on query

    :param dict viewDict: { 'ViewName': "Fields" : { "`a`": `tblA.a`, "`sumB`" : "SUM(`tblB.b`)" }
                                        "SelectFrom" : "tblA join tblB on tblA.id = tblB.id",
                                        "Clauses" : [ "`tblA.a` > 10", "`tblB.Status` = 'foo'" ] ## WILL USE AND CLAUSE
                                        "GroupBy": [ "`a`" ],
                                        "OrderBy": [ "`b` DESC" ] }
    """
    if force:
      gLogger.debug( viewsDict )

      for viewName, viewDict in viewsDict.items():

        viewQuery = [ "CREATE OR REPLACE VIEW `%s`.`%s` AS" % ( self.__dbName, viewName ) ]

        columns = ",".join( [ "%s AS %s" % ( colDef, colName )
                             for colName, colDef in  viewDict.get( "Fields", {} ).items() ] )
        tables = viewDict.get( "SelectFrom", "" )
        if columns and tables:
          viewQuery.append( "SELECT %s FROM %s" % ( columns, tables ) )

        where = " AND ".join( viewDict.get( "Clauses", [] ) )
        if where:
          viewQuery.append( "WHERE %s" % where )

        groupBy = ",".join( viewDict.get( "GroupBy", [] ) )
        if groupBy:
          viewQuery.append( "GROUP BY %s" % groupBy )

        orderBy = ",".join( viewDict.get( "OrderBy", [] ) )
        if orderBy:
          viewQuery.append( "ORDER BY %s" % orderBy )

        viewQuery.append( ";" )
        viewQuery = " ".join( viewQuery )
        self.log.debug( "`%s` VIEW QUERY IS: %s" % ( viewName, viewQuery ) )
        createView = self._query( viewQuery )
        if not createView["OK"]:
          gLogger.error( createView["Message"] )
          return createView
    return S_OK()

  def _createTables( self, tableDict, force = False ):
    """
    tableDict:
      tableName: { 'Fields' : { 'Field': 'Description' },
                   'ForeignKeys': {'Field': 'Table.key' },
                   'PrimaryKey': 'Id',
                   'Indexes': { 'Index': [] },
                   'UniqueIndexes': { 'Index': [] },
                   'Engine': 'InnoDB' }
      only 'Fields' is a mandatory key.

    Creates a new Table for each key in tableDict, "tableName" in the DB with
    the provided description.
    It allows to create:
      - flat tables if no "ForeignKeys" key defined.
      - tables with foreign keys to auxiliary tables holding the values
      of some of the fields
    Arguments:
      tableDict: dictionary of dictionary with description of tables to be created.
      Only "Fields" is a mandatory key in the table description.
        "Fields": Dictionary with Field names and description of the fields
        "ForeignKeys": Dictionary with Field names and name of auxiliary tables.
          The auxiliary tables must be defined in tableDict.
        "PrimaryKey": Name of PRIMARY KEY for the table (if exist).
        "Indexes": Dictionary with definition of indexes, the value for each
          index is the list of fields to be indexed.
        "UniqueIndexes": Dictionary with definition of indexes, the value for each
          index is the list of fields to be indexed. This indexes will declared
          unique.
        "Engine": use the given DB engine, InnoDB is the default if not present.
      force:
        if True, requested tables are DROP if they exist.
        if False, returned with S_ERROR if table exist.

    """

    # First check consistency of request
    if type( tableDict ) != DictType:
      return S_ERROR( 'Argument is not a dictionary: %s( %s )'
                      % ( type( tableDict ), tableDict ) )

    tableList = tableDict.keys()
    if len( tableList ) == 0:
      return S_OK( 0 )
    for table in tableList:
      thisTable = tableDict[table]
      # Check if Table is properly described with a dictionary
      if type( thisTable ) != DictType:
        return S_ERROR( 'Table description is not a dictionary: %s( %s )'
                        % ( type( thisTable ), thisTable ) )
      if not 'Fields' in thisTable:
        return S_ERROR( 'Missing `Fields` key in `%s` table dictionary' % table )

    tableCreationList = [[]]

    auxiliaryTableList = []

    i = 0
    extracted = True
    while tableList and extracted:
      # iterate extracting tables from list if they only depend on
      # already extracted tables.
      extracted = False
      auxiliaryTableList += tableCreationList[i]
      i += 1
      tableCreationList.append( [] )
      for table in list( tableList ):
        toBeExtracted = True
        thisTable = tableDict[table]
        if 'ForeignKeys' in thisTable:
          thisKeys = thisTable['ForeignKeys']
          for key, auxTable in thisKeys.items():
            forTable = auxTable.split( '.' )[0]
            forKey = key
            if forTable != auxTable:
              forKey = auxTable.split( '.' )[1]
            if forTable not in auxiliaryTableList:
              toBeExtracted = False
              break
            if not key in thisTable['Fields']:
              return S_ERROR( 'ForeignKey `%s` -> `%s` not defined in Primary table `%s`.'
                              % ( key, forKey, table ) )
            if not forKey in tableDict[forTable]['Fields']:
              return S_ERROR( 'ForeignKey `%s` -> `%s` not defined in Auxiliary table `%s`.'
                              % ( key, forKey, forTable ) )

        if toBeExtracted:
          self.log.info( 'Table %s ready to be created' % table )
          extracted = True
          tableList.remove( table )
          tableCreationList[i].append( table )

    if tableList:
      return S_ERROR( 'Recursive Foreign Keys in %s' % ', '.join( tableList ) )

    for tableList in tableCreationList:
      for table in tableList:
        # Check if Table exist
        retDict = self.__checkTable( table, force = force )
        if not retDict['OK']:
          return retDict

        thisTable = tableDict[table]
        cmdList = []
        for field in thisTable['Fields'].keys():
          cmdList.append( '`%s` %s' % ( field, thisTable['Fields'][field] ) )

        if thisTable.has_key( 'PrimaryKey' ):
          if type( thisTable['PrimaryKey'] ) in StringTypes:
            cmdList.append( 'PRIMARY KEY ( `%s` )' % thisTable['PrimaryKey'] )
          else:
            cmdList.append( 'PRIMARY KEY ( %s )' % ", ".join( [ "`%s`" % str( f ) for f in thisTable['PrimaryKey'] ] ) )

        if thisTable.has_key( 'Indexes' ):
          indexDict = thisTable['Indexes']
          for index in indexDict:
            indexedFields = '`, `'.join( indexDict[index] )
            cmdList.append( 'INDEX `%s` ( `%s` )' % ( index, indexedFields ) )

        if thisTable.has_key( 'UniqueIndexes' ):
          indexDict = thisTable['UniqueIndexes']
          for index in indexDict:
            indexedFields = '`, `'.join( indexDict[index] )
            cmdList.append( 'UNIQUE INDEX `%s` ( `%s` )' % ( index, indexedFields ) )
        if 'ForeignKeys' in thisTable:
          thisKeys = thisTable['ForeignKeys']
          for key, auxTable in thisKeys.items():

            forTable = auxTable.split( '.' )[0]
            forKey = key
            if forTable != auxTable:
              forKey = auxTable.split( '.' )[1]

            # cmdList.append( '`%s` %s' % ( forTable, tableDict[forTable]['Fields'][forKey] )
            cmdList.append( 'FOREIGN KEY ( `%s` ) REFERENCES `%s` ( `%s` )'
                            ' ON DELETE RESTRICT' % ( key, forTable, forKey ) )

        if thisTable.has_key( 'Engine' ):
          engine = thisTable['Engine']
        else:
          engine = 'InnoDB'

        cmd = 'CREATE TABLE `%s` (\n%s\n) ENGINE=%s' % (
               table, ',\n'.join( cmdList ), engine )
        retDict = self._update( cmd, debug = True )
        if not retDict['OK']:
          return retDict
        self.log.info( 'Table %s created' % table )

    return S_OK()

  def _getFields( self, tableName, outFields = None,
                  inFields = None, inValues = None,
                  limit = False, conn = None,
                  older = None, newer = None,
                  timeStamp = None, orderAttribute = None ):
    """
      Wrapper to the new method for backward compatibility
    """
    self.log.warn( '_getFields:', 'deprecation warning, use getFields methods instead of _getFields.' )
    retDict = _checkFields( inFields, inValues )
    if not retDict['OK']:
      self.log.warn( '_getFields:', retDict['Message'] )
      return retDict

    condDict = {}
    if inFields != None:
      try:
        condDict.update( [ ( inFields[k], inValues[k] ) for k in range( len( inFields ) )] )
      except Exception, x:
        return S_ERROR( x )

    return self.getFields( tableName, outFields, condDict, limit, conn, older, newer, timeStamp, orderAttribute )

  def _insert( self, tableName, inFields = None, inValues = None, conn = None ):
    """
      Wrapper to the new method for backward compatibility
    """
    self.log.warn( '_insert:', 'deprecation warning, use insertFields methods instead of _insert.' )
    return self.insertFields( tableName, inFields, inValues, conn )


  def _to_value( self, param ):
    """
      Convert to string
    """
    return str( param[0] )


  def _to_string( self, param ):
    """
    """
    return param[0].tostring()

  def _getConnection( self ):
    """
    Return a new connection to the DB
    It uses the private method __getConnection
    """
    self.log.debug( '_getConnection:' )

    retDict = self.__getConnection( trial = 0 )
    return retDict

  def __getConnection( self, conn = None, trial = 0 ):
    """
    Return a new connection to the DB,
    if conn is provided then just return it.
    then try the Queue, if it is empty add a newConnection to the Queue and retry
    it will retry MAXCONNECTRETRY to open a new connection and will return
    an error if it fails.
    """
    self.log.debug( '__getConnection:' )

    if not self.__initialized:
      error = 'DB not properly initialized'
      gLogger.error( error )
      return S_ERROR( error )

    return self.__connectionPool.get( self.__dbName )

########################################################################################
#
#  Transaction functions
#
########################################################################################

  def transactionStart( self ):
    return self.__connectionPool.transactionStart( self.__dbName )

  def transactionCommit( self ):
    return self.__connectionPool.transactionCommit( self.__dbName )

  def transactionRollback( self ):
    return self.__connectionPool.transactionRollback( self.__dbName )

  @property
  def transaction( self ):
    """ Transaction guard """
    class TransactionGuard( object ):
      def __init__( self, db ):
        self.__db = db
        self.__ok = False
      def __enter__( self ):
        self.__db.transactionStart()
        def commitWard( *args ):
          self.__ok = True
          return args
        return commitWard
      def __exit__( self, exType, exValue, traceback ):
        if exValue or not self.__ok:
          self.__db.transactionRollback()
        else:
          self.__db.transactionCommit()
    return TransactionGuard( self )




########################################################################################
#
#  Utility functions
#
########################################################################################

  def countEntries( self, table, condDict, older = None, newer = None, timeStamp = None, connection = False,
                    greater = None, smaller = None ):
    """
      Count the number of entries wit the given conditions
    """
    table = _quotedList( [table] )
    if not table:
      error = 'Invalid table argument'
      self.log.debug( 'countEntries:', error )
      return S_ERROR( error )

    try:
      cond = self.buildCondition( condDict = condDict, older = older, newer = newer, timeStamp = timeStamp,
                                  greater = None, smaller = None )
    except Exception, x:
      return S_ERROR( x )

    cmd = 'SELECT COUNT(*) FROM %s %s' % ( table, cond )
    res = self._query( cmd , connection, debug = True )
    if not res['OK']:
      return res

    return S_OK( res['Value'][0][0] )

########################################################################################
  def getCounters( self, table, attrList, condDict, older = None, newer = None, timeStamp = None, connection = False,
                   greater = None, smaller = None ):
    """
      Count the number of records on each distinct combination of AttrList, selected
      with condition defined by condDict and time stamps
    """
    table = _quotedList( [table] )
    if not table:
      error = 'Invalid table argument'
      self.log.debug( 'getCounters:', error )
      return S_ERROR( error )

    attrNames = _quotedList( attrList )
    if attrNames == None:
      error = 'Invalid updateFields argument'
      self.log.debug( 'getCounters:', error )
      return S_ERROR( error )

    try:
      cond = self.buildCondition( condDict = condDict, older = older, newer = newer, timeStamp = timeStamp,
                                  greater = None, smaller = None )
    except Exception, x:
      return S_ERROR( x )

    cmd = 'SELECT %s, COUNT(*) FROM %s %s GROUP BY %s ORDER BY %s' % ( attrNames, table, cond, attrNames, attrNames )
    res = self._query( cmd , connection, debug = True )
    if not res['OK']:
      return res

    resultList = []
    for raw in res['Value']:
      attrDict = {}
      for i in range( len( attrList ) ):
        attrDict[attrList[i]] = raw[i]
      item = ( attrDict, raw[len( attrList )] )
      resultList.append( item )
    return S_OK( resultList )

#########################################################################################
  def getDistinctAttributeValues( self, table, attribute, condDict = None, older = None,
                                  newer = None, timeStamp = None, connection = False,
                                  greater = None, smaller = None ):
    """
      Get distinct values of a table attribute under specified conditions
    """
    table = _quotedList( [table] )
    if not table:
      error = 'Invalid table argument'
      self.log.debug( 'getDistinctAttributeValues:', error )
      return S_ERROR( error )

    attributeName = _quotedList( [attribute] )
    if not attributeName:
      error = 'Invalid attribute argument'
      self.log.debug( 'getDistinctAttributeValues:', error )
      return S_ERROR( error )

    try:
      cond = self.buildCondition( condDict = condDict, older = older, newer = newer, timeStamp = timeStamp,
                                  greater = None, smaller = None )
    except Exception, x:
      return S_ERROR( x )

    cmd = 'SELECT  DISTINCT( %s ) FROM %s %s ORDER BY %s' % ( attributeName, table, cond, attributeName )
    res = self._query( cmd, connection, debug = True )
    if not res['OK']:
      return res
    attr_list = [ x[0] for x in res['Value'] ]
    return S_OK( attr_list )

#############################################################################
  def buildCondition( self, condDict = None, older = None, newer = None,
                      timeStamp = None, orderAttribute = None, limit = False,
                      greater = None, smaller = None, offset = None ):
    """ Build SQL condition statement from provided condDict and other extra check on
        a specified time stamp.
        The conditions dictionary specifies for each attribute one or a List of possible
        values
        greater and smaller are dictionaries in which the keys are the names of the fields,
        that are requested to be >= or < than the corresponding value.
        For compatibility with current usage it uses Exceptions to exit in case of
        invalid arguments
    """
    condition = ''
    conjunction = "WHERE"

    if condDict != None:
      for aName, attrValue in condDict.items():
        if type( aName ) in StringTypes:
          attrName = _quotedList( [aName] )
        elif type( aName ) == TupleType:
          attrName = '('+_quotedList( list( aName ) )+')'   
        if not attrName:
          error = 'Invalid condDict argument'
          self.log.warn( 'buildCondition:', error )
          raise Exception( error )
        if type( attrValue ) == ListType:
          retDict = self._escapeValues( attrValue )
          if not retDict['OK']:
            self.log.warn( 'buildCondition:', retDict['Message'] )
            raise Exception( retDict['Message'] )
          else:
            escapeInValues = retDict['Value']
            multiValue = ', '.join( escapeInValues )
            condition = ' %s %s %s IN ( %s )' % ( condition,
                                                    conjunction,
                                                    attrName,
                                                    multiValue )
            conjunction = "AND"

        else:
          retDict = self._escapeValues( [ attrValue ] )
          if not retDict['OK']:
            self.log.warn( 'buildCondition:', retDict['Message'] )
            raise Exception( retDict['Message'] )
          else:
            escapeInValue = retDict['Value'][0]
            condition = ' %s %s %s = %s' % ( condition,
                                               conjunction,
                                               attrName,
                                               escapeInValue )
            conjunction = "AND"

    if timeStamp:
      timeStamp = _quotedList( [timeStamp] )
      if not timeStamp:
        error = 'Invalid timeStamp argument'
        self.log.warn( 'buildCondition:', error )
        raise Exception( error )
      if newer:
        retDict = self._escapeValues( [ newer ] )
        if not retDict['OK']:
          self.log.warn( 'buildCondition:', retDict['Message'] )
          raise Exception( retDict['Message'] )
        else:
          escapeInValue = retDict['Value'][0]
          condition = ' %s %s %s >= %s' % ( condition,
                                              conjunction,
                                              timeStamp,
                                              escapeInValue )
          conjunction = "AND"
      if older:
        retDict = self._escapeValues( [ older ] )
        if not retDict['OK']:
          self.log.warn( 'buildCondition:', retDict['Message'] )
          raise Exception( retDict['Message'] )
        else:
          escapeInValue = retDict['Value'][0]
          condition = ' %s %s %s < %s' % ( condition,
                                             conjunction,
                                             timeStamp,
                                             escapeInValue )

    if type( greater ) == DictType:
      for attrName, attrValue in greater.items():
        attrName = _quotedList( [attrName] )
        if not attrName:
          error = 'Invalid greater argument'
          self.log.warn( 'buildCondition:', error )
          raise Exception( error )

        retDict = self._escapeValues( [ attrValue ] )
        if not retDict['OK']:
          self.log.warn( 'buildCondition:', retDict['Message'] )
          raise Exception( retDict['Message'] )
        else:
          escapeInValue = retDict['Value'][0]
          condition = ' %s %s %s >= %s' % ( condition,
                                             conjunction,
                                             attrName,
                                             escapeInValue )
          conjunction = "AND"

    if type( smaller ) == DictType:
      for attrName, attrValue in smaller.items():
        attrName = _quotedList( [attrName] )
        if not attrName:
          error = 'Invalid smaller argument'
          self.log.warn( 'buildCondition:', error )
          raise Exception( error )

        retDict = self._escapeValues( [ attrValue ] )
        if not retDict['OK']:
          self.log.warn( 'buildCondition:', retDict['Message'] )
          raise Exception( retDict['Message'] )
        else:
          escapeInValue = retDict['Value'][0]
          condition = ' %s %s %s < %s' % ( condition,
                                             conjunction,
                                             attrName,
                                             escapeInValue )
          conjunction = "AND"


    orderList = []
    orderAttrList = orderAttribute
    if type( orderAttrList ) != ListType:
      orderAttrList = [ orderAttribute ]
    for orderAttr in orderAttrList:
      if orderAttr == None:
        continue
      if type( orderAttr ) not in StringTypes:
        error = 'Invalid orderAttribute argument'
        self.log.warn( 'buildCondition:', error )
        raise Exception( error )

      orderField = _quotedList( orderAttr.split( ':' )[:1] )
      if not orderField:
        error = 'Invalid orderAttribute argument'
        self.log.warn( 'buildCondition:', error )
        raise Exception( error )

      if len( orderAttr.split( ':' ) ) == 2:
        orderType = orderAttr.split( ':' )[1].upper()
        if orderType in [ 'ASC', 'DESC']:
          orderList.append( '%s %s' % ( orderField, orderType ) )
        else:
          error = 'Invalid orderAttribute argument'
          self.log.warn( 'buildCondition:', error )
          raise Exception( error )
      else:
        orderList.append( orderAttr )

    if orderList:
      condition = "%s ORDER BY %s" % ( condition, ', '.join( orderList ) )

    if limit:
      if offset:
        condition = "%s LIMIT %d OFFSET %d" % ( condition, limit, offset )
      else:
        condition = "%s LIMIT %d" % ( condition, limit )

    return condition

#############################################################################
  def getFields( self, tableName, outFields = None,
                 condDict = None,
                 limit = False, conn = None,
                 older = None, newer = None,
                 timeStamp = None, orderAttribute = None,
                 greater = None, smaller = None ):
    """
      Select "outFields" from "tableName" with condDict
      N records can match the condition
      return S_OK( tuple(Field,Value) )
      if outFields == None all fields in "tableName" are returned
      if limit is not False, the given limit is set
      inValues are properly escaped using the _escape_string method, they can be single values or lists of values.
    """
    table = _quotedList( [tableName] )
    if not table:
      error = 'Invalid tableName argument'
      self.log.warn( 'getFields:', error )
      return S_ERROR( error )

    quotedOutFields = '*'
    if outFields:
      quotedOutFields = _quotedList( outFields )
      if quotedOutFields == None:
        error = 'Invalid outFields arguments'
        self.log.warn( 'getFields:', error )
        return S_ERROR( error )

    self.log.verbose( 'getFields:', 'selecting fields %s from table %s.' %
                          ( quotedOutFields, table ) )

    if condDict == None:
      condDict = {}

    try:
      try:
        mylimit = limit[0]
        myoffset = limit[1]
      except:
        mylimit = limit
        myoffset = None
      condition = self.buildCondition( condDict = condDict, older = older, newer = newer,
                        timeStamp = timeStamp, orderAttribute = orderAttribute, limit = mylimit,
                        greater = None, smaller = None, offset = myoffset )
    except Exception, x:
      return S_ERROR( x )

    return self._query( 'SELECT %s FROM %s %s' %
                        ( quotedOutFields, table, condition ), conn, debug = True )

#############################################################################
  def deleteEntries( self, tableName,
                     condDict = None,
                     limit = False, conn = None,
                     older = None, newer = None,
                     timeStamp = None, orderAttribute = None,
                     greater = None, smaller = None ):
    """
      Delete rows from "tableName" with
      N records can match the condition
      if limit is not False, the given limit is set
      String type values will be appropriately escaped, they can be single values or lists of values.
    """
    table = _quotedList( [tableName] )
    if not table:
      error = 'Invalid tableName argument'
      self.log.warn( 'deleteEntries:', error )
      return S_ERROR( error )

    self.log.verbose( 'deleteEntries:', 'deleting rows from table %s.' % table )

    try:
      condition = self.buildCondition( condDict = condDict, older = older, newer = newer,
                                       timeStamp = timeStamp, orderAttribute = orderAttribute, limit = limit,
                                       greater = None, smaller = None )
    except Exception, x:
      return S_ERROR( x )

    return self._update( 'DELETE FROM %s %s' % ( table, condition ), conn, debug = True )

#############################################################################
  def updateFields( self, tableName, updateFields = None, updateValues = None,
                    condDict = None,
                    limit = False, conn = None,
                    updateDict = None,
                    older = None, newer = None,
                    timeStamp = None, orderAttribute = None,
                    greater = None, smaller = None ):
    """
      Update "updateFields" from "tableName" with "updateValues".
      updateDict alternative way to provide the updateFields and updateValues
      N records can match the condition
      return S_OK( number of updated rows )
      if limit is not False, the given limit is set
      String type values will be appropriately escaped.

    """
    if not updateFields and not updateDict:
      return S_OK( 0 )

    table = _quotedList( [tableName] )
    if not table:
      error = 'Invalid tableName argument'
      self.log.warn( 'updateFields:', error )
      return S_ERROR( error )

    retDict = _checkFields( updateFields, updateValues )
    if not retDict['OK']:
      error = 'Mismatch between updateFields and updateValues.'
      self.log.warn( 'updateFields:', error )
      return S_ERROR( error )

    if updateFields == None:
      updateFields = []
      updateValues = []

    if updateDict:
      if type( updateDict ) != DictType:
        error = 'updateDict must be a of Type DictType'
        self.log.warn( 'updateFields:', error )
        return S_ERROR( error )
      try:
        updateFields += updateDict.keys()
        updateValues += [updateDict[k] for k in updateDict.keys()]
      except TypeError:
        error = 'updateFields and updateValues must be a list'
        self.log.warn( 'updateFields:', error )
        return S_ERROR( error )

    updateValues = self._escapeValues( updateValues )
    if not updateValues['OK']:
      self.log.warn( 'updateFields:', updateValues['Message'] )
      return updateValues
    updateValues = updateValues['Value']

    self.log.verbose( 'updateFields:', 'updating fields %s from table %s.' %
                          ( ', '.join( updateFields ), table ) )

    try:
      condition = self.buildCondition( condDict = condDict, older = older, newer = newer,
                        timeStamp = timeStamp, orderAttribute = orderAttribute, limit = limit,
                        greater = None, smaller = None )
    except Exception, x:
      return S_ERROR( x )

    updateString = ','.join( ['%s = %s' % ( _quotedList( [updateFields[k]] ),
                                            updateValues[k] ) for k in range( len( updateFields ) ) ] )

    return self._update( 'UPDATE %s SET %s %s' %
                         ( table, updateString, condition ), conn, debug = True )

#############################################################################
  def insertFields( self, tableName, inFields = None, inValues = None, conn = None, inDict = None ):
    """
      Insert a new row in "tableName" assigning the values "inValues" to the
      fields "inFields".
      String type values will be appropriately escaped.
    """
    table = _quotedList( [tableName] )
    if not table:
      error = 'Invalid tableName argument'
      self.log.warn( 'insertFields:', error )
      return S_ERROR( error )

    retDict = _checkFields( inFields, inValues )
    if not retDict['OK']:
      self.log.warn( 'insertFields:', retDict['Message'] )
      return retDict

    if inFields == None:
      inFields = []
      inValues = []

    if inDict:
      if type( inDict ) != DictType:
        error = 'inDict must be a of Type DictType'
        self.log.warn( 'insertFields:', error )
        return S_ERROR( error )
      try:
        inFields += inDict.keys()
        inValues += [inDict[k] for k in inDict.keys()]
      except TypeError:
        error = 'inFields and inValues must be a list'
        self.log.warn( 'insertFields:', error )
        return S_ERROR( error )

    inFieldString = _quotedList( inFields )
    if inFieldString == None:
      error = 'Invalid inFields arguments'
      self.log.warn( 'insertFields:', error )
      return S_ERROR( error )


    inFieldString = '(  %s )' % inFieldString

    retDict = self._escapeValues( inValues )
    if not retDict['OK']:
      self.log.warn( 'insertFields:', retDict['Message'] )
      return retDict
    inValueString = ', '.join( retDict['Value'] )
    inValueString = '(  %s )' % inValueString

    self.log.verbose( 'insertFields:', 'inserting %s into table %s'
                          % ( inFieldString, table ) )

    return self._update( 'INSERT INTO %s %s VALUES %s' %
                         ( table, inFieldString, inValueString ), conn, debug = True )

#####################################################################################
#
#   This is a test code for this class, it requires access to a MySQL DB
#
if __name__ == '__main__':

  import os
  import sys
  from DIRAC.Core.Utilities import Time
  from DIRAC.Core.Base.Script import parseCommandLine
  parseCommandLine()

  if 'PYTHONOPTIMIZE' in os.environ and os.environ['PYTHONOPTIMIZE']:
    gLogger.info( 'Unset pyhthon optimization "PYTHONOPTIMIZE"' )
    sys.exit( 0 )

  gLogger.info( 'Testing MySQL class...' )

  HOST = '127.0.0.1'
  USER = 'Dirac'
  PWD = 'Dirac'
  DB = 'AccountingDB'

  TESTDB = MySQL( HOST, USER, PWD, DB )
  assert TESTDB._connect()['OK']

  TESTDICT = { 'TestTable' : { 'Fields': { 'ID'      : "INTEGER UNIQUE NOT NULL AUTO_INCREMENT",
                                           'Name'    : "VARCHAR(256) NOT NULL DEFAULT 'Yo'",
                                           'Surname' : "VARCHAR(256) NOT NULL DEFAULT 'Tu'",
                                           'Count'   : "INTEGER NOT NULL DEFAULT 0",
                                           'Time'    : "DATETIME",
                                         },
                                'PrimaryKey': 'ID'
                             }
              }

  NAME = 'TestTable'
  FIELDS = [ 'Name', 'Surname' ]
  NEWVALUES = [ 'Name2', 'Surn2' ]
  SOMEFIELDS = [ 'Name', 'Surname', 'Count' ]
  ALLFIELDS = [ 'ID', 'Name', 'Surname', 'Count', 'Time' ]
  ALLVALUES = [ 1, 'Name1', 'Surn1', 1, 'UTC_TIMESTAMP()' ]
  ALLDICT = dict( Name = 'Name1', Surname = 'Surn1', Count = 1, Time = 'UTC_TIMESTAMP()' )
  COND0 = {}
  COND10 = {'Count': range( 10 )}

  try:
    RESULT = TESTDB._createTables( TESTDICT, force = True )
    assert RESULT['OK']
    print 'Table Created'

    RESULT = TESTDB.getCounters( NAME, FIELDS, COND0 )
    assert RESULT['OK']
    assert RESULT['Value'] == []

    RESULT = TESTDB.getDistinctAttributeValues( NAME, FIELDS[0], COND0 )
    assert RESULT['OK']
    assert RESULT['Value'] == []

    RESULT = TESTDB.getFields( NAME, FIELDS )
    assert RESULT['OK']
    assert RESULT['Value'] == ()

    print 'Inserting'

    for J in range( 100 ):
      RESULT = TESTDB.insertFields( NAME, SOMEFIELDS, ['Name1', 'Surn1', J] )
      assert RESULT['OK']
      assert RESULT['Value'] == 1
      assert RESULT['lastRowId'] == J + 1

    print 'Querying'

    RESULT = TESTDB.getCounters( NAME, FIELDS, COND0 )
    assert RESULT['OK']
    assert RESULT['Value'] == [( {'Surname': 'Surn1', 'Name': 'Name1'}, 100L )]

    RESULT = TESTDB.getDistinctAttributeValues( NAME, FIELDS[0], COND0 )
    assert RESULT['OK']
    assert RESULT['Value'] == ['Name1']

    RESULT = TESTDB.getFields( NAME, FIELDS )
    assert RESULT['OK']
    assert len( RESULT['Value'] ) == 100

    RESULT = TESTDB.getFields( NAME, SOMEFIELDS, COND10 )
    assert RESULT['OK']
    assert len( RESULT['Value'] ) == 10

    RESULT = TESTDB.getFields( NAME, limit = 1 )
    assert RESULT['OK']
    assert len( RESULT['Value'] ) == 1

    RESULT = TESTDB.getFields( NAME, ['Count'], orderAttribute = 'Count:DESC', limit = 1 )
    assert RESULT['OK']
    assert RESULT['Value'] == ( ( 99, ), )

    RESULT = TESTDB.getFields( NAME, ['Count'], orderAttribute = 'Count:ASC', limit = 1 )
    assert RESULT['OK']
    assert RESULT['Value'] == ( ( 0, ), )

    RESULT = TESTDB.getCounters( NAME, FIELDS, COND10 )
    assert RESULT['OK']
    assert RESULT['Value'] == [( {'Surname': 'Surn1', 'Name': 'Name1'}, 10L )]

    RESULT = TESTDB._getFields( NAME, FIELDS, COND10.keys(), COND10.values() )
    assert RESULT['OK']
    assert len( RESULT['Value'] ) == 10

    RESULT = TESTDB.updateFields( NAME, FIELDS, NEWVALUES, COND10 )
    assert RESULT['OK']
    assert RESULT['Value'] == 10

    RESULT = TESTDB.updateFields( NAME, FIELDS, NEWVALUES, COND10 )
    assert RESULT['OK']
    assert RESULT['Value'] == 0

    print 'Removing'

    RESULT = TESTDB.deleteEntries( NAME, COND10 )
    assert RESULT['OK']
    assert RESULT['Value'] == 10

    RESULT = TESTDB.deleteEntries( NAME )
    assert RESULT['OK']
    assert RESULT['Value'] == 90

    RESULT = TESTDB.getCounters( NAME, FIELDS, COND0 )
    assert RESULT['OK']
    assert RESULT['Value'] == []

    RESULT = TESTDB.insertFields( NAME, inFields = ALLFIELDS, inValues = ALLVALUES )
    assert RESULT['OK']
    assert RESULT['Value'] == 1

    time.sleep( 1 )

    RESULT = TESTDB.insertFields( NAME, inDict = ALLDICT )
    assert RESULT['OK']
    assert RESULT['Value'] == 1

    time.sleep( 2 )
    RESULT = TESTDB.getFields( NAME, older = 'UTC_TIMESTAMP()', timeStamp = 'Time' )
    assert RESULT['OK']
    assert len( RESULT['Value'] ) == 2

    RESULT = TESTDB.getFields( NAME, newer = 'UTC_TIMESTAMP()', timeStamp = 'Time' )
    assert len( RESULT['Value'] ) == 0

    RESULT = TESTDB.getFields( NAME, older = Time.toString(), timeStamp = 'Time' )
    assert RESULT['OK']
    assert len( RESULT['Value'] ) == 2

    RESULT = TESTDB.getFields( NAME, newer = Time.dateTime(), timeStamp = 'Time' )
    assert RESULT['OK']
    assert len( RESULT['Value'] ) == 0

    RESULT = TESTDB.deleteEntries( NAME )
    assert RESULT['OK']
    assert RESULT['Value'] == 2

    print 'OK'

  except AssertionError:
    print 'ERROR ',
    if not RESULT['OK']:
      print RESULT['Message']
    else:
      print RESULT<|MERGE_RESOLUTION|>--- conflicted
+++ resolved
@@ -155,10 +155,7 @@
 
 from DIRAC                                  import gLogger
 from DIRAC                                  import S_OK, S_ERROR
-<<<<<<< HEAD
-from DIRAC                                  import Time
 from DIRAC.Core.Utilities.DataStructures    import MutableStruct
-=======
 from DIRAC.Core.Utilities                   import Time
 
 # Get rid of the annoying Deprecation warning of the current MySQLdb
@@ -167,7 +164,6 @@
 with warnings.catch_warnings():
   warnings.simplefilter( 'ignore', DeprecationWarning )
   import MySQLdb
->>>>>>> 3228d919
 
 # This is for proper initialization of embeded server, it should only be called once
 MySQLdb.server_init( ['--defaults-file=/opt/dirac/etc/my.cnf', '--datadir=/opt/mysql/db'], ['mysqld'] )
@@ -324,18 +320,11 @@
       now = time.time()
       try:
         data = self.__assigned[ thid ]
-<<<<<<< HEAD
         data.last = now
         return data, thid
       except KeyError:
         pass
       #Not cached
-=======
-        conn = data[0]
-        data[2] = now
-        return data[0], data[1], thid
-      # Not cached
->>>>>>> 3228d919
       try:
         connData = self.__spares.pop()
       except IndexError:
@@ -559,13 +548,13 @@
           return retDict
         inEscapeValues.append( retDict['Value'] )
       elif type( value ) == TupleType or type( value ) == ListType:
-        tupleValues = []  
+        tupleValues = []
         for v in list( value ):
           retDict = self.__escapeString( v )
           if not retDict['OK']:
             return retDict
           tupleValues.append( retDict['Value'] )
-        inEscapeValues.append( '(' + ', '.join( tupleValues ) + ')' ) 
+        inEscapeValues.append( '(' + ', '.join( tupleValues ) + ')' )
       else:
         retDict = self.__escapeString( str( value ) )
         if not retDict['OK']:
@@ -1168,7 +1157,7 @@
         if type( aName ) in StringTypes:
           attrName = _quotedList( [aName] )
         elif type( aName ) == TupleType:
-          attrName = '('+_quotedList( list( aName ) )+')'   
+          attrName = '('+_quotedList( list( aName ) )+')'
         if not attrName:
           error = 'Invalid condDict argument'
           self.log.warn( 'buildCondition:', error )
