"""RabbitMQAdmin module serves for the management of the internal RabbitMQ
   users database. It uses rabbitmqctl command. Only the user with the right
   permissions can execute those commands.
"""
from __future__ import print_function
import re
from DIRAC import S_OK, S_ERROR
import errno
from DIRAC.Core.Utilities import Subprocess


def executeRabbitmqctl(arg, *argv):
  """Executes RabbitMQ administration command.
    It uses rabbitmqctl command line interface.
    For every command the -q argument ("quit mode")
    is used, since in some cases the output must be processed,
    so we don't want any additional informations printed.

  Args:
    arg(str): command recognized by the rabbitmqctl.
    argv: optional list of string parameters.

  :rtype: S_OK or S_ERROR
  :type argv: python:list

  """
  command = ['sudo', '/usr/sbin/rabbitmqctl', '-q', arg] + list(argv)
  timeOut = 30
  result = Subprocess.systemCall(timeout=timeOut, cmdSeq=command)
<<<<<<< HEAD
  if result['OK']:
    errorcode, cmd_out, cmd_err = result['Value']
  else:
    return S_ERROR(errno.EPERM, "%r failed, status code: %s stdout: %r stderr: %r" %
                                (command, errorcode, cmd_out, cmd_err))
=======
  if not result['OK']:
    return S_ERROR(errno.EPERM, "%r failed to launch" % command)
  errorcode, cmd_out, cmd_err = result['Value']
>>>>>>> 15de439a
  if errorcode:
    # No idea what errno code should be used here.
    # Maybe we should define some specific for rabbitmqctl
    return S_ERROR(errno.EPERM, "%r failed, status code: %s stdout: %r stderr: %r" %
                                (command, errorcode, cmd_out, cmd_err))
  return S_OK(cmd_out)


def addUserWithoutPassword(user):
  '''Adds user to the internal RabbitMQ database
    and clears its password.
    This should be done for all users, that
    will be using SSL authentication. They do not
    need any password.
  '''
  ret = addUser(user)
  if not ret['OK']:
    return ret
  return clearUserPassword(user)


def addUser(user, password='password'):
  '''Adds user to the internal RabbitMQ database
    Function also sets user password.
    User still cannot access to any resources, without
    having permissions set.
  '''
  return executeRabbitmqctl('add_user', user, password)


def deleteUser(user):
  '''Removes the user from the internal RabbitMQ database.
  '''
  return executeRabbitmqctl('delete_user', user)


def getAllUsers():
  '''Returns all existing users in the internal RabbitMQ database.

  :returns: S_OK with a list of all users
  :rtype: S_OK
  '''
  ret = executeRabbitmqctl('list_users')
  if not ret['OK']:
    return ret
  users = ret['Value']
  users = users.split('\n')
  # the rabbitMQ user list is given in the format:
  # user_name [usr_tag]
  # I remove [usr_tag] part.
  # Also only non-empty users are proceeded further.
  # Empty users can appear, cause every new line was
  # treated as a new user.
  users = [re.sub(r'\\t\[\w*\]$', '', u) for u in users if u]
  return S_OK(users)


def setUserPermission(user):
  return executeRabbitmqctl('set_permissions', '-p', '/', user, '\".*\"', '\".*\"', '\".*\"')


def clearUserPassword(user):
  '''Clears users password for the internal RabbitMQ
     database. User with no password cannot enter
     the RabbitMQ website interface but still can
     connect via SSL if given permission.
  '''
  return executeRabbitmqctl('clear_password', user)


def setUsersPermissions(users):
  successful = {}
  failed = {}
  for u in users:
    ret = setUserPermission(u)
    if ret['OK']:
      successful[u] = ret['Value']
    else:
      print("Problem with permissions:%s" % ret['Message'])
      failed[u] = "Permission not set because of:%s" % ret['Message']
  return S_OK({'Successful': successful, 'Failed': failed})


def addUsersWithoutPasswords(users):
  successful = {}
  failed = {}
  for u in users:
    ret = addUserWithoutPassword(u)
    if ret['OK']:
      successful[u] = ret['Value']
    else:
      print("Problem with adding user:%s" % ret['Message'])
      failed[u] = "User not added"
  return S_OK({'Successful': successful, 'Failed': failed})


def addUsers(users):
  """Adds users to the RabbitMQ internal database.
  """
  successful = {}
  failed = {}
  for u in users:
    ret = addUser(u)
    if ret['OK']:
      successful[u] = ret['Value']
    else:
      print("Problem with adding user:%s" % ret['Message'])
      failed[u] = "User not added"
  return S_OK({'Successful': successful, 'Failed': failed})


def deleteUsers(users):
  """Deletes users from the RabbitMQ internal database.
  """
  successful = {}
  failed = {}
  for u in users:
    ret = deleteUser(u)
    if ret['OK']:
      successful[u] = ret['Value']
    else:
      print("Problem with adding user:%s" % ret['Message'])
      failed[u] = "User not added"
  return S_OK({'Successful': successful, 'Failed': failed})<|MERGE_RESOLUTION|>--- conflicted
+++ resolved
@@ -27,17 +27,9 @@
   command = ['sudo', '/usr/sbin/rabbitmqctl', '-q', arg] + list(argv)
   timeOut = 30
   result = Subprocess.systemCall(timeout=timeOut, cmdSeq=command)
-<<<<<<< HEAD
-  if result['OK']:
-    errorcode, cmd_out, cmd_err = result['Value']
-  else:
-    return S_ERROR(errno.EPERM, "%r failed, status code: %s stdout: %r stderr: %r" %
-                                (command, errorcode, cmd_out, cmd_err))
-=======
   if not result['OK']:
     return S_ERROR(errno.EPERM, "%r failed to launch" % command)
   errorcode, cmd_out, cmd_err = result['Value']
->>>>>>> 15de439a
   if errorcode:
     # No idea what errno code should be used here.
     # Maybe we should define some specific for rabbitmqctl
