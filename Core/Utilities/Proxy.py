########################################################################
# $HeadURL$
########################################################################
"""
Utilities to execute a function with a given proxy.

executeWithUserProxy decorator example usage::

  @executeWithUserProxy
  def testFcn( x, i, kw = 'qwerty' ):

    print "args", x, i
    print "kwargs", kw
    print os.environ.get( 'X509_USER_PROXY' )
    return S_OK()

  ...

  result = testFcn( 1.0, 1, kw = 'asdfghj', proxyUserName = 'atsareg', proxyUserGroup = 'biomed_user' )

"""

__RCSID__ = "$Id$"

import os

from DIRAC                                               import gConfig, gLogger, S_ERROR
from DIRAC.FrameworkSystem.Client.ProxyManagerClient     import gProxyManager
from DIRAC.ConfigurationSystem.Client.ConfigurationData  import gConfigurationData
from DIRAC.ConfigurationSystem.Client.Helpers.Registry   import getVOMSAttributeForGroup, getDNForUsername

def executeWithUserProxy( fcn ):
  """
  Decorator function to execute with a temporary user proxy

  :param fcn: function to be decorated
  :return: the result of the fcn execution

  In order to be executed with a user proxy, the function must be called with the
  following parameters:

  :param str proxyUserName: the user name of the proxy to be used
  :param str proxyUserGroup: the user group of the proxy to be used
  :param str proxyUserDN: the user DN of the proxy to be used
  :param str proxyWithVOMS: optional flag to dress or not the user proxy with VOMS extension ( default True )
  :param str proxyFilePath: optional file location for the temporary proxy
  """

  def wrapped_fcn( *args, **kwargs ):

    userName = kwargs.pop( 'proxyUserName', '' )
    userDN = kwargs.pop( 'proxyUserDN', '' )
    userGroup = kwargs.pop( 'proxyUserGroup', '' )
    vomsFlag = kwargs.pop( 'proxyWithVOMS', True )
    proxyFilePath = kwargs.pop( 'proxyFilePath', False )

    if ( userName or userDN ) and userGroup:

      # Setup user proxy
      originalUserProxy = os.environ.get( 'X509_USER_PROXY' )
      if not userDN:
        result = getDNForUsername( userName )
        if not result[ 'OK' ]:
          return result
        userDN = result[ 'Value' ][0]
      vomsAttr = ''
      if vomsFlag:
        vomsAttr = getVOMSAttributeForGroup( userGroup )

      if vomsAttr:
        result = gProxyManager.downloadVOMSProxyToFile( userDN, userGroup,
                                                        requiredVOMSAttribute = vomsAttr,
                                                        filePath = proxyFilePath,
                                                        requiredTimeLeft = 3600,
                                                        cacheTime = 3600 )
      else:
        result = gProxyManager.downloadProxyToFile( userDN, userGroup,
                                                    filePath = proxyFilePath,
                                                    requiredTimeLeft = 3600,
                                                    cacheTime = 3600 )

      if not result['OK']:
        gLogger.warn( "Can't download proxy to file", result['Message'] )
        return result

      proxyFile = result['Value']
      os.environ['X509_USER_PROXY'] = proxyFile

      # Check if the caller is executing with the host certificate
      useServerCertificate = gConfig.useServerCertificate()
      if useServerCertificate:
        gConfigurationData.setOptionInCFG( '/DIRAC/Security/UseServerCertificate', 'false' )

      try:
<<<<<<< HEAD
        resultFcn = fcn( *args, **kwargs )
      except Exception as x:
        resultFcn = S_ERROR( "Exception: %s" % str( x ) )
=======
        return fcn( *args, **kwargs )
      except Exception as lException:
        value = ','.join( [str( arg ) for arg in lException.args] )
        exceptType = lException.__class__.__name__
        return S_ERROR( "Exception - %s: %s" % ( exceptType, value ) )
      finally:
        # Restore the default host certificate usage if necessary
        if useServerCertificate:
          gConfigurationData.setOptionInCFG( '/DIRAC/Security/UseServerCertificate', 'true' )
        if originalUserProxy:
          os.environ['X509_USER_PROXY'] = originalUserProxy
        else:
          os.environ.pop( 'X509_USER_PROXY' )
>>>>>>> 1d894fa8

    else:
      # No proxy substitution requested
      return fcn( *args, **kwargs )

  return wrapped_fcn<|MERGE_RESOLUTION|>--- conflicted
+++ resolved
@@ -92,11 +92,6 @@
         gConfigurationData.setOptionInCFG( '/DIRAC/Security/UseServerCertificate', 'false' )
 
       try:
-<<<<<<< HEAD
-        resultFcn = fcn( *args, **kwargs )
-      except Exception as x:
-        resultFcn = S_ERROR( "Exception: %s" % str( x ) )
-=======
         return fcn( *args, **kwargs )
       except Exception as lException:
         value = ','.join( [str( arg ) for arg in lException.args] )
@@ -110,7 +105,6 @@
           os.environ['X509_USER_PROXY'] = originalUserProxy
         else:
           os.environ.pop( 'X509_USER_PROXY' )
->>>>>>> 1d894fa8
 
     else:
       # No proxy substitution requested
