--- conflicted
+++ resolved
@@ -92,8 +92,6 @@
 
     if cpuLimit or wallClockLimit:
       # We have got a partial result from SGE
-<<<<<<< HEAD
-=======
       if not cpuLimit:
         # Take some margin
         consumed['CPULimit'] = wallClockLimit * 0.8
@@ -101,7 +99,6 @@
         consumed['WallClockLimit'] = cpuLimit / 0.8
       if not cpu:
         consumed['CPU'] = time.time() - self.startTime
->>>>>>> 2d4dad58
       if not wallClock:
         consumed['WallClock'] = time.time() - self.startTime
       self.log.debug( "TimeLeft counters restored:", str( consumed ) )
