""" :mod: DErrno

    ==========================

    .. module: DErrno

    :synopsis: Error list and utilities for handling errors in DIRAC


    This module contains list of errors that can be encountered in DIRAC.
    It complements the errno module of python.

    It also contains utilities to manipulate these errors.

    Finally, it contains a DErrno class that contains an error number
    as well as a low level error message. It behaves like a string for
    compatibility reasons

    In order to add extension specific error, you need to create in your extension the file
    Core/Utilities/DErrno.py, which will contain the following dictionary:

      * extra_dErrName: keys are the error name, values the number of it
      * extra_dErrorCode: same as dErrorCode. keys are the error code, values the name
                          (we don't simply revert the previous dict in case we do not
                          have a one to one mapping)
      * extra_dStrError: same as dStrError, Keys are the error code, values the error description
      * extra_compatErrorString: same as compatErrorString. The compatible error strings are
                                 added to the existing one, and not replacing them.


    Example of extension file :

       * extra_dErrName = { 'ELHCBSPE' : 3001 }
       * extra_dErrorCode = { 3001 : 'ELHCBSPE'}
       * extra_dStrError = { 3001 : "This is a description text of the specific LHCb error" }
       * extra_compatErrorString = { 3001 : ["living easy, living free"],
                             DErrno.ERRX : ['An error message for ERRX that is specific to LHCb']}

"""
import os
import imp
import sys

# pylint: disable=bad-continuation

# To avoid conflict, the error numbers should be greater than 1000
# We decided to group the by range of 100 per system

# 1000: Generic
# 1100: Core
# 1200: Framework
# 1300: Interfaces
# 1400: Config
# 1500: WMS / Workflow
# 1600: DMS/StorageManagement
# 1700: RMS
# 1800: Accounting
# 1900: TS
# 2000: Resources and RSS

# ## Generic (10XX)
# Python related: 0X
ETYPE = 1000
EIMPERR = 1001
ENOMETH = 1002
ECONF = 1003
EVALUE = 1004
EEEXCEPTION = 1005
# Files manipulation: 1X
ECTMPF = 1010
EOF = 1011
ERF = 1012
EWF = 1013
ESPF = 1014

# ## Core (11XX)
# Certificates and Proxy: 0X
EX509 = 1100
EPROXYFIND = 1101
EPROXYREAD = 1102
ECERTFIND = 1103
ECERTREAD = 1104
ENOCERT = 1105
ENOCHAIN = 1106
ENOPKEY = 1107
ENOGROUP = 1108
# DISET: 1X
EDISET = 1110
ENOAUTH = 1111
# 3rd party security: 2X
E3RDPARTY = 1120
EVOMS = 1121
# Databases : 3X
EDB = 1130
EMYSQL = 1131
ESQLA = 1132
# Message Queues: 4X
EMQUKN = 1140
EMQNOM = 1141
EMQCONN = 1142
#Elasticsearch
EELNOFOUND = 1146

#config
ESECTION = 1400

#processes
EEZOMBIE = 1147
EENOPID = 1148

# ## WMS/Workflow
EWMSUKN = 1500
EWMSJDL = 1501
EWMSRESC = 1502

# ## DMS/StorageManagement (16XX)
EFILESIZE = 1601
EGFAL = 1602
EBADCKS = 1603
EFCERR = 1604

# ## RMS (17XX)
ERMSUKN = 1700

# ## TS (19XX)
ETSUKN = 1900
ETSDATA = 1901

# ## Resources and RSS (20XX)
ERESGEN = 2000
ERESUNA = 2001
ERESUNK = 2002

# This translates the integer number into the name of the variable
dErrorCode = {
               # ## Generic (10XX)
               # 100X: Python related
               1000 : 'ETYPE',
               1001 : 'EIMPERR',
               1002 : 'ENOMETH',
               1003 : 'ECONF',
               1004 : 'EVALUE',
               1005 : 'EEEXCEPTION',
               # 101X: Files manipulation
               1010 : 'ECTMPF',
               1011 : 'EOF',
               1012 : 'ERF',
               1013 : 'EWF',
               1014 : 'ESPF',

               # ## Core
               # 110X: Certificates and Proxy
               1100 : 'EX509',
               1101 : 'EPROXYFIND',
               1102 : 'EPROXYREAD',
               1103 : 'ECERTFIND',
               1104 : 'ECERTREAD',
               1105 : 'ENOCERT',
               1106 : 'ENOCHAIN',
               1107 : 'ENOPKEY',
               1108 : 'ENOGROUP',
               # 111X: DISET
               1110 : 'EDISET',
               1111 : 'ENOAUTH',
               # 112X: 3rd party security
               1120 : 'E3RDPARTY',
               1121 : 'EVOMS',
               # 113X: Databases
               1130 : 'EDB',
               1131 : 'EMYSQL',
               1132 : 'ESQLA',

               # 114X: Message Queues
               1140 : 'EMQUKN',
               1141 : 'EMQNOM',
               1142 : 'EMQCONN',
               # Elasticsearch
               1146 : 'EELNOFOUND',
               # Config
               1400 : "ESECTION",
               #Processes
               1147 : 'EEZOMBIE',
               1148 : 'EENOPID',
               # WMS/Workflow
               1500 : 'EWMSUKN',
               1501 : 'EWMSJDL',
               1502 : 'EWMSRESC',
               # DMS/StorageManagement
               1601 : 'EFILESIZE',
               1602 : 'EGFAL',
               1603 : 'EBADCKS',
               1604 : "EFCERR",

               # RMS
               1700 : 'ERMSUKN',

               # Resources and RSS
               2000 : 'ERESGEN',
               2001 : 'ERESUNA',
               2002 : 'ERESUNK',

               # TS
               1900 : "ETSUKN",
               1901 : "ETSDATA"}


dStrError = {
              # ## Generic (10XX)
              # 100X: Python related
              ETYPE : "Object Type Error",
              EIMPERR : "Failed to import library",
              ENOMETH : "No such method or function",
              ECONF : "Configuration error",
              EVALUE: "Wrong value passed",
              EEEXCEPTION: "runtime general exception",
              # 101X: Files manipulation
              ECTMPF : "Failed to create temporary file",
              EOF : "Cannot open file",
              ERF : "Cannot read from file",
              EWF : "Cannot write to file",
              ESPF : "Cannot set permissions to file",

              # ## Core
              # 110X: Certificates and Proxy
              EX509 : "Generic Error with X509",
              EPROXYFIND : "Can't find proxy",
              EPROXYREAD : "Can't read proxy",
              ECERTFIND : "Can't find certificate",
              ECERTREAD : "Can't read certificate",
              ENOCERT : "No certificate loaded",
              ENOCHAIN : "No chain loaded",
              ENOPKEY : "No private key loaded",
              ENOGROUP: "No DIRAC group",
              # 111X: DISET
              EDISET : "DISET Error",
              ENOAUTH : "Unauthorized query",
              # 112X: 3rd party security
              E3RDPARTY: "3rd party security service error",
              EVOMS : "VOMS Error",
              # 113X: Databases
              EDB : "Database Error",
              EMYSQL : "MySQL Error",
              ESQLA : "SQLAlchemy Error",

              # 114X: Message Queues
              EMQUKN : "Unknown MQ Error",
              EMQNOM : "No messages",
              EMQCONN : "MQ connection failure",
              # 114X Elasticsearch
              EELNOFOUND: "Index not found",
               # Config
              ESECTION : "Section is not found",
              #processes
              EEZOMBIE: "Zombie process",
              EENOPID: "No PID of process",
              # WMS/Workflow
              EWMSUKN : "Unknown WMS error",
<<<<<<< HEAD
	      EWMSJDL : "Invalid job description",
=======
              EWMSJDL : "Invalid job description",
>>>>>>> fe854730
              EWMSRESC : "Job to Reschedule",
              # DMS/StorageManagement
              EFILESIZE : "Bad file size",
              EGFAL : "Error with the gfal call",
              EBADCKS : "Bad checksum",
              EFCERR : "FileCatalog error",
              # RMS
              ERMSUKN : "Unknown RMS error",


              # Resources and RSS
              ERESGEN: "Unknown Resource Failure",
              ERESUNA: "Resource not available",
              ERESUNK: "Unknown Resource",

              # TS
              ETSUKN : "Unknown Transformation System Error",
              ETSDATA : "Invalid Input Data definition"}

def strerror(code):
  """ This method wraps up os.strerror, and behave the same way.
      It completes it with the DIRAC specific errors.
  """

  if code == 0 :
    return "Undefined error"

  errMsg = "Unknown error %s" % code

  try:
    errMsg = dStrError[code]
  except KeyError:
    # It is not a DIRAC specific error, try the os one
    try:
      errMsg = os.strerror( code )
      # On some system, os.strerror raises an exception with unknown code,
      # on others, it returns a message...
    except ValueError:
      pass

  return errMsg

def cmpError( inErr, candidate ):
  """ This function compares an error (in its old form (a string or dictionary) or in its int form
      with a candidate error code.

      :param inErr: a string, an integer, a S_ERROR dictionary
      :type inErr: str or int or S_ERROR
      :param int candidate: error code to compare with

      :return: True or False

      If an S_ERROR instance is passed, we compare the code with S_ERROR['Errno']
      If it is a Integer, we do a direct comparison
      If it is a String, we use strerror to check the error string
  """

  if isinstance( inErr, basestring ) :  # old style
    # Compare error message strings
    errMsg = strerror( candidate )
    return errMsg in inErr
  elif isinstance( inErr, dict ):  # if the S_ERROR structure is given
    # Check if Errno defined in the dict
    errorNumber = inErr.get( 'Errno' )
    if errorNumber:
      return errorNumber == candidate
    else:
      errMsg = strerror( candidate )
      return errMsg in inErr.get( 'Message', '' )
  elif isinstance( inErr, int ):
    return inErr == candidate
  else:
    raise TypeError( "Unknown input error type %s" % type( inErr ) )


def includeExtensionErrors():
  """ Merge all the errors of all the extensions into the errors of these modules
      Should be called only at the initialization of DIRAC, so by the parseCommandLine,
      dirac-agent.py, dirac-service.py, dirac-executor.py
  """

  def __recurseImport( modName, parentModule = None, fullName = False ):
    """ Internal function to load modules
    """
    if isinstance( modName, basestring ):
      modName = modName.split( "." )
    if not fullName:
      fullName = ".".join( modName )
    try:
      if parentModule:
        impData = imp.find_module( modName[0], parentModule.__path__ )
      else:
        impData = imp.find_module( modName[0] )
      impModule = imp.load_module( modName[0], *impData )
      if impData[0]:
        impData[0].close()
    except ImportError:
      return  None
    if len( modName ) == 1:
      return  impModule
    return __recurseImport( modName[1:], impModule, fullName = fullName )


  from DIRAC.ConfigurationSystem.Client.Helpers import CSGlobals
  allExtensions = CSGlobals.getCSExtensions()

  for extension in allExtensions:
    ext_derrno = None
    try:

      ext_derrno = __recurseImport( '%sDIRAC.Core.Utilities.DErrno' % extension )

      if ext_derrno:
        # The next 3 dictionary MUST be present for consistency

        # Global name of errors
        sys.modules[__name__].__dict__.update( ext_derrno.extra_dErrName )
        # Dictionary with the error codes
        sys.modules[__name__].dErrorCode.update( ext_derrno.extra_dErrorCode )
        # Error description string
        sys.modules[__name__].dStrError.update( ext_derrno.extra_dStrError )

        # extra_compatErrorString is optional
        for err in getattr( ext_derrno, 'extra_compatErrorString', [] ) :
          sys.modules[__name__].compatErrorString.setdefault( err, [] ).extend( ext_derrno.extra_compatErrorString[err] )

    except:
      pass<|MERGE_RESOLUTION|>--- conflicted
+++ resolved
@@ -255,11 +255,7 @@
               EENOPID: "No PID of process",
               # WMS/Workflow
               EWMSUKN : "Unknown WMS error",
-<<<<<<< HEAD
-	      EWMSJDL : "Invalid job description",
-=======
               EWMSJDL : "Invalid job description",
->>>>>>> fe854730
               EWMSRESC : "Job to Reschedule",
               # DMS/StorageManagement
               EFILESIZE : "Bad file size",
