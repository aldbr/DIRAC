--- conflicted
+++ resolved
@@ -86,15 +86,12 @@
 # Databases : 3X
 EDB = 1130
 EMYSQL = 1131
-<<<<<<< HEAD
 # Message Queues: 4X
 EMQUKN = 1140
 EMQNOM = 1141
 EMQCONN = 1142
-=======
 #Elasticsearch
-EELNOFOUND = 1140
->>>>>>> b6b891e4
+EELNOFOUND = 1146
 
 # ## WMS/Workflow
 EWMSUKN = 1500
@@ -147,15 +144,12 @@
                # 113X: Databases
                1130 : 'EDB',
                1131 : 'EMYSQL',
-<<<<<<< HEAD
                # 114X: Message Queues
                1140 : 'EMQUKN',
                1141 : 'EMQNOM',
                1142 : 'EMQCONN',
-=======
                # Elasticsearch
-               1140 : 'EELNOFOUND',
->>>>>>> b6b891e4
+               1146 : 'EELNOFOUND',
                # WMS/Workflow
                1500 : 'EWMSUKN',
                1501 : 'EWMSJDL',
@@ -207,15 +201,12 @@
               # 113X: Databases
               EDB : "Database Error",
               EMYSQL : "MySQL Error",
-<<<<<<< HEAD
               # 114X: Message Queues
               EMQUKN : "Unknown MQ Error",
               EMQNOM : "No messages",
               EMQCONN : "MQ connection failure",
-=======
               # 114X Elasticsearch
               EELNOFOUND: "Index not found",
->>>>>>> b6b891e4
               # WMS/Workflow
               EWMSUKN : "Unknown WMS error",
               EWMSJDL : "Invalid JDL",
