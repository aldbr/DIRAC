--- conflicted
+++ resolved
@@ -161,34 +161,6 @@
    ## Executors
    Executors = WorkloadManagement/Optimizers
 
-
-<<<<<<< HEAD
-   # DN of the host certificate (default: None )
-   HostDN = /O=GRID-FR/C=FR/O=CNRS/OU=CC-IN2P3/CN=cclcgvmli09.in2p3.fr
-   # Databases
-   Databases  = AccountingDB
-   Databases += SandboxMetadataDB
-   Databases += JobDB
-   Databases += FileCatalogDB
-   Databases += JobLoggingDB
-   Databases += UserProfileDB
-   Databases += TaskQueueDB
-   Databases += NotificationDB
-   Databases += ReqDB
-   Databases += ComponentMonitoringDB
-   Databases += ProxyDB
-   Databases += PilotAgentsDB
-   Databases += SystemLoggingDB
- 
-   # These database server access parameters to be used for all the DIRAC databases  
-   Database
-   {
-     Host = cclcgvmli09.in2p3.fr
-     User = Dirac
-     Password = <mysql_password>
-   }
-}
-=======
   #  Flag determining whether the Web Portal will be installed
   WebPortal = Yes
   WebApp = yes
@@ -212,4 +184,3 @@
     Port = <port>
   }
 }
->>>>>>> 5c903ac9
