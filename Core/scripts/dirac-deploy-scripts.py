--- conflicted
+++ resolved
@@ -96,7 +96,7 @@
   opts, args = getopt.getopt(sys.argv[1:], "", ["symlink"])
 except getopt.GetoptError as err:
   # print help information and exit:
-  print str(err)  # will print something like "option -a not recognized"
+  print(str(err))  # will print something like "option -a not recognized"
   sys.exit(2)
 for o, a in opts:
   if o == "--symlink":
@@ -146,21 +146,12 @@
 
 rootPath = findDIRACRoot(os.path.dirname(os.path.realpath(__file__)))
 if not rootPath:
-<<<<<<< HEAD
-  print ("Error: Cannot find DIRAC root!")
-  sys.exit( 1 )
-
-targetScriptsPath = os.path.join( rootPath, "scripts" )
-pythonScriptRE = re.compile( "(.*/)*([a-z]+-[a-zA-Z0-9-]+|[a-z]+_[a-zA-Z0-9_]+|d[a-zA-Z0-9-]+).py" )
-print(("Scripts will be deployed at %s" % targetScriptsPath))
-=======
-  print "Error: Cannot find DIRAC root!"
+  print("Error: Cannot find DIRAC root!")
   sys.exit(1)
 
 targetScriptsPath = os.path.join(rootPath, "scripts")
 pythonScriptRE = re.compile("(.*/)*([a-z]+-[a-zA-Z0-9-]+|[a-z]+_[a-zA-Z0-9_]+|d[a-zA-Z0-9-]+).py$")
-print "Scripts will be deployed at %s" % targetScriptsPath
->>>>>>> 8b5dc671
+print("Scripts will be deployed at %s" % targetScriptsPath)
 
 if not os.path.isdir(targetScriptsPath):
   os.mkdir(targetScriptsPath)
@@ -180,13 +171,8 @@
   extSuffixPos = rootModule.find(moduleSuffix)
   if extSuffixPos == -1 or extSuffixPos != len(rootModule) - len(moduleSuffix):
     continue
-<<<<<<< HEAD
   print(("Inspecting %s module" % rootModule))
-  scripts = lookForScriptsInPath( modulePath, rootModule )
-=======
-  print "Inspecting %s module" % rootModule
   scripts = lookForScriptsInPath(modulePath, rootModule)
->>>>>>> 8b5dc671
   for script in scripts:
     scriptPath = script[0]
     scriptName = script[1]
@@ -196,19 +182,7 @@
     if scriptName not in simpleCopyMask and pythonScriptRE.match(scriptName):
       newScriptName = scriptName[:-3].replace('_', '-')
       if DEBUG:
-<<<<<<< HEAD
         print((" Wrapping %s as %s" % (scriptName, newScriptName)))
-      fakeScriptPath = os.path.join( targetScriptsPath, newScriptName )
-      with open( fakeScriptPath, "w" ) as fd:
-        fd.write( wrapperTemplate.replace( '$SCRIPTLOCATION$', scriptPath ) )
-      os.chmod( fakeScriptPath, gDefaultPerms )
-    else:
-      if DEBUG:
-        print((" Copying %s" % scriptName))
-      shutil.copy( os.path.join( rootPath, scriptPath ), targetScriptsPath )
-      copyPath = os.path.join( targetScriptsPath, scriptName )
-=======
-        print " Wrapping %s as %s" % (scriptName, newScriptName)
       fakeScriptPath = os.path.join(targetScriptsPath, newScriptName)
 
       # Either create the symlink or write the wrapper script
@@ -226,10 +200,9 @@
       os.chmod(fakeScriptPath, gDefaultPerms)
     else:
       if DEBUG:
-        print " Copying %s" % scriptName
+        print((" Copying %s" % scriptName))
       shutil.copy(os.path.join(rootPath, scriptPath), targetScriptsPath)
       copyPath = os.path.join(targetScriptsPath, scriptName)
->>>>>>> 8b5dc671
       if platform.system() == 'Darwin':
         with open(copyPath, 'r+') as script:
           scriptStr = script.read()
@@ -239,18 +212,9 @@
       cLen = len(copyPath)
       reFound = pythonScriptRE.match(copyPath)
       if reFound:
-<<<<<<< HEAD
-        pathList = list( reFound.groups() )
-        pathList[-1] = pathList[-1].replace('_', '-')
-        destPath = "".join( pathList )
-        if DEBUG:
-          print((" Renaming %s as %s" % (copyPath, destPath)))
-        os.rename( copyPath, destPath )
-=======
         pathList = list(reFound.groups())
         pathList[-1] = pathList[-1].replace('_', '-')
         destPath = "".join(pathList)
         if DEBUG:
-          print " Renaming %s as %s" % (copyPath, destPath)
-        os.rename(copyPath, destPath)
->>>>>>> 8b5dc671
+          print((" Renaming %s as %s" % (copyPath, destPath)))
+        os.rename(copyPath, destPath)