--- conflicted
+++ resolved
@@ -229,7 +229,6 @@
         defaultsLocation = False
         self.__dbgMsg( "No defaults file defined for project %s" % projectName )
 
-<<<<<<< HEAD
       if defaultsLocation:
         self.__dbgMsg( "Defaults for project %s are in %s" % ( projectName, defaultsLocation ) )
         result = self.__loadCFGFromURL( defaultsLocation )
@@ -238,17 +237,7 @@
         self.__defaults[ projectName ] = result[ 'Value' ]
         self.__dbgMsg( "Loaded defaults for project %s" % projectName )
         #Update link to project var
-        linkToProject = self.getDefaultValue( "LinkToProject", projectName )
-=======
-      self.__dbgMsg( "Defaults for project %s are in %s" % ( projectName, defaultsLocation ) )
-      result = self.__loadCFGFromURL( defaultsLocation )
-      if not result[ 'OK' ]:
-        return result
-      self.__defaults[ projectName ] = result[ 'Value' ]
-      self.__dbgMsg( "Loaded defaults for project %s" % projectName )
-      #Update link to project var
-      aliasTo = self.getDefaultValue( "Alias", projectName )
->>>>>>> f631bdf0
+        aliasTo = self.getDefaultValue( "Alias", projectName )
 
     if aliasTo:
       if self.__projectName == projectName:
