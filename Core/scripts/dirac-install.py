--- conflicted
+++ resolved
@@ -806,13 +806,9 @@
         progressBar = True
       count += 1
     if progressBar:
-<<<<<<< HEAD
       # return cursor to the beginning of the line
       print '\033[1K',
       print '\033[1A'
-=======
-      print
->>>>>>> b5180489
     if fileName:
       localFD.close()
     remoteFD.close()
