--- conflicted
+++ resolved
@@ -1794,13 +1794,9 @@
     elif o in ('-x', '--external'):
       cliParams.externalVersion = v
     elif o == '--cleanPYTHONPATH':
-<<<<<<< HEAD
-      cliParams.cleanPYTHONPATH = True  
-=======
       cliParams.cleanPYTHONPATH = True
     elif o == '--createLink':
       cliParams.createLink = True
->>>>>>> d6017ae0
 
   if not cliParams.release and not cliParams.modules:
     logERROR("Missing release to install")
