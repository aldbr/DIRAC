--- conflicted
+++ resolved
@@ -5,7 +5,7 @@
 """
 __RCSID__ = "$Id$"
 
-import sys, os, getopt, tarfile, urllib2, imp, signal, re, time, stat, types, shutil, urlparse
+import sys, os, getopt, tarfile, urllib2, imp, signal, re, time, stat, types, shutil
 
 try:
   import zipfile
@@ -52,7 +52,6 @@
     self.installSource = ""
     self.globalDefaults = False
     self.timeout = 300
-    self.cacheDir = False
 
 cliParams = Params()
 
@@ -303,43 +302,15 @@
     if self.__debugCB:
       self.__debugCB( msg )
 
-  def __loadCFGFromURL( self, urlcfg, checkHash = False, cache = True ):
+  def __loadCFGFromURL( self, urlcfg, checkHash = False ):
     if urlcfg in self.__cfgCache:
       return S_OK( self.__cfgCache[ urlcfg ] )
-    urlhash = md5.md5( urlcfg ).hexdigest()
-    if cliParams.cacheDir:
-      cacheDir = cliParams.cacheDir
-    else:
-      cacheDir = os.path.join( cliParams.basePath, ".installCache" )
-    cacheFile = os.path.join( cacheDir, "%s.cfg" % urlhash )
-    cfgData = False
-    if cache and  os.path.isfile( cacheFile ):
-      try:
-        fd = open( cacheFile )
-        cfgData = fd.read()
-        fd.close()
-        logDEBUG( "Read %s from cache %s" % ( urlcfg, cacheFile ) )
-      except IOError:
-        pass
-    if not cfgData:
-      try:
-        cfgData = urlretrieveTimeout( urlcfg, timeout = cliParams.timeout )
-        if not cfgData:
-          return S_ERROR( "Could not get data from %s" % urlcfg )
-      except:
-        return S_ERROR( "Could not open %s" % urlcfg )
-      if cache:
-        if not os.path.isdir( cacheDir ):
-          try:
-            os.makedirs( cacheDir )
-          except IOError:
-            pass
-        try:
-          fd = open( cacheFile, "w" )
-          fd.write( cfgData )
-          fd.close()
-        except IOError:
-          pass
+    try:
+      cfgData = urlretrieveTimeout( urlcfg, timeout = cliParams.timeout )
+      if not cfgData:
+        return S_ERROR( "Could not get data from %s" % urlcfg )
+    except:
+      return S_ERROR( "Could not open %s" % urlcfg )
     try:
       #cfgData = cfgFile.read()
       cfg = ReleaseConfig.CFG( cfgData )
@@ -364,7 +335,7 @@
     result = self.__loadGlobalDefaults()
     if not result[ 'OK' ]:
       return result
-    return self.__loadObjectDefaults( "Installations", self.__instName, cache = False )
+    return self.__loadObjectDefaults( "Installations", self.__instName )
 
   def loadProjectDefaults( self ):
     result = self.__loadGlobalDefaults()
@@ -374,7 +345,7 @@
 
   def __loadGlobalDefaults( self ):
     self.__dbgMsg( "Loading global defaults from: %s" % self.__globalDefaultsURL )
-    result = self.__loadCFGFromURL( self.__globalDefaultsURL, cache = False )
+    result = self.__loadCFGFromURL( self.__globalDefaultsURL )
     if not result[ 'OK' ]:
       return result
     self.__globalDefaults = result[ 'Value' ]
@@ -384,7 +355,7 @@
     self.__dbgMsg( "Loaded global defaults" )
     return S_OK()
 
-  def __loadObjectDefaults( self, rootPath, objectName, cache = True ):
+  def __loadObjectDefaults( self, rootPath, objectName ):
     basePath = "%s/%s" % ( rootPath, objectName )
     if basePath in self.__loadedCfgs:
       return S_OK()
@@ -397,7 +368,7 @@
 
     if aliasTo:
       self.__dbgMsg( "%s is an alias to %s" % ( objectName, aliasTo ) )
-      result = self.__loadObjectDefaults( rootPath, aliasTo, cache = cache )
+      result = self.__loadObjectDefaults( rootPath, aliasTo )
       if not result[ 'OK' ]:
         return result
       cfg = result[ 'Value' ]
@@ -414,7 +385,7 @@
       self.__dbgMsg( "No defaults file defined for %s %s" % ( rootPath.lower()[:-1], objectName ) )
     else:
       self.__dbgMsg( "Defaults for %s are in %s" % ( basePath, defaultsLocation ) )
-      result = self.__loadCFGFromURL( defaultsLocation , cache = cache )
+      result = self.__loadCFGFromURL( defaultsLocation )
       if not result[ 'OK' ]:
         return result
       cfg = result[ 'Value' ]
@@ -867,15 +838,11 @@
   else:
     return urlData
 
-def downloadAndExtractTarball( tarsURL, pkgName, pkgVer, checkHash = True, cache = True ):
+def downloadAndExtractTarball( tarsURL, pkgName, pkgVer, checkHash = True, cache = False ):
   tarName = "%s-%s.tar.gz" % ( pkgName, pkgVer )
   tarPath = os.path.join( cliParams.targetPath, tarName )
   tarFileURL = "%s/%s" % ( tarsURL, tarName )
-  if cliParams.cacheDir:
-    cacheDir = cliParams.cacheDir
-  else:
-    cacheDir = os.path.join( cliParams.basePath, ".installCache" )
-  logDEBUG( "Cache dir is %s" % cacheDir )
+  cacheDir = os.path.join( cliParams.basePath, ".installCache" )
   tarCachePath = os.path.join( cacheDir, tarName )
   if cache and os.path.isfile( tarCachePath ):
     logNOTICE( "Using cached copy of %s" % tarName )
@@ -1051,8 +1018,7 @@
             ( 'X', 'externalsOnly', 'Only install external binaries' ),
             ( 'M:', 'defaultsURL=', 'Where to retrieve the global defaults from' ),
             ( 'h', 'help', 'Show this help' ),
-            ( 'T:', 'Timeout=', 'Timeout for downloads (default = %s)' ),
-            ( 'C:', 'cacheDir=', 'Cache dir for tarballs downloaded' )
+            ( 'T:', 'Timeout=', 'Timeout for downloads (default = %s)' )
           )
 
 def usage():
@@ -1112,7 +1078,7 @@
 
   for opName in ( 'release', 'externalsType', 'installType', 'pythonVersion',
                   'buildExternals', 'noAutoBuild', 'debug', 'globalDefaults',
-                  'lcgVer', 'useVersionsDir', 'targetPath', 'cacheDir',
+                  'lcgVer', 'useVersionsDir', 'targetPath',
                   'project', 'release', 'extraModules', 'extensions', 'timeout' ):
     try:
       opVal = releaseConfig.getInstallationConfig( "LocalInstallation/%s" % ( opName[0].upper() + opName[1:] ) )
@@ -1172,8 +1138,6 @@
         cliParams.timeout = min( cliParams.timeout, 3600 )
       except ValueError:
         pass
-    elif o in ( '-C', '--cacheDir' ):
-      cliParams.cacheDir = v
 
 
   if not cliParams.release:
@@ -1244,15 +1208,7 @@
     logDEBUG( "Using platform: %s" % cliParams.platform )
     extVer = "%s-%s-%s-python%s" % ( cliParams.externalsType, externalsVersion, cliParams.platform, cliParams.pythonVersion )
     logDEBUG( "Externals %s are to be installed" % extVer )
-<<<<<<< HEAD
-    if cliParams.installSource:
-      tarsURL = cliParams.installSource
-    else:
-      tarsURL = releaseConfig.getTarsLocation( 'DIRAC' )[ 'Value' ]
-    if not downloadAndExtractTarball( tarsURL, "Externals", extVer ):
-=======
     if not downloadAndExtractTarball( tarsURL, "Externals", extVer, cache = True ):
->>>>>>> d81c7c25
       return ( not cliParams.noAutoBuild ) and compileExternals( externalsVersion )
     logNOTICE( "Fixing externals paths..." )
     fixBuildPaths()
@@ -1264,7 +1220,7 @@
   if lcgVer:
     verString = "%s-%s-python%s" % ( lcgVer, cliParams.platform, cliParams.pythonVersion )
     #HACK: try to find a more elegant solution for the lcg bundles location
-    if not downloadAndExtractTarball( tarsURL + "/../lcgBundles", "DIRAC-lcg", verString, False ):
+    if not downloadAndExtractTarball( tarsURL + "/../lcgBundles", "DIRAC-lcg", verString, False, cache = True ):
       logERROR( "Check that there is a release for your platform: DIRAC-lcg-%s" % verString )
   return True
 
