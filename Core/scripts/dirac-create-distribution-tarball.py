#!/usr/bin/env python
# -*- coding: utf-8 -*-
########################################################################
# $HeadURL$
# File :    dirac-distribution-create-tarball
# Author :  Adria Casajus
########################################################################
"""
  Create tarballs for a given DIRAC release
"""
__RCSID__ = "$Id$"

from DIRAC import S_OK, S_ERROR, gLogger
from DIRAC.Core.Base      import Script
from DIRAC.Core.Utilities import List, File, Distribution, Platform, Subprocess

import sys, os, shutil, tempfile, getpass, subprocess

class TarModuleCreator( object ):

  VALID_VCS = ( 'cvs', 'svn', 'git', 'hg', 'file' )

  class Params( object ):

    def __init__( self ):
      self.version = False
      self.destination = False
      self.sourceURL = False
      self.name = False
      self.vcs = False
      self.vcsBranch = False
      self.vcsPath = False
      self.relNotes = False
      self.outRelNotes = False

    def isOK( self ):
      if not self.version:
        return S_ERROR( "No version defined" )
      if not self.sourceURL:
        return S_ERROR( "No Source URL defined" )
      if not self.name:
        return S_ERROR( "No name defined" )
      if self.vcs and self.vcs not in TarModuleCreator.VALID_VCS:
        return S_ERROR( "Invalid VCS %s" % self.vcs )
      return S_OK()

    def setVersion( self, opVal ):
      self.version = opVal
      return S_OK()

    def setDestination( self, opVal ):
      self.destination = os.path.realpath( opVal )
      return S_OK()

    def setSourceURL( self, opVal ):
      self.sourceURL = opVal
      return S_OK()

    def setName( self, opVal ):
      self.name = opVal
      return S_OK()

    def setVCS( self, opVal ):
      self.vcs = opVal.lower()
      if self.vcs == 'subversion':
        self.vcs = 'svn'
      elif self.vcs == 'mercurial':
        self.vcs = 'hg'
      return S_OK()

    def setVCSBranch( self, opVal ):
      self.vcsBranch = opVal
      return S_OK()

    def setVCSPath( self, opVal ):
      self.vcsPath = opVal
      return S_OK()

    def setReleaseNotes( self, opVal ):
      self.relNotes = opVal
      return S_OK()

    def setOutReleaseNotes( self, opVal ):
      self.outRelNotes = True
      return S_OK()

  def __init__( self, params ):
    self.params = params

  def __checkDestination( self ):
    if not self.params.destination:
      self.params.destination = tempfile.mkdtemp( 'DIRACTarball' )

    gLogger.notice( "Will generate tarball in %s" % self.params.destination )

    if not os.path.isdir( self.params.destination ):
      try:
        os.makedirs( self.params.destination )
      except Exception, e:
        return S_ERROR( "Cannot write to destination: %s" % str( e ) )

    return S_OK()

  def __discoverVCS( self ):
    sourceURL = self.params.sourceURL
    if os.path.expanduser( sourceURL ).find( "/" ) == 0:
      sourceURL = os.path.expanduser( sourceURL )
      self.params.vcs = "file"
      return True
    if sourceURL.find( ":" ) == 0:
      self.params.vcs = "cvs"
      return True
    if sourceURL.find( ".git" ) == len( sourceURL ) - 4:
      self.params.vcs = "git"
      return True
    for vcs in TarModuleCreator.VALID_VCS:
      if sourceURL.find( vcs ) == 0:
        self.params.vcs = vcs
        return True
    return False

  def __checkoutSource( self ):
    if not self.params.vcs:
      if not self.__discoverVCS():
        return S_ERROR( "Could not autodiscover VCS" )
    gLogger.info( "Checking out using %s method" % self.params.vcs )

    if self.params.vcs == "file":
      return self.__checkoutFromFile()
    elif self.params.vcs == "cvs":
      return self.__checkoutFromCVS()
    elif self.params.vcs == "svn":
      return self.__checkoutFromSVN()
    elif self.params.vcs == "hg":
      return self.__checkoutFromHg()
    elif self.params.vcs == "git":
      return self.__checkoutFromGit()

    return S_ERROR( "OOPS. Unknown VCS %s!" % self.params.vcs )

  def __checkoutFromFile( self ):
    sourceURL = self.params.sourceURL
    if sourceURL.find( "file://" ) == 0:
      sourceURL = sourceURL[ 7: ]
    sourceURL = os.path.realpath( sourceURL )
    try:
      pyVer = sys.version_info
      if pyVer[0] == 2 and pyVer[1] < 6:
        shutil.copytree( sourceURL,
                         os.path.join( self.params.destination, self.params.name ),
                         symlinks = True )
      else:
        shutil.copytree( sourceURL,
                         os.path.join( self.params.destination, self.params.name ),
                         symlinks = True,
                         ignore = shutil.ignore_patterns( '.svn', '.git', '.hg', '*.pyc', '*.pyo', 'CVS' ) )
    except Exception, e:
      return S_ERROR( "Could not copy data from source URL: %s" % str( e ) )
    return S_OK()

  def __checkoutFromCVS( self ):
    cmd = "cvs export -d '%s' '%s'" % ( self.params.sourceURL, os.path.join( self.params.destination, self.params.name ) )
    gLogger.verbose( "Executing: %s" % cmd )
    result = Subprocess.shellCall( 900, cmd )
    if not result[ 'OK' ]:
      return S_ERROR( "Error while retrieving sources from CVS: %s" % result[ 'Message' ] )
    exitStatus, stdData, errData = result[ 'Value' ]
    if exitStatus:
      return S_ERROR( "Error while retrieving sources from CVS: %s" % "\n".join( [ stdData, errData ] ) )
    return S_OK()

  def __checkoutFromSVN( self ):
    cmd = "svn export --trust-server-cert --non-interactive '%s/%s' '%s'" % ( self.params.sourceURL, self.params.version,
                                                                              os.path.join( self.params.destination, self.params.name ) )
    gLogger.verbose( "Executing: %s" % cmd )
    result = Subprocess.shellCall( 900, cmd )
    if not result[ 'OK' ]:
      return S_ERROR( "Error while retrieving sources from SVN: %s" % result[ 'Message' ] )
    exitStatus, stdData, errData = result[ 'Value' ]
    if exitStatus:
      return S_ERROR( "Error while retrieving sources from SVN: %s" % "\n".join( [ stdData, errData ] ) )
    return S_OK()

  def __checkoutFromHg( self ):
    if self.params.vcsBranch:
      brCmr = "-b %s" % self.params.vcsBranch
    else:
      brCmr = ""
    fDirName = os.path.join( self.params.destination, self.params.name )
    cmd = "hg clone %s '%s' '%s.tmp1'" % ( brCmr,
                                      self.params.sourceURL,
                                      fDirName )
    gLogger.verbose( "Executing: %s" % cmd )
    if os.system( cmd ):
      return S_ERROR( "Error while retrieving sources from hg" )

    hgArgs = [ "--cwd '%s.tmp1'" % fDirName ]
    if self.params.vcsPath:
      hgArgs.append( "--include '%s/*'" % self.params.vcsPath )
    hgArgs.append( "'%s.tmp2'" % fDirName )

    cmd = "hg archive %s" % " ".join( hgArgs )
    gLogger.verbose( "Executing: %s" % cmd )
    exportRes = os.system( cmd )
    shutil.rmtree( "%s.tmp1" % fDirName )

    if exportRes:
      return S_ERROR( "Error while exporting from hg" )

    #TODO: tmp2/path to dest
    source = "%s.tmp2" % fDirName
    if self.params.vcsPath:
      source = os.path.join( source, self.params.vcsPath )

    if not os.path.isdir( source ):
      shutil.rmtree( "%s.tmp2" % fDirName )
      return S_ERROR( "Path %s does not exist in repo" )

    os.rename( source, fDirName )
    shutil.rmtree( "%s.tmp2" % fDirName )

    return S_OK()

  @classmethod
  def replaceKeywordsWithGit( cls, dirToDo ):
    for fileName in os.listdir( dirToDo ):
      objPath = os.path.join( dirToDo, fileName )
      if os.path.isdir( objPath ):
        TarModuleCreator.replaceKeywordsWithGit( objPath )
      elif os.path.isfile( objPath ):
        if fileName.find( '.py', len( fileName ) - 3 ) == len( fileName ) - 3 :
          fd = open( objPath, "r" )
          fileContents = fd.read()
          fd.close()
          changed = False
          for keyWord, cmdArgs in ( ( '$Id$', '--pretty="%h (%ad) %an <%aE>" --date=iso' ),
                                    ( '$SHA1$', '--pretty="%H"' ) ):
            foundKeyWord = fileContents.find( keyWord )
            if foundKeyWord > -1 :
              po2 = subprocess.Popen( "git log -n 1 %s '%s' 2>/dev/null" % ( cmdArgs, fileName ),
                                       stdout = subprocess.PIPE, cwd = dirToDo, shell = True )
              exitStatus = po2.wait()
              if po2.returncode:
                continue
              toReplace = po2.stdout.read().strip()
              toReplace = "".join( i for i in toReplace if ord( i ) < 128 )
              fileContents = fileContents.replace( keyWord, toReplace )
              changed = True

          fd = open( objPath, "w" )
          fd.write( fileContents )
          fd.close()


  def __checkoutFromGit( self ):
    if self.params.vcsBranch:
      brCmr = "-b %s" % self.params.vcsBranch
    else:
      brCmr = ""
    fDirName = os.path.join( self.params.destination, self.params.name )
    cmd = "git clone %s '%s' '%s'" % ( brCmr,
                                           self.params.sourceURL,
                                           fDirName )
    gLogger.verbose( "Executing: %s" % cmd )
    if os.system( cmd ):
      return S_ERROR( "Error while retrieving sources from git" )

    branchName = "DIRACDistribution-%s" % os.getpid()

    isTagCmd = "( cd '%s'; git tag -l | grep '%s' )" % ( fDirName, self.params.version )
    if os.system( isTagCmd ):
      #No tag found, assume branch
      branchSource = 'origin/%s' % self.params.version
    else:
      branchSource = self.params.version

    cmd = "( cd '%s'; git checkout -b '%s' '%s' )" % ( fDirName, branchName, branchSource )

    gLogger.verbose( "Executing: %s" % cmd )
    exportRes = os.system( cmd )

    #Add the keyword substitution
    gLogger.notice( "Replacing keywords (can take a while)..." )
    self.replaceKeywordsWithGit( fDirName )

    shutil.rmtree( "%s/.git" % fDirName )

    if exportRes:
      return S_ERROR( "Error while exporting from git" )

    return S_OK()


  def __loadReleaseNotesFile( self ):
    if not self.params.relNotes:
      relNotes = os.path.join( self.params.destination, self.params.name, "release.notes" )
    else:
      relNotes = self.params.relNotes
    if not os.path.isfile( relNotes ):
      return S_OK( "" )
    try:
      fd = open( relNotes, "r" )
      relaseContents = fd.readlines()
      fd.close()
    except Exception, excp:
      return S_ERROR( "Could not open %s: %s" % ( relNotes, excp ) )
    gLogger.info( "Loaded %s" % relNotes )
    relData = []
    version = False
    feature = False
    for rawLine in relaseContents:
      line = rawLine.strip()
      if not line:
        continue
      if line[0] == "[" and line[-1] == "]":
        version = line[1:-1].strip()
        relData.append( ( version, { 'comment' : [], 'features' : [] } ) )
        feature = False
        continue
      if line[0] == "*":
        feature = line[1:].strip()
        relData[-1][1][ 'features' ].append( [ feature, {} ] )
        continue
      if not feature:
        relData[ -1 ][1][ 'comment' ].append( rawLine )
        continue
      keyDict = relData[-1][1][ 'features' ][-1][1]
      for key in ( 'BUGFIX', 'BUG', 'FIX', "CHANGE", "NEW", "FEATURE" ):
        if line.find( "%s:" % key ) == 0:
          line = line[ len( key ) + 2: ].strip()
        elif line.find( "%s " % key ) == 0:
           line = line[ len( key ) + 1: ].strip()
        else:
          continue

        if key in ( 'BUGFIX', 'BUG', 'FIX' ):
          if 'BUGFIX' not in keyDict:
            keyDict[ 'BUGFIX' ] = []
          keyDict[ 'BUGFIX' ].append( line )
        elif key == 'CHANGE':
          if 'CHANGE' not in keyDict:
            keyDict[ 'CHANGE' ] = []
          keyDict[ 'CHANGE' ].append( line )
        elif key in ( 'NEW', 'FEATURE' ):
          if 'FEATURE' not in keyDict:
            keyDict[ 'FEATURE' ] = []
          keyDict[ 'FEATURE' ].append( line )

    return S_OK( relData )

  def __generateRSTFile( self, releaseData, rstFileName, versionFilter = False ):
    rstData = []
    for version, verData in releaseData:
      if versionFilter and version != versionFilter:
        continue
      versionLine = "Version %s" % version
      rstData.append( "" )
      rstData.append( "=" * len( versionLine ) )
      rstData.append( versionLine )
      rstData.append( "=" * len( versionLine ) )
      rstData.append( "" )
      if verData[ 'comment' ]:
        rstData.append( "\n".join( verData[ 'comment' ] ) )
        rstData.append( "" )
      for feature, featureData in verData[ 'features' ]:
        if not featureData:
          continue
        rstData.append( feature )
        rstData.append( "=" * len( feature ) )
        rstData.append( "" )
        for key in sorted( featureData ):
          rstData.append( key.capitalize() )
          rstData.append( ":" * ( len( key ) + 5 ) )
          rstData.append( "" )
          for entry in featureData[ key ]:
            rstData.append( " - %s" % entry )
          rstData.append( "" )
    #Write releasenotes.rst
    try:
      rstFilePath = os.path.join( self.params.destination, self.params.name, rstFileName )
      fd = open( rstFilePath, "w" )
      fd.write( "\n".join( rstData ) )
      fd.close()
    except Exception, excp:
      return S_ERROR( "Could not write %s: %s" % ( rstFileName, excp ) )
    return S_OK()

  def __generateReleaseNotes( self ):
    result = self.__loadReleaseNotesFile()
    if not result[ 'OK' ]:
      return result
    releaseData = result[ 'Value' ]
    if not releaseData:
      gLogger.info( "release.notes not found. Trying to find releasenotes.rst" )
      for rstFileName in ( "releasenotes.rst", "releasehistory.rst" ):
        result = self.__compileReleaseNotes( rstFileName )
        if result[ 'OK' ]:
          gLogger.notice( "Compiled %s file!" % rstFileName )
        else:
          gLogger.warn( result[ 'Message' ] )
      return S_OK()
    gLogger.info( "Loaded release.notes" )
    for rstFileName, versionFilter in ( ( "releasenotes.rst", self.params.version ),
                                        ( "releasehistory.rst", False ) ):
      result = self.__generateRSTFile( releaseData, rstFileName,
                                       versionFilter )
      if not result[ 'OK' ]:
        gLogger.error( "Could not generate %s: %s" % ( rstFileName, result[ 'Message' ] ) )
        continue
      result = self.__compileReleaseNotes( rstFileName )
      if not result[ 'OK' ]:
        gLogger.error( "Could not compile %s: %s" % ( rstFileName, result[ 'Message' ] ) )
        continue
      gLogger.notice( "Compiled %s file!" % rstFileName )
    return S_OK()

  def __compileReleaseNotes( self, rstFile ):
    notesName = rstFile
    for ext in ( '.rst', '.txt' ):
      if rstFile[ -len( ext ): ] == ext:
        notesName = rstFile[ :-len( ext ) ]
        break
    relNotesRST = os.path.join( self.params.destination, self.params.name, rstFile )
    if not os.path.isfile( relNotesRST ):
      if self.params.relNotes:
        return S_ERROR( "Defined release notes %s do not exist!" % self.params.relNotes )
      return S_ERROR( "No release notes found in %s. Skipping" % relNotesRST )
    try:
      import docutils.core
    except ImportError:
      return S_ERROR( "Docutils is not installed. Please install and rerun" )
    #Find basename
<<<<<<< HEAD
    baseNotesPath = os.path.join( self.params.destination, self.params.name, notesName )
=======
    baseRSTFile = rstFile
    for ext in ( '.rst', '.txt' ):
      if baseRSTFile[ -len( ext ): ] == ext:
        baseRSTFile = baseRSTFile[ :-len( ext ) ]
        break
    baseNotesPath = os.path.join( self.params.destination, self.params.name, baseRSTFile )
>>>>>>> 7acad774
    #To HTML
    try:
      fd = open( relNotesRST )
      rstData = fd.read()
      fd.close()
    except Exception, excp:
      return S_ERROR( "Could not read %s: %s" % ( relNotesRST, excp ) )
    try:
      parts = docutils.core.publish_parts( rstData, writer_name = 'html' )
    except Exception, excp:
      return S_ERROR( "Cannot generate the html %s: %s" % ( baseNotesPath, str( excp ) ) )
    baseList = [ baseNotesPath ]
    if self.params.outRelNotes:
<<<<<<< HEAD
      gLogger.notice( "Leaving a copy of %s outside the tarballs" % notesName )
      baseList.append( "%s/%s.%s.%s" % ( self.params.destination, notesName, self.params.name, self.params.version ) )
=======
      gLogger.notice( "Leaving a copy of the release notes outside the tarballs" )
      baseList.append( "%s/%s.%s.%s" % ( self.params.destination, baseRSTFile, self.params.name, self.params.version ) )
>>>>>>> 7acad774
    for baseFileName in baseList:
      htmlFileName = baseFileName + ".html"
      try:
        fd = open( htmlFileName, "w" )
        fd.write( parts[ 'whole' ] )
        fd.close()
      except Exception, excp:
        return S_ERROR( "Could not write %s: %s" % ( htmlFileName, excp ) )
      #To pdf
      pdfCmd = "rst2pdf '%s' -o '%s.pdf'" % ( relNotesRST, baseFileName )
      gLogger.verbose( "Executing %s" % pdfCmd )
      if os.system( pdfCmd ):
        gLogger.warn( "Could not generate PDF version of %s" % baseNotesPath )
    #Unlink if not necessary
    if False and not cliParams.relNotes:
      try:
        os.unlink( relNotesRST )
      except:
        pass
    return S_OK()

  def __generateTarball( self ):
    destDir = self.params.destination
    tarName = "%s-%s.tar.gz" % ( self.params.name, self.params.version )
    tarfilePath = os.path.join( destDir, tarName )
    dirToTar = os.path.join( self.params.destination, self.params.name )
    result = Distribution.writeVersionToInit( dirToTar, self.params.version )
    if not result[ 'OK' ]:
      return result
    result = Distribution.createTarball( tarfilePath, dirToTar )
    if not result[ 'OK' ]:
      return S_ERROR( "Could not generate tarball: %s" % result[ 'Error' ] )
    #Remove package dir
    shutil.rmtree( dirToTar )
    gLogger.info( "Tar file %s created" % tarName )
    return S_OK( tarfilePath )

  def create( self ):
    if not isinstance( self.params, TarModuleCreator.Params ):
      return S_ERROR( "Argument is not a TarModuleCreator.Params object " )
    result = self.params.isOK()
    if not result[ 'OK' ]:
      return result
    result = self.__checkDestination()
    if not result[ 'OK' ]:
      return result
    result = self.__checkoutSource()
    if not result[ 'OK' ]:
      return result
    result = self.__generateReleaseNotes()
    if not result[ 'OK' ]:
      gLogger.error( "Won't generate release notes: %s" % result[ 'Message' ] )
    return self.__generateTarball()

if __name__ == "__main__":
  cliParams = TarModuleCreator.Params()

  Script.disableCS()
  Script.addDefaultOptionValue( "/DIRAC/Setup", "Dummy" )
  Script.registerSwitch( "v:", "version=", "version to tar", cliParams.setVersion )
  Script.registerSwitch( "u:", "source=", "VCS path to retrieve sources from", cliParams.setSourceURL )
  Script.registerSwitch( "D:", "destination=", "Destination where to build the tar files", cliParams.setDestination )
  Script.registerSwitch( "n:", "name=", "Tarball name", cliParams.setName )
  Script.registerSwitch( "z:", "vcs=", "VCS to use to retrieve the sources (try to find out if not specified)", cliParams.setVCS )
  Script.registerSwitch( "b:", "branch=", "VCS branch (if needed)", cliParams.setVCSBranch )
  Script.registerSwitch( "p:", "path=", "VCS path (if needed)", cliParams.setVCSPath )
  Script.registerSwitch( "K:", "releasenotes=", "Path to the release notes", cliParams.setReleaseNotes )
  Script.registerSwitch( "A", "notesoutside", "Leave a copy of the compiled release notes outside the tarball", cliParams.setOutReleaseNotes )


  Script.setUsageMessage( '\n'.join( [ __doc__.split( '\n' )[1],
                                      '\nUsage:',
                                      '  %s <option> ...\n' % Script.scriptName,
                                      '  A source, name and version are required to build the tarball',
                                      '  For instance:',
                                      '     %s -n DIRAC -v v1r0 -z svn -u http://svnweb.cern.ch/guest/dirac/DIRAC/tags/DIRAC/v1r0' % Script.scriptName ] ) )

  Script.parseCommandLine( ignoreErrors = False )

  result = cliParams.isOK()
  if not result[ 'OK' ]:
    gLogger.error( result[ 'Message' ] )
    Script.showHelp()
    sys.exit( 1 )

  tmc = TarModuleCreator( cliParams )
  result = tmc.create()
  if not result[ 'OK' ]:
    gLogger.error( "Could not create the tarball: %s" % result[ 'Message' ] )
    sys.exit( 1 )
  gLogger.always( "Tarball successfully created at %s" % result[ 'Value' ] )
  sys.exit( 0 )<|MERGE_RESOLUTION|>--- conflicted
+++ resolved
@@ -430,16 +430,12 @@
     except ImportError:
       return S_ERROR( "Docutils is not installed. Please install and rerun" )
     #Find basename
-<<<<<<< HEAD
-    baseNotesPath = os.path.join( self.params.destination, self.params.name, notesName )
-=======
     baseRSTFile = rstFile
     for ext in ( '.rst', '.txt' ):
       if baseRSTFile[ -len( ext ): ] == ext:
         baseRSTFile = baseRSTFile[ :-len( ext ) ]
         break
     baseNotesPath = os.path.join( self.params.destination, self.params.name, baseRSTFile )
->>>>>>> 7acad774
     #To HTML
     try:
       fd = open( relNotesRST )
@@ -453,13 +449,8 @@
       return S_ERROR( "Cannot generate the html %s: %s" % ( baseNotesPath, str( excp ) ) )
     baseList = [ baseNotesPath ]
     if self.params.outRelNotes:
-<<<<<<< HEAD
-      gLogger.notice( "Leaving a copy of %s outside the tarballs" % notesName )
-      baseList.append( "%s/%s.%s.%s" % ( self.params.destination, notesName, self.params.name, self.params.version ) )
-=======
       gLogger.notice( "Leaving a copy of the release notes outside the tarballs" )
       baseList.append( "%s/%s.%s.%s" % ( self.params.destination, baseRSTFile, self.params.name, self.params.version ) )
->>>>>>> 7acad774
     for baseFileName in baseList:
       htmlFileName = baseFileName + ".html"
       try:
