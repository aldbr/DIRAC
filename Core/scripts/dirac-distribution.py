#!/usr/bin/env python
# -*- coding: utf-8 -*-
########################################################################
# File :    dirac-distribution
# Author :  Adria Casajus
########################################################################
"""
  Create tarballs for a given DIRAC release
"""

__RCSID__ = "$Id$"

# pylint: disable=missing-docstring

import sys
import os
import re
import urllib2
import tempfile
import imp
import hashlib

from DIRAC import S_OK, S_ERROR, gLogger
from DIRAC.Core.Utilities.File import mkDir
from DIRAC.Core.Base import Script
from DIRAC.Core.Utilities import List, Distribution, Platform


###
# Load release manager from dirac-install
##
diracInstallLocation = os.path.join(os.path.dirname(__file__), "dirac-install")
if not os.path.isfile(diracInstallLocation):
  diracInstallLocation = os.path.join(os.path.dirname(__file__), "dirac-install.py")
try:
  with open(diracInstallLocation, "r") as diFile:
    DiracInstall = imp.load_module("DiracInstall", diFile, diracInstallLocation, ("", "r", imp.PY_SOURCE))
except Exception as excp:
  gLogger.fatal("Cannot find dirac-install! Aborting (%s)" % str(excp))
  sys.exit(1)

# END OF LOAD


class Params(object):

  def __init__(self):
    self.releasesToBuild = []
    self.projectName = 'DIRAC'
    self.externalsBuildType = ['client']
    self.ignoreExternals = False
    self.forceExternals = False
    self.ignorePackages = False
    self.relcfg = False
    self.externalsPython = '27'
    self.destination = ""
    self.externalsLocation = ""
    self.makeJobs = 1
    self.globalDefaults = ""
    self.extjspath = None

  def setReleases(self, optionValue):
    self.releasesToBuild = List.fromChar(optionValue)
    return S_OK()

  def setProject(self, optionValue):
    self.projectName = optionValue
    return S_OK()

  def setExternalsBuildType(self, optionValue):
    self.externalsBuildType = List.fromChar(optionValue)
    return S_OK()

  def setForceExternals(self, _optionValue):
    self.forceExternals = True
    return S_OK()

  def setIgnoreExternals(self, _optionValue):
    self.ignoreExternals = True
    return S_OK()

  def setDestination(self, optionValue):
    self.destination = optionValue
    return S_OK()

  def setPythonVersion(self, optionValue):
    self.externalsPython = optionValue
    return S_OK()

  def setIgnorePackages(self, _optionValue):
    self.ignorePackages = True
    return S_OK()

  def setExternalsLocation(self, optionValue):
    self.externalsLocation = optionValue
    return S_OK()

  def setMakeJobs(self, optionValue):
    self.makeJobs = max(1, int(optionValue))
    return S_OK()

  def setReleasesCFG(self, optionValue):
    self.relcfg = optionValue
    return S_OK()

  def setGlobalDefaults(self, value):
    self.globalDefaults = value
    return S_OK()

  def setExtJsPath(self, opVal):
    self.extjspath = opVal
    return S_OK()

  def registerSwitches(self):
    Script.registerSwitch("r:", "releases=", "releases to build (mandatory, comma separated)", cliParams.setReleases)
    Script.registerSwitch("l:", "project=", "Project to build the release for (DIRAC by default)",
                          cliParams.setProject)
    Script.registerSwitch("D:", "destination=", "Destination where to build the tar files", cliParams.setDestination)
    Script.registerSwitch("i:", "pythonVersion=", "Python version to use (27)", cliParams.setPythonVersion)
    Script.registerSwitch("P", "ignorePackages", "Do not make tars of python packages", cliParams.setIgnorePackages)
    Script.registerSwitch("C:", "relcfg=", "Use <file> as the releases.cfg", cliParams.setReleasesCFG)
    Script.registerSwitch("b", "buildExternals", "Force externals compilation even if already compiled",
                          cliParams.setForceExternals)
    Script.registerSwitch("B", "ignoreExternals", "Skip externals compilation", cliParams.setIgnoreExternals)
    Script.registerSwitch("t:", "buildType=", "External type to build (client/server)",
                          cliParams.setExternalsBuildType)
    Script.registerSwitch("x:", "externalsLocation=", "Use externals location instead of downloading them",
                          cliParams.setExternalsLocation)
    Script.registerSwitch("j:", "makeJobs=", "Make jobs (default is 1)", cliParams.setMakeJobs)
    Script.registerSwitch('M:', 'defaultsURL=', 'Where to retrieve the global defaults from',
                          cliParams.setGlobalDefaults)
    Script.registerSwitch("E:", "extjspath=", "directory of the extjs library", cliParams.setExtJsPath)

    Script.setUsageMessage('\n'.join([__doc__.split('\n')[1],
                                      '\nUsage:',
                                      '  %s [option|cfgfile] ...\n' % Script.scriptName]))


class DistributionMaker:

  def __init__(self, cliParams):
    self.cliParams = cliParams
    self.relConf = DiracInstall.ReleaseConfig(projectName=cliParams.projectName,
                                              globalDefaultsURL=cliParams.globalDefaults)
    self.relConf.setDebugCB(gLogger.info)
    self.relConf.loadProjectDefaults()

  def isOK(self):
    if not self.cliParams.releasesToBuild:
      gLogger.error("Missing releases to build!")
      Script.showHelp()
      return False

    if not self.cliParams.destination:
      self.cliParams.destination = tempfile.mkdtemp('DiracDist')
    else:
      mkDir(self.cliParams.destination)
    gLogger.notice("Will generate tarballs in %s" % self.cliParams.destination)
    return True

  def loadReleases(self):
    gLogger.notice("Loading releases.cfg")
    return self.relConf.loadProjectRelease(self.cliParams.releasesToBuild,
                                           releaseMode=True,
                                           relLocation=self.cliParams.relcfg)

  def createModuleTarballs(self):
    for version in self.cliParams.releasesToBuild:
      result = self.__createReleaseTarballs(version)
      if not result['OK']:
        return result
    return S_OK()

  def __createReleaseTarballs(self, releaseVersion):
    result = self.relConf.getModulesForRelease(releaseVersion)
    if not result['OK']:
      return result
    modsToTar = result['Value']
    for modName in modsToTar:
<<<<<<< HEAD
      modVersion = modsToTar[ modName ]
      dctArgs = [ '-A' ] #Leave a copy of the release notes outside the tarballs
      #Version
      dctArgs.append( "-n '%s'" % modName )
      dctArgs.append( "-v '%s'" % modVersion )
      gLogger.notice( "Creating tar for %s version %s" % ( modName, modVersion ) )
      if 'Web' in modName: #we have to compile WebApp and also its extension.
        if modName != 'WebAppDIRAC' and modName != "Web": #it means we have an extension!
          #Note: the old portal called Web
          modules = self.relConf.diracBaseModules
          webData = modules.get( "WebAppDIRAC", None )
=======
      modVersion = modsToTar[modName]
      dctArgs = ['-A']  # Leave a copy of the release notes outside the tarballs
      # Version
      dctArgs.append("-n '%s'" % modName)
      dctArgs.append("-v '%s'" % modVersion)
      gLogger.notice("Creating tar for %s version %s" % (modName, modVersion))
      if 'Web' in modName:  # we have to compile WebApp and also its extension.
        if modName != 'WebAppDIRAC' and modName != "Web":  # it means we have an extension!
          # Note: the old portal called Web
          modules = self.relConf.getDiracModules()
          webData = modules.get("WebAppDIRAC", None)
>>>>>>> 355190c3
          if webData:
            dctArgs.append("-e '%s'" % webData.get("Version"))
            dctArgs.append("-E '%s'" % webData.get("sourceUrl"))

        if self.cliParams.extjspath:
          dctArgs.append("-P '%s'" % self.cliParams.extjspath)

      # Source
      result = self.relConf.getModSource(releaseVersion, modName)
      if not result['OK']:
        return result
      modSrcTuple = result['Value']
      if modSrcTuple[0]:
        logMsgVCS = modSrcTuple[0]
        dctArgs.append("-z '%s'" % modSrcTuple[0])
      else:
        logMsgVCS = "autodiscover"
      dctArgs.append("-u '%s'" % modSrcTuple[1])
      gLogger.info("Sources will be retrieved from %s (%s)" % (modSrcTuple[1], logMsgVCS))
      # Tar destination
      dctArgs.append("-D '%s'" % self.cliParams.destination)
      # Script location discovery
      scriptName = os.path.join(os.path.dirname(__file__), "dirac-create-distribution-tarball")
      if not os.path.isfile(scriptName):
        scriptName = os.path.join(os.path.dirname(__file__), "dirac-create-distribution-tarball.py")
      cmd = "'%s' %s" % (scriptName, " ".join(dctArgs))
      gLogger.verbose("Executing %s" % cmd)
      if os.system(cmd) != 0:
        return S_ERROR("Failed creating tarball for module %s. Aborting" % modName)
      gLogger.notice("Tarball for %s version %s created" % (modName, modVersion))
    return S_OK()

  def getAvailableExternals(self):
    packagesURL = "http://lhcbproject.web.cern.ch/lhcbproject/dist/DIRAC3/installSource/tars.list"
    try:
      remoteFile = urllib2.urlopen(packagesURL)
    except urllib2.URLError:
      gLogger.exception()
      return []
    remoteData = remoteFile.read()
    remoteFile.close()
    versionRE = re.compile("Externals-([a-zA-Z]*)-([a-zA-Z0-9]*(?:-pre[0-9]+)*)-(.*)-(python[0-9]+)\\.tar\\.gz")
    availableExternals = []
    for line in remoteData.split("\n"):
      res = versionRE.search(line)
      if res:
        availableExternals.append(res.groups())
    return availableExternals

  def createExternalsTarballs(self):
    extDone = []
    for releaseVersion in self.cliParams.releasesToBuild:
      if releaseVersion in extDone:
        continue
      if not self.tarExternals(releaseVersion):
        return False
      extDone.append(releaseVersion)
    return True

  def tarExternals(self, releaseVersion):
    externalsVersion = self.relConf.getExtenalsVersion(releaseVersion)
    platform = Platform.getPlatformString()
    availableExternals = self.getAvailableExternals()

    if not externalsVersion:
      gLogger.notice("Externals is not defined for release %s" % releaseVersion)
      return False

    for externalType in self.cliParams.externalsBuildType:
      requestedExternals = (externalType, externalsVersion, platform, 'python%s' % self.cliParams.externalsPython)
      requestedExternalsString = "-".join(list(requestedExternals))
      gLogger.notice("Trying to compile %s externals..." % requestedExternalsString)
      if not self.cliParams.forceExternals and requestedExternals in availableExternals:
        gLogger.notice("Externals %s is already compiled, skipping..." % (requestedExternalsString))
        continue
      compileScript = os.path.join(os.path.dirname(__file__), "dirac-compile-externals")
      if not os.path.isfile(compileScript):
        compileScript = os.path.join(os.path.dirname(__file__), "dirac-compile-externals.py")
      compileTarget = os.path.join(self.cliParams.destination, platform)
      cmdArgs = []
      cmdArgs.append("-D '%s'" % compileTarget)
      cmdArgs.append("-t '%s'" % externalType)
      cmdArgs.append("-v '%s'" % externalsVersion)
      cmdArgs.append("-i '%s'" % self.cliParams.externalsPython)
      if cliParams.externalsLocation:
        cmdArgs.append("-e '%s'" % self.cliParams.externalsLocation)
      if cliParams.makeJobs:
        cmdArgs.append("-j '%s'" % self.cliParams.makeJobs)
      compileCmd = "%s %s" % (compileScript, " ".join(cmdArgs))
      gLogger.info(compileCmd)
      if os.system(compileCmd):
        gLogger.error("Error while compiling externals!")
        sys.exit(1)
      tarfilePath = os.path.join(self.cliParams.destination, "Externals-%s.tar.gz" % (requestedExternalsString))
      result = Distribution.createTarball(tarfilePath,
                                          compileTarget,
                                          os.path.join(self.cliParams.destination, "mysql"))
      if not result['OK']:
        gLogger.error("Could not generate tarball for package %s" % requestedExternalsString, result['Error'])
        sys.exit(1)
      os.system("rm -rf '%s'" % compileTarget)

    return True

  def doTheMagic(self):
    if not distMaker.isOK():
      gLogger.fatal("There was an error with the release description")
      return False
    result = distMaker.loadReleases()
    if not result['OK']:
      gLogger.fatal("There was an error when loading the release.cfg file: %s" % result['Message'])
      return False
    # Module tars
    if self.cliParams.ignorePackages:
      gLogger.notice("Skipping creating module tarballs")
    else:
      result = self.createModuleTarballs()
      if not result['OK']:
        gLogger.fatal("There was a problem when creating the module tarballs: %s" % result['Message'])
        return False
    # Externals
    if self.cliParams.ignoreExternals or cliParams.projectName != "DIRAC":
      gLogger.notice("Skipping creating externals tarball")
    else:
      if not self.createExternalsTarballs():
        gLogger.fatal("There was a problem when creating the Externals tarballs")
        return False
    # Write the releases files
    for relVersion in self.cliParams.releasesToBuild:
      projectCFG = self.relConf.getReleaseCFG(self.cliParams.projectName, relVersion)
      projectCFGData = projectCFG.toString() + "\n"
      try:
<<<<<<< HEAD
        relFile = open(os.path.join(self.cliParams.destination,
                                      "release-%s-%s.cfg" % ( self.cliParams.projectName, relVersion ) ), "w" )
        relFile.write( projectCFGData )
        relFile.close()
      except Exception as exc:
        gLogger.fatal( "Could not write the release info: %s" % str( exc ) )
        return False
      try:
        relFile = open(os.path.join(self.cliParams.destination,
                                      "release-%s-%s.md5" % ( self.cliParams.projectName, relVersion ) ), "w" )
        relFile.write( hashlib.md5( projectCFGData ).hexdigest() )
        relFile.close()
      except Exception as exc:
        gLogger.fatal( "Could not write the release info: %s" % str( exc ) )
=======
        relFile = file(os.path.join(self.cliParams.destination,
                                    "release-%s-%s.cfg" % (self.cliParams.projectName, relVersion)), "w")
        relFile.write(projectCFGData)
        relFile.close()
      except Exception as exc:
        gLogger.fatal("Could not write the release info: %s" % str(exc))
        return False
      try:
        relFile = file(os.path.join(self.cliParams.destination,
                                    "release-%s-%s.md5" % (self.cliParams.projectName, relVersion)), "w")
        relFile.write(hashlib.md5(projectCFGData).hexdigest())
        relFile.close()
      except Exception as exc:
        gLogger.fatal("Could not write the release info: %s" % str(exc))
>>>>>>> 355190c3
        return False
      # Check deps
      if self.cliParams.projectName != 'DIRAC':
        deps = self.relConf.getReleaseDependencies(self.cliParams.projectName, relVersion)
        if 'DIRAC' not in deps:
          gLogger.notice("Release %s doesn't depend on DIRAC. Check it's what you really want" % relVersion)
        else:
          gLogger.notice("Release %s depends on DIRAC %s" % (relVersion, deps['DIRAC']))
    return True

  def getUploadCmd(self):
    result = self.relConf.getUploadCommand()
    upCmd = ''
    if result['OK']:
      upCmd = result['Value']

    filesToCopy = []
    for fileName in os.listdir(cliParams.destination):
      for ext in (".tar.gz", ".md5", ".cfg", ".html", ".pdf"):
        if fileName.find(ext) == len(fileName) - len(ext):
          filesToCopy.append(os.path.join(cliParams.destination, fileName))
    outFiles = " ".join(filesToCopy)
    outFileNames = " ".join([os.path.basename(filePath) for filePath in filesToCopy])

    if not upCmd:
      return "Upload to your installation source:\n'%s'\n" % "' '".join(filesToCopy)
    for inRep, outRep in (("%OUTLOCATION%", self.cliParams.destination),
                          ("%OUTFILES%", outFiles),
                          ("%OUTFILENAMES%", outFileNames)):
      upCmd = upCmd.replace(inRep, outRep)
    return upCmd


if __name__ == "__main__":
  cliParams = Params()
  Script.disableCS()
  Script.addDefaultOptionValue("/DIRAC/Setup", "Dummy")
  cliParams.registerSwitches()
  Script.parseCommandLine(ignoreErrors=False)
  if Script.localCfg.getDebugMode():
    cliParams.debug = True
  distMaker = DistributionMaker(cliParams)
  if not distMaker.doTheMagic():
    sys.exit(1)
  gLogger.notice("Everything seems ok. Tarballs generated in %s" % cliParams.destination)
  upCmd = distMaker.getUploadCmd()
  gLogger.always(upCmd)<|MERGE_RESOLUTION|>--- conflicted
+++ resolved
@@ -177,19 +177,6 @@
       return result
     modsToTar = result['Value']
     for modName in modsToTar:
-<<<<<<< HEAD
-      modVersion = modsToTar[ modName ]
-      dctArgs = [ '-A' ] #Leave a copy of the release notes outside the tarballs
-      #Version
-      dctArgs.append( "-n '%s'" % modName )
-      dctArgs.append( "-v '%s'" % modVersion )
-      gLogger.notice( "Creating tar for %s version %s" % ( modName, modVersion ) )
-      if 'Web' in modName: #we have to compile WebApp and also its extension.
-        if modName != 'WebAppDIRAC' and modName != "Web": #it means we have an extension!
-          #Note: the old portal called Web
-          modules = self.relConf.diracBaseModules
-          webData = modules.get( "WebAppDIRAC", None )
-=======
       modVersion = modsToTar[modName]
       dctArgs = ['-A']  # Leave a copy of the release notes outside the tarballs
       # Version
@@ -201,7 +188,6 @@
           # Note: the old portal called Web
           modules = self.relConf.getDiracModules()
           webData = modules.get("WebAppDIRAC", None)
->>>>>>> 355190c3
           if webData:
             dctArgs.append("-e '%s'" % webData.get("Version"))
             dctArgs.append("-E '%s'" % webData.get("sourceUrl"))
@@ -334,22 +320,6 @@
       projectCFG = self.relConf.getReleaseCFG(self.cliParams.projectName, relVersion)
       projectCFGData = projectCFG.toString() + "\n"
       try:
-<<<<<<< HEAD
-        relFile = open(os.path.join(self.cliParams.destination,
-                                      "release-%s-%s.cfg" % ( self.cliParams.projectName, relVersion ) ), "w" )
-        relFile.write( projectCFGData )
-        relFile.close()
-      except Exception as exc:
-        gLogger.fatal( "Could not write the release info: %s" % str( exc ) )
-        return False
-      try:
-        relFile = open(os.path.join(self.cliParams.destination,
-                                      "release-%s-%s.md5" % ( self.cliParams.projectName, relVersion ) ), "w" )
-        relFile.write( hashlib.md5( projectCFGData ).hexdigest() )
-        relFile.close()
-      except Exception as exc:
-        gLogger.fatal( "Could not write the release info: %s" % str( exc ) )
-=======
         relFile = file(os.path.join(self.cliParams.destination,
                                     "release-%s-%s.cfg" % (self.cliParams.projectName, relVersion)), "w")
         relFile.write(projectCFGData)
@@ -364,7 +334,6 @@
         relFile.close()
       except Exception as exc:
         gLogger.fatal("Could not write the release info: %s" % str(exc))
->>>>>>> 355190c3
         return False
       # Check deps
       if self.cliParams.projectName != 'DIRAC':
