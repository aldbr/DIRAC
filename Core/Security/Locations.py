""" Collection of utilities for locating certs, proxy, CAs
"""

__RCSID__ = "$Id$"

import os
import DIRAC
from DIRAC import gConfig
g_SecurityConfPath = "/DIRAC/Security"


def getProxyLocation():
  """ Get the path of the currently active grid proxy file
  """

  for envVar in ['GRID_PROXY_FILE', 'X509_USER_PROXY']:
    if envVar in os.environ:
      proxyPath = os.path.realpath(os.environ[envVar])
      if os.path.isfile(proxyPath):
        return proxyPath
  # /tmp/x509up_u<uid>
  proxyName = "x509up_u%d" % os.getuid()
  if os.path.isfile("/tmp/%s" % proxyName):
    return "/tmp/%s" % proxyName

  # No gridproxy found
  return False

# Retrieve CA's location


def getCAsLocation():
  """ Retrieve the CA's files location
  """
  # Grid-Security
  retVal = gConfig.getOption('%s/Grid-Security' % g_SecurityConfPath)
  if retVal['OK']:
    casPath = "%s/certificates" % retVal['Value']
    if os.path.isdir(casPath):
      return casPath
  # CAPath
  retVal = gConfig.getOption('%s/CALocation' % g_SecurityConfPath)
  if retVal['OK']:
    casPath = retVal['Value']
    if os.path.isdir(casPath):
      return casPath
  # Look up the X509_CERT_DIR environment variable
  if 'X509_CERT_DIR' in os.environ:
    casPath = os.environ['X509_CERT_DIR']
    return casPath
  # rootPath./etc/grid-security/certificates
  casPath = "%s/etc/grid-security/certificates" % DIRAC.rootPath
  if os.path.isdir(casPath):
    return casPath
  # /etc/grid-security/certificates
  casPath = "/etc/grid-security/certificates"
  if os.path.isdir(casPath):
    return casPath
  # No CA's location found
  return False

# Retrieve CA's location


def getCAsDefaultLocation():
  """ Retrievethe CAs Location inside DIRAC etc directory
  """
  # rootPath./etc/grid-security/certificates
  casPath = "%s/etc/grid-security/certificates" % DIRAC.rootPath
  return casPath

# TODO: Static depending on files specified on CS
# Retrieve certificate


def getHostCertificateAndKeyLocation(specificLocation=None):
  """ Retrieve the host certificate files location.

      Lookup order:

      * ``specificLocation`` (probably broken, don't use it)
      * Environment variables (``DIRAC_X509_HOST_CERT`` and ``DIRAC_X509_HOST_KEY``)
      * CS (``/DIRAC/Security/CertFile`` and ``/DIRAC/Security/CertKey``)
      * Alternative exotic options, with ``prefix`` in  ``server``, ``host``, ``dirac``, ``service``:
        * in `<DIRAC rootpath>/etc/grid-security/` for ``<prefix>cert.pem`` and ``<prefix>key.pem``
        * in the path defined in the CS in ``/DIRAC/Security/Grid-Security``

      :param specificLocation: CS path to look for a the path to cert and key, which then should be the same.
                               Probably does not work, don't use it

      :returns: tuple ``(<cert location>, <key location>)`` or ``False``

  """

  fileDict = {}

  # First, check the environment variables
  for fileType, envVar in (('cert', 'DIRAC_X509_HOST_CERT'), ('key', 'DIRAC_X509_HOST_KEY')):
    if envVar in os.environ and os.path.exists(os.environ[envVar]):
      fileDict[fileType] = os.environ[envVar]

  for fileType in ("cert", "key"):
    # Check if we already have the info
    if fileType in fileDict:
      continue

    # Direct file in config
    retVal = gConfig.getOption('%s/%sFile' % (g_SecurityConfPath, fileType.capitalize()))
    if retVal['OK']:
      fileDict[fileType] = retVal['Value']
      continue
    fileFound = False
    for filePrefix in ("server", "host", "dirac", "service"):
      # Possible grid-security's
      paths = []
      retVal = gConfig.getOption('%s/Grid-Security' % g_SecurityConfPath)
      if retVal['OK']:
        paths.append(retVal['Value'])
      paths.append("%s/etc/grid-security/" % DIRAC.rootPath)
<<<<<<< HEAD
      # paths.append( os.path.expanduser( "~/.globus" ) )
=======
>>>>>>> 5a5516db
      for path in paths:
        filePath = os.path.realpath("%s/%s%s.pem" % (path, filePrefix, fileType))
        if os.path.isfile(filePath):
          fileDict[fileType] = filePath
          fileFound = True
          break
      if fileFound:
        break
  if "cert" not in fileDict or "key" not in fileDict:
    return False
  # we can specify a location outside /opt/dirac/etc/grid-security directory
  if specificLocation:
    fileDict["cert"] = gConfig.getValue(specificLocation, fileDict["cert"])
    fileDict["key"] = gConfig.getValue(specificLocation, fileDict["key"])

  return (fileDict["cert"], fileDict["key"])


def getCertificateAndKeyLocation():
  """ Get the locations of the user X509 certificate and key pem files
  """

  certfile = ''
  if 'X509_USER_CERT' in os.environ:
    if os.path.exists(os.environ["X509_USER_CERT"]):
      certfile = os.environ["X509_USER_CERT"]
  if not certfile:
    if os.path.exists(os.environ["HOME"] + '/.globus/usercert.pem'):
      certfile = os.environ["HOME"] + '/.globus/usercert.pem'

  if not certfile:
    return False

  keyfile = ''
  if 'X509_USER_KEY' in os.environ:
    if os.path.exists(os.environ["X509_USER_KEY"]):
      keyfile = os.environ["X509_USER_KEY"]
  if not keyfile:
    if os.path.exists(os.environ["HOME"] + '/.globus/userkey.pem'):
      keyfile = os.environ["HOME"] + '/.globus/userkey.pem'

  if not keyfile:
    return False

  return (certfile, keyfile)


def getDefaultProxyLocation():
  """ Get the location of a possible new grid proxy file
  """

  for envVar in ['GRID_PROXY_FILE', 'X509_USER_PROXY']:
    if envVar in os.environ:
      proxyPath = os.path.realpath(os.environ[envVar])
      return proxyPath

  # /tmp/x509up_u<uid>
  proxyName = "x509up_u%d" % os.getuid()
  return "/tmp/%s" % proxyName<|MERGE_RESOLUTION|>--- conflicted
+++ resolved
@@ -117,10 +117,6 @@
       if retVal['OK']:
         paths.append(retVal['Value'])
       paths.append("%s/etc/grid-security/" % DIRAC.rootPath)
-<<<<<<< HEAD
-      # paths.append( os.path.expanduser( "~/.globus" ) )
-=======
->>>>>>> 5a5516db
       for path in paths:
         filePath = os.path.realpath("%s/%s%s.pem" % (path, filePrefix, fileType))
         if os.path.isfile(filePath):
