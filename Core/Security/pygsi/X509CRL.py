""" X509CRL is a class for managing X509CRL
This class is used to manage the revoked certificates....
"""
__RCSID__ = "$Id$"


import stat
import os
import tempfile

from GSI import crypto
from DIRAC import S_OK, S_ERROR
from DIRAC.Core.Utilities import DErrno


class X509CRL(object):

  def __init__(self, cert=None):

    self.__pemData = None

    if cert:
      self.__loadedCert = True
      self.__revokedCert = cert
    else:
      self.__loadedCert = False

  @classmethod
  def instanceFromFile(cls, crlLocation):
    """ Instance a X509CRL from a file
    """
    chain = cls()
    result = chain.loadChainFromFile(crlLocation)
    if not result['OK']:
      return result
    return S_OK(chain)

  def loadChainFromFile(self, crlLocation):
    """
    Load a x509CRL certificate from a pem file
    Return : S_OK / S_ERROR
    """
    try:
      fd = open(crlLocation)
      pemData = fd.read()
      fd.close()
    except Exception as e:
      return S_ERROR(DErrno.EOF, "%s: %s" % (crlLocation, repr(e).replace(',)', ')')))
    return self.loadChainFromString(pemData)

<<<<<<< HEAD
  def loadChainFromString(self, pemData):
=======
  # Make an alias for compatibility with the M2Crypto implementation
  loadCRLFromFile = loadChainFromFile

  def loadChainFromString( self, pemData ):
>>>>>>> 63fcd7fd
    """
    Load a x509CRL certificate from a string containing the pem data
    Return : S_OK / S_ERROR
    """
    self.__loadedCert = False
    try:
      self.__revokedCert = crypto.load_crl(crypto.FILETYPE_PEM, pemData)
    except Exception as e:
      return S_ERROR(DErrno.ECERTREAD, "%s" % repr(e).replace(',)', ')'))
    if not self.__revokedCert:
      return S_ERROR(DErrno.ECERTREAD)
    self.__loadedCert = True
    self.__pemData = pemData

    return S_OK()

  def loadProxyFromFile(self, crlLocation):
    """
    Load a Proxy from a pem file
    Return : S_OK / S_ERROR
    """
    try:
      fd = open(crlLocation)
      pemData = fd.read()
      fd.close()
    except Exception as e:
      return S_ERROR(DErrno.EOF, "%s: %s" % (crlLocation, repr(e).replace(',)', ')')))
    return self.loadProxyFromString(pemData)

  def loadProxyFromString(self, pemData):
    """
    Load a Proxy from a pem buffer
    Return : S_OK / S_ERROR
    """
    return self.loadChainFromString(pemData)

  def dumpAllToString(self):
    """
    Dump all to string
    """
    if not self.__loadedCert:
      return S_ERROR(DErrno.ECERTREAD, "No certificate loaded")

    return S_OK(self.__pemData)

  def dumpAllToFile(self, filename=False):
    """
    Dump all to file. If no filename specified a temporal one will be created
    """
    retVal = self.dumpAllToString()
    if not retVal['OK']:
      return retVal
    pemData = retVal['Value']
    try:
      if not filename:
        fd, filename = tempfile.mkstemp()
        os.write(fd, pemData)
        os.close(fd)
      else:
        fd = open(filename, "w")
        fd.write(pemData)
        fd.close()
    except Exception as e:
      return S_ERROR(DErrno.EWF, "%s: %s" % (filename, repr(e).replace(',)', ')')))
    try:
      os.chmod(filename, stat.S_IRUSR | stat.S_IWUSR)
    except Exception as e:
      return S_ERROR(DErrno.ESPF, "%s: %s" % (filename, repr(e).replace(',)', ')')))
    return S_OK(filename)

  def __str__(self):
    repStr = "<X509CRL"
    if self.__loadedCert:
      repStr += self.__revokedCert.get_issuer().one_line()
    repStr += ">"
    return repStr

  def __repr__(self):
    return self.__str__()<|MERGE_RESOLUTION|>--- conflicted
+++ resolved
@@ -48,14 +48,10 @@
       return S_ERROR(DErrno.EOF, "%s: %s" % (crlLocation, repr(e).replace(',)', ')')))
     return self.loadChainFromString(pemData)
 
-<<<<<<< HEAD
-  def loadChainFromString(self, pemData):
-=======
   # Make an alias for compatibility with the M2Crypto implementation
   loadCRLFromFile = loadChainFromFile
 
-  def loadChainFromString( self, pemData ):
->>>>>>> 63fcd7fd
+  def loadChainFromString(self, pemData):
     """
     Load a x509CRL certificate from a string containing the pem data
     Return : S_OK / S_ERROR
