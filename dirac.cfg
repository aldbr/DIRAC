Systems
{
<<<<<<< HEAD
# the systems section is automatically obtained from the ConfigTemplate.cfg files and can be found at
# https://dirac.readthedocs.org/en/latest/AdministratorGuide/Configuration/ExampleConfig.html
=======
   DataManagementSystem
   {
      Agents
      {
         #http://dirac.readthedocs.io/en/latest/AdministratorGuide/Systems/DataManagement/fts.html#cleanftsdbagent
         # Used to clean the database
         CleanFTSDBAgent
         {
            DeleteGraceDays = 21 # time after which deleting a job in a final status
            DeleteLimitPerCycle = 100 # max number of jobs to delete per agent cycle
         }
         # http://dirac.readthedocs.io/en/latest/AdministratorGuide/Systems/DataManagement/fts.html#ftsagent
         # Agent to perform the fts transfers
         FTSAgent
         {

            MaxFilesPerJob = 10 # maximum number of files in a single fts job
            MaxRequests = 1000 # maximum number of requests to look at per agent's cycle
            MaxThreads = 60 # maximum number of threads
            MaxTransferAttempts = 256 # maximum number of time we attempt to transfer a file
            MinThreads = 10 # minimum number of threads
            MonitoringInterval = 1800 # interval between two monitoring of an FTSJob in second
            PinTime = 18000 # when staging, pin time requested in the FTS job in second
            ProcessJobRequests = True # if this agent is meant to process job only transfers (see `http://dirac.readthedocs.io/en/latest/AdministratorGuide/Systems/DataManagement/fts.html#multiple-ftsagents)
         }
         # http://dirac.readthedocs.io/en/latest/AdministratorGuide/Systems/DataManagement/fts3.html#fts3agent
         FTS3Agent
         {
           OperationBulkSize = 20 # How many Operation we will treat in one loop
           JobBulkSize = 20 # How many Job we will monitor in one loop
           MaxFilesPerJob = 100 # Max number of files to go in a single job
           MaxAttemptsPerFile = 256 # Max number of attempt per file
           DeleteGraceDays = 180 # days before removing jobs
           DeleteLimitPerCycle = 100 # Max number of deletes per cycle
           KickAssignedHours  = 1 # hours before kicking jobs with old assignment tag
           KickLimitPerCycle = 100 # Max number of kicks per cycle

         }
      }
      Services
      {
         # http://dirac.readthedocs.io/en/latest/AdministratorGuide/Systems/DataManagement/dfc.html#filecataloghandler
         FileCatalogHandler
         {
            Port = 9197
            DatasetManager = DatasetManager
            DefaultUmask = 0775
            DirectoryManager = DirectoryLevelTree
            DirectoryMetadata = DirectoryMetadata
            FileManager = FileManager
            FileMetadata = FileMetadata
            GlobalReadAccess = True
            LFNPFNConvention = Strong
            ResolvePFN = True
            SecurityManager = NoSecurityManager
            SEManager = SEManagerDB
            UniqueGUID = False
            UserGroupManager = UserAndGroupManagerDB
            ValidFileStatus = [AprioriGoodTrashRemovingProbing]
            ValidReplicaStatus = [AprioriGoodTrashRemovingProbing]
            VisibleFileStatus = [AprioriGood]
            VisibleReplicaStatus = [AprioriGood]

         }
         # http://dirac.readthedocs.io/en/latest/AdministratorGuide/Systems/DataManagement/fts.html#ftsmanager
         FTSManagerHandler
         {
            # No specific configuration
            Port = 9191
         }
         # http://dirac.readthedocs.io/en/latest/AdministratorGuide/Systems/DataManagement/fts.html#ftsmanager
         FTS3ManagerHandler
         {
            # No specific configuration
            Port = 9193
         }
      }
      Databases
      {
         # http://dirac.readthedocs.io/en/latest/AdministratorGuide/Systems/DataManagement/dfc.html#filecatalogdb
         FileCatalogDB
         {
            # No specific configuration
            DBName = FileCatalogDB
         }
        # http://dirac.readthedocs.io/en/latest/AdministratorGuide/Systems/DataManagement/fts.html#ftsdb
         FTSDB
         {
            # No specific configuration
            DBName = FTSDB
         }
         FTS3DB
         {
            # No specific configuration
            DBName = FTS3DB
         }
      }
   }
   RequestManagementSystem
   {
      Agents
      {
         # http://dirac.readthedocs.io/en/latest/AdministratorGuide/Systems/RequestManagement/rmsComponents.html#cleanreqdbagent
         CleanReqDBAgent
         {
            DeleteGraceDays = 60 # Delay after which Requests are removed
            DeleteLimit = 100 # Maximum number of Requests to remove per cycle
            DeleteFailed = False # Whether to delete also Failed request
            KickGraceHours = 1 # After how long we should kick the Requests in `Assigned`
            KickLimit = 10000 # Maximum number of requests kicked by cycle
         }
         # http://dirac.readthedocs.io/en/latest/AdministratorGuide/Systems/RequestManagement/rmsComponents.html#requestexecutingagent
         RequestExecutingAgent
         {
            BulkRequest = 0
            MinProcess = 1
            MaxProcess = 8
            ProcessPoolQueueSize = 25
            ProcessPoolTimeout = 900
            ProcessTaskTimeout = 900
            ProcessPoolSleep = 4
            RequestsPerCycle = 50

            # Define the different Operation types
            # see http://dirac.readthedocs.io/en/latest/AdministratorGuide/Systems/RequestManagement/rmsObjects.html#operation-types
            OperationHandlers
            {
               DummyOperation
               {
                  # These parameters can be defined for all handlers

                  # The location of the python file, without .py, is mandatory
                  Location = DIRAC/DataManagementSystem/Agent/RequestOperations/DummyHandler # Mandatory
                  LogLevel = DEBUG # self explanatory
                  MaxAttemts = 256 # Maximum attempts per file
                  TimeOut = 300 # Timeout in seconds of the operation
                  TimeOutPerFile = 40 # Additional delay per file
               }
               ForwardDISET{
                  Location = DIRAC/RequestManagementSystem/Agent/RequestOperations/ForwardDISET
               }
               MoveReplica
               {
                  Location = DIRAC/DataManagementSystem/Agent/RequestOperations/MoveReplica
               }
               PutAndRegister
               {
                  Location = DIRAC/DataManagementSystem/Agent/RequestOperations/PutAndRegister
               }
               RegisterFile
               {
                  Location = DIRAC/DataManagementSystem/Agent/RequestOperations/RegisterFile
               }
               RegisterReplica
               {
                  Location = DIRAC/DataManagementSystem/Agent/RequestOperations/RegisterReplica
               }
               RemoveFile
               {
                  Location = DIRAC/DataManagementSystem/Agent/RequestOperations/RemoveFile
               }
               RemoveReplica
               {
                  Location = DIRAC/DataManagementSystem/Agent/RequestOperations/RemoveReplica
               }
               ReplicateAndRegister
               {
                  Location = DIRAC/DataManagementSystem/Agent/RequestOperations/ReplicateAndRegister
                  FTSMode = True # If True, will use FTS to transfer files
                  UseNewFTS3 = False # If True, will target the new FTS3 system, instead of the old one
                  FTSBannedGroups = lhcb_user # list of groups for which not to use FTS
               }
               SetFileStatus
               {
                  Location = DIRAC/TransformationSystem/Agent/RequestOperations/SetFileStatus
               }
            }
         }
      }
      Databases
      {
         # http://dirac.readthedocs.io/en/latest/AdministratorGuide/Systems/RequestManagement/rmsComponents.html#requestdb
         RequestDB
         {
            # No specific configuration
            DBName = RequestDB
         }
      }
      Services
      {
         # http://dirac.readthedocs.io/en/latest/AdministratorGuide/Systems/RequestManagement/rmsComponents.html#reqmanager
         ReqManager
         {
            Port = 9140
            constantRequestDelay = 0 # Constant delay when retrying a request
         }
         # http://dirac.readthedocs.io/en/latest/AdministratorGuide/Systems/RequestManagement/rmsComponents.html#reqproxy
         ReqProxy
         {
            Port = 9161
         }
      }
      URLs
      {
         # Yes.... it is ReqProxyURLs, and not ReqProxy...
         # http://dirac.readthedocs.io/en/latest/AdministratorGuide/Systems/RequestManagement/rmsComponents.html#reqproxy
         ReqProxyURLs = dips://server1:9161/RequestManagement/ReqProxy, dips://server2:9161/RequestManagement/ReqProxy
      }
   }
   TransformationSystem
   {
      Agents
      {
          ##BEGIN TransformationCleaningAgent
          TransformationCleaningAgent
          {
            # MetaData key to use to identify output data
            TransfIDMeta=TransformationID

            # Location of the OutputData, if the OutputDirectories parameter is not set for
            # transformations only 'MetadataCatalog has to be used
            DirectoryLocations=TransformationDB,MetadataCatalog

            # Enable or disable, default enabled
            EnableFlag=True

            # How many days to wait before archiving transformations
            ArchiveAfter=7

            # Shifter to use for removal operations, default is empty and
            # using the transformation owner for cleanup
            shifterProxy=

            # Which transformation types to clean
            # If not filled, transformation types are taken from
            #   Operations/Transformations/DataManipulation
            # and Operations/Transformations/DataProcessing
            TransformationTypes=

            #Time between cycles in seconds
            PollingTime = 3600
          }
          ##END
      }
   }
>>>>>>> 2048ee81
}
Resources
{
  #Where all your Catalogs are defined
  FileCatalogs
  {
    #There is one section per catalog
    #See http://dirac.readthedocs.io/en/latest/AdministratorGuide/Resources/Catalog/index.html
    <MyCatalog>
    {
      CatalogType = <myCatalogType> # used for plugin selection
      CatalogURL = <myCatalogURL> # used for DISET URL
    }
  }
  #FTS endpoint definition http://dirac.readthedocs.io/en/latest/AdministratorGuide/Systems/DataManagement/fts.htmlfts-servers-definition
  <anyOptions> # Passed to the constructor of the pluginFTSEndpoints
  {
    FTS3
    {
      CERN-FTS3 = https://fts3.cern.ch:8446
    }
  }
  #Abstract definition of storage elements, used to be inherited.
  #see http://dirac.readthedocs.io/en/latest/AdministratorGuide/Resources/Storage/index.htmlstorageelementbases
  StorageElementBases
  {
    #The base SE definition can contain all the options of a normal SE
    #http://dirac.readthedocs.io/en/latest/AdministratorGuide/Resources/Storage/index.htmlstorageelements
    CERN-EOS
    {
      BackendType = eos # backend type of storage element
      SEType = T0D1 # Tape or Disk SE
      UseCatalogURL = True # used the stored url or generate it (default False)
      ReadAccess = True # Allowed for Read if no RSS enabled
      WriteAccess = True # Allowed for Write if no RSS enabled
      CheckAccess = True # Allowed for Check if no RSS enabled
      RemoveAccess = True # Allowed for Remove if no RSS enabled
      #Protocol section, see   http://dirac.readthedocs.io/en/latest/AdministratorGuide/Resources/Storage/index.htmlavailable-protocol-plugins
      GFAL2_SRM2
      {
        Host = srm-eoslhcb.cern.ch
        Port = 8443
        PluginName = GFAL2_SRM2 # If different from the section name
        Protocol = srm # primary protocol
        Path = /eos/lhcb/grid/prod # base path
        Access = remote
        SpaceToken = LHCb-EOS
        WSUrl = /srm/v2/server?SFN=
      }
    }
  }
  #http://dirac.readthedocs.io/en/latest/AdministratorGuide/Resources/Storage/index.htmlstorageelements
  StorageElements
  {
    #Just inherit everything from CERN-EOS, without change
    CERN-DST-EOS
    {
      BaseSE = CERN-EOS
    }
    CERN-USER # inherit from CERN-EOS
    {
      BaseSE = CERN-EOS
      #Modify the options for Gfal2
      GFAL2_SRM2
      {
        Path = /eos/lhcb/grid/user
        SpaceToken = LHCb_USER
      }
      #Add an extra protocol
      GFAL2_XROOT
      {
        Host = eoslhcb.cern.ch
        Port = 8443
        Protocol = root
        Path = /eos/lhcb/grid/user
        Access = remote
        SpaceToken = LHCb-EOS
        WSUrl = /srm/v2/server?SFN=
      }
    }
    CERN-ALIAS
    {
      Alias = CERN-USER # Use CERN-USER when instanciating CERN-ALIAS
    }
  }
  #See http://dirac.readthedocs.io/en/latest/AdministratorGuide/Resources/Storage/index.htmlstorageelementgroups
  StorageElementGroups
  {
    CERN-Storages = CERN-DST-EOS
    CERN-Storages += CERN-USER
  }
}
Operations
{
  #This is the default section of operations.
  #Any value here can be overwriten in the setup specific section
  Defaults
  {
    DataManagement
    {
      #see http://dirac.readthedocs.io/en/latest/AdministratorGuide/Resources/Catalog/index.htmlmulti-protocol
      #for the next 4 options
      AccessProtocols = srm
      AccessProtocols += dips
      RegistrationProtocols = srm
      RegistrationProtocols += dips
      ThirdPartyProtocols = srm
      WriteProtocols = srm
      WriteProtocols += dips
      #FTS related options. See http://dirac.readthedocs.io/en/latest/AdministratorGuide/Systems/DataManagement/fts.html
      FTSVersion = FTS3 # should only be that...
      FTSPlacement
      {
        FTS3
        {
          ServerPolicy = Random # http://dirac.readthedocs.io/en/latest/AdministratorGuide/Systems/DataManagement/fts.html#ftsserver-policy
        }
      }
    }
    Services
    {
      #See http://dirac.readthedocs.io/en/latest/AdministratorGuide/Resources/Catalog/index.html
      Catalogs
      {
        CatalogList = Catalog1
        CatalogList += Catalog2
        CatalogList += etc # List of catalogs defined in Resources to use
        #Each catalog defined in Resources should also contain some runtime options here
        <MyCatalog>
        {
          Status = Active # enable the catalog or not (default Active)
          AccessType = Read-Write # No default
          AccessType += must be set
          Master = True # See http://dirac.readthedocs.io/en/latest/AdministratorGuide/Resources/Catalog/index.html#master-catalog
          #Dynamic conditions to enable or not the catalog
          #See http://dirac.readthedocs.io/en/latest/AdministratorGuide/Resources/Catalog/index.htmlconditional-filecatalogs
          Conditions
          {
            WRITE = <myWriteCondition>
            READ = <myReadCondition>
            ALL = <valid for all conditions>
            <myMethod> = <myCondition valid only for myMethod>
          }
        }
      }
    }
  }
  #Options in this section will only be used when running with the
  #<MySetup> setup
  <MySetup>
  {
  }
}<|MERGE_RESOLUTION|>--- conflicted
+++ resolved
@@ -1,9 +1,7 @@
 Systems
 {
-<<<<<<< HEAD
 # the systems section is automatically obtained from the ConfigTemplate.cfg files and can be found at
 # https://dirac.readthedocs.org/en/latest/AdministratorGuide/Configuration/ExampleConfig.html
-=======
    DataManagementSystem
    {
       Agents
@@ -249,7 +247,6 @@
           ##END
       }
    }
->>>>>>> 2048ee81
 }
 Resources
 {
