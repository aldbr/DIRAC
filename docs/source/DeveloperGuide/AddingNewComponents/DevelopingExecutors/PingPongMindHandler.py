--- conflicted
+++ resolved
@@ -11,13 +11,10 @@
 from DIRAC.Core.Utilities import DEncode
 from DIRAC.Core.Base.ExecutorMindHandler import ExecutorMindHandler
 
-<<<<<<< HEAD
-=======
 random.seed()
 
 sLog = gLogger.getSubLogger(__name__)
 
->>>>>>> 90df0fa1
 
 class PingPongMindHandler(ExecutorMindHandler):
 
@@ -75,15 +72,6 @@
 
   @classmethod
   def exec_serializeTask(cls, taskData):
-<<<<<<< HEAD
-    gLogger.info("SERIALIZE %s" % taskData)
-    return S_OK(DEncode.encode(taskData).decode())
-
-  @classmethod
-  def exec_deserializeTask(cls, taskStub):
-    gLogger.info("DESERIALIZE %s" % taskStub)
-    return S_OK(DEncode.decode(taskStub.encode())[0])
-=======
     sLog.info("SERIALIZE", "%s" % taskData)
     return S_OK(DEncode.encode(taskData))
 
@@ -91,7 +79,6 @@
   def exec_deserializeTask(cls, taskStub):
     sLog.info("DESERIALIZE", "%s" % taskStub)
     return S_OK(DEncode.decode(taskStub)[0])
->>>>>>> 90df0fa1
 
   @classmethod
   def exec_taskProcessed(cls, taskid, taskData, eType):
