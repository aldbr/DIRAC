--- conflicted
+++ resolved
@@ -31,13 +31,10 @@
       gLogger.error( res['Message'] )
     return res
 
-<<<<<<< HEAD
-=======
   def setDatabase( self, oDatabase ):
     global database
     database = oDatabase
 
->>>>>>> 8c46f911
   types_getCounters = [StringType, ListType, DictType]
   def export_getCounters( self, table, attrList, condDict, older = None, newer = None, timeStamp = None ):
     res = database.getCounters( table, attrList, condDict, older = older, newer = newer, timeStamp = timeStamp )
@@ -346,11 +343,7 @@
     for lfn in replicaDict.keys():
       resdict[lfn] = True
     return S_OK( {'Successful':resdict, 'Failed':{}} )
-<<<<<<< HEAD
-  
-=======
-
->>>>>>> 8c46f911
+
   types_removeReplica = [ [ ListType, DictType ] + list( StringTypes ) ]
   def export_removeReplica( self, replicaDict ):
     """ Interface provides {LFN : { SE, ...} }
