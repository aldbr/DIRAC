<<<<<<< HEAD
''' DISET request handler base class for the TransformationDB.
'''

from types import StringType, ListType, DictType, IntType, LongType, StringTypes, TupleType
=======
""" DISET request handler base class for the TransformationDB."""
>>>>>>> cc131601

from DIRAC                                               import gLogger, S_OK, S_ERROR
from DIRAC.Core.DISET.RequestHandler                     import RequestHandler
from DIRAC.TransformationSystem.DB.TransformationDB      import TransformationDB
from DIRAC.ConfigurationSystem.Client.Helpers.Operations import Operations

TransTypes = list( StringTypes ) + [IntType, LongType]
database = False

def initializeTransformationManagerHandler( serviceIndo, db = TransformationDB ):
  ''' database initializer
  '''

  global database
  database = db()
  res = database._connect()
  if not res['OK']:
    return res

  return S_OK()

class TransformationManagerHandler( RequestHandler ):
  ''' Service to handle transformations
  '''

  def _parseRes( self, res ):
    if not res['OK']:
      gLogger.error( res['Message'] )
    return res

  types_getCounters = [StringType, ListType, DictType]
  def export_getCounters( self, table, attrList, condDict, older = None, newer = None, timeStamp = None ):
    res = database.getCounters( table, attrList, condDict, older = older, newer = newer, timeStamp = timeStamp )
    return self._parseRes( res )

  ####################################################################
  #
  # These are the methods to manipulate the transformations table
  #

  types_addTransformation = [ StringType, StringType, StringType, StringType, StringType, StringType, StringType]
  def export_addTransformation( self, transName, description, longDescription, transType, plugin, agentType, fileMask,
                                    transformationGroup = 'General',
                                    groupSize = 1,
                                    inheritedFrom = 0,
                                    body = '',
                                    maxTasks = 0,
                                    eventsPerTask = 0,
                                    addFiles = True ):
#    authorDN = self._clientTransport.peerCredentials['DN']
#    authorGroup = self._clientTransport.peerCredentials['group']
    credDict = self.getRemoteCredentials()
    authorDN = credDict[ 'DN' ]
    authorGroup = credDict[ 'group' ]
    res = database.addTransformation( transName, description, longDescription, authorDN, authorGroup, transType, plugin,
                                      agentType, fileMask,
                                      transformationGroup = transformationGroup,
                                      groupSize = groupSize,
                                      inheritedFrom = inheritedFrom,
                                      body = body,
                                      maxTasks = maxTasks,
                                      eventsPerTask = eventsPerTask,
                                      addFiles = addFiles )
    if res['OK']:
      gLogger.info( "Added transformation %d" % res['Value'] )
    return self._parseRes( res )

  types_deleteTransformation = [TransTypes]
  def export_deleteTransformation( self, transName ):
    credDict = self.getRemoteCredentials()
    authorDN = credDict[ 'DN' ]
    # authorDN = self._clientTransport.peerCredentials['DN']
    res = database.deleteTransformation( transName, author = authorDN )
    return self._parseRes( res )

  types_cleanTransformation = [TransTypes]
  def export_cleanTransformation( self, transName ):
    credDict = self.getRemoteCredentials()
    authorDN = credDict[ 'DN' ]
    # authorDN = self._clientTransport.peerCredentials['DN']
    res = database.cleanTransformation( transName, author = authorDN )
    return self._parseRes( res )

  types_setTransformationParameter = [TransTypes, StringTypes]
  def export_setTransformationParameter( self, transName, paramName, paramValue ):
    credDict = self.getRemoteCredentials()
    authorDN = credDict[ 'DN' ]
    # authorDN = self._clientTransport.peerCredentials['DN']
    res = database.setTransformationParameter( transName, paramName, paramValue, author = authorDN )
    return self._parseRes( res )

  types_deleteTransformationParameter = [TransTypes, StringTypes]
  def export_deleteTransformationParameter( self, transName, paramName ):
    # credDict = self.getRemoteCredentials()
    # authorDN = credDict[ 'DN' ]
    # authorDN = self._clientTransport.peerCredentials['DN']
    res = database.deleteTransformationParameter( transName, paramName )
    return self._parseRes( res )

  types_getTransformations = []
  def export_getTransformations( self, condDict = {}, older = None, newer = None, timeStamp = 'CreationDate',
                                 orderAttribute = None, limit = None, extraParams = False, offset = None ):
    res = database.getTransformations( condDict = condDict,
                                  older = older,
                                  newer = newer,
                                  timeStamp = timeStamp,
                                  orderAttribute = orderAttribute,
                                  limit = limit,
                                  extraParams = extraParams,
                                  offset = offset )
    return self._parseRes( res )

  types_getTransformation = [TransTypes]
  def export_getTransformation( self, transName, extraParams = False ):
    res = database.getTransformation( transName, extraParams = extraParams )
    return self._parseRes( res )

<<<<<<< HEAD
  types_getTransformationParameters = [TransTypes, [ListType, TupleType]]
=======
  types_getTransformationParameters = [transTypes, list( StringTypes ) + [ListType, TupleType]]
>>>>>>> cc131601
  def export_getTransformationParameters( self, transName, parameters ):
    res = database.getTransformationParameters( transName, parameters )
    return self._parseRes( res )

  types_getTransformationWithStatus = [list( StringTypes ) + [ListType, TupleType]]
  def export_getTransformationWithStatus( self, status ):
    res = database.getTransformationWithStatus( status )
    return self._parseRes( res )

  ####################################################################
  #
  # These are the methods to manipulate the TransformationFiles tables
  #

  types_addFilesToTransformation = [TransTypes, [ListType, TupleType]]
  def export_addFilesToTransformation( self, transName, lfns ):
    res = database.addFilesToTransformation( transName, lfns )
    return self._parseRes( res )

  types_addTaskForTransformation = [TransTypes]
  def export_addTaskForTransformation( self, transName, lfns = [], se = 'Unknown' ):
    res = database.addTaskForTransformation( transName, lfns = lfns, se = se )
    return self._parseRes( res )

  types_setFileStatusForTransformation = [transTypes, DictType]
  def export_setFileStatusForTransformation( self, transName, dictOfNewFilesStatus ):
    """ Sets the file status for the transformation.

        The dictOfNewFilesStatus is a dictionary with the form:
        {12345: 'StatusA', 6789: 'StatusB',  ... }
    """

    res = database._getConnectionTransID( False, transName )
    if not res['OK']:
      return res
    connection = res['Value']['Connection']
    transID = res['Value']['TransformationID']

    res = database.setFileStatusForTransformation( transID, dictOfNewFilesStatus, connection = connection )
    return self._parseRes( res )

  types_getTransformationStats = [TransTypes]
  def export_getTransformationStats( self, transName ):
    res = database.getTransformationStats( transName )
    return self._parseRes( res )

  types_getTransformationFilesCount = [TransTypes, StringTypes]
  def export_getTransformationFilesCount( self, transName, field, selection = {} ):
    res = database.getTransformationFilesCount( transName, field, selection = selection )
    return self._parseRes( res )

  types_getTransformationFiles = []
  def export_getTransformationFiles( self, condDict = {}, older = None, newer = None, timeStamp = 'LastUpdate',
                                     orderAttribute = None, limit = None, offset = None ):
    res = database.getTransformationFiles( condDict = condDict, older = older, newer = newer, timeStamp = timeStamp,
                                           orderAttribute = orderAttribute, limit = limit, offset = offset,
                                           connection = False )
    return self._parseRes( res )

  ####################################################################
  #
  # These are the methods to manipulate the TransformationTasks table
  #

  types_getTransformationTasks = []
  def export_getTransformationTasks( self, condDict = {}, older = None, newer = None, timeStamp = 'CreationTime',
                                     orderAttribute = None, limit = None, inputVector = False, offset = None ):
    res = database.getTransformationTasks( condDict = condDict, older = older, newer = newer, timeStamp = timeStamp,
                                           orderAttribute = orderAttribute, limit = limit, inputVector = inputVector,
                                           offset = offset )
    return self._parseRes( res )

  types_setTaskStatus = [TransTypes, [ListType, IntType, LongType], StringTypes]
  def export_setTaskStatus( self, transName, taskID, status ):
    res = database.setTaskStatus( transName, taskID, status )
    return self._parseRes( res )

  types_setTaskStatusAndWmsID = [ TransTypes, [LongType, IntType], StringType, StringType]
  def export_setTaskStatusAndWmsID( self, transName, taskID, status, taskWmsID ):
    res = database.setTaskStatusAndWmsID( transName, taskID, status, taskWmsID )
    return self._parseRes( res )

  types_getTransformationTaskStats = [TransTypes]
  def export_getTransformationTaskStats( self, transName ):
    res = database.getTransformationTaskStats( transName )
    return self._parseRes( res )

  types_deleteTasks = [TransTypes, [LongType, IntType], [LongType, IntType]]
  def export_deleteTasks( self, transName, taskMin, taskMax ):
    credDict = self.getRemoteCredentials()
    authorDN = credDict[ 'DN' ]
    # authorDN = self._clientTransport.peerCredentials['DN']
    res = database.deleteTasks( transName, taskMin, taskMax, author = authorDN )
    return self._parseRes( res )

  types_extendTransformation = [TransTypes, [LongType, IntType]]
  def export_extendTransformation( self, transName, nTasks ):
    credDict = self.getRemoteCredentials()
    authorDN = credDict[ 'DN' ]
    # authorDN = self._clientTransport.peerCredentials['DN']
    res = database.extendTransformation( transName, nTasks, author = authorDN )
    return self._parseRes( res )

  types_getTasksToSubmit = [TransTypes, [LongType, IntType]]
  def export_getTasksToSubmit( self, transName, numTasks, site = '' ):
    ''' Get information necessary for submission for a given number of tasks for a given transformation '''
    res = database.getTransformation( transName )
    if not res['OK']:
      return self._parseRes( res )
    transDict = res['Value']
    status = transDict['Status']
    submitDict = {}
    if status in ['Active', 'Completing', 'Flush']:
      res = database.getTasksForSubmission( transName, numTasks = numTasks, site = site, statusList = ['Created'] )
      if not res['OK']:
        return self._parseRes( res )
      tasksDict = res['Value']
      for taskID, taskDict in tasksDict.items():
        res = database.reserveTask( transName, long( taskID ) )
        if not res['OK']:
          return self._parseRes( res )
        else:
          submitDict[taskID] = taskDict
    transDict['JobDictionary'] = submitDict
    return S_OK( transDict )

  ####################################################################
  #
  # These are the methods for TransformationInputDataQuery table
  #

  types_createTransformationInputDataQuery = [ [LongType, IntType, StringType], DictType ]
  def export_createTransformationInputDataQuery( self, transName, queryDict ):
    credDict = self.getRemoteCredentials()
    authorDN = credDict[ 'DN' ]
    # authorDN = self._clientTransport.peerCredentials['DN']
    res = database.createTransformationInputDataQuery( transName, queryDict, author = authorDN )
    return self._parseRes( res )

  types_deleteTransformationInputDataQuery = [ [LongType, IntType, StringType] ]
  def export_deleteTransformationInputDataQuery( self, transName ):
    credDict = self.getRemoteCredentials()
    authorDN = credDict[ 'DN' ]
    # authorDN = self._clientTransport.peerCredentials['DN']
    res = database.deleteTransformationInputDataQuery( transName, author = authorDN )
    return self._parseRes( res )

  types_getTransformationInputDataQuery = [ [LongType, IntType, StringType] ]
  def export_getTransformationInputDataQuery( self, transName ):
    res = database.getTransformationInputDataQuery( transName )
    return self._parseRes( res )

  ####################################################################
  #
  # These are the methods for transformation logging manipulation
  #

  types_getTransformationLogging = [TransTypes]
  def export_getTransformationLogging( self, transName ):
    res = database.getTransformationLogging( transName )
    return self._parseRes( res )

  ####################################################################
  #
  # These are the methods for transformation additional parameters
  #

  types_getAdditionalParameters = [TransTypes]
  def export_getAdditionalParameters( self, transName ):
    res = database.getAdditionalParameters( transName )
    return self._parseRes( res )

  ####################################################################
  #
  # These are the methods for file manipulation
  #

  types_getFileSummary = [ListType]
  def export_getFileSummary( self, lfns ):
    res = database.getFileSummary( lfns )
    return self._parseRes( res )

  types_addDirectory = [StringType]
  def export_addDirectory( self, path, force = False ):
    res = database.addDirectory( path, force = force )
    return self._parseRes( res )

  types_exists = [ListType]
  def export_exists( self, lfns ):
    res = database.exists( lfns )
    return self._parseRes( res )

  types_addFile = [ListType]
  def export_addFile( self, fileTuples, force = False ):
    res = database.addFile( fileTuples, force = force )
    return self._parseRes( res )

  types_removeFile = [ListType]
  def export_removeFile( self, lfns ):
    res = database.removeFile( lfns )
    return self._parseRes( res )

  ####################################################################
  #
  # These are the methods for replica manipulation
  #

  types_addReplica = [ListType]
  def export_addReplica( self, replicaTuples, force = False ):
    res = database.addReplica( replicaTuples, force = force )
    return self._parseRes( res )

  types_removeReplica = [ListType]
  def export_removeReplica( self, replicaTuples ):
    res = database.removeReplica( replicaTuples )
    return self._parseRes( res )

  types_getReplicas = [ListType]
  def export_getReplicas( self, lfns ):
    res = database.getReplicas( lfns )
    return self._parseRes( res )

  types_getReplicaStatus = [ListType]
  def export_getReplicaStatus( self, replicaTuples ):
    res = database.getReplicaStatus( replicaTuples )
    return self._parseRes( res )

  types_setReplicaStatus = [ListType]
  def export_setReplicaStatus( self, replicaTuples ):
    res = database.setReplicaStatus( replicaTuples )
    return self._parseRes( res )

  types_setReplicaHost = [ListType]
  def export_setReplicaHost( self, replicaTuples ):
    res = database.setReplicaHost( replicaTuples )
    return self._parseRes( res )

  ####################################################################
  #
  # These are the methods used for web monitoring
  #

  # TODO Get rid of this (talk to Matvey)
  types_getDistinctAttributeValues = [StringTypes, DictType]
  def export_getDistinctAttributeValues( self, attribute, selectDict ):
    res = database.getTableDistinctAttributeValues( 'Transformations', [attribute], selectDict )
    if not res['OK']:
      return self._parseRes( res )
    return S_OK( res['Value'][attribute] )

  types_getTableDistinctAttributeValues = [StringTypes, ListType, DictType]
  def export_getTableDistinctAttributeValues( self, table, attributes, selectDict ):
    res = database.getTableDistinctAttributeValues( table, attributes, selectDict )
    return self._parseRes( res )

  types_getTransformationStatusCounters = []
  def export_getTransformationStatusCounters( self ):
    res = database.getCounters( 'Transformations', ['Status'], {} )
    if not res['OK']:
      return self._parseRes( res )
    statDict = {}
    for attrDict, count in res['Value']:
      statDict[attrDict['Status']] = count
    return S_OK( statDict )

  types_getTransformationSummary = []
  def export_getTransformationSummary( self ):
    ''' Get the summary of the currently existing transformations '''
    res = database.getTransformations()
    if not res['OK']:
      return self._parseRes( res )
    transList = res['Value']
    resultDict = {}
    for transDict in transList:
      transID = transDict['TransformationID']
      res = database.getTransformationTaskStats( transID )
      if not res['OK']:
        gLogger.warn( 'Failed to get job statistics for transformation %d' % transID )
        continue
      transDict['JobStats'] = res['Value']
      res = database.getTransformationStats( transID )
      if not res['OK']:
        transDict['NumberOfFiles'] = -1
      else:
        transDict['NumberOfFiles'] = res['Value']['Total']
      resultDict[transID] = transDict
    return S_OK( resultDict )

  types_getTabbedSummaryWeb = [StringTypes, DictType, DictType, ListType, IntType, IntType]
  def export_getTabbedSummaryWeb( self, table, requestedTables, selectDict, sortList, startItem, maxItems ):
    tableDestinations = {  'Transformations'      : { 'TransformationFiles' : ['TransformationID'],
                                                      'TransformationTasks' : ['TransformationID']           },

                           'TransformationFiles'  : { 'Transformations'     : ['TransformationID'],
                                                      'TransformationTasks' : ['TransformationID', 'TaskID']  },

                           'TransformationTasks'  : { 'Transformations'     : ['TransformationID'],
                                                      'TransformationFiles' : ['TransformationID', 'TaskID']  } }

    tableSelections = {    'Transformations'      : ['TransformationID', 'AgentType', 'Type', 'TransformationGroup',
                                                     'Plugin'],
                           'TransformationFiles'  : ['TransformationID', 'TaskID', 'Status', 'UsedSE', 'TargetSE'],
                           'TransformationTasks'  : ['TransformationID', 'TaskID', 'ExternalStatus', 'TargetSE'] }

    tableTimeStamps = {    'Transformations'      : 'CreationDate',
                           'TransformationFiles'  : 'LastUpdate',
                           'TransformationTasks'  : 'CreationTime' }

    tableStatusColumn = {   'Transformations'      : 'Status',
                           'TransformationFiles'  : 'Status',
                           'TransformationTasks'  : 'ExternalStatus' }

    resDict = {}
    res = self.__getTableSummaryWeb( table, selectDict, sortList, startItem, maxItems,
                                     selectColumns = tableSelections[table], timeStamp = tableTimeStamps[table],
                                     statusColumn = tableStatusColumn[table] )
    if not res['OK']:
      gLogger.error( "Failed to get Summary for table", "%s %s" % ( table, res['Message'] ) )
      return self._parseRes( res )
    resDict[table] = res['Value']
    selections = res['Value']['Selections']
    tableSelection = {}
    for destination in tableDestinations[table].keys():
      tableSelection[destination] = {}
      for parameter in tableDestinations[table][destination]:
        tableSelection[destination][parameter] = selections.get( parameter, [] )

    for table, paramDict in requestedTables.items():
      sortList = paramDict.get( 'SortList', [] )
      startItem = paramDict.get( 'StartItem', 0 )
      maxItems = paramDict.get( 'MaxItems', 50 )
      res = self.__getTableSummaryWeb( table, tableSelection[table], sortList, startItem, maxItems,
                                       selectColumns = tableSelections[table], timeStamp = tableTimeStamps[table],
                                       statusColumn = tableStatusColumn[table] )
      if not res['OK']:
        gLogger.error( "Failed to get Summary for table", "%s %s" % ( table, res['Message'] ) )
        return self._parseRes( res )
      resDict[table] = res['Value']
    return S_OK( resDict )

  types_getTransformationsSummaryWeb = [DictType, ListType, IntType, IntType]
  def export_getTransformationsSummaryWeb( self, selectDict, sortList, startItem, maxItems ):
    return self.__getTableSummaryWeb( 'Transformations', selectDict, sortList, startItem, maxItems,
                                      selectColumns = ['TransformationID', 'AgentType', 'Type', 'Group', 'Plugin'],
                                      timeStamp = 'CreationDate', statusColumn = 'Status' )

  types_getTransformationTasksSummaryWeb = [DictType, ListType, IntType, IntType]
  def export_getTransformationTasksSummaryWeb( self, selectDict, sortList, startItem, maxItems ):
    return self.__getTableSummaryWeb( 'TransformationTasks', selectDict, sortList, startItem, maxItems,
                                      selectColumns = ['TransformationID', 'ExternalStatus', 'TargetSE'],
                                      timeStamp = 'CreationTime', statusColumn = 'ExternalStatus' )

  types_getTransformationFilesSummaryWeb = [DictType, ListType, IntType, IntType]
  def export_getTransformationFilesSummaryWeb( self, selectDict, sortList, startItem, maxItems ):
    return self.__getTableSummaryWeb( 'TransformationFiles', selectDict, sortList, startItem, maxItems,
                                      selectColumns = ['TransformationID', 'Status', 'UsedSE', 'TargetSE'],
                                      timeStamp = 'LastUpdate', statusColumn = 'Status' )

  def __getTableSummaryWeb( self, table, selectDict, sortList, startItem, maxItems, selectColumns = [],
                            timeStamp = None, statusColumn = 'Status' ):
    fromDate = selectDict.get( 'FromDate', None )
    if fromDate:
      del selectDict['FromDate']
    # if not fromDate:
    #  fromDate = last_update
    toDate = selectDict.get( 'ToDate', None )
    if toDate:
      del selectDict['ToDate']
    # Sorting instructions. Only one for the moment.
    if sortList:
      orderAttribute = sortList[0][0] + ":" + sortList[0][1]
    else:
      orderAttribute = None
    # Get the columns that match the selection
    fcn = None
    fcnName = "get%s" % table
    if hasattr( database, fcnName ) and callable( getattr( database, fcnName ) ):
      fcn = getattr( database, fcnName )
    if not fcn:
      return S_ERROR( "Unable to invoke database.%s, it isn't a member function of database" % fcnName )
    res = fcn( condDict = selectDict, older = toDate, newer = fromDate, timeStamp = timeStamp,
               orderAttribute = orderAttribute )
    if not res['OK']:
      return self._parseRes( res )

    # The full list of columns in contained here
    allRows = res['Records']
    # Prepare the standard structure now within the resultDict dictionary
    resultDict = {}
    # Create the total records entry
    resultDict['TotalRecords'] = len( allRows )
    # Create the ParameterNames entry
    resultDict['ParameterNames'] = res['ParameterNames']
    # Find which element in the tuple contains the requested status
    if not statusColumn in resultDict['ParameterNames']:
      return S_ERROR( "Provided status column not present" )
    statusColumnIndex = resultDict['ParameterNames'].index( statusColumn )

    # Get the rows which are within the selected window
    if resultDict['TotalRecords'] == 0:
      return S_OK( resultDict )
    ini = startItem
    last = ini + maxItems
    if ini >= resultDict['TotalRecords']:
      return S_ERROR( 'Item number out of range' )
    if last > resultDict['TotalRecords']:
      last = resultDict['TotalRecords']
    selectedRows = allRows[ini:last]
    resultDict['Records'] = selectedRows

    # Generate the status dictionary
    statusDict = {}
    for row in selectedRows:
      status = row[statusColumnIndex]
      statusDict[status] = statusDict.setdefault( status, 0 ) + 1
    resultDict['Extras'] = statusDict

    # Obtain the distinct values of the selection parameters
    res = database.getTableDistinctAttributeValues( table, selectColumns, selectDict, older = toDate, newer = fromDate )
    distinctSelections = zip( selectColumns, [] )
    if res['OK']:
      distinctSelections = res['Value']
    resultDict['Selections'] = distinctSelections

    return S_OK( resultDict )

  types_getTransformationCountersStatuses = [StringTypes]
  def export_getTransformationCountersStatuses( self, type_counter ):
    ''' Return all statuses that are considered
    '''
    if type_counter == 'Tasks':
      return S_OK( database.tasksStatuses )
    elif type_counter == 'Files':
      return S_OK( database.fileStatuses )
    else:
      return S_ERROR( "Only 'Tasks' and 'Files' allowed" )

  types_updateTransformationCounters = [DictType]
  def export_updateTransformationCounters( self, counterDict ):
    ''' Update or insert transformation counters
    '''
    if 'TransformationID' not in counterDict:
      return S_ERROR( "Missing mandatory key TransformationID" )
    return database.updateTransformationCounters( counterDict )

  types_getTransformationSummaryWeb = [DictType, ListType, IntType, IntType]
  def export_getTransformationSummaryWeb( self, selectDict, sortList, startItem, maxItems ):
    ''' Get the summary of the transformation information for a given page in the generic format '''
    # Obtain the timing information from the selectDict
    last_update = selectDict.get( 'CreationDate', None )
    if last_update:
      del selectDict['CreationDate']
    fromDate = selectDict.get( 'FromDate', None )
    if fromDate:
      del selectDict['FromDate']
    if not fromDate:
      fromDate = last_update
    toDate = selectDict.get( 'ToDate', None )
    if toDate:
      del selectDict['ToDate']
    # Sorting instructions. Only one for the moment.
    if sortList:
      orderAttribute = sortList[0][0] + ":" + sortList[0][1]
    else:
      orderAttribute = None

    # Get the transformations that match the selection
    res = database.getTransformations( condDict = selectDict, older = toDate, newer = fromDate,
                                       orderAttribute = orderAttribute )
    if not res['OK']:
      return self._parseRes( res )
    # Prepare the standard structure now within the resultDict dictionary
    resultDict = {}
    trList = res['Records']
    # Create the total records entry
    nTrans = len( trList )
    resultDict['TotalRecords'] = nTrans
    # Create the ParameterNames entry
    paramNames = res['ParameterNames']
    resultDict['ParameterNames'] = paramNames

    # Add the job states to the ParameterNames entry: the order here matters
    taskStateNames = database.tasksStatuses
    resultDict['ParameterNames'] += ['Jobs_' + x for x in taskStateNames]
    fileStateNames = database.fileStatuses
    fileStateNames += ['PercentProcessed', 'Total']
    resultDict['ParameterNames'] += ['Files_' + x for x in fileStateNames]
    # Get the transformations which are within the selected window
    if nTrans == 0:
      return S_OK( resultDict )
    ini = startItem
    last = ini + maxItems
    if ini >= nTrans:
      return S_ERROR( 'Item number out of range' )
    if last > nTrans:
      last = nTrans
    transList = trList[ini:last]

    statusDict = {}
    extendableTranfs = Operations().getValue( "Transformations/ExtendableTransfTypes", ['Simulation', 'MCsimulation'] )
    # Add specific information for each selected transformation
    for trans in transList:
      transDict = dict( zip( paramNames, trans ) )
      # Update the status counters
      status = transDict['Status']
      statusDict[status] = statusDict.setdefault( status, 0 ) + 1
      # Get the statistics on the number of Tasks for the transformation
      transID = transDict['TransformationID']
      res = database.getTransformationsCounters( transID )
      if not res['OK']:
        return S_ERROR( "Failed getting the Counters" )
      counters = res['Value']  # We now have the full table

      # Get busy with the tasks statuses
      taskscounter = []
      for state in taskStateNames:
        taskscounter.append( counters.get( state, 0 ) )
      trans.extend( taskscounter )  # #add at the bottom of the list

      # #Now take a look at the Files
      transType = transDict['Type']
      filestats = []
      total = 0
      for state in fileStateNames:
        filestats.append( counters.get( state, 0 ) )
        total += counters.get( state, 0 )
        percentProcessed = 0
      if transType.lower() in extendableTranfs:
        percentProcessed = '-'
      elif total != 0:
        percentProcessed = "%.1f" % ( int( counters.get( "Processed", 0 ) * 1000. / total ) / 10. )
      else:
        percentProcessed = '0.0'
      filestats.append( percentProcessed )
      filestats.append( total )
      trans.extend( filestats )  # add at the bottom if the list
      # Now the trans list contains all the values, and resultDict contains all the ParameterNames and the
      # updated transList

    resultDict['Records'] = transList
    resultDict['Extras'] = statusDict
    return S_OK( resultDict )

  types_getTransformationSummaryWebOld = [DictType, ListType, IntType, IntType]
  def export_getTransformationSummaryWebOld( self, selectDict, sortList, startItem, maxItems ):
    ''' Get the summary of the transformation information for a given page in the generic format '''
    # Obtain the timing information from the selectDict
    last_update = selectDict.get( 'CreationDate', None )
    if last_update:
      del selectDict['CreationDate']
    fromDate = selectDict.get( 'FromDate', None )
    if fromDate:
      del selectDict['FromDate']
    if not fromDate:
      fromDate = last_update
    toDate = selectDict.get( 'ToDate', None )
    if toDate:
      del selectDict['ToDate']
    # Sorting instructions. Only one for the moment.
    if sortList:
      orderAttribute = sortList[0][0] + ":" + sortList[0][1]
    else:
      orderAttribute = None

    # Get the transformations that match the selection
    res = database.getTransformations( condDict = selectDict, older = toDate, newer = fromDate,
                                       orderAttribute = orderAttribute )
    if not res['OK']:
      return self._parseRes( res )

    # Prepare the standard structure now within the resultDict dictionary
    resultDict = {}
    trList = res['Records']
    # Create the total records entry
    nTrans = len( trList )
    resultDict['TotalRecords'] = nTrans
    # Create the ParameterNames entry
    paramNames = res['ParameterNames']
    resultDict['ParameterNames'] = paramNames
    # Add the job states to the ParameterNames entry
    taskStateNames = ['Created', 'Running', 'Submitted', 'Failed', 'Waiting', 'Done', 'Completed', 'Stalled',
                      'Killed', 'Staging', 'Checking', 'Rescheduled']
    resultDict['ParameterNames'] += ['Jobs_' + x for x in taskStateNames]
    # Add the file states to the ParameterNames entry
    fileStateNames = ['PercentProcessed', 'Processed', 'Unused', 'Assigned', 'Total', 'Problematic',
                      'ApplicationCrash', 'MaxReset']
    resultDict['ParameterNames'] += ['Files_' + x for x in fileStateNames]

    # Get the transformations which are within the selected window
    if nTrans == 0:
      return S_OK( resultDict )
    ini = startItem
    last = ini + maxItems
    if ini >= nTrans:
      return S_ERROR( 'Item number out of range' )
    if last > nTrans:
      last = nTrans
    transList = trList[ini:last]

    statusDict = {}
    extendableTranfs = Operations().getValue( 'Transformations/ExtendableTransfTypes',
                                                ['Simulation', 'MCsimulation'] )
    givenUpFileStatus = Operations().getValue( 'Transformations/GivenUpFileStatus',
                                               ['NotProcessed', 'Removed', 'MissingInFC', 'MissingLFC'] )
    problematicStatuses = Operations().getValue( 'Transformations/ProblematicStatuses',
                                               ['Problematic'] )
    # Add specific information for each selected transformation
    for trans in transList:
      transDict = dict( zip( paramNames, trans ) )

      # Update the status counters
      status = transDict['Status']
      statusDict[status] = statusDict.setdefault( status, 0 ) + 1

      # Get the statistics on the number of jobs for the transformation
      transID = transDict['TransformationID']
      res = database.getTransformationTaskStats( transID )
      taskDict = {}
      if res['OK'] and res['Value']:
        taskDict = res['Value']
      for state in taskStateNames:
        trans.append( taskDict.get( state, 0 ) )

      # Get the statistics for the number of files for the transformation
      fileDict = {}
      transType = transDict['Type']
      if transType.lower() in extendableTranfs:
        fileDict['PercentProcessed'] = '-'
      else:
        res = database.getTransformationStats( transID )
        if res['OK']:
          fileDict = res['Value']
          total = fileDict['Total']
          for stat in givenUpFileStatus:
            total -= fileDict.get( stat, 0 )
          processed = fileDict.get( 'Processed', 0 )
          fileDict['PercentProcessed'] = "%.1f" % ( int( processed * 1000. / total ) / 10. ) if total else 0.
      problematic = 0
      for stat in problematicStatuses:
        problematic += fileDict.get( stat, 0 )
      fileDict ['Problematic'] = problematic
      for state in fileStateNames:
        trans.append( fileDict.get( state, 0 ) )

    resultDict['Records'] = transList
    resultDict['Extras'] = statusDict
    return S_OK( resultDict )

  ###########################################################################<|MERGE_RESOLUTION|>--- conflicted
+++ resolved
@@ -1,12 +1,7 @@
-<<<<<<< HEAD
 ''' DISET request handler base class for the TransformationDB.
 '''
 
 from types import StringType, ListType, DictType, IntType, LongType, StringTypes, TupleType
-=======
-""" DISET request handler base class for the TransformationDB."""
->>>>>>> cc131601
-
 from DIRAC                                               import gLogger, S_OK, S_ERROR
 from DIRAC.Core.DISET.RequestHandler                     import RequestHandler
 from DIRAC.TransformationSystem.DB.TransformationDB      import TransformationDB
@@ -123,11 +118,7 @@
     res = database.getTransformation( transName, extraParams = extraParams )
     return self._parseRes( res )
 
-<<<<<<< HEAD
-  types_getTransformationParameters = [TransTypes, [ListType, TupleType]]
-=======
-  types_getTransformationParameters = [transTypes, list( StringTypes ) + [ListType, TupleType]]
->>>>>>> cc131601
+  types_getTransformationParameters = [TransTypes, list( StringTypes ) + [ListType, TupleType]]
   def export_getTransformationParameters( self, transName, parameters ):
     res = database.getTransformationParameters( transName, parameters )
     return self._parseRes( res )
@@ -152,7 +143,7 @@
     res = database.addTaskForTransformation( transName, lfns = lfns, se = se )
     return self._parseRes( res )
 
-  types_setFileStatusForTransformation = [transTypes, DictType]
+  types_setFileStatusForTransformation = [TransTypes, DictType]
   def export_setFileStatusForTransformation( self, transName, dictOfNewFilesStatus ):
     """ Sets the file status for the transformation.
 
