<<<<<<< HEAD
''' DISET request handler base class for the TransformationDB.
'''
=======
""" DISET request handler base class for the TransformationDB.
"""

__RCSID__ = "$Id$"
>>>>>>> 8edc8909

from types import StringType, ListType, DictType, IntType, LongType, StringTypes, TupleType
from DIRAC                                               import gLogger, S_OK, S_ERROR
from DIRAC.Core.DISET.RequestHandler                     import RequestHandler
from DIRAC.TransformationSystem.DB.TransformationDB      import TransformationDB
from DIRAC.ConfigurationSystem.Client.Helpers.Operations import Operations

TransTypes = list( StringTypes ) + [IntType, LongType]
database = False

def initializeTransformationManagerHandler( serviceIndo, db = TransformationDB ):
  ''' database initializer
  '''

  global database
  database = db()
  res = database._connect()
  if not res['OK']:
    return res

  return S_OK()

class TransformationManagerHandler( RequestHandler ):
  ''' Service to handle transformations
  '''

  def _parseRes( self, res ):
    if not res['OK']:
      gLogger.error( res['Message'] )
    return res

  def setDatabase( self, oDatabase ):
    global database
    database = oDatabase

  types_getCounters = [StringType, ListType, DictType]
  def export_getCounters( self, table, attrList, condDict, older = None, newer = None, timeStamp = None ):
    res = database.getCounters( table, attrList, condDict, older = older, newer = newer, timeStamp = timeStamp )
    return self._parseRes( res )

  ####################################################################
  #
  # These are the methods to manipulate the transformations table
  #

  types_addTransformation = [ StringType, StringType, StringType, StringType, StringType, StringType, StringType]
  def export_addTransformation( self, transName, description, longDescription, transType, plugin, agentType, fileMask,
                                    transformationGroup = 'General',
                                    groupSize = 1,
                                    inheritedFrom = 0,
                                    body = '',
                                    maxTasks = 0,
                                    eventsPerTask = 0,
                                    addFiles = True ):
#    authorDN = self._clientTransport.peerCredentials['DN']
#    authorGroup = self._clientTransport.peerCredentials['group']
    credDict = self.getRemoteCredentials()
    authorDN = credDict[ 'DN' ]
    authorGroup = credDict[ 'group' ]
    res = database.addTransformation( transName, description, longDescription, authorDN, authorGroup, transType, plugin,
                                      agentType, fileMask,
                                      transformationGroup = transformationGroup,
                                      groupSize = groupSize,
                                      inheritedFrom = inheritedFrom,
                                      body = body,
                                      maxTasks = maxTasks,
                                      eventsPerTask = eventsPerTask,
                                      addFiles = addFiles )
    if res['OK']:
      gLogger.info( "Added transformation %d" % res['Value'] )
    return self._parseRes( res )

  types_deleteTransformation = [TransTypes]
  def export_deleteTransformation( self, transName ):
    credDict = self.getRemoteCredentials()
    authorDN = credDict[ 'DN' ]
    # authorDN = self._clientTransport.peerCredentials['DN']
    res = database.deleteTransformation( transName, author = authorDN )
    return self._parseRes( res )

  types_cleanTransformation = [TransTypes]
  def export_cleanTransformation( self, transName ):
    credDict = self.getRemoteCredentials()
    authorDN = credDict[ 'DN' ]
    # authorDN = self._clientTransport.peerCredentials['DN']
    res = database.cleanTransformation( transName, author = authorDN )
    return self._parseRes( res )

  types_setTransformationParameter = [TransTypes, StringTypes]
  def export_setTransformationParameter( self, transName, paramName, paramValue ):
    credDict = self.getRemoteCredentials()
    authorDN = credDict[ 'DN' ]
    # authorDN = self._clientTransport.peerCredentials['DN']
    res = database.setTransformationParameter( transName, paramName, paramValue, author = authorDN )
    return self._parseRes( res )

  types_deleteTransformationParameter = [TransTypes, StringTypes]
  def export_deleteTransformationParameter( self, transName, paramName ):
    # credDict = self.getRemoteCredentials()
    # authorDN = credDict[ 'DN' ]
    # authorDN = self._clientTransport.peerCredentials['DN']
    res = database.deleteTransformationParameter( transName, paramName )
    return self._parseRes( res )

  types_getTransformations = []
  def export_getTransformations( self, condDict = {}, older = None, newer = None, timeStamp = 'CreationDate',
                                 orderAttribute = None, limit = None, extraParams = False, offset = None ):
    res = database.getTransformations( condDict = condDict,
                                  older = older,
                                  newer = newer,
                                  timeStamp = timeStamp,
                                  orderAttribute = orderAttribute,
                                  limit = limit,
                                  extraParams = extraParams,
                                  offset = offset )
    return self._parseRes( res )

  types_getTransformation = [TransTypes]
  def export_getTransformation( self, transName, extraParams = False ):
    res = database.getTransformation( transName, extraParams = extraParams )
    return self._parseRes( res )

  types_getTransformationParameters = [TransTypes, list( StringTypes ) + [ListType, TupleType]]
  def export_getTransformationParameters( self, transName, parameters ):
    res = database.getTransformationParameters( transName, parameters )
    return self._parseRes( res )

  types_getTransformationWithStatus = [list( StringTypes ) + [ListType, TupleType]]
  def export_getTransformationWithStatus( self, status ):
    res = database.getTransformationWithStatus( status )
    return self._parseRes( res )

  ####################################################################
  #
  # These are the methods to manipulate the TransformationFiles tables
  #

  types_addFilesToTransformation = [TransTypes, [ListType, TupleType]]
  def export_addFilesToTransformation( self, transName, lfns ):
    res = database.addFilesToTransformation( transName, lfns )
    return self._parseRes( res )

  types_addTaskForTransformation = [TransTypes]
  def export_addTaskForTransformation( self, transName, lfns = [], se = 'Unknown' ):
    res = database.addTaskForTransformation( transName, lfns = lfns, se = se )
    return self._parseRes( res )

  types_setFileStatusForTransformation = [transTypes, [StringType, DictType]]
  def export_setFileStatusForTransformation( self, transName, dictOfNewFilesStatus, lfns = [], force = False ):
    """ Sets the file status for the transformation.

        The dictOfNewFilesStatus is a dictionary with the form:
        {12345: 'StatusA', 6789: 'StatusB',  ... }
    """

    # create dictionary in case newLFNsStatus is a string - for backward compatibility
    if type( dictOfNewFilesStatus ) == type( '' ):
      dictOfNewFilesStatus = dict( [( lfn, dictOfNewFilesStatus ) for lfn in lfns ] )
      res = database.getTransformationFiles( {'TransformationID':transName, 'LFN': dictOfNewFilesStatus.keys()} )
      if not res['OK']:
        return res
      if res['Value']:
        tsFiles = res['Value']
      # for convenience, makes a small dictionary out of the tsFiles, with the lfn as key
      tsFilesAsDict = {}
      for tsFile in tsFiles:
        tsFilesAsDict[tsFile['LFN']] = tsFile['FileID']

      newStatusForFileIDs = dict( [( tsFilesAsDict[lfn], dictOfNewFilesStatus[lfn] ) for lfn in dictOfNewFilesStatus.keys()] )

    else:
      newStatusForFileIDs = dictOfNewFilesStatus


    res = database._getConnectionTransID( False, transName )
    if not res['OK']:
      return res
    connection = res['Value']['Connection']
    transID = res['Value']['TransformationID']

    res = database.setFileStatusForTransformation( transID, newStatusForFileIDs, connection = connection )
    return self._parseRes( res )

  types_getTransformationStats = [TransTypes]
  def export_getTransformationStats( self, transName ):
    res = database.getTransformationStats( transName )
    return self._parseRes( res )

  types_getTransformationFilesCount = [TransTypes, StringTypes]
  def export_getTransformationFilesCount( self, transName, field, selection = {} ):
    res = database.getTransformationFilesCount( transName, field, selection = selection )
    return self._parseRes( res )

  types_getTransformationFiles = []
  def export_getTransformationFiles( self, condDict = {}, older = None, newer = None, timeStamp = 'LastUpdate',
                                     orderAttribute = None, limit = None, offset = None ):
    res = database.getTransformationFiles( condDict = condDict, older = older, newer = newer, timeStamp = timeStamp,
                                           orderAttribute = orderAttribute, limit = limit, offset = offset,
                                           connection = False )
    return self._parseRes( res )

  ####################################################################
  #
  # These are the methods to manipulate the TransformationTasks table
  #

  types_getTransformationTasks = []
  def export_getTransformationTasks( self, condDict = {}, older = None, newer = None, timeStamp = 'CreationTime',
                                     orderAttribute = None, limit = None, inputVector = False, offset = None ):
    res = database.getTransformationTasks( condDict = condDict, older = older, newer = newer, timeStamp = timeStamp,
                                           orderAttribute = orderAttribute, limit = limit, inputVector = inputVector,
                                           offset = offset )
    return self._parseRes( res )

  types_setTaskStatus = [TransTypes, [ListType, IntType, LongType], StringTypes]
  def export_setTaskStatus( self, transName, taskID, status ):
    res = database.setTaskStatus( transName, taskID, status )
    return self._parseRes( res )

  types_setTaskStatusAndWmsID = [ TransTypes, [LongType, IntType], StringType, StringType]
  def export_setTaskStatusAndWmsID( self, transName, taskID, status, taskWmsID ):
    res = database.setTaskStatusAndWmsID( transName, taskID, status, taskWmsID )
    return self._parseRes( res )

  types_getTransformationTaskStats = [TransTypes]
  def export_getTransformationTaskStats( self, transName ):
    res = database.getTransformationTaskStats( transName )
    return self._parseRes( res )

  types_deleteTasks = [TransTypes, [LongType, IntType], [LongType, IntType]]
  def export_deleteTasks( self, transName, taskMin, taskMax ):
    credDict = self.getRemoteCredentials()
    authorDN = credDict[ 'DN' ]
    # authorDN = self._clientTransport.peerCredentials['DN']
    res = database.deleteTasks( transName, taskMin, taskMax, author = authorDN )
    return self._parseRes( res )

  types_extendTransformation = [TransTypes, [LongType, IntType]]
  def export_extendTransformation( self, transName, nTasks ):
    credDict = self.getRemoteCredentials()
    authorDN = credDict[ 'DN' ]
    # authorDN = self._clientTransport.peerCredentials['DN']
    res = database.extendTransformation( transName, nTasks, author = authorDN )
    return self._parseRes( res )

  types_getTasksToSubmit = [TransTypes, [LongType, IntType]]
  def export_getTasksToSubmit( self, transName, numTasks, site = '' ):
    ''' Get information necessary for submission for a given number of tasks for a given transformation '''
    res = database.getTransformation( transName )
    if not res['OK']:
      return self._parseRes( res )
    transDict = res['Value']
    status = transDict['Status']
    submitDict = {}
    if status in ['Active', 'Completing', 'Flush']:
      res = database.getTasksForSubmission( transName, numTasks = numTasks, site = site, statusList = ['Created'] )
      if not res['OK']:
        return self._parseRes( res )
      tasksDict = res['Value']
      for taskID, taskDict in tasksDict.items():
        res = database.reserveTask( transName, long( taskID ) )
        if not res['OK']:
          return self._parseRes( res )
        else:
          submitDict[taskID] = taskDict
    transDict['JobDictionary'] = submitDict
    return S_OK( transDict )

  ####################################################################
  #
  # These are the methods for TransformationInputDataQuery table
  #

  types_createTransformationInputDataQuery = [ [LongType, IntType, StringType], DictType ]
  def export_createTransformationInputDataQuery( self, transName, queryDict ):
    credDict = self.getRemoteCredentials()
    authorDN = credDict[ 'DN' ]
    # authorDN = self._clientTransport.peerCredentials['DN']
    res = database.createTransformationInputDataQuery( transName, queryDict, author = authorDN )
    return self._parseRes( res )

  types_deleteTransformationInputDataQuery = [ [LongType, IntType, StringType] ]
  def export_deleteTransformationInputDataQuery( self, transName ):
    credDict = self.getRemoteCredentials()
    authorDN = credDict[ 'DN' ]
    # authorDN = self._clientTransport.peerCredentials['DN']
    res = database.deleteTransformationInputDataQuery( transName, author = authorDN )
    return self._parseRes( res )

  types_getTransformationInputDataQuery = [ [LongType, IntType, StringType] ]
  def export_getTransformationInputDataQuery( self, transName ):
    res = database.getTransformationInputDataQuery( transName )
    return self._parseRes( res )

  ####################################################################
  #
  # These are the methods for transformation logging manipulation
  #

  types_getTransformationLogging = [TransTypes]
  def export_getTransformationLogging( self, transName ):
    res = database.getTransformationLogging( transName )
    return self._parseRes( res )

  ####################################################################
  #
  # These are the methods for transformation additional parameters
  #

  types_getAdditionalParameters = [TransTypes]
  def export_getAdditionalParameters( self, transName ):
    res = database.getAdditionalParameters( transName )
    return self._parseRes( res )

  ####################################################################
  #
  # These are the methods for file manipulation
  #

  types_getFileSummary = [ListType]
  def export_getFileSummary( self, lfns ):
    res = database.getFileSummary( lfns )
    return self._parseRes( res )

  types_addDirectory = [StringType]
  def export_addDirectory( self, path, force = False ):
    res = database.addDirectory( path, force = force )
    return self._parseRes( res )

  types_exists = [ListType]
  def export_exists( self, lfns ):
    res = database.exists( lfns )
    return self._parseRes( res )

  types_addFile = [ [ ListType, DictType ] + list( StringTypes ) ]
  def export_addFile( self, fileDicts, force = False ):
    """ Interface provides { LFN1 : { PFN1, SE1, ... }, LFN2 : { PFN2, SE2, ... } }
    """
    res = database.addFile( fileDicts, force = force )
    return self._parseRes( res )

  types_removeFile = [ListType]
  def export_removeFile( self, lfns ):
    """ Interface provides [ LFN1, LFN2, ... ]
    """
    res = database.removeFile( lfns )
    return self._parseRes( res )

  ####################################################################
  #
  # These are the methods for replica manipulation
  #

  types_addReplica = [ [ ListType, DictType ] + list( StringTypes ) ]
  def export_addReplica( self, replicaDict, force = False ):
    """ Interface provides { LFN1 : { PFN1, SE1, ... }, LFN2 : { PFN2, SE2, ... } }
    Not used anywhere, so fake the behaviour
    """
    resdict = {}
    for lfn in replicaDict.keys():
      resdict[lfn] = True
    return S_OK( {'Successful':resdict, 'Failed':{}} )

  types_removeReplica = [ [ ListType, DictType ] + list( StringTypes ) ]
  def export_removeReplica( self, replicaDict ):
    """ Interface provides {LFN : { SE, ...} }
    expects back {LFN:True}
    """
    resdict = {}
    for lfn in replicaDict.keys():
      resdict[lfn] = True
    return S_OK( {'Successful':resdict, 'Failed':{}} )

  types_getReplicas = [ [ ListType, DictType ] + list( StringTypes ) ]
  def export_getReplicas( self, lfns ):
    """ Interface provides [LFN1, LFN2, ...]
    Fake the FC behavior, as not used
    """
    resdict = {}
    for lfn in lfns:
      resdict[lfn] = True
    return S_OK( {'Successful':resdict, 'Failed':{}} )

  types_getReplicaStatus = [ [ ListType, DictType ] + list( StringTypes ) ]
  def export_getReplicaStatus( self, replicaDicts ):
    """ Interface provides { LFN : { PFN, SE, Status, ... } }
    Fake the FC service interface
    """
    resdict = {}
    for lfn in replicaDicts.keys():
      resdict[lfn] = True
    return S_OK( {'Successful':resdict, 'Failed':{}} )

  types_setReplicaStatus = [ [ ListType, DictType ] + list( StringTypes ) ]
  def export_setReplicaStatus( self, replicaDict ):
    """ Interface provides { LFN : { PFN, SE, Status, ... } }
    Fake the FC service interface
    """
    resdict = {}
    for lfn in replicaDict.keys():
      resdict[lfn] = True
    return S_OK( {'Successful':resdict, 'Failed':{}} )

  types_setReplicaHost = [ [ ListType, DictType ] + list( StringTypes ) ]
  def export_setReplicaHost( self, replicaDict ):
    """ Interface provides { LFN : {OldSE, NewSE, ... } }
    Fake the FC service interface
    """
    resdict = {}
    for lfn in replicaDict.keys():
      resdict[lfn] = True
    return S_OK( {'Successful':resdict, 'Failed':{}} )

  ####################################################################
  #
  # These are the methods used for web monitoring
  #

  # TODO Get rid of this (talk to Matvey)
  types_getDistinctAttributeValues = [StringTypes, DictType]
  def export_getDistinctAttributeValues( self, attribute, selectDict ):
    res = database.getTableDistinctAttributeValues( 'Transformations', [attribute], selectDict )
    if not res['OK']:
      return self._parseRes( res )
    return S_OK( res['Value'][attribute] )

  types_getTableDistinctAttributeValues = [StringTypes, ListType, DictType]
  def export_getTableDistinctAttributeValues( self, table, attributes, selectDict ):
    res = database.getTableDistinctAttributeValues( table, attributes, selectDict )
    return self._parseRes( res )

  types_getTransformationStatusCounters = []
  def export_getTransformationStatusCounters( self ):
    res = database.getCounters( 'Transformations', ['Status'], {} )
    if not res['OK']:
      return self._parseRes( res )
    statDict = {}
    for attrDict, count in res['Value']:
      statDict[attrDict['Status']] = count
    return S_OK( statDict )

  types_getTransformationSummary = []
  def export_getTransformationSummary( self ):
    ''' Get the summary of the currently existing transformations '''
    res = database.getTransformations()
    if not res['OK']:
      return self._parseRes( res )
    transList = res['Value']
    resultDict = {}
    for transDict in transList:
      transID = transDict['TransformationID']
      res = database.getTransformationTaskStats( transID )
      if not res['OK']:
        gLogger.warn( 'Failed to get job statistics for transformation %d' % transID )
        continue
      transDict['JobStats'] = res['Value']
      res = database.getTransformationStats( transID )
      if not res['OK']:
        transDict['NumberOfFiles'] = -1
      else:
        transDict['NumberOfFiles'] = res['Value']['Total']
      resultDict[transID] = transDict
    return S_OK( resultDict )

  types_getTabbedSummaryWeb = [StringTypes, DictType, DictType, ListType, IntType, IntType]
  def export_getTabbedSummaryWeb( self, table, requestedTables, selectDict, sortList, startItem, maxItems ):
    tableDestinations = {  'Transformations'      : { 'TransformationFiles' : ['TransformationID'],
                                                      'TransformationTasks' : ['TransformationID']           },

                           'TransformationFiles'  : { 'Transformations'     : ['TransformationID'],
                                                      'TransformationTasks' : ['TransformationID', 'TaskID']  },

                           'TransformationTasks'  : { 'Transformations'     : ['TransformationID'],
                                                      'TransformationFiles' : ['TransformationID', 'TaskID']  } }

    tableSelections = {    'Transformations'      : ['TransformationID', 'AgentType', 'Type', 'TransformationGroup',
                                                     'Plugin'],
                           'TransformationFiles'  : ['TransformationID', 'TaskID', 'Status', 'UsedSE', 'TargetSE'],
                           'TransformationTasks'  : ['TransformationID', 'TaskID', 'ExternalStatus', 'TargetSE'] }

    tableTimeStamps = {    'Transformations'      : 'CreationDate',
                           'TransformationFiles'  : 'LastUpdate',
                           'TransformationTasks'  : 'CreationTime' }

    tableStatusColumn = {   'Transformations'      : 'Status',
                           'TransformationFiles'  : 'Status',
                           'TransformationTasks'  : 'ExternalStatus' }

    resDict = {}
    res = self.__getTableSummaryWeb( table, selectDict, sortList, startItem, maxItems,
                                     selectColumns = tableSelections[table], timeStamp = tableTimeStamps[table],
                                     statusColumn = tableStatusColumn[table] )
    if not res['OK']:
      gLogger.error( "Failed to get Summary for table", "%s %s" % ( table, res['Message'] ) )
      return self._parseRes( res )
    resDict[table] = res['Value']
    selections = res['Value']['Selections']
    tableSelection = {}
    for destination in tableDestinations[table].keys():
      tableSelection[destination] = {}
      for parameter in tableDestinations[table][destination]:
        tableSelection[destination][parameter] = selections.get( parameter, [] )

    for table, paramDict in requestedTables.items():
      sortList = paramDict.get( 'SortList', [] )
      startItem = paramDict.get( 'StartItem', 0 )
      maxItems = paramDict.get( 'MaxItems', 50 )
      res = self.__getTableSummaryWeb( table, tableSelection[table], sortList, startItem, maxItems,
                                       selectColumns = tableSelections[table], timeStamp = tableTimeStamps[table],
                                       statusColumn = tableStatusColumn[table] )
      if not res['OK']:
        gLogger.error( "Failed to get Summary for table", "%s %s" % ( table, res['Message'] ) )
        return self._parseRes( res )
      resDict[table] = res['Value']
    return S_OK( resDict )

  types_getTransformationsSummaryWeb = [DictType, ListType, IntType, IntType]
  def export_getTransformationsSummaryWeb( self, selectDict, sortList, startItem, maxItems ):
    return self.__getTableSummaryWeb( 'Transformations', selectDict, sortList, startItem, maxItems,
                                      selectColumns = ['TransformationID', 'AgentType', 'Type', 'Group', 'Plugin'],
                                      timeStamp = 'CreationDate', statusColumn = 'Status' )

  types_getTransformationTasksSummaryWeb = [DictType, ListType, IntType, IntType]
  def export_getTransformationTasksSummaryWeb( self, selectDict, sortList, startItem, maxItems ):
    return self.__getTableSummaryWeb( 'TransformationTasks', selectDict, sortList, startItem, maxItems,
                                      selectColumns = ['TransformationID', 'ExternalStatus', 'TargetSE'],
                                      timeStamp = 'CreationTime', statusColumn = 'ExternalStatus' )

  types_getTransformationFilesSummaryWeb = [DictType, ListType, IntType, IntType]
  def export_getTransformationFilesSummaryWeb( self, selectDict, sortList, startItem, maxItems ):
    return self.__getTableSummaryWeb( 'TransformationFiles', selectDict, sortList, startItem, maxItems,
                                      selectColumns = ['TransformationID', 'Status', 'UsedSE', 'TargetSE'],
                                      timeStamp = 'LastUpdate', statusColumn = 'Status' )

  def __getTableSummaryWeb( self, table, selectDict, sortList, startItem, maxItems, selectColumns = [],
                            timeStamp = None, statusColumn = 'Status' ):
    fromDate = selectDict.get( 'FromDate', None )
    if fromDate:
      del selectDict['FromDate']
    # if not fromDate:
    #  fromDate = last_update
    toDate = selectDict.get( 'ToDate', None )
    if toDate:
      del selectDict['ToDate']
    # Sorting instructions. Only one for the moment.
    if sortList:
      orderAttribute = sortList[0][0] + ":" + sortList[0][1]
    else:
      orderAttribute = None
    # Get the columns that match the selection
    fcn = None
    fcnName = "get%s" % table
    if hasattr( database, fcnName ) and callable( getattr( database, fcnName ) ):
      fcn = getattr( database, fcnName )
    if not fcn:
      return S_ERROR( "Unable to invoke database.%s, it isn't a member function of database" % fcnName )
    res = fcn( condDict = selectDict, older = toDate, newer = fromDate, timeStamp = timeStamp,
               orderAttribute = orderAttribute )
    if not res['OK']:
      return self._parseRes( res )

    # The full list of columns in contained here
    allRows = res['Records']
    # Prepare the standard structure now within the resultDict dictionary
    resultDict = {}
    # Create the total records entry
    resultDict['TotalRecords'] = len( allRows )
    # Create the ParameterNames entry
    resultDict['ParameterNames'] = res['ParameterNames']
    # Find which element in the tuple contains the requested status
    if not statusColumn in resultDict['ParameterNames']:
      return S_ERROR( "Provided status column not present" )
    statusColumnIndex = resultDict['ParameterNames'].index( statusColumn )

    # Get the rows which are within the selected window
    if resultDict['TotalRecords'] == 0:
      return S_OK( resultDict )
    ini = startItem
    last = ini + maxItems
    if ini >= resultDict['TotalRecords']:
      return S_ERROR( 'Item number out of range' )
    if last > resultDict['TotalRecords']:
      last = resultDict['TotalRecords']
    selectedRows = allRows[ini:last]
    resultDict['Records'] = selectedRows

    # Generate the status dictionary
    statusDict = {}
    for row in selectedRows:
      status = row[statusColumnIndex]
      statusDict[status] = statusDict.setdefault( status, 0 ) + 1
    resultDict['Extras'] = statusDict

    # Obtain the distinct values of the selection parameters
    res = database.getTableDistinctAttributeValues( table, selectColumns, selectDict, older = toDate, newer = fromDate )
    distinctSelections = zip( selectColumns, [] )
    if res['OK']:
      distinctSelections = res['Value']
    resultDict['Selections'] = distinctSelections

    return S_OK( resultDict )

  types_getTransformationCountersStatuses = [StringTypes]
  def export_getTransformationCountersStatuses( self, type_counter ):
    ''' Return all statuses that are considered
    '''
    if type_counter == 'Tasks':
      return S_OK( database.tasksStatuses )
    elif type_counter == 'Files':
      return S_OK( database.fileStatuses )
    else:
      return S_ERROR( "Only 'Tasks' and 'Files' allowed" )

  types_updateTransformationCounters = [DictType]
  def export_updateTransformationCounters( self, counterDict ):
    ''' Update or insert transformation counters
    '''
    if 'TransformationID' not in counterDict:
      return S_ERROR( "Missing mandatory key TransformationID" )
    return database.updateTransformationCounters( counterDict )

  types_getTransformationSummaryWeb = [DictType, ListType, IntType, IntType]
  def export_getTransformationSummaryWeb( self, selectDict, sortList, startItem, maxItems ):
    ''' Get the summary of the transformation information for a given page in the generic format '''
    # Obtain the timing information from the selectDict
    last_update = selectDict.get( 'CreationDate', None )
    if last_update:
      del selectDict['CreationDate']
    fromDate = selectDict.get( 'FromDate', None )
    if fromDate:
      del selectDict['FromDate']
    if not fromDate:
      fromDate = last_update
    toDate = selectDict.get( 'ToDate', None )
    if toDate:
      del selectDict['ToDate']
    # Sorting instructions. Only one for the moment.
    if sortList:
      orderAttribute = sortList[0][0] + ":" + sortList[0][1]
    else:
      orderAttribute = None

    # Get the transformations that match the selection
    res = database.getTransformations( condDict = selectDict, older = toDate, newer = fromDate,
                                       orderAttribute = orderAttribute )
    if not res['OK']:
      return self._parseRes( res )
    # Prepare the standard structure now within the resultDict dictionary
    resultDict = {}
    trList = res['Records']
    # Create the total records entry
    nTrans = len( trList )
    resultDict['TotalRecords'] = nTrans
    # Create the ParameterNames entry
    paramNames = res['ParameterNames']
    resultDict['ParameterNames'] = paramNames

    # Add the job states to the ParameterNames entry: the order here matters
    taskStateNames = database.tasksStatuses
    resultDict['ParameterNames'] += ['Jobs_' + x for x in taskStateNames]
    fileStateNames = database.fileStatuses
    fileStateNames += ['PercentProcessed', 'Total']
    resultDict['ParameterNames'] += ['Files_' + x for x in fileStateNames]
    # Get the transformations which are within the selected window
    if nTrans == 0:
      return S_OK( resultDict )
    ini = startItem
    last = ini + maxItems
    if ini >= nTrans:
      return S_ERROR( 'Item number out of range' )
    if last > nTrans:
      last = nTrans
    transList = trList[ini:last]

    statusDict = {}
    extendableTranfs = Operations().getValue( "Transformations/ExtendableTransfTypes", ['Simulation', 'MCsimulation'] )
    # Add specific information for each selected transformation
    for trans in transList:
      transDict = dict( zip( paramNames, trans ) )
      # Update the status counters
      status = transDict['Status']
      statusDict[status] = statusDict.setdefault( status, 0 ) + 1
      # Get the statistics on the number of Tasks for the transformation
      transID = transDict['TransformationID']
      res = database.getTransformationsCounters( transID )
      if not res['OK']:
        return S_ERROR( "Failed getting the Counters" )
      counters = res['Value']  # We now have the full table

      # Get busy with the tasks statuses
      taskscounter = []
      for state in taskStateNames:
        taskscounter.append( counters.get( state, 0 ) )
      trans.extend( taskscounter )  # #add at the bottom of the list

      # #Now take a look at the Files
      transType = transDict['Type']
      filestats = []
      total = 0
      for state in fileStateNames:
        filestats.append( counters.get( state, 0 ) )
        total += counters.get( state, 0 )
        percentProcessed = 0
      if transType.lower() in extendableTranfs:
        percentProcessed = '-'
      elif total != 0:
        percentProcessed = "%.1f" % ( int( counters.get( "Processed", 0 ) * 1000. / total ) / 10. )
      else:
        percentProcessed = '0.0'
      filestats.append( percentProcessed )
      filestats.append( total )
      trans.extend( filestats )  # add at the bottom if the list
      # Now the trans list contains all the values, and resultDict contains all the ParameterNames and the
      # updated transList

    resultDict['Records'] = transList
    resultDict['Extras'] = statusDict
    return S_OK( resultDict )

  types_getTransformationSummaryWebOld = [DictType, ListType, IntType, IntType]
  def export_getTransformationSummaryWebOld( self, selectDict, sortList, startItem, maxItems ):
    ''' Get the summary of the transformation information for a given page in the generic format '''
    # Obtain the timing information from the selectDict
    last_update = selectDict.get( 'CreationDate', None )
    if last_update:
      del selectDict['CreationDate']
    fromDate = selectDict.get( 'FromDate', None )
    if fromDate:
      del selectDict['FromDate']
    if not fromDate:
      fromDate = last_update
    toDate = selectDict.get( 'ToDate', None )
    if toDate:
      del selectDict['ToDate']
    # Sorting instructions. Only one for the moment.
    if sortList:
      orderAttribute = sortList[0][0] + ":" + sortList[0][1]
    else:
      orderAttribute = None

    # Get the transformations that match the selection
    res = database.getTransformations( condDict = selectDict, older = toDate, newer = fromDate,
                                       orderAttribute = orderAttribute )
    if not res['OK']:
      return self._parseRes( res )

    # Prepare the standard structure now within the resultDict dictionary
    resultDict = {}
    trList = res['Records']
    # Create the total records entry
    nTrans = len( trList )
    resultDict['TotalRecords'] = nTrans
    # Create the ParameterNames entry
    paramNames = res['ParameterNames']
    resultDict['ParameterNames'] = paramNames
    # Add the job states to the ParameterNames entry
    taskStateNames = ['TotalCreated', 'Created', 'Running', 'Submitted', 'Failed', 'Waiting', 'Done', 'Completed', 'Stalled',
                      'Killed', 'Staging', 'Checking', 'Rescheduled', 'Scheduled']
    resultDict['ParameterNames'] += ['Jobs_' + x for x in taskStateNames]
    # Add the file states to the ParameterNames entry
    fileStateNames = ['PercentProcessed', 'Processed', 'Unused', 'Assigned', 'Total', 'Problematic',
                      'ApplicationCrash', 'MaxReset']
    resultDict['ParameterNames'] += ['Files_' + x for x in fileStateNames]

    # Get the transformations which are within the selected window
    if nTrans == 0:
      return S_OK( resultDict )
    ini = startItem
    last = ini + maxItems
    if ini >= nTrans:
      return S_ERROR( 'Item number out of range' )
    if last > nTrans:
      last = nTrans
    transList = trList[ini:last]

    statusDict = {}
    extendableTranfs = Operations().getValue( 'Transformations/ExtendableTransfTypes',
                                                ['Simulation', 'MCsimulation'] )
    givenUpFileStatus = Operations().getValue( 'Transformations/GivenUpFileStatus',
                                               ['NotProcessed', 'Removed', 'MissingInFC', 'MissingLFC'] )
    problematicStatuses = Operations().getValue( 'Transformations/ProblematicStatuses',
                                               ['Problematic'] )
    # Add specific information for each selected transformation
    for trans in transList:
      transDict = dict( zip( paramNames, trans ) )

      # Update the status counters
      status = transDict['Status']
      statusDict[status] = statusDict.setdefault( status, 0 ) + 1

      # Get the statistics on the number of jobs for the transformation
      transID = transDict['TransformationID']
      res = database.getTransformationTaskStats( transID )
      taskDict = {}
      if res['OK'] and res['Value']:
        taskDict = res['Value']
      for state in taskStateNames:
        trans.append( taskDict.get( state, 0 ) )

      # Get the statistics for the number of files for the transformation
      fileDict = {}
      transType = transDict['Type']
      if transType.lower() in extendableTranfs:
        fileDict['PercentProcessed'] = '-'
      else:
        res = database.getTransformationStats( transID )
        if res['OK']:
          fileDict = res['Value']
          total = fileDict['Total']
          for stat in givenUpFileStatus:
            total -= fileDict.get( stat, 0 )
          processed = fileDict.get( 'Processed', 0 )
          fileDict['PercentProcessed'] = "%.1f" % ( int( processed * 1000. / total ) / 10. ) if total else 0.
      problematic = 0
      for stat in problematicStatuses:
        problematic += fileDict.get( stat, 0 )
      fileDict ['Problematic'] = problematic
      for state in fileStateNames:
        trans.append( fileDict.get( state, 0 ) )

    resultDict['Records'] = transList
    resultDict['Extras'] = statusDict
    return S_OK( resultDict )

  ###########################################################################<|MERGE_RESOLUTION|>--- conflicted
+++ resolved
@@ -1,12 +1,7 @@
-<<<<<<< HEAD
-''' DISET request handler base class for the TransformationDB.
-'''
-=======
 """ DISET request handler base class for the TransformationDB.
 """
 
 __RCSID__ = "$Id$"
->>>>>>> 8edc8909
 
 from types import StringType, ListType, DictType, IntType, LongType, StringTypes, TupleType
 from DIRAC                                               import gLogger, S_OK, S_ERROR
