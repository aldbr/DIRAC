--- conflicted
+++ resolved
@@ -4,8 +4,6 @@
 
 import types
 
-<<<<<<< HEAD
-=======
 from DIRAC                                                  import S_OK, S_ERROR, gLogger
 from DIRAC.Core.Base.Client                                 import Client
 from DIRAC.Core.Utilities.List                              import breakListIntoChunks
@@ -15,7 +13,6 @@
 rpc = None
 url = None
 
->>>>>>> 60e91868
 class TransformationClient( Client, FileCatalogueBase ):
 
   """ Exposes the functionality available in the DIRAC/TransformationHandler
@@ -248,9 +245,6 @@
 
     return S_OK( ( parentProd, movedFiles ) )
 
-<<<<<<< HEAD
-  def setFileStatusForTransformation( self, transName, status, lfns, force = False, rpc = '', url = '', timeout = 120 ):
-=======
   def setFileStatusForTransformation( self, transName, newLFNsStatus = {}, lfns = [], force = False,
                                       rpc = '', url = '', timeout = 120 ):
     """ sets ths file status for LFNs of a transformation
@@ -261,7 +255,6 @@
           and at this point lfns is not considered
         - newLFNStatus is a string, that applies to all the LFNs in lfns
     """
->>>>>>> 60e91868
     rpcClient = self._getRPC( rpc = rpc, url = url, timeout = timeout )
 
     # create dictionary in case newLFNsStatus is a string
