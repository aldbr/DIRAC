--- conflicted
+++ resolved
@@ -374,21 +374,12 @@
 
 
   def _handleInputs( self, oJob, paramsDict ):
-<<<<<<< HEAD
-    ''' set job inputs (+ metadata)
-    '''
-    if paramsDict.has_key( 'InputData' ):
-      if paramsDict['InputData']:
-        self.log.verbose( 'Setting input data to %s' % paramsDict['InputData'] )
-        oJob.setInputData( paramsDict['InputData'] )
-=======
     """ set job inputs (+ metadata)
     """
     inputData = paramsDict.get( 'InputData' )
     if inputData:
       self.log.verbose( 'Setting input data to %s' % inputData )
       oJob.setInputData( inputData )
->>>>>>> 5b992634
 
   def _handleRest( self, oJob, paramsDict ):
     ''' add as JDL parameters all the other parameters that are not for inputs or destination
