""" TaskManager contains WorkflowsTasks and RequestTasks modules, for managing jobs and requests tasks
"""
__RCSID__ = "$Id$"

COMPONENT_NAME = 'TaskManager'

import time, types, os

from DIRAC                                                      import S_OK, S_ERROR, gLogger
from DIRAC.Core.Security.ProxyInfo                              import getProxyInfo
from DIRAC.Core.Utilities.List                                  import fromChar
from DIRAC.Core.Utilities.ModuleFactory                         import ModuleFactory
from DIRAC.Interfaces.API.Job                                   import Job
from DIRAC.RequestManagementSystem.Client.ReqClient             import ReqClient
from DIRAC.RequestManagementSystem.Client.Request               import Request
from DIRAC.RequestManagementSystem.Client.Operation             import Operation
from DIRAC.RequestManagementSystem.Client.File                  import File
from DIRAC.RequestManagementSystem.private.RequestValidator     import RequestValidator
from DIRAC.WorkloadManagementSystem.Client.WMSClient            import WMSClient
from DIRAC.WorkloadManagementSystem.Client.JobMonitoringClient  import JobMonitoringClient
from DIRAC.TransformationSystem.Client.TransformationClient     import TransformationClient
from DIRAC.ConfigurationSystem.Client.Helpers.Operations        import Operations
from DIRAC.ConfigurationSystem.Client.Helpers.Registry          import getDNForUsername

def _requestName( transID, taskID ):
  return str( transID ).zfill( 8 ) + '_' + str( taskID ).zfill( 8 )

class TaskBase( object ):
  ''' The other classes inside here inherits from this one.
  '''

  def __init__( self, transClient = None, logger = None ):

    if not transClient:
      self.transClient = TransformationClient()
    else:
      self.transClient = transClient

    if not logger:
      self.log = gLogger.getSubLogger( 'TaskBase' )
    else:
      self.log = logger

  def prepareTransformationTasks( self, transBody, taskDict, owner = '', ownerGroup = '', ownerDN = '' ):
    return S_ERROR( "Not implemented" )

  def submitTransformationTasks( self, taskDict ):
    return S_ERROR( "Not implemented" )

  def submitTasksToExternal( self, task ):
    return S_ERROR( "Not implemented" )

  def updateDBAfterTaskSubmission( self, taskDict ):
    """ Sets tasks status after the submission to "Submitted", in case of success
    """
    updated = 0
    startTime = time.time()
    for taskID in sorted( taskDict ):
      transID = taskDict[taskID]['TransformationID']
      if taskDict[taskID]['Success']:
        res = self.transClient.setTaskStatusAndWmsID( transID, taskID, 'Submitted',
                                                      str( taskDict[taskID]['ExternalID'] ) )
        if not res['OK']:
          self.log.warn( "updateDBAfterSubmission: Failed to update task status after submission" ,
                         "%s %s" % ( taskDict[taskID]['ExternalID'], res['Message'] ) )
        updated += 1
    self.log.info( "updateDBAfterSubmission: Updated %d tasks in %.1f seconds" % ( updated, time.time() - startTime ) )
    return S_OK()

  def updateTransformationReservedTasks( self, taskDicts ):
    return S_ERROR( "Not implemented" )

  def getSubmittedTaskStatus( self, taskDicts ):
    return S_ERROR( "Not implemented" )

  def getSubmittedFileStatus( self, fileDicts ):
    return S_ERROR( "Not implemented" )

class RequestTasks( TaskBase ):

  def __init__( self, transClient = None, logger = None, requestClient = None,
                requestClass = None, requestValidator = None ):
    """ c'tor

        the requestClass is by default Request.
        If extensions want to use an extended type, they can pass it as a parameter.
        This is the same behavior as WorfkloTasks and jobClass
    """

    if not logger:
      logger = gLogger.getSubLogger( 'RequestTasks' )

    super( RequestTasks, self ).__init__( transClient, logger )

    if not requestClient:
      self.requestClient = ReqClient()
    else:
      self.requestClient = requestClient

    if not requestClass:
      self.requestClass = Request
    else:
      self.requestClass = requestClass

    if not requestValidator:
      self.requestValidator = RequestValidator()
    else:
      self.requestValidator = requestValidator


  def prepareTransformationTasks( self, transBody, taskDict, owner = '', ownerGroup = '', ownerDN = '' ):
    """ Prepare tasks, given a taskDict, that is created (with some manipulation) by the DB
    """
    if ( not owner ) or ( not ownerGroup ):
      res = getProxyInfo( False, False )
      if not res['OK']:
        return res
      proxyInfo = res['Value']
      owner = proxyInfo['username']
      ownerGroup = proxyInfo['group']

    if not ownerDN:
      res = getDNForUsername( owner )
      if not res['OK']:
        return res
      ownerDN = res['Value'][0]

    requestOperation = 'ReplicateAndRegister'
    if transBody:
      try:
        _requestType, requestOperation = transBody.split( ';' )
      except AttributeError:
        pass

    for taskID in sorted( taskDict ):
      paramDict = taskDict[taskID]
      if paramDict['InputData']:
        transID = paramDict['TransformationID']

        oRequest = Request()
        transfer = Operation()
        transfer.Type = requestOperation
        transfer.TargetSE = paramDict['TargetSE']

        if type( paramDict['InputData'] ) == type( [] ):
          files = paramDict['InputData']
        elif type( paramDict['InputData'] ) == type( '' ):
          files = paramDict['InputData'].split( ';' )
        for lfn in files:
          trFile = File()
          trFile.LFN = lfn

          transfer.addFile( trFile )

        oRequest.addOperation( transfer )
        oRequest.RequestName = _requestName( transID, taskID )
        oRequest.OwnerDN = ownerDN
        oRequest.OwnerGroup = ownerGroup

      isValid = self.requestValidator.validate( oRequest )
      if not isValid['OK']:
        return isValid

      taskDict[taskID]['TaskObject'] = oRequest

    return S_OK( taskDict )

  def submitTransformationTasks( self, taskDict ):
    """ Submit requests one by one
    """
    submitted = 0
    failed = 0
    startTime = time.time()
    for taskID in sorted( taskDict ):
      if not taskDict[taskID]['TaskObject']:
        taskDict[taskID]['Success'] = False
        failed += 1
        continue
      res = self.submitTaskToExternal( taskDict[taskID]['TaskObject'] )
      if res['OK']:
        taskDict[taskID]['ExternalID'] = res['Value']
        taskDict[taskID]['Success'] = True
        submitted += 1
      else:
        self.log.error( "Failed to submit task to RMS", res['Message'] )
        taskDict[taskID]['Success'] = False
        failed += 1
    self.log.info( 'submitTasks: Submitted %d tasks to RMS in %.1f seconds' % ( submitted, time.time() - startTime ) )
    if failed:
      self.log.warn( 'submitTasks: But at the same time failed to submit %d tasks to RMS.' % ( failed ) )
    return S_OK( taskDict )

  def submitTaskToExternal( self, oRequest ):
    """ Submits a request using ReqClient
    """
    if isinstance( oRequest, self.requestClass ):
      return self.requestClient.putRequest( oRequest )
    else:
      return S_ERROR( "Request should be a Request object" )

  def updateTransformationReservedTasks( self, taskDicts ):
    requestNameIDs = {}
    noTasks = []
    for taskDict in taskDicts:
      requestName = _requestName( taskDict['TransformationID'], taskDict['TaskID'] )

      reqID = taskDict['ExternalID']

      if reqID:
        requestNameIDs[requestName] = reqID
      else:
        noTasks.append( requestName )
    return S_OK( {'NoTasks':noTasks, 'TaskNameIDs':requestNameIDs} )


  def getSubmittedTaskStatus( self, taskDicts ):
    updateDict = {}

    for taskDict in taskDicts:
      transID = taskDict['TransformationID']
      taskID = taskDict['TaskID']
      oldStatus = taskDict['ExternalStatus']

<<<<<<< HEAD
      newStatus = self.__getRequestStatus( taskDict['ExternalID'] )
=======
      # FIXME: trying to see if it is in the old system
      newStatus = self.__getRequestStatusOLDSystem( requestName )
      # FIXME: and in the new, if it is not in the previous one
      if not newStatus['OK']:
        newStatus = self.__getRequestStatus( requestName )
>>>>>>> 72493820

      if not newStatus['OK']:
        log = self.log.verbose if 'not exist' in newStatus['Message'] else self.log.warn
        log( "getSubmittedTaskStatus: Failed to get requestID for request", '%s: %s' % ( requestName, newStatus['Message'] ) )
      else:
        newStatus = newStatus['Value']
        if newStatus != oldStatus:
          updateDict.setdefault( newStatus, [] ).append( taskDict['TaskID'] )
    return S_OK( updateDict )

<<<<<<< HEAD
  def __getRequestStatus( self, requestID ):
    """ Getting the Request status from the new RMS
    """
    res = self.requestClient.getRequestStatus( requestID )
    if res['OK']:
      return res['Value']
    else:
      return ''
=======
  def __getRequestStatusOLDSystem( self, requestName ):
    """ for the OLD RMS
    """
    # FIXME: this should disappear
    try:
      return RequestClient().getRequestStatus( requestName )
    except RuntimeError:
      return S_ERROR( 'RuntimeError' )

  def __getRequestStatus( self, requestName ):
    """ Getting the Request status from the new RMS
    """
    # FIXME: this should stay
    return self.requestClient.getRequestStatus( requestName )
>>>>>>> 72493820

  def getSubmittedFileStatus( self, fileDicts ):
    taskFiles = {}
    submittedTasks = {}
    externalIds = {}
    # Don't try and get status of not submitted tasks!
    for fileDict in fileDicts:
      submittedTasks.setdefault( fileDict['TransformationID'], set() ).add( int( fileDict['TaskID'] ) )
    for transID in submittedTasks:
      res = self.transClient.getTransformationTasks( { 'TransformationID':transID, 'TaskID': list( submittedTasks[transID] )} )
      if not res['OK']:
        return res
      for taskDict in res['Value']:
        taskID = taskDict['TaskID']
        externalIds[taskID] = taskDict['ExternalID']
        if taskDict['ExternalStatus'] == 'Created':
          submittedTasks[transID].remove( taskID )

    for fileDict in fileDicts:
      transID = fileDict['TransformationID']
      taskID = int( fileDict['TaskID'] )
      if taskID in submittedTasks[transID]:
        requestID = externalIds[taskID]
        taskFiles.setdefault( requestID, {} )[fileDict['LFN']] = fileDict['Status']

    updateDict = {}
    for requestID in sorted( taskFiles ):
      lfnDict = taskFiles[requestID]

<<<<<<< HEAD
      statusDict = self.__getRequestFileStatus( requestID, lfnDict.keys() )
=======
      # FIXME: trying to see if it is in the old system
      statusDict = self.__getRequestFileStatusOLDSystem( requestName, lfnDict.keys() )
      # FIXME: and in the new, if it is not in the previous one
      if not statusDict['OK']:
        statusDict = self.__getRequestFileStatus( requestName, lfnDict.keys() )
>>>>>>> 72493820

      if not statusDict['OK']:
        log = self.log.verbose if 'not exist' in statusDict['Message'] else self.log.warn
        log( "getSubmittedFileStatus: Failed to get files status for request", '%s: %s' % ( requestName, statusDict['Message'] ) )
        continue

      statusDict = statusDict['Value']
      for lfn, newStatus in statusDict.items():
        if newStatus == lfnDict[lfn]:
          pass
        elif newStatus == 'Done':
          updateDict[lfn] = 'Processed'
        elif newStatus == 'Failed':
          updateDict[lfn] = 'Problematic'
    return S_OK( updateDict )

<<<<<<< HEAD
  def __getRequestFileStatus( self, requestID, lfns ):
    """ Getting the Request status from the new RMS
    """
    res = self.requestClient.getRequestFileStatus( requestID, lfns )
    if res['OK']:
      return res['Value']
    else:
      return {}
=======
  def __getRequestFileStatusOLDSystem( self, requestName, lfns ):
    """ for the OLD RMS
    """
    # FIXME: this should disappear
    try:
      return RequestClient().getRequestFileStatus( requestName, lfns )
    except RuntimeError:
      return S_ERROR( 'RuntimeError' )

  def __getRequestFileStatus( self, requestName, lfns ):
    """ Getting the Request status from the new RMS
    """
    # FIXME: this should stay
    return self.requestClient.getRequestFileStatus( requestName, lfns )
>>>>>>> 72493820


class WorkflowTasks( TaskBase ):
  """ Handles jobs
  """

  def __init__( self, transClient = None, logger = None, submissionClient = None, jobMonitoringClient = None,
                outputDataModule = None, jobClass = None, opsH = None ):
    """ Generates some default objects.
        jobClass is by default "DIRAC.Interfaces.API.Job.Job". An extension of it also works:
        VOs can pass in their job class extension, if present
    """

    if not logger:
      logger = gLogger.getSubLogger( 'WorkflowTasks' )

    super( WorkflowTasks, self ).__init__( transClient, logger )

    if not submissionClient:
      self.submissionClient = WMSClient()
    else:
      self.submissionClient = submissionClient

    if not jobMonitoringClient:
      self.jobMonitoringClient = JobMonitoringClient()
    else:
      self.jobMonitoringClient = jobMonitoringClient

    if not jobClass:
      self.jobClass = Job
    else:
      self.jobClass = jobClass

    if not opsH:
      self.opsH = Operations()
    else:
      self.opsH = opsH

    if not outputDataModule:
      self.outputDataModule = self.opsH.getValue( "Transformations/OutputDataModule", "" )
    else:
      self.outputDataModule = outputDataModule


  def prepareTransformationTasks( self, transBody, taskDict, owner = '', ownerGroup = '', ownerDN = '' ):
    """ Prepare tasks, given a taskDict, that is created (with some manipulation) by the DB
        jobClass is by default "DIRAC.Interfaces.API.Job.Job". An extension of it also works.
    """
    if ( not owner ) or ( not ownerGroup ):
      res = getProxyInfo( False, False )
      if not res['OK']:
        return res
      proxyInfo = res['Value']
      owner = proxyInfo['username']
      ownerGroup = proxyInfo['group']

    if not ownerDN:
      res = getDNForUsername( owner )
      if not res['OK']:
        return res
      ownerDN = res['Value'][0]

    for taskNumber in sorted( taskDict ):
      oJob = self.jobClass( transBody )
      paramsDict = taskDict[taskNumber]
      site = oJob.workflow.findParameter( 'Site' ).getValue()
      paramsDict['Site'] = site
      transID = paramsDict['TransformationID']
      self.log.verbose( 'Setting job owner:group to %s:%s' % ( owner, ownerGroup ) )
      oJob.setOwner( owner )
      oJob.setOwnerGroup( ownerGroup )
      oJob.setOwnerDN( ownerDN )
      transGroup = str( transID ).zfill( 8 )
      self.log.verbose( 'Adding default transformation group of %s' % ( transGroup ) )
      oJob.setJobGroup( transGroup )
      constructedName = str( transID ).zfill( 8 ) + '_' + str( taskNumber ).zfill( 8 )
      self.log.verbose( 'Setting task name to %s' % constructedName )
      oJob.setName( constructedName )
      oJob._setParamValue( 'PRODUCTION_ID', str( transID ).zfill( 8 ) )
      oJob._setParamValue( 'JOB_ID', str( taskNumber ).zfill( 8 ) )
      inputData = None

      self.log.debug( 'TransID: %s, TaskID: %s, paramsDict: %s' % ( transID, taskNumber, str( paramsDict ) ) )

      # These helper functions do the real job
      sites = self._handleDestination( paramsDict )
      if not sites:
        self.log.error( 'Could not get a list a sites' )
        taskDict[taskNumber]['TaskObject'] = ''
        continue
      else:
        self.log.verbose( 'Setting Site: ', str( sites ) )
        res = oJob.setDestination( sites )
        if not res['OK']:
          self.log.error( 'Could not set the site: %s' % res['Message'] )
          continue

      self._handleInputs( oJob, paramsDict )
      self._handleRest( oJob, paramsDict )

      hospitalTrans = [int( x ) for x in self.opsH.getValue( "Hospital/Transformations", [] )]
      if int( transID ) in hospitalTrans:
        self._handleHospital( oJob )

      taskDict[taskNumber]['TaskObject'] = ''
      if self.outputDataModule:
        res = self.getOutputData( {'Job':oJob._toXML(), 'TransformationID':transID,
                                   'TaskID':taskNumber, 'InputData':inputData},
                                  moduleLocation = self.outputDataModule )
        if not res ['OK']:
          self.log.error( "Failed to generate output data", res['Message'] )
          continue
        for name, output in res['Value'].items():
          oJob._addJDLParameter( name, ';'.join( output ) )
      taskDict[taskNumber]['TaskObject'] = self.jobClass( oJob._toXML() )
    return S_OK( taskDict )

  #############################################################################

  def _handleDestination( self, paramsDict, getSitesForSE = None ):
    """ Handle Sites and TargetSE in the parameters
    """

    try:
      sites = ['ANY']
      if paramsDict['Site']:
        # 'Site' comes from the XML and therefore is ; separated
        sites = fromChar( paramsDict['Site'], sepChar = ';' )
    except KeyError:
      pass

    try:
      seList = ['Unknown']
      if paramsDict['TargetSE']:
        seList = fromChar( paramsDict['TargetSE'] )
    except KeyError:
      pass

    if not seList or seList == ['Unknown']:
      return sites

    # from now on we know there is some TargetSE requested
    if not getSitesForSE:
      from DIRAC.Core.Utilities.SiteSEMapping import getSitesForSE

    seSites = set()
    for se in seList:
      res = getSitesForSE( se )
      if not res['OK']:
        self.log.warn( 'Could not get Sites associated to SE', res['Message'] )
      else:
        thisSESites = res['Value']
        if thisSESites:
          # We make an OR of the possible sites
          seSites.update( thisSESites )

    # Now we need to make the AND with the sites, if defined
    if sites != ['ANY']:
      # Need to get the AND
      seSites &= set( sites )

    return list( seSites )


  def _handleInputs( self, oJob, paramsDict ):
    """ set job inputs (+ metadata)
    """
    inputData = paramsDict.get( 'InputData' )
    if inputData:
      self.log.verbose( 'Setting input data to %s' % inputData )
      oJob.setInputData( inputData )

  def _handleRest( self, oJob, paramsDict ):
    """ add as JDL parameters all the other parameters that are not for inputs or destination
    """
    for paramName, paramValue in paramsDict.items():
      if paramName not in ( 'InputData', 'Site', 'TargetSE' ):
        if paramValue:
          self.log.verbose( 'Setting %s to %s' % ( paramName, paramValue ) )
          oJob._addJDLParameter( paramName, paramValue )

  def _handleHospital( self, oJob ):
    """ Optional handle of hospital jobs
    """
    oJob.setType( 'Hospital' )
    oJob.setInputDataPolicy( 'download', dataScheduling = False )
    hospitalSite = self.opsH.getValue( "Hospital/HospitalSite", 'DIRAC.JobDebugger.ch' )
    oJob.setDestination( hospitalSite )
    hospitalCEs = self.opsH.getValue( "Hospital/HospitalCEs", [] )
    if hospitalCEs:
      oJob._addJDLParameter( 'GridCE', hospitalCEs )

  #############################################################################

  def getOutputData( self, paramDict, moduleLocation ):
    moduleFactory = ModuleFactory()

    moduleInstance = moduleFactory.getModule( moduleLocation, paramDict )
    if not moduleInstance['OK']:
      return moduleInstance
    module = moduleInstance['Value']
    return module.execute()

  def submitTransformationTasks( self, taskDict ):
    """ Submit jobs one by one
    """
    submitted = 0
    failed = 0
    startTime = time.time()
    for taskID in sorted( taskDict ):
      if not taskDict[taskID]['TaskObject']:
        taskDict[taskID]['Success'] = False
        failed += 1
        continue
      res = self.submitTaskToExternal( taskDict[taskID]['TaskObject'] )
      if res['OK']:
        taskDict[taskID]['ExternalID'] = res['Value']
        taskDict[taskID]['Success'] = True
        submitted += 1
      else:
        self.log.error( "Failed to submit task to WMS", res['Message'] )
        taskDict[taskID]['Success'] = False
        failed += 1
    self.log.info( 'submitTransformationTasks: Submitted %d tasks to WMS in %.1f seconds' % ( submitted,
                                                                                            time.time() - startTime ) )
    if failed:
      self.log.error( 'submitTransformationTasks: Failed to submit %d tasks to WMS.' % ( failed ) )
    return S_OK( taskDict )

  def submitTaskToExternal( self, job ):
    """ Submits a single job to the WMS.
    """
    if type( job ) in types.StringTypes:
      try:
        oJob = self.jobClass( job )
      except Exception, x:
        self.log.exception( "Failed to create job object", '', x )
        return S_ERROR( "Failed to create job object" )
    elif isinstance( job, self.jobClass ):
      oJob = job
    else:
      self.log.error( "No valid job description found" )
      return S_ERROR( "No valid job description found" )
    # the WMSClient expects to find the jobDescription.xml file in the local directory to be added to the InputSandbox
    workflowFile = open( "jobDescription.xml", 'w' )
    workflowFile.write( oJob._toXML() )
    workflowFile.close()
    jdl = oJob._toJDL()
    res = self.submissionClient.submitJob( jdl )
    os.remove( "jobDescription.xml" )
    return res

  def updateTransformationReservedTasks( self, taskDicts ):
    requestNames = []
    for taskDict in taskDicts:
      transID = taskDict['TransformationID']
      taskID = taskDict['TaskID']
      requestName = _requestName( transID, taskID )
      requestNames.append( requestName )
    res = self.jobMonitoringClient.getJobs( {'JobName':requestNames} )
    if not res['OK']:
      self.log.info( "updateTransformationReservedTasks: Failed to get task from WMS", res['Message'] )
      return res
    requestNameIDs = {}
    allAccounted = True
    for wmsID in res['Value']:
      res = self.jobMonitoringClient.getJobPrimarySummary( int( wmsID ) )
      if not res['OK']:
        self.log.warn( "updateTransformationReservedTasks: Failed to get task summary from WMS", res['Message'] )
        allAccounted = False
        continue
      jobName = res['Value']['JobName']
      requestNameIDs[jobName] = int( wmsID )
    noTask = [requestName for requestName in requestNames if requestName not in requestNameIDs] if allAccounted else []
    return S_OK( {'NoTasks':noTask, 'TaskNameIDs':requestNameIDs} )

  def getSubmittedTaskStatus( self, taskDicts ):
    wmsIDs = []
    for taskDict in taskDicts:
      wmsID = int( taskDict['ExternalID'] )
      wmsIDs.append( wmsID )
    res = self.jobMonitoringClient.getJobsStatus( wmsIDs )
    if not res['OK']:
      self.log.warn( "Failed to get job status from the WMS system" )
      return res
    updateDict = {}
    statusDict = res['Value']
    for taskDict in taskDicts:
      transID = taskDict['TransformationID']
      taskID = taskDict['TaskID']
      wmsID = int( taskDict['ExternalID'] )
      if not wmsID:
        continue
      oldStatus = taskDict['ExternalStatus']
      newStatus = "Removed"
      if wmsID in statusDict:
        newStatus = statusDict[wmsID]['Status']
      if oldStatus != newStatus:
        if newStatus == "Removed":
          self.log.verbose( 'Production/Job %d/%d removed from WMS while it is in %s status' % ( transID,
                                                                                                 taskID,
                                                                                                 oldStatus ) )
          newStatus = "Failed"
        self.log.verbose( 'Setting job status for Production/Job %d/%d to %s' % ( transID, taskID, newStatus ) )
        updateDict.setdefault( newStatus, [] ).append( taskID )
    return S_OK( updateDict )

  def getSubmittedFileStatus( self, fileDicts ):
    taskFiles = {}
    for fileDict in fileDicts:
      transID = fileDict['TransformationID']
      taskID = fileDict['TaskID']
      requestName = _requestName( transID, taskID )
      taskFiles.setdefault( requestName, {} )[fileDict['LFN']] = fileDict['Status']
    res = self.updateTransformationReservedTasks( fileDicts )
    if not res['OK']:
      self.log.warn( "Failed to obtain taskIDs for files" )
      return res
    noTasks = res['Value']['NoTasks']
    requestNameIDs = res['Value']['TaskNameIDs']
    updateDict = {}
    for requestName in noTasks:
      for lfn, oldStatus in taskFiles[requestName].items():
        if oldStatus != 'Unused':
          updateDict[lfn] = 'Unused'
    res = self.jobMonitoringClient.getJobsStatus( requestNameIDs.values() )
    if not res['OK']:
      self.log.warn( "Failed to get job status from the WMS system" )
      return res
    statusDict = res['Value']
    for requestName, wmsID in requestNameIDs.items():
      newFileStatus = ''
      if wmsID in statusDict:
        jobStatus = statusDict[wmsID]['Status']
        if jobStatus in ['Done', 'Completed']:
          newFileStatus = 'Processed'
        elif jobStatus in ['Failed']:
          newFileStatus = 'Unused'
      if newFileStatus:
        for lfn, oldFileStatus in taskFiles[requestName].items():
          if newFileStatus != oldFileStatus:
            updateDict[lfn] = newFileStatus
    return S_OK( updateDict )
<|MERGE_RESOLUTION|>--- conflicted
+++ resolved
@@ -221,16 +221,7 @@
       taskID = taskDict['TaskID']
       oldStatus = taskDict['ExternalStatus']
 
-<<<<<<< HEAD
       newStatus = self.__getRequestStatus( taskDict['ExternalID'] )
-=======
-      # FIXME: trying to see if it is in the old system
-      newStatus = self.__getRequestStatusOLDSystem( requestName )
-      # FIXME: and in the new, if it is not in the previous one
-      if not newStatus['OK']:
-        newStatus = self.__getRequestStatus( requestName )
->>>>>>> 72493820
-
       if not newStatus['OK']:
         log = self.log.verbose if 'not exist' in newStatus['Message'] else self.log.warn
         log( "getSubmittedTaskStatus: Failed to get requestID for request", '%s: %s' % ( requestName, newStatus['Message'] ) )
@@ -240,7 +231,6 @@
           updateDict.setdefault( newStatus, [] ).append( taskDict['TaskID'] )
     return S_OK( updateDict )
 
-<<<<<<< HEAD
   def __getRequestStatus( self, requestID ):
     """ Getting the Request status from the new RMS
     """
@@ -249,22 +239,6 @@
       return res['Value']
     else:
       return ''
-=======
-  def __getRequestStatusOLDSystem( self, requestName ):
-    """ for the OLD RMS
-    """
-    # FIXME: this should disappear
-    try:
-      return RequestClient().getRequestStatus( requestName )
-    except RuntimeError:
-      return S_ERROR( 'RuntimeError' )
-
-  def __getRequestStatus( self, requestName ):
-    """ Getting the Request status from the new RMS
-    """
-    # FIXME: this should stay
-    return self.requestClient.getRequestStatus( requestName )
->>>>>>> 72493820
 
   def getSubmittedFileStatus( self, fileDicts ):
     taskFiles = {}
@@ -293,17 +267,7 @@
     updateDict = {}
     for requestID in sorted( taskFiles ):
       lfnDict = taskFiles[requestID]
-
-<<<<<<< HEAD
       statusDict = self.__getRequestFileStatus( requestID, lfnDict.keys() )
-=======
-      # FIXME: trying to see if it is in the old system
-      statusDict = self.__getRequestFileStatusOLDSystem( requestName, lfnDict.keys() )
-      # FIXME: and in the new, if it is not in the previous one
-      if not statusDict['OK']:
-        statusDict = self.__getRequestFileStatus( requestName, lfnDict.keys() )
->>>>>>> 72493820
-
       if not statusDict['OK']:
         log = self.log.verbose if 'not exist' in statusDict['Message'] else self.log.warn
         log( "getSubmittedFileStatus: Failed to get files status for request", '%s: %s' % ( requestName, statusDict['Message'] ) )
@@ -319,7 +283,6 @@
           updateDict[lfn] = 'Problematic'
     return S_OK( updateDict )
 
-<<<<<<< HEAD
   def __getRequestFileStatus( self, requestID, lfns ):
     """ Getting the Request status from the new RMS
     """
@@ -328,22 +291,6 @@
       return res['Value']
     else:
       return {}
-=======
-  def __getRequestFileStatusOLDSystem( self, requestName, lfns ):
-    """ for the OLD RMS
-    """
-    # FIXME: this should disappear
-    try:
-      return RequestClient().getRequestFileStatus( requestName, lfns )
-    except RuntimeError:
-      return S_ERROR( 'RuntimeError' )
-
-  def __getRequestFileStatus( self, requestName, lfns ):
-    """ Getting the Request status from the new RMS
-    """
-    # FIXME: this should stay
-    return self.requestClient.getRequestFileStatus( requestName, lfns )
->>>>>>> 72493820
 
 
 class WorkflowTasks( TaskBase ):
