''' TaskManager contains WorkflowsTasks and RequestTasks modules, for managing jobs and requests tasks
'''
__RCSID__ = "$Id$"

COMPONENT_NAME = 'TaskManager'

import time, types, os

from DIRAC                                                      import S_OK, S_ERROR, gLogger
from DIRAC.Core.Security.ProxyInfo                              import getProxyInfo
from DIRAC.Core.Utilities.List                                  import fromChar
from DIRAC.Core.Utilities.ModuleFactory                         import ModuleFactory
from DIRAC.Interfaces.API.Job                                   import Job
from DIRAC.RequestManagementSystem.Client.ReqClient             import ReqClient
from DIRAC.RequestManagementSystem.Client.Request               import Request
from DIRAC.RequestManagementSystem.Client.Operation             import Operation
from DIRAC.RequestManagementSystem.Client.File                  import File
from DIRAC.RequestManagementSystem.private.RequestValidator     import RequestValidator
from DIRAC.WorkloadManagementSystem.Client.WMSClient            import WMSClient
from DIRAC.WorkloadManagementSystem.Client.JobMonitoringClient  import JobMonitoringClient
from DIRAC.TransformationSystem.Client.TransformationClient     import TransformationClient
from DIRAC.ConfigurationSystem.Client.Helpers.Operations        import Operations
from DIRAC.ConfigurationSystem.Client.Helpers.Registry          import getDNForUsername

def _requestName( transID, taskID ):
  return str( transID ).zfill( 8 ) + '_' + str( taskID ).zfill( 8 )

class TaskBase( object ):
  ''' The other classes inside here inherits from this one.
  '''

  def __init__( self, transClient = None, logger = None ):

    if not transClient:
      self.transClient = TransformationClient()
    else:
      self.transClient = transClient

    if not logger:
      self.log = gLogger.getSubLogger( 'TaskBase' )
    else:
      self.log = logger

    self.pluginLocation = 'DIRAC.TransformationSystem.Client.TaskManagerPlugin'

  def prepareTransformationTasks( self, transBody, taskDict, owner = '', ownerGroup = '', ownerDN = '' ):
    return S_ERROR( "Not implemented" )

  def submitTransformationTasks( self, taskDict ):
    return S_ERROR( "Not implemented" )

  def submitTasksToExternal( self, task ):
    return S_ERROR( "Not implemented" )

  def updateDBAfterTaskSubmission( self, taskDict ):
    """ Sets tasks status after the submission to "Submitted", in case of success
    """
    updated = 0
    startTime = time.time()
    for taskID in sorted( taskDict ):
      transID = taskDict[taskID]['TransformationID']
      if taskDict[taskID]['Success']:
        res = self.transClient.setTaskStatusAndWmsID( transID, taskID, 'Submitted',
                                                      str( taskDict[taskID]['ExternalID'] ) )
        if not res['OK']:
          self.log.warn( "updateDBAfterSubmission: Failed to update task status after submission" ,
                         "%s %s" % ( taskDict[taskID]['ExternalID'], res['Message'] ) )
        updated += 1
    self.log.info( "updateDBAfterSubmission: Updated %d tasks in %.1f seconds" % ( updated, time.time() - startTime ) )
    return S_OK()

  def updateTransformationReservedTasks( self, taskDicts ):
    return S_ERROR( "Not implemented" )

  def getSubmittedTaskStatus( self, taskDicts ):
    return S_ERROR( "Not implemented" )

  def getSubmittedFileStatus( self, fileDicts ):
    return S_ERROR( "Not implemented" )

class RequestTasks( TaskBase ):

  def __init__( self, transClient = None, logger = None, requestClient = None,
                requestClass = None, requestValidator = None ):
    """ c'tor

        the requestClass is by default Request.
        If extensions want to use an extended type, they can pass it as a parameter.
        This is the same behavior as WorfkloTasks and jobClass
    """

    if not logger:
      logger = gLogger.getSubLogger( 'RequestTasks' )

    super( RequestTasks, self ).__init__( transClient, logger )

    if not requestClient:
      self.requestClient = ReqClient()
    else:
      self.requestClient = requestClient

    if not requestClass:
      self.requestClass = Request
    else:
      self.requestClass = requestClass

    if not requestValidator:
      self.requestValidator = RequestValidator()
    else:
      self.requestValidator = requestValidator


  def prepareTransformationTasks( self, transBody, taskDict, owner = '', ownerGroup = '', ownerDN = '' ):
    """ Prepare tasks, given a taskDict, that is created (with some manipulation) by the DB
    """
    if ( not owner ) or ( not ownerGroup ):
      res = getProxyInfo( False, False )
      if not res['OK']:
        return res
      proxyInfo = res['Value']
      owner = proxyInfo['username']
      ownerGroup = proxyInfo['group']

    if not ownerDN:
      res = getDNForUsername( owner )
      if not res['OK']:
        return res
      ownerDN = res['Value'][0]

    requestOperation = 'ReplicateAndRegister'
    if transBody:
      try:
        _requestType, requestOperation = transBody.split( ';' )
      except AttributeError:
        pass

    for taskID in sorted( taskDict ):
      paramDict = taskDict[taskID]
      if paramDict['InputData']:
        transID = paramDict['TransformationID']

        oRequest = Request()
        transfer = Operation()
        transfer.Type = requestOperation
        transfer.TargetSE = paramDict['TargetSE']

        if type( paramDict['InputData'] ) == type( [] ):
          files = paramDict['InputData']
        elif type( paramDict['InputData'] ) == type( '' ):
          files = paramDict['InputData'].split( ';' )
        for lfn in files:
          trFile = File()
          trFile.LFN = lfn

          transfer.addFile( trFile )

        oRequest.addOperation( transfer )
        oRequest.RequestName = _requestName( transID, taskID )
        oRequest.OwnerDN = ownerDN
        oRequest.OwnerGroup = ownerGroup

      isValid = self.requestValidator.validate( oRequest )
      if not isValid['OK']:
        return isValid

      taskDict[taskID]['TaskObject'] = oRequest

    return S_OK( taskDict )

  def submitTransformationTasks( self, taskDict ):
    """ Submit requests one by one
    """
    submitted = 0
    failed = 0
    startTime = time.time()
    for taskID in sorted( taskDict ):
      if not taskDict[taskID]['TaskObject']:
        taskDict[taskID]['Success'] = False
        failed += 1
        continue
      res = self.submitTaskToExternal( taskDict[taskID]['TaskObject'] )
      if res['OK']:
        taskDict[taskID]['ExternalID'] = res['Value']
        taskDict[taskID]['Success'] = True
        submitted += 1
      else:
        self.log.error( "Failed to submit task to RMS", res['Message'] )
        taskDict[taskID]['Success'] = False
        failed += 1
    self.log.info( 'submitTasks: Submitted %d tasks to RMS in %.1f seconds' % ( submitted, time.time() - startTime ) )
    if failed:
      self.log.warn( 'submitTasks: But at the same time failed to submit %d tasks to RMS.' % ( failed ) )
    return S_OK( taskDict )

  def submitTaskToExternal( self, oRequest ):
    """ Submits a request using ReqClient
    """
    if isinstance( oRequest, self.requestClass ):
      return self.requestClient.putRequest( oRequest )
    else:
      return S_ERROR( "Request should be a Request object" )

  def updateTransformationReservedTasks( self, taskDicts ):
    requestNameIDs = {}
    noTasks = []
    for taskDict in taskDicts:
      requestName = _requestName( taskDict['TransformationID'], taskDict['TaskID'] )

      reqID = taskDict['ExternalID']

      if reqID:
        requestNameIDs[requestName] = reqID
      else:
        noTasks.append( requestName )
    return S_OK( {'NoTasks':noTasks, 'TaskNameIDs':requestNameIDs} )


  def getSubmittedTaskStatus( self, taskDicts ):
    updateDict = {}

    for taskDict in taskDicts:
      transID = taskDict['TransformationID']
      taskID = taskDict['TaskID']
      oldStatus = taskDict['ExternalStatus']

      newStatus = self.__getRequestStatus( taskDict['ExternalID'] )
      if not newStatus['OK']:
        log = self.log.verbose if 'not exist' in newStatus['Message'] else self.log.warn
        log( "getSubmittedTaskStatus: Failed to get requestID for request", '%s: %s' % ( requestName, newStatus['Message'] ) )
      else:
        newStatus = newStatus['Value']
        if newStatus != oldStatus:
          updateDict.setdefault( newStatus, [] ).append( taskDict['TaskID'] )
    return S_OK( updateDict )

  def __getRequestStatus( self, requestID ):
    """ Getting the Request status from the new RMS
    """
    res = self.requestClient.getRequestStatus( requestID )
    if res['OK']:
      return res['Value']
    else:
      return ''

  def getSubmittedFileStatus( self, fileDicts ):
    taskFiles = {}
    submittedTasks = {}
    externalIds = {}
    # Don't try and get status of not submitted tasks!
    for fileDict in fileDicts:
      submittedTasks.setdefault( fileDict['TransformationID'], set() ).add( int( fileDict['TaskID'] ) )
    for transID in submittedTasks:
      res = self.transClient.getTransformationTasks( { 'TransformationID':transID, 'TaskID': list( submittedTasks[transID] )} )
      if not res['OK']:
        return res
      for taskDict in res['Value']:
        taskID = taskDict['TaskID']
        externalIds[taskID] = taskDict['ExternalID']
        if taskDict['ExternalStatus'] == 'Created':
          submittedTasks[transID].remove( taskID )

    for fileDict in fileDicts:
      transID = fileDict['TransformationID']
      taskID = int( fileDict['TaskID'] )
      if taskID in submittedTasks[transID]:
        requestID = externalIds[taskID]
        taskFiles.setdefault( requestID, {} )[fileDict['LFN']] = fileDict['Status']

    updateDict = {}
    for requestID in sorted( taskFiles ):
      lfnDict = taskFiles[requestID]
      statusDict = self.__getRequestFileStatus( requestID, lfnDict.keys() )
      if not statusDict['OK']:
        log = self.log.verbose if 'not exist' in statusDict['Message'] else self.log.warn
        log( "getSubmittedFileStatus: Failed to get files status for request", '%s: %s' % ( requestName, statusDict['Message'] ) )
        continue

      statusDict = statusDict['Value']
      for lfn, newStatus in statusDict.items():
        if newStatus == lfnDict[lfn]:
          pass
        elif newStatus == 'Done':
          updateDict[lfn] = 'Processed'
        elif newStatus == 'Failed':
          updateDict[lfn] = 'Problematic'
    return S_OK( updateDict )

  def __getRequestFileStatus( self, requestID, lfns ):
    """ Getting the Request status from the new RMS
    """
    res = self.requestClient.getRequestFileStatus( requestID, lfns )
    if res['OK']:
      return res['Value']
    else:
      return {}


class WorkflowTasks( TaskBase ):
  ''' Handles jobs
  '''

  def __init__( self, transClient = None, logger = None, submissionClient = None, jobMonitoringClient = None,
<<<<<<< HEAD
                outputDataModule = None, jobClass = None, opsH = None ):
    ''' Generates some default objects.
=======
                outputDataModule = None, jobClass = None, opsH = None, destinationPlugin = None ):
    """ Generates some default objects.
>>>>>>> c2e7001a
        jobClass is by default "DIRAC.Interfaces.API.Job.Job". An extension of it also works:
        VOs can pass in their job class extension, if present
    '''

    if not logger:
      logger = gLogger.getSubLogger( 'WorkflowTasks' )

    super( WorkflowTasks, self ).__init__( transClient, logger )

    if not submissionClient:
      self.submissionClient = WMSClient()
    else:
      self.submissionClient = submissionClient

    if not jobMonitoringClient:
      self.jobMonitoringClient = JobMonitoringClient()
    else:
      self.jobMonitoringClient = jobMonitoringClient

    if not jobClass:
      self.jobClass = Job
    else:
      self.jobClass = jobClass

    if not opsH:
      self.opsH = Operations()
    else:
      self.opsH = opsH

    if not outputDataModule:
      self.outputDataModule = self.opsH.getValue( "Transformations/OutputDataModule", "" )
    else:
      self.outputDataModule = outputDataModule

    if not destinationPlugin:
      self.destinationPlugin = self.opsH.getValue( 'Transformations/DestinationPlugin', 'BySE' )
    else:
      self.destinationPlugin = destinationPlugin

    self.destinationPlugin_o = None

  def prepareTransformationTasks( self, transBody, taskDict, owner = '', ownerGroup = '', ownerDN = '' ):
    ''' Prepare tasks, given a taskDict, that is created (with some manipulation) by the DB
        jobClass is by default "DIRAC.Interfaces.API.Job.Job". An extension of it also works.
    '''
    if ( not owner ) or ( not ownerGroup ):
      res = getProxyInfo( False, False )
      if not res['OK']:
        return res
      proxyInfo = res['Value']
      owner = proxyInfo['username']
      ownerGroup = proxyInfo['group']

    if not ownerDN:
      res = getDNForUsername( owner )
      if not res['OK']:
        return res
      ownerDN = res['Value'][0]

    for taskNumber in sorted( taskDict ):
      oJob = self.jobClass( transBody )
      paramsDict = taskDict[taskNumber]
      site = oJob.workflow.findParameter( 'Site' ).getValue()
      paramsDict['Site'] = site
      jobType = oJob.workflow.findParameter( 'JobType' ).getValue()
      paramsDict['JobType'] = jobType
      transID = paramsDict['TransformationID']
      self.log.verbose( 'Setting job owner:group to %s:%s' % ( owner, ownerGroup ) )
      oJob.setOwner( owner )
      oJob.setOwnerGroup( ownerGroup )
      oJob.setOwnerDN( ownerDN )
      transGroup = str( transID ).zfill( 8 )
      self.log.verbose( 'Adding default transformation group of %s' % ( transGroup ) )
      oJob.setJobGroup( transGroup )
      constructedName = str( transID ).zfill( 8 ) + '_' + str( taskNumber ).zfill( 8 )
      self.log.verbose( 'Setting task name to %s' % constructedName )
      oJob.setName( constructedName )
      oJob._setParamValue( 'PRODUCTION_ID', str( transID ).zfill( 8 ) )
      oJob._setParamValue( 'JOB_ID', str( taskNumber ).zfill( 8 ) )
      inputData = None

      self.log.debug( 'TransID: %s, TaskID: %s, paramsDict: %s' % ( transID, taskNumber, str( paramsDict ) ) )

      # These helper functions do the real job
      sites = self._handleDestination( paramsDict )
      if not sites:
        self.log.error( 'Could not get a list a sites' )
        taskDict[taskNumber]['TaskObject'] = ''
        continue
      else:
        self.log.verbose( 'Setting Site: ', str( sites ) )
        res = oJob.setDestination( sites )
        if not res['OK']:
          self.log.error( 'Could not set the site: %s' % res['Message'] )
          continue

      self._handleInputs( oJob, paramsDict )
      self._handleRest( oJob, paramsDict )

      hospitalTrans = [int( x ) for x in self.opsH.getValue( "Hospital/Transformations", [] )]
      if int( transID ) in hospitalTrans:
        self._handleHospital( oJob )

      taskDict[taskNumber]['TaskObject'] = ''
      if self.outputDataModule:
        res = self.getOutputData( {'Job':oJob._toXML(), 'TransformationID':transID,
                                   'TaskID':taskNumber, 'InputData':inputData},
                                  moduleLocation = self.outputDataModule )
        if not res ['OK']:
          self.log.error( "Failed to generate output data", res['Message'] )
          continue
        for name, output in res['Value'].items():
          oJob._addJDLParameter( name, ';'.join( output ) )
      taskDict[taskNumber]['TaskObject'] = self.jobClass( oJob._toXML() )
    return S_OK( taskDict )

  #############################################################################

<<<<<<< HEAD
  def _handleDestination( self, paramsDict, getSitesForSE = None ):
    ''' Handle Sites and TargetSE in the parameters
    '''
=======
  def _handleDestination( self, paramsDict ):
    """ Handle Sites and TargetSE in the parameters
    """
>>>>>>> c2e7001a

    try:
      sites = ['ANY']
      if paramsDict['Site']:
        # 'Site' comes from the XML and therefore is ; separated
        sites = fromChar( paramsDict['Site'], sepChar = ';' )
    except KeyError:
      pass

    if not self.destinationPlugin_o:
      res = self.__generatePluginObject( self.destinationPlugin )
      if not res['OK']:
        self.log.fatal( "Could not generate a destination plugin object" )
        return res
      self.destinationPlugin_o = res['Value']
      self.destinationPlugin_o.setParameters( paramsDict )

    destSites = self.destinationPlugin_o.run()
    if not destSites:
      return sites

    # Now we need to make the AND with the sites, if defined
    if sites != ['ANY']:
      # Need to get the AND
      destSites &= set( sites )

    return list( destSites )

  def _handleInputs( self, oJob, paramsDict ):
    """ set job inputs (+ metadata)
    """
    inputData = paramsDict.get( 'InputData' )
    if inputData:
      self.log.verbose( 'Setting input data to %s' % inputData )
      oJob.setInputData( inputData )

  def _handleRest( self, oJob, paramsDict ):
    ''' add as JDL parameters all the other parameters that are not for inputs or destination
    '''
    for paramName, paramValue in paramsDict.items():
      if paramName not in ( 'InputData', 'Site', 'TargetSE' ):
        if paramValue:
          self.log.verbose( 'Setting %s to %s' % ( paramName, paramValue ) )
          oJob._addJDLParameter( paramName, paramValue )

  def _handleHospital( self, oJob ):
    ''' Optional handle of hospital jobs
    '''
    oJob.setType( 'Hospital' )
    oJob.setInputDataPolicy( 'download', dataScheduling = False )
    hospitalSite = self.opsH.getValue( "Hospital/HospitalSite", 'DIRAC.JobDebugger.ch' )
    oJob.setDestination( hospitalSite )
    hospitalCEs = self.opsH.getValue( "Hospital/HospitalCEs", [] )
    if hospitalCEs:
      oJob._addJDLParameter( 'GridCE', hospitalCEs )


  def __generatePluginObject( self, plugin ):
    """ This simply instantiates the TaskManagerPlugin class with the relevant plugin name
    """
    try:
      plugModule = __import__( self.pluginLocation, globals(), locals(), ['TaskManagerPlugin'] )
    except ImportError, e:
      self.log.exception( "Failed to import 'TaskManagerPlugin' %s: %s" % ( plugin, e ) )
      return S_ERROR()
    try:
      plugin_o = getattr( plugModule, 'TaskManagerPlugin' )( '%s' % plugin, operationsHelper = self.opsH )
      return S_OK( plugin_o )
    except AttributeError, e:
      self.log.exception( "Failed to create %s(): %s." % ( plugin, e ) )
      return S_ERROR()


  #############################################################################

  def getOutputData( self, paramDict, moduleLocation ):
    moduleFactory = ModuleFactory()

    moduleInstance = moduleFactory.getModule( moduleLocation, paramDict )
    if not moduleInstance['OK']:
      return moduleInstance
    module = moduleInstance['Value']
    return module.execute()

  def submitTransformationTasks( self, taskDict ):
    """ Submit jobs one by one
    """
    submitted = 0
    failed = 0
    startTime = time.time()
    for taskID in sorted( taskDict ):
      if not taskDict[taskID]['TaskObject']:
        taskDict[taskID]['Success'] = False
        failed += 1
        continue
      res = self.submitTaskToExternal( taskDict[taskID]['TaskObject'] )
      if res['OK']:
        taskDict[taskID]['ExternalID'] = res['Value']
        taskDict[taskID]['Success'] = True
        submitted += 1
      else:
        self.log.error( "Failed to submit task to WMS", res['Message'] )
        taskDict[taskID]['Success'] = False
        failed += 1
    self.log.info( 'submitTransformationTasks: Submitted %d tasks to WMS in %.1f seconds' % ( submitted,
                                                                                            time.time() - startTime ) )
    if failed:
      self.log.error( 'submitTransformationTasks: Failed to submit %d tasks to WMS.' % ( failed ) )
    return S_OK( taskDict )

  def submitTaskToExternal( self, job ):
    """ Submits a single job to the WMS.
    """
    if type( job ) in types.StringTypes:
      try:
        oJob = self.jobClass( job )
      except Exception, x:
        self.log.exception( "Failed to create job object", '', x )
        return S_ERROR( "Failed to create job object" )
    elif isinstance( job, self.jobClass ):
      oJob = job
    else:
      self.log.error( "No valid job description found" )
      return S_ERROR( "No valid job description found" )
    # the WMSClient expects to find the jobDescription.xml file in the local directory to be added to the InputSandbox
    workflowFile = open( "jobDescription.xml", 'w' )
    workflowFile.write( oJob._toXML() )
    workflowFile.close()
    jdl = oJob._toJDL()
    res = self.submissionClient.submitJob( jdl )
    os.remove( "jobDescription.xml" )
    return res

  def updateTransformationReservedTasks( self, taskDicts ):
    requestNames = []
    for taskDict in taskDicts:
      transID = taskDict['TransformationID']
      taskID = taskDict['TaskID']
      requestName = _requestName( transID, taskID )
      requestNames.append( requestName )
    res = self.jobMonitoringClient.getJobs( {'JobName':requestNames} )
    if not res['OK']:
      self.log.info( "updateTransformationReservedTasks: Failed to get task from WMS", res['Message'] )
      return res
    requestNameIDs = {}
    allAccounted = True
    for wmsID in res['Value']:
      res = self.jobMonitoringClient.getJobPrimarySummary( int( wmsID ) )
      if not res['OK']:
        self.log.warn( "updateTransformationReservedTasks: Failed to get task summary from WMS", res['Message'] )
        allAccounted = False
        continue
      jobName = res['Value']['JobName']
      requestNameIDs[jobName] = int( wmsID )
    noTask = [requestName for requestName in requestNames if requestName not in requestNameIDs] if allAccounted else []
    return S_OK( {'NoTasks':noTask, 'TaskNameIDs':requestNameIDs} )

  def getSubmittedTaskStatus( self, taskDicts ):
    wmsIDs = []
    for taskDict in taskDicts:
      wmsID = int( taskDict['ExternalID'] )
      wmsIDs.append( wmsID )
    res = self.jobMonitoringClient.getJobsStatus( wmsIDs )
    if not res['OK']:
      self.log.warn( "Failed to get job status from the WMS system" )
      return res
    updateDict = {}
    statusDict = res['Value']
    for taskDict in taskDicts:
      transID = taskDict['TransformationID']
      taskID = taskDict['TaskID']
      wmsID = int( taskDict['ExternalID'] )
      if not wmsID:
        continue
      oldStatus = taskDict['ExternalStatus']
      newStatus = "Removed"
      if wmsID in statusDict:
        newStatus = statusDict[wmsID]['Status']
      if oldStatus != newStatus:
        if newStatus == "Removed":
          self.log.verbose( 'Production/Job %d/%d removed from WMS while it is in %s status' % ( transID,
                                                                                                 taskID,
                                                                                                 oldStatus ) )
          newStatus = "Failed"
        self.log.verbose( 'Setting job status for Production/Job %d/%d to %s' % ( transID, taskID, newStatus ) )
        updateDict.setdefault( newStatus, [] ).append( taskID )
    return S_OK( updateDict )

  def getSubmittedFileStatus( self, fileDicts ):
    taskFiles = {}
    for fileDict in fileDicts:
      transID = fileDict['TransformationID']
      taskID = fileDict['TaskID']
      requestName = _requestName( transID, taskID )
      taskFiles.setdefault( requestName, {} )[fileDict['LFN']] = fileDict['Status']
    res = self.updateTransformationReservedTasks( fileDicts )
    if not res['OK']:
      self.log.warn( "Failed to obtain taskIDs for files" )
      return res
    noTasks = res['Value']['NoTasks']
    requestNameIDs = res['Value']['TaskNameIDs']
    updateDict = {}
    for requestName in noTasks:
      for lfn, oldStatus in taskFiles[requestName].items():
        if oldStatus != 'Unused':
          updateDict[lfn] = 'Unused'
    res = self.jobMonitoringClient.getJobsStatus( requestNameIDs.values() )
    if not res['OK']:
      self.log.warn( "Failed to get job status from the WMS system" )
      return res
    statusDict = res['Value']
    for requestName, wmsID in requestNameIDs.items():
      newFileStatus = ''
      if wmsID in statusDict:
        jobStatus = statusDict[wmsID]['Status']
        if jobStatus in ['Done', 'Completed']:
          newFileStatus = 'Processed'
        elif jobStatus in ['Failed']:
          newFileStatus = 'Unused'
      if newFileStatus:
        for lfn, oldFileStatus in taskFiles[requestName].items():
          if newFileStatus != oldFileStatus:
            updateDict[lfn] = newFileStatus
    return S_OK( updateDict )
<|MERGE_RESOLUTION|>--- conflicted
+++ resolved
@@ -300,13 +300,8 @@
   '''
 
   def __init__( self, transClient = None, logger = None, submissionClient = None, jobMonitoringClient = None,
-<<<<<<< HEAD
-                outputDataModule = None, jobClass = None, opsH = None ):
+                outputDataModule = None, jobClass = None, opsH = None, destinationPlugin = None ):
     ''' Generates some default objects.
-=======
-                outputDataModule = None, jobClass = None, opsH = None, destinationPlugin = None ):
-    """ Generates some default objects.
->>>>>>> c2e7001a
         jobClass is by default "DIRAC.Interfaces.API.Job.Job". An extension of it also works:
         VOs can pass in their job class extension, if present
     '''
@@ -425,15 +420,9 @@
 
   #############################################################################
 
-<<<<<<< HEAD
-  def _handleDestination( self, paramsDict, getSitesForSE = None ):
-    ''' Handle Sites and TargetSE in the parameters
-    '''
-=======
   def _handleDestination( self, paramsDict ):
     """ Handle Sites and TargetSE in the parameters
     """
->>>>>>> c2e7001a
 
     try:
       sites = ['ANY']
