''' DIRAC Transformation DB

    Transformation database is used to collect and serve the necessary information
    in order to automate the task of job preparation for high level transformations.
    This class is typically used as a base class for more specific data processing
    databases
'''

import re, time, threading, copy
from types import IntType, LongType, StringTypes, StringType, ListType, TupleType, DictType

from DIRAC                                                import gLogger, S_OK, S_ERROR
from DIRAC.Core.Base.DB                                   import DB
from DIRAC.DataManagementSystem.Client.ReplicaManager     import CatalogDirectory
from DIRAC.Core.Security.ProxyInfo                        import getProxyInfo
from DIRAC.Core.Utilities.List                            import stringListToString, intListToString, sortList
from DIRAC.Core.Utilities.Shifter                         import setupShifterProxyInEnv
from DIRAC.ConfigurationSystem.Client.Helpers.Operations  import Operations
from DIRAC.Core.Utilities.Subprocess                      import pythonCall

MAX_ERROR_COUNT = 10

#############################################################################

class TransformationDB( DB ):
  ''' TransformationDB class
  '''

  def __init__( self, maxQueueSize = 10, dbIn = None ):
    ''' The standard constructor takes the database name (dbname) and the name of the
        configuration section (dbconfig)
    '''

    if not dbIn:
      DB.__init__( self, 'TransformationDB', 'Transformation/TransformationDB', maxQueueSize )

    self.lock = threading.Lock()
    self.filters = ()
    res = self.__updateFilters()
    if not res['OK']:
      gLogger.fatal( "Failed to create filters" )

    self.allowedStatusForTasks = ( 'Unused', 'ProbInFC' )


    self.TRANSPARAMS = [  'TransformationID',
                          'TransformationName',
                          'Description',
                          'LongDescription',
                          'CreationDate',
                          'LastUpdate',
                          'AuthorDN',
                          'AuthorGroup',
                          'Type',
                          'Plugin',
                          'AgentType',
                          'Status',
                          'FileMask',
                          'TransformationGroup',
                          'GroupSize',
                          'InheritedFrom',
                          'Body',
                          'MaxNumberOfTasks',
                          'EventsPerTask',
                          'TransformationFamily']

    self.mutable = [      'TransformationName',
                          'Description',
                          'LongDescription',
                          'AgentType',
                          'Status',
                          'MaxNumberOfTasks',
                          'TransformationFamily']  # for the moment include TransformationFamily

    self.TRANSFILEPARAMS = ['TransformationID',
                            'FileID',
                            'Status',
                            'TaskID',
                            'TargetSE',
                            'UsedSE',
                            'ErrorCount',
                            'LastUpdate',
                            'InsertedTime']

    self.TRANSFILETASKPARAMS = ['TransformationID',
                                'FileID',
                                'TaskID']

    self.TASKSPARAMS = [  'TaskID',
                          'TransformationID',
                          'ExternalStatus',
                          'ExternalID',
                          'TargetSE',
                          'CreationTime',
                          'LastUpdateTime']

    self.ADDITIONALPARAMETERS = ['TransformationID',
                                 'ParameterName',
                                 'ParameterValue',
                                 'ParameterType'
                                 ]

    default_task_statuses = ['Created', 'Submitted', 'Checking', 'Staging', 'Waiting', 'Running',
                             'Done', 'Completed', 'Killed', 'Stalled', 'Failed', 'Rescheduled']
    default_file_statuses = ['Unused', 'Assigned', 'Processed', 'Problematic']
    self.tasksStatuses = default_task_statuses + Operations().getValue( 'Transformations/TasksStates', [] )
    self.fileStatuses = default_file_statuses + Operations().getValue( 'Transformations/FilesStatuses', [] )

    result = self.__initializeDB()
    if not result[ 'OK' ]:
      self.log.fatal( "Cannot initialize TransformationDB!", result[ 'Message' ] )

  def _generateTables( self ):
    """ _generateTables
    
    Method that returns a dictionary with all the tables to be created. It also
    makes easier its extension by DIRAC plugins.
    """
    
    retVal = self._query( "SHOW tables" )
    if not retVal[ 'OK' ]:
      return retVal

    tablesInDB = [ t[0] for t in retVal[ 'Value' ] ]
    tablesD = {}

    if 'AdditionalParameters' not in tablesInDB:
      tablesD[ 'AdditionalParameters' ] = {'Fields': {'ParameterName': 'VARCHAR(32) NOT NULL',
                                                      'ParameterType': "VARCHAR(32) DEFAULT 'StringType'",
                                                      'ParameterValue': 'LONGBLOB NOT NULL',
                                                      'TransformationID': 'INTEGER NOT NULL'},
                                           'PrimaryKey': ['TransformationID', 'ParameterName'],
                                           'Engine': 'InnoDB'
                                           }

    if 'DataFiles' not in tablesInDB:
      tablesD['DataFiles'] = {'Fields': {'FileID': 'INTEGER NOT NULL AUTO_INCREMENT',
                                         'LFN': 'VARCHAR(255) UNIQUE',
                                         'Status': "VARCHAR(32) DEFAULT 'AprioriGood'"},
                              'Indexes': {'Status': ['Status']},
                              'PrimaryKey': ['FileID'],
                              'Engine': 'InnoDB'
                              }

    if 'Replicas' not in tablesInDB:
      tablesD['Replicas'] = {'Fields': {'FileID': 'INTEGER NOT NULL',
                                        'PFN': 'VARCHAR(255)',
                                        'SE': 'VARCHAR(32)',
                                        'Status': "VARCHAR(32) DEFAULT 'AprioriGood'"},
                             'Indexes': {'Status': ['Status']},
                             'PrimaryKey': ['FileID', 'SE'],
                             'Engine': 'InnoDB'
                             }

    if 'TaskInputs' not in tablesInDB:
      tablesD['TaskInputs'] = {'Fields': {'InputVector': 'BLOB',
                                          'TaskID': 'INTEGER NOT NULL',
                                          'TransformationID': 'INTEGER NOT NULL'},
                               'PrimaryKey': ['TransformationID', 'TaskID'],
                               'Engine': 'InnoDB'
                               }

    if 'TransformationFileTasks' not in tablesInDB:
      tablesD['TransformationFileTasks'] = {'Fields': {'FileID': 'INTEGER NOT NULL',
                                                       'TaskID': 'INTEGER NOT NULL',
                                                       'TransformationID': 'INTEGER NOT NULL'},
                                            'PrimaryKey': ['TransformationID', 'FileID', 'TaskID'],
                                            'Engine': 'InnoDB'
                                            }

    if 'TransformationFiles' not in tablesInDB:
      tablesD['TransformationFiles'] = {'Fields': { 'TransformationID': 'INTEGER NOT NULL',
                                                    'FileID': 'INTEGER NOT NULL',
                                                    'TaskID': 'INTEGER',
                                                    'ErrorCount': 'INT(4) NOT NULL DEFAULT 0',
                                                    'InsertedTime': 'DATETIME',
                                                    'LastUpdate': 'DATETIME',
                                                    'Status': 'VARCHAR(32) DEFAULT "Unused"',
                                                    'TargetSE': 'VARCHAR(255) DEFAULT "Unknown"',
                                                    'UsedSE': 'VARCHAR(255) DEFAULT "Unknown"'},
                                         'Indexes': {'Status': ['Status'],
                                                     'TransformationID': ['TransformationID']},
                                         'PrimaryKey': ['TransformationID', 'FileID'],
                                         'Engine': 'InnoDB'
                                         }

    if 'TransformationInputDataQuery' not in tablesInDB:
      tablesD['TransformationInputDataQuery'] = {'Fields': {'ParameterName': 'VARCHAR(512) NOT NULL',
                                                            'ParameterType': 'VARCHAR(8) NOT NULL',
                                                            'ParameterValue': 'BLOB NOT NULL',
                                                            'TransformationID': 'INTEGER NOT NULL'},
                                                 'PrimaryKey': ['TransformationID', 'ParameterName'],
                                                 'Engine': 'InnoDB'
                                                 }

    if 'TransformationLog' not in tablesInDB:
      tablesD['TransformationLog'] = {'Fields': {'Author': 'VARCHAR(255) NOT NULL DEFAULT "Unknown"',
                                                 'Message': 'VARCHAR(255) NOT NULL',
                                                 'MessageDate': 'DATETIME NOT NULL',
                                                 'TransformationID': 'INTEGER NOT NULL'},
                                      'Indexes': {'MessageDate': ['MessageDate'],
                                                  'TransformationID': ['TransformationID']},
                                      'Engine': 'InnoDB'
                                      }

    if 'TransformationTasks' not in tablesInDB:
      ## The engine of that table must stay MyISAM, because the addTaskToTransformation needs 
      # that when inserting a row, the LAST_INSERT_ID returns the last task ID for 
      # the given transformation. This only works because TaskID is NOT an INDEX
      # and because the engine is MyISAM.
      tablesD['TransformationTasks'] = {'Fields': {'CreationTime': 'DATETIME NOT NULL',
                                                   'ExternalID': "char(16) DEFAULT ''",
                                                   'ExternalStatus': "char(16) DEFAULT 'Created'",
                                                   'LastUpdateTime': 'DATETIME NOT NULL',
                                                   'TargetSE': "char(255) DEFAULT 'Unknown'",
                                                   'TaskID': 'INTEGER NOT NULL AUTO_INCREMENT',
                                                   'TransformationID': 'INTEGER NOT NULL'},
                                        'Indexes': {'ExternalStatus': ['ExternalStatus']},
                                        'PrimaryKey': ['TransformationID', 'TaskID'],
                                        'Engine': 'MyISAM'
                                        },
    
    if 'Transformations' not in tablesInDB:
      tablesD['Transformations'] = {'Fields': {'AgentType': "CHAR(32) DEFAULT 'Manual'",
                                               'AuthorDN': 'VARCHAR(255) NOT NULL',
                                               'AuthorGroup': 'VARCHAR(255) NOT NULL',
                                               'Body': 'LONGBLOB',
                                               'CreationDate': 'DATETIME',
                                               'Description': 'VARCHAR(255)',
                                               'EventsPerTask': 'INT NOT NULL DEFAULT 0',
                                               'FileMask': 'VARCHAR(255)',
                                               'GroupSize': 'INT NOT NULL DEFAULT 1',
                                               'InheritedFrom': 'INTEGER DEFAULT 0',
                                               'LastUpdate': 'DATETIME',
                                               'LongDescription': 'BLOB',
                                               'MaxNumberOfTasks': 'INT NOT NULL DEFAULT 0',
                                               'Plugin': "CHAR(32) DEFAULT 'None'",
                                               'Status': "CHAR(32) DEFAULT 'New'",
                                               'TransformationFamily': "varchar(64) default '0'",
                                               'TransformationGroup': "varchar(64) NOT NULL default 'General'",
                                               'TransformationID': 'INTEGER NOT NULL AUTO_INCREMENT',
                                               'TransformationName': 'VARCHAR(255) NOT NULL',
                                               'Type': "CHAR(32) DEFAULT 'Simulation'"},
                                    'Indexes': {'TransformationName': ['TransformationName']},
                                    'PrimaryKey': ['TransformationID'],
                                    'Engine': 'InnoDB'
                                    }

    if 'TransformationCounters' not in tablesInDB:
      tablesD['TransformationCounters'] = {'Fields': {'TransformationID' : "INTEGER NOT NULL"},
                                           'PrimaryKey': ['TransformationID'],
                                           'Engine': 'InnoDB'
                                           }
      ##Get from the CS the list of columns names
      for status in self.tasksStatuses + self.fileStatuses:
        tablesD['TransformationCounters']['Fields'][status] = 'INTEGER DEFAULT 0'
        
    return S_OK( tablesD )        

  def __initializeDB( self ):
    ''' Initialize: create tables if needed
    '''

    tablesToBeCreated = self._generateTables()
    if not tablesToBeCreated[ 'OK' ]:
      return tablesToBeCreated
    tablesToBeCreated = tablesToBeCreated[ 'Value' ]

    if tablesToBeCreated:
      gLogger.verbose( "Creating tables %s" % ( ', '.join( tablesToBeCreated.keys() ) ) )
      res = self._createTables( tablesToBeCreated )
      if not res['OK']:
        return res

    #Get the available counters
    retVal = self._query( "EXPLAIN TransformationCounters" )
    if not retVal[ 'OK' ]:
      return retVal
    TSCounterFields = [ t[0] for t in retVal[ 'Value' ] ]
    for status in list( set( self.tasksStatuses + self.fileStatuses ) - set( TSCounterFields ) ):
      altertable = "ALTER TABLE TransformationCounters ADD COLUMN `%s` INTEGER DEFAULT 0" % status
      retVal = self._update( altertable )
      if not retVal['OK']:
        return retVal

    return S_OK()

  ###########################################################################
  #
  # These methods manipulate the Transformations table
  #

  def addTransformation( self, transName, description, longDescription, authorDN, authorGroup, transType,
                         plugin, agentType, fileMask,
                         transformationGroup = 'General',
                         groupSize = 1,
                         inheritedFrom = 0,
                         body = '',
                         maxTasks = 0,
                         eventsPerTask = 0,
                         addFiles = True,
                         connection = False ):
    ''' Add new transformation definition including its input streams
    '''
    connection = self.__getConnection( connection )
    res = self._getTransformationID( transName, connection = connection )
    if res['OK']:
      return S_ERROR( "Transformation with name %s already exists with TransformationID = %d" % ( transName,
                                                                                                  res['Value'] ) )
    elif res['Message'] != "Transformation does not exist":
      return res
    self.lock.acquire()
    res = self._escapeString( body )
    if not res['OK']:
      return S_ERROR( "Failed to parse the transformation body" )
    body = res['Value']
    req = "INSERT INTO Transformations (TransformationName,Description,LongDescription, \
                                        CreationDate,LastUpdate,AuthorDN,AuthorGroup,Type,Plugin,AgentType,\
                                        FileMask,Status,TransformationGroup,GroupSize,\
                                        InheritedFrom,Body,MaxNumberOfTasks,EventsPerTask)\
                                VALUES ('%s','%s','%s',\
                                        UTC_TIMESTAMP(),UTC_TIMESTAMP(),'%s','%s','%s','%s','%s',\
                                        '%s','New','%s',%d,\
                                        %d,%s,%d,%d);" % \
                                      ( transName, description, longDescription,
                                       authorDN, authorGroup, transType, plugin, agentType,
                                       fileMask, transformationGroup, groupSize,
                                       inheritedFrom, body, maxTasks, eventsPerTask )
    res = self._update( req, connection )
    if not res['OK']:
      self.lock.release()
      return res
    transID = res['lastRowId']
    self.lock.release()
    # If the transformation has an input data specification
    if fileMask:
      self.filters.append( ( transID, re.compile( fileMask ) ) )

    if inheritedFrom:
      res = self._getTransformationID( inheritedFrom, connection = connection )
      if not res['OK']:
        gLogger.error( "Failed to get ID for parent transformation", res['Message'] )
        self.deleteTransformation( transID, connection = connection )
        return res
      originalID = res['Value']
      # FIXME: this is not the right place to change status information, and in general the whole should not be here
      res = self.setTransformationParameter( originalID, 'Status', 'Completing',
                                             author = authorDN, connection = connection )
      if not res['OK']:
        gLogger.error( "Failed to update parent transformation status", res['Message'] )
        self.deleteTransformation( transID, connection = connection )
        return res
      message = 'Creation of the derived transformation (%d)' % transID
      self.__updateTransformationLogging( originalID, message, authorDN, connection = connection )
      res = self.getTransformationFiles( condDict = {'TransformationID':originalID}, connection = connection )
      if not res['OK']:
        self.deleteTransformation( transID, connection = connection )
        return res
      if res['Records']:
        res = self.__insertExistingTransformationFiles( transID, res['Records'], connection = connection )
        if not res['OK']:
          self.deleteTransformation( transID, connection = connection )
          return res
    if addFiles and fileMask:
      self.__addExistingFiles( transID, connection = connection )
    message = "Created transformation %d" % transID
    self.__updateTransformationLogging( transID, message, authorDN, connection = connection )
    return S_OK( transID )

  def getTransformations( self, condDict = {}, older = None, newer = None, timeStamp = 'LastUpdate',
                          orderAttribute = None, limit = None, extraParams = False, offset = None, connection = False ):
    ''' Get parameters of all the Transformations with support for the web standard structure '''
    connection = self.__getConnection( connection )
    req = "SELECT %s FROM Transformations %s" % ( intListToString( self.TRANSPARAMS ),
                                                  self.buildCondition( condDict, older, newer, timeStamp,
                                                                       orderAttribute, limit, offset = offset ) )
    res = self._query( req, connection )
    if not res['OK']:
      return res
    webList = []
    resultList = []
    for row in res['Value']:
      # Prepare the structure for the web
      rList = []
      transDict = {}
      count = 0
      for item in row:
        transDict[self.TRANSPARAMS[count]] = item
        count += 1
        if type( item ) not in [IntType, LongType]:
          rList.append( str( item ) )
        else:
          rList.append( item )
      webList.append( rList )
      if extraParams:
        res = self.__getAdditionalParameters( transDict['TransformationID'], connection = connection )
        if not res['OK']:
          return res
        transDict.update( res['Value'] )
      resultList.append( transDict )
    result = S_OK( resultList )
    result['Records'] = webList
    result['ParameterNames'] = copy.copy( self.TRANSPARAMS )
    return result

  def getTransformation( self, transName, extraParams = False, connection = False ):
    '''Get Transformation definition and parameters of Transformation identified by TransformationID
    '''
    res = self._getConnectionTransID( connection, transName )
    if not res['OK']:
      return res
    connection = res['Value']['Connection']
    transID = res['Value']['TransformationID']
    res = self.getTransformations( condDict = {'TransformationID':transID}, extraParams = extraParams,
                                   connection = connection )
    if not res['OK']:
      return res
    if not res['Value']:
      return S_ERROR( "Transformation %s did not exist" % transName )
    return S_OK( res['Value'][0] )

  def getTransformationParameters( self, transName, parameters, connection = False ):
    ''' Get the requested parameters for a supplied transformation '''
    if type( parameters ) in StringTypes:
      parameters = [parameters]
    extraParams = False
    for param in parameters:
      if not param in self.TRANSPARAMS:
        extraParams = True
    res = self.getTransformation( transName, extraParams = extraParams, connection = connection )
    if not res['OK']:
      return res
    transParams = res['Value']
    paramDict = {}
    for reqParam in parameters:
      if not reqParam in transParams.keys():
        return S_ERROR( "Parameter %s not defined for transformation" % reqParam )
      paramDict[reqParam] = transParams[reqParam]
    if len( paramDict ) == 1:
      return S_OK( paramDict[reqParam] )
    return S_OK( paramDict )

  def getTransformationWithStatus( self, status, connection = False ):
    ''' Gets a list of the transformations with the supplied status '''
    req = "SELECT TransformationID FROM Transformations WHERE Status = '%s';" % status
    res = self._query( req )
    if not res['OK']:
      return res
    transIDs = []
    for tupleIn in res['Value']:
      transIDs.append( tupleIn[0] )
    return S_OK( transIDs )

  def getTableDistinctAttributeValues( self, table, attributes, selectDict, older = None, newer = None,
                                       timeStamp = None, connection = False ):
    tableFields = { 'Transformations'      : self.TRANSPARAMS,
                    'TransformationTasks'  : self.TASKSPARAMS,
                    'TransformationFiles'  : self.TRANSFILEPARAMS}
    possibleFields = tableFields.get( table, [] )
    return self.__getTableDistinctAttributeValues( table, possibleFields, attributes, selectDict, older, newer,
                                                   timeStamp, connection = connection )

  def __getTableDistinctAttributeValues( self, table, possible, attributes, selectDict, older, newer,
                                         timeStamp, connection = False ):
    connection = self.__getConnection( connection )
    attributeValues = {}
    for attribute in attributes:
      if possible and ( not attribute in  possible ):
        return S_ERROR( 'Requested attribute (%s) does not exist in table %s' % ( attribute, table ) )
      res = self.getDistinctAttributeValues( table, attribute, condDict = selectDict, older = older, newer = newer,
                                             timeStamp = timeStamp, connection = connection )
      if not res['OK']:
        return S_ERROR( 'Failed to serve values for attribute %s in table %s' % ( attribute, table ) )
      attributeValues[attribute] = res['Value']
    return S_OK( attributeValues )

  def __updateTransformationParameter( self, transID, paramName, paramValue, connection = False ):
    if not ( paramName in self.mutable ):
      return S_ERROR( "Can not update the '%s' transformation parameter" % paramName )
    req = "UPDATE Transformations SET %s='%s', LastUpdate=UTC_TIMESTAMP() WHERE TransformationID=%d" % ( paramName,
                                                                                                          paramValue,
                                                                                                          transID )
    return self._update( req, connection )

  def _getTransformationID( self, transName, connection = False ):
    ''' Method returns ID of transformation with the name=<name> '''
    try:
      transName = long( transName )
      cmd = "SELECT TransformationID from Transformations WHERE TransformationID=%d;" % transName
    except:
      if type( transName ) not in StringTypes:
        return S_ERROR( "Transformation should ID or name" )
      cmd = "SELECT TransformationID from Transformations WHERE TransformationName='%s';" % transName
    res = self._query( cmd, connection )
    if not res['OK']:
      gLogger.error( "Failed to obtain transformation ID for transformation", "%s:%s" % ( transName, res['Message'] ) )
      return res
    elif not res['Value']:
      gLogger.verbose( "Transformation %s does not exist" % ( transName ) )
      return S_ERROR( "Transformation does not exist" )
    return S_OK( res['Value'][0][0] )

  def __deleteTransformation( self, transID, connection = False ):
    req = "DELETE FROM Transformations WHERE TransformationID=%d;" % transID
    return self._update( req, connection )

  def __updateFilters( self, connection = False ):
    ''' Get filters for all defined input streams in all the transformations.
        If transID argument is given, get filters only for this transformation.
    '''
    resultList = []
    # Define the general filter first
    self.database_name = self.__class__.__name__
    value = Operations().getValue( 'InputDataFilter/%sFilter' % self.database_name, '' )
    if value:
      refilter = re.compile( value )
      resultList.append( ( 0, refilter ) )
    # Per transformation filters
    req = "SELECT TransformationID,FileMask FROM Transformations;"
    res = self._query( req, connection )
    if not res['OK']:
      return res
    for transID, mask in res['Value']:
      if mask:
        refilter = re.compile( mask )
        resultList.append( ( transID, refilter ) )
    self.filters = resultList
    return S_OK( resultList )

  def __filterFile( self, lfn, filters = None ):
    '''Pass the input file through a supplied filter or those currently active '''
    result = []
    if filters:
      for transID, refilter in filters:
        if refilter.search( lfn ):
          result.append( transID )
    else:
      for transID, refilter in self.filters:
        if refilter.search( lfn ):
          result.append( transID )
    return result

  ###########################################################################
  #
  # These methods manipulate the AdditionalParameters tables
  #
  def setTransformationParameter( self, transName, paramName, paramValue, author = '', connection = False ):
    ''' Add a parameter for the supplied transformations '''
    res = self._getConnectionTransID( connection, transName )
    if not res['OK']:
      return res
    connection = res['Value']['Connection']
    transID = res['Value']['TransformationID']
    message = ''
    if paramName in self.TRANSPARAMS:
      res = self.__updateTransformationParameter( transID, paramName, paramValue, connection = connection )
      if res['OK'] and ( paramName != 'Body' ):
        message = '%s updated to %s' % ( paramName, paramValue )
    else:
      res = self.__addAdditionalTransformationParameter( transID, paramName, paramValue, connection = connection )
      if res['OK']:
        message = 'Added additional parameter %s' % paramName
    if message:
      self.__updateTransformationLogging( transID, message, author, connection = connection )
    return res

  def getAdditionalParameters( self, transName, connection = False ):
    res = self._getConnectionTransID( connection, transName )
    if not res['OK']:
      return res
    connection = res['Value']['Connection']
    transID = res['Value']['TransformationID']
    return self.__getAdditionalParameters( transID, connection = connection )

  def deleteTransformationParameter( self, transName, paramName, author = '', connection = False ):
    ''' Delete a parameter from the additional parameters table '''
    res = self._getConnectionTransID( connection, transName )
    if not res['OK']:
      return res
    connection = res['Value']['Connection']
    transID = res['Value']['TransformationID']
    if paramName in self.TRANSPARAMS:
      return S_ERROR( "Can not delete core transformation parameter" )
    res = self.__deleteTransformationParameters( transID, parameters = [paramName], connection = connection )
    if not res['OK']:
      return res
    self.__updateTransformationLogging( transID, 'Removed additional parameter %s' % paramName, author,
                                        connection = connection )
    return res

  def __addAdditionalTransformationParameter( self, transID, paramName, paramValue, connection = False ):
    req = "DELETE FROM AdditionalParameters WHERE TransformationID=%d AND ParameterName='%s'" % ( transID, paramName )
    res = self._update( req, connection )
    if not res['OK']:
      return res
    res = self._escapeString( paramValue )
    if not res['OK']:
      return S_ERROR( "Failed to parse parameter value" )
    paramValue = res['Value']
    paramType = 'StringType'
    if type( paramValue ) in [IntType, LongType]:
      paramType = 'IntType'
    req = "INSERT INTO AdditionalParameters (%s) VALUES (%s,'%s',%s,'%s');" % ( ', '.join( self.ADDITIONALPARAMETERS ),
                                                                                transID, paramName,
                                                                                paramValue, paramType )
    return self._update( req, connection )

  def __getAdditionalParameters( self, transID, connection = False ):
    req = "SELECT %s FROM AdditionalParameters WHERE TransformationID = %d" % ( ', '.join( self.ADDITIONALPARAMETERS ),
                                                                               transID )
    res = self._query( req, connection )
    if not res['OK']:
      return res
    paramDict = {}
    for transID, parameterName, parameterValue, parameterType in res['Value']:
      parameterType = eval( parameterType )
      if parameterType in [IntType, LongType]:
        parameterValue = int( parameterValue )
      paramDict[parameterName] = parameterValue
    return S_OK( paramDict )

  def __deleteTransformationParameters( self, transID, parameters = [], connection = False ):
    ''' Remove the parameters associated to a transformation '''
    req = "DELETE FROM AdditionalParameters WHERE TransformationID=%d" % transID
    if parameters:
      req = "%s AND ParameterName IN (%s);" % ( req, stringListToString( parameters ) )
    return self._update( req, connection )

  ###########################################################################
  #
  # These methods manipulate the TransformationFiles table
  #

  def addFilesToTransformation( self, transName, lfns, connection = False ):
    ''' Add a list of LFNs to the transformation directly '''
    if not lfns:
      return S_ERROR( 'Zero length LFN list' )
    res = self._getConnectionTransID( connection, transName )
    if not res['OK']:
      return res
    connection = res['Value']['Connection']
    transID = res['Value']['TransformationID']
    res = self.__getFileIDsForLfns( lfns, connection = connection )
    if not res['OK']:
      return res
    fileIDs, _lfnFilesIDs = res['Value']
    failed = {}
    successful = {}
    missing = []
    fileIDsValues = set( fileIDs.values() )
    for lfn in lfns:
      if lfn not in fileIDsValues:
        missing.append( ( lfn, 'Unknown', 'Unknown' ) )
    if missing:
      res = self.__addFileTuples( missing, connection = connection )
      if not res['OK']:
        return res
      for lfn, fileID in res['Value'].items():
        fileIDs[fileID] = lfn
    # must update the fileIDs
    if fileIDs:
      res = self.__addFilesToTransformation( transID, fileIDs.keys(), connection = connection )
      if not res['OK']:
        return res
      for fileID in fileIDs.keys():
        lfn = fileIDs[fileID]
        successful[lfn] = "Present"
        if fileID in res['Value']:
          successful[lfn] = "Added"
    resDict = {'Successful':successful, 'Failed':failed}
    return S_OK( resDict )

  def getTransformationFiles( self, condDict = {}, older = None, newer = None, timeStamp = 'LastUpdate',
                              orderAttribute = None, limit = None, offset = None, connection = False ):
    ''' Get files for the supplied transformations with support for the web standard structure '''
    connection = self.__getConnection( connection )
    req = "SELECT %s FROM TransformationFiles" % ( intListToString( self.TRANSFILEPARAMS ) )
    originalFileIDs = {}
    if condDict or older or newer:
      if condDict.has_key( 'LFN' ):
        lfns = condDict.pop( 'LFN' )
        if type( lfns ) in StringTypes:
          lfns = [lfns]
        res = self.__getFileIDsForLfns( lfns, connection = connection )
        if not res['OK']:
          return res
        originalFileIDs, _ignore = res['Value']
        condDict['FileID'] = originalFileIDs.keys()

      for val in condDict.itervalues():
        if not val:
          return S_OK( [] )

      req = "%s %s" % ( req, self.buildCondition( condDict, older, newer, timeStamp, orderAttribute, limit,
                                                  offset = offset ) )
    res = self._query( req, connection )
    if not res['OK']:
      return res

    transFiles = res['Value']
    fileIDs = [int( row[1] ) for row in transFiles]
    webList = []
    resultList = []
    if not fileIDs:
      originalFileIDs = {}
    else:
      if not originalFileIDs:
        res = self.__getLfnsForFileIDs( fileIDs, connection = connection )
        if not res['OK']:
          return res
        originalFileIDs = res['Value'][1]
      for row in transFiles:
        lfn = originalFileIDs[row[1]]
        # Prepare the structure for the web
        rList = [lfn]
        fDict = {}
        fDict['LFN'] = lfn
        count = 0
        for item in row:
          fDict[self.TRANSFILEPARAMS[count]] = item
          count += 1
          if type( item ) not in [IntType, LongType]:
            rList.append( str( item ) )
          else:
            rList.append( item )
        webList.append( rList )
        resultList.append( fDict )
    result = S_OK( resultList )
    # result['LFNs'] = originalFileIDs.values()
    result['Records'] = webList
    result['ParameterNames'] = ['LFN'] + self.TRANSFILEPARAMS
    return result

  def getFileSummary( self, lfns, connection = False ):
    ''' Get file status summary in all the transformations '''
    connection = self.__getConnection( connection )
    condDict = {'LFN':lfns}
    res = self.getTransformationFiles( condDict = condDict, connection = connection )
    if not res['OK']:
      return res
    resDict = {}
    for fileDict in res['Value']:
      lfn = fileDict['LFN']
      transID = fileDict['TransformationID']
      if not resDict.has_key( lfn ):
        resDict[lfn] = {}
      if not resDict[lfn].has_key( transID ):
        resDict[lfn][transID] = {}
      resDict[lfn][transID] = fileDict
    failedDict = {}
    for lfn in lfns:
      if not resDict.has_key( lfn ):
        failedDict[lfn] = 'Did not exist in the Transformation database'
    return S_OK( {'Successful':resDict, 'Failed':failedDict} )

  def setFileStatusForTransformation( self, transID, fileStatusDict = {}, connection = False ):
    """ Set file status for the given transformation, based on
        fileStatusDict {fileID_A: 'statusA', fileID_B: 'statusB', ...}

        The ErrorCount is incremented automatically here
    """
    if not fileStatusDict:
      return S_OK()

    # Building the request with "ON DUPLICATE KEY UPDATE"
    req = "INSERT INTO TransformationFiles (TransformationID, FileID, Status, ErrorCount, LastUpdate) VALUES "

    updatesList = []
    for fileID, status in fileStatusDict.items():

      updatesList.append( "(%d, %d, '%s', VALUES(ErrorCount), UTC_TIMESTAMP())" % ( transID, fileID, status ) )

    req += ','.join( updatesList )
    req += " ON DUPLICATE KEY UPDATE Status=VALUES(Status),ErrorCount=ErrorCount+1,LastUpdate=VALUES(LastUpdate)"

    return self._update( req, connection )

  def getTransformationStats( self, transName, connection = False ):
    ''' Get number of files in Transformation Table for each status '''
    res = self._getConnectionTransID( connection, transName )
    if not res['OK']:
      return res
    connection = res['Value']['Connection']
    transID = res['Value']['TransformationID']
    res = self.getCounters( 'TransformationFiles', ['TransformationID', 'Status'], {'TransformationID':transID} )
    if not res['OK']:
      return res
    statusDict = {}
    total = 0
    for attrDict, count in res['Value']:
      status = attrDict['Status']
      if not re.search( '-', status ):
        statusDict[status] = count
        total += count
    statusDict['Total'] = total
    return S_OK( statusDict )

  def getTransformationFilesCount( self, transName, field, selection = {}, connection = False ):
    ''' Get the number of files in the TransformationFiles table grouped by the supplied field '''
    res = self._getConnectionTransID( connection, transName )
    if not res['OK']:
      return res
    connection = res['Value']['Connection']
    transID = res['Value']['TransformationID']
    selection['TransformationID'] = transID
    if field not in self.TRANSFILEPARAMS:
      return S_ERROR( "Supplied field not in TransformationFiles table" )
    res = self.getCounters( 'TransformationFiles', ['TransformationID', field], selection )
    if not res['OK']:
      return res
    countDict = {}
    total = 0
    for attrDict, count in res['Value']:
      countDict[attrDict[field]] = count
      total += count
    countDict['Total'] = total
    return S_OK( countDict )

  def __addFilesToTransformation( self, transID, fileIDs, connection = False ):
    req = "SELECT FileID from TransformationFiles"
    req = req + " WHERE TransformationID = %d AND FileID IN (%s);" % ( transID, intListToString( fileIDs ) )
    res = self._query( req, connection )
    if not res['OK']:
      return res
    for tupleIn in res['Value']:
      fileIDs.remove( tupleIn[0] )
    if not fileIDs:
      return S_OK( [] )
    req = "INSERT INTO TransformationFiles (TransformationID,FileID,LastUpdate,InsertedTime) VALUES"
    for fileID in fileIDs:
      req = "%s (%d,%d,UTC_TIMESTAMP(),UTC_TIMESTAMP())," % ( req, transID, fileID )
    req = req.rstrip( ',' )
    res = self._update( req, connection )
    if not res['OK']:
      return res
    return S_OK( fileIDs )

  def __addExistingFiles( self, transID, connection = False ):
    ''' Add files that already exist in the DataFiles table to the transformation specified by the transID
    '''
    for tID, _filter in self.filters:
      if tID == transID:
        filters = [( tID, filter )]
        break
    if not filters:
      return S_ERROR( 'No filters defined for transformation %d' % transID )
    res = self.__getAllFileIDs( connection = connection )
    if not res['OK']:
      return res
    fileIDs, _lfnFilesIDs = res['Value']
    passFilter = []
    for fileID, lfn in fileIDs.items():
      if self.__filterFile( lfn, filters ):
        passFilter.append( fileID )
    return self.__addFilesToTransformation( transID, passFilter, connection = connection )

  def __insertExistingTransformationFiles( self, transID, fileTuples, connection = False ):
    req = "INSERT INTO TransformationFiles (TransformationID,Status,TaskID,FileID,TargetSE,UsedSE,LastUpdate) VALUES"
    candidates = False
    for ft in fileTuples:
      _lfn, originalID, fileID, status, taskID, targetSE, usedSE, _errorCount, _lastUpdate, _insertTime = ft[:10]
      if status not in ( 'Unused', 'Removed' ):
        candidates = True
        if not re.search( '-', status ):
          status = "%s-%d" % ( status, originalID )
          if taskID:
            taskID = str( int( originalID ) ).zfill( 8 ) + '_' + str( int( taskID ) ).zfill( 8 )
        req = "%s (%d,'%s','%s',%d,'%s','%s',UTC_TIMESTAMP())," % ( req, transID, status, taskID,
                                                                    fileID, targetSE, usedSE )
    req = req.rstrip( "," )
    if not candidates:
      return S_OK()
    return self._update( req, connection )

  def __assignTransformationFile( self, transID, taskID, se, fileIDs, connection = False ):
    ''' Make necessary updates to the TransformationFiles table for the newly created task
    '''
    req = "UPDATE TransformationFiles SET TaskID='%d',UsedSE='%s',Status='Assigned',LastUpdate=UTC_TIMESTAMP()"
    req = ( req + " WHERE TransformationID = %d AND FileID IN (%s);" ) % ( taskID, se, transID, intListToString( fileIDs ) )
    res = self._update( req, connection )
    if not res['OK']:
      gLogger.error( "Failed to assign file to task", res['Message'] )
    fileTuples = []
    for fileID in fileIDs:
      fileTuples.append( ( "(%d,%d,%d)" % ( transID, fileID, taskID ) ) )
    req = "INSERT INTO TransformationFileTasks (TransformationID,FileID,TaskID) VALUES %s" % ','.join( fileTuples )
    res = self._update( req, connection )
    if not res['OK']:
      gLogger.error( "Failed to assign file to task", res['Message'] )
    return res

  def __setTransformationFileStatus( self, fileIDs, status, connection = False ):
    req = "UPDATE TransformationFiles SET Status = '%s' WHERE FileID IN (%s);" % ( status, intListToString( fileIDs ) )
    res = self._update( req, connection )
    if not res['OK']:
      gLogger.error( "Failed to update file status", res['Message'] )
    return res

  def __setTransformationFileUsedSE( self, fileIDs, usedSE, connection = False ):
    req = "UPDATE TransformationFiles SET UsedSE = '%s' WHERE FileID IN (%s);" % ( usedSE, intListToString( fileIDs ) )
    res = self._update( req, connection )
    if not res['OK']:
      gLogger.error( "Failed to update file usedSE", res['Message'] )
    return res

  def __resetTransformationFile( self, transID, taskID, connection = False ):
    req = "UPDATE TransformationFiles SET TaskID=NULL, UsedSE='Unknown', Status='Unused'\
     WHERE TransformationID = %d AND TaskID=%d;" % ( transID, taskID )
    res = self._update( req, connection )
    if not res['OK']:
      gLogger.error( "Failed to reset transformation file", res['Message'] )
    return res

  def __deleteTransformationFiles( self, transID, connection = False ):
    ''' Remove the files associated to a transformation '''
    req = "DELETE FROM TransformationFiles WHERE TransformationID = %d;" % transID
    res = self._update( req, connection )
    if not res['OK']:
      gLogger.error( "Failed to delete transformation files", res['Message'] )
    return res

  ###########################################################################
  #
  # These methods manipulate the TransformationFileTasks table
  #

  def __deleteTransformationFileTask( self, transID, taskID, connection = False ):
    ''' Delete the file associated to a given task of a given transformation
        from the TransformationFileTasks table for transformation with TransformationID and TaskID
    '''
    req = "DELETE FROM TransformationFileTasks WHERE TransformationID=%d AND TaskID=%d" % ( transID, taskID )
    return self._update( req, connection )

  def __deleteTransformationFileTasks( self, transID, connection = False ):
    ''' Remove all associations between files, tasks and a transformation '''
    req = "DELETE FROM TransformationFileTasks WHERE TransformationID = %d;" % transID
    res = self._update( req, connection )
    if not res['OK']:
      gLogger.error( "Failed to delete transformation files/task history", res['Message'] )
    return res

  ###########################################################################
  #
  # These methods manipulate the TransformationTasks table
  #

  def getTransformationTasks( self, condDict = {}, older = None, newer = None, timeStamp = 'CreationTime',
                              orderAttribute = None, limit = None, inputVector = False,
                              offset = None, connection = False ):
    connection = self.__getConnection( connection )
    req = "SELECT %s FROM TransformationTasks %s" % ( intListToString( self.TASKSPARAMS ),
                                                      self.buildCondition( condDict, older, newer, timeStamp,
                                                                           orderAttribute, limit, offset = offset ) )
    res = self._query( req, connection )
    if not res['OK']:
      return res
    webList = []
    resultList = []
    for row in res['Value']:
      # Prepare the structure for the web
      rList = []
      taskDict = {}
      count = 0
      for item in row:
        taskDict[self.TASKSPARAMS[count]] = item
        count += 1
        if type( item ) not in [IntType, LongType]:
          rList.append( str( item ) )
        else:
          rList.append( item )
      webList.append( rList )
      if inputVector:
        taskDict['InputVector'] = ''
        taskID = taskDict['TaskID']
        transID = taskDict['TransformationID']
        res = self.getTaskInputVector( transID, taskID )
        if res['OK']:
          if res['Value'].has_key( taskID ):
            taskDict['InputVector'] = res['Value'][taskID]
      resultList.append( taskDict )
    result = S_OK( resultList )
    result['Records'] = webList
    result['ParameterNames'] = self.TASKSPARAMS
    return result

  def getTasksForSubmission( self, transName, numTasks = 1, site = '', statusList = ['Created'],
                             older = None, newer = None, connection = False ):
    ''' Select tasks with the given status (and site) for submission '''
    res = self._getConnectionTransID( connection, transName )
    if not res['OK']:
      return res
    connection = res['Value']['Connection']
    transID = res['Value']['TransformationID']
    condDict = {"TransformationID":transID}
    if statusList:
      condDict["ExternalStatus"] = statusList
    if site:
      numTasks = 0
    res = self.getTransformationTasks( condDict = condDict, older = older, newer = newer,
                                       timeStamp = 'CreationTime', orderAttribute = None, limit = numTasks,
                                       inputVector = True, connection = connection )
    if not res['OK']:
      return res
    tasks = res['Value']

    # Now prepare the tasks
    resultDict = {}

    for taskDict in tasks:
      if len( resultDict ) >= numTasks:
        break
      taskDict['Status'] = taskDict.pop( 'ExternalStatus' )
      taskDict['InputData'] = taskDict.pop( 'InputVector' )
      taskDict.pop( 'LastUpdateTime' )
      taskDict.pop( 'CreationTime' )
      taskDict.pop( 'ExternalID' )
      taskID = taskDict['TaskID']
      resultDict[taskID] = taskDict
      if site:
        resultDict[taskID]['Site'] = site

    return S_OK( resultDict )

  def deleteTasks( self, transName, taskIDbottom, taskIDtop, author = '', connection = False ):
    ''' Delete tasks with taskID range in transformation '''
    res = self._getConnectionTransID( connection, transName )
    if not res['OK']:
      return res
    connection = res['Value']['Connection']
    transID = res['Value']['TransformationID']
    for taskID in range( taskIDbottom, taskIDtop + 1 ):
      res = self.__removeTransformationTask( transID, taskID, connection = connection )
      if not res['OK']:
        return res
    message = "Deleted tasks from %d to %d" % ( taskIDbottom, taskIDtop )
    self.__updateTransformationLogging( transID, message, author, connection = connection )
    return res

  def reserveTask( self, transName, taskID, connection = False ):
    ''' Reserve the taskID from transformation for submission '''
    res = self._getConnectionTransID( connection, transName )
    if not res['OK']:
      return res
    connection = res['Value']['Connection']
    transID = res['Value']['TransformationID']
    res = self.__checkUpdate( "TransformationTasks", "ExternalStatus", "Reserved", {"TransformationID":transID,
                                                                                    "TaskID":taskID},
                              connection = connection )
    if not res['OK']:
      return res
    if not res['Value']:
      return S_ERROR( 'Failed to set Reserved status for job %d - already Reserved' % int( taskID ) )
    # The job is reserved, update the time stamp
    res = self.setTaskStatus( transID, taskID, 'Reserved', connection = connection )
    if not res['OK']:
      return S_ERROR( 'Failed to set Reserved status for job %d - failed to update the time stamp' % int( taskID ) )
    return S_OK()

  def setTaskStatusAndWmsID( self, transName, taskID, status, taskWmsID, connection = False ):
    ''' Set status and ExternalID for job with taskID in production with transformationID
    '''
    res = self._getConnectionTransID( connection, transName )
    if not res['OK']:
      return res
    connection = res['Value']['Connection']
    transID = res['Value']['TransformationID']
    res = self.__setTaskParameterValue( transID, taskID, 'ExternalStatus', status, connection = connection )
    if not res['OK']:
      return res
    return self.__setTaskParameterValue( transID, taskID, 'ExternalID', taskWmsID, connection = connection )

  def setTaskStatus( self, transName, taskID, status, connection = False ):
    ''' Set status for job with taskID in production with transformationID '''
    res = self._getConnectionTransID( connection, transName )
    if not res['OK']:
      return res
    connection = res['Value']['Connection']
    transID = res['Value']['TransformationID']
    if type( taskID ) != ListType:
      taskIDList = [taskID]
    else:
      taskIDList = list( taskID )
    for taskID in taskIDList:
      res = self.__setTaskParameterValue( transID, taskID, 'ExternalStatus', status, connection = connection )
      if not res['OK']:
        return res
    return S_OK()

  def getTransformationTaskStats( self, transName = '', connection = False ):
    ''' Returns dictionary with number of jobs per status for the given production.
    '''
    connection = self.__getConnection( connection )
    if transName:
      res = self._getTransformationID( transName, connection = connection )
      if not res['OK']:
        gLogger.error( "Failed to get ID for transformation", res['Message'] )
        return res
      res = self.getCounters( 'TransformationTasks', ['ExternalStatus'], {'TransformationID':res['Value']},
                              connection = connection )
    else:
      res = self.getCounters( 'TransformationTasks', ['ExternalStatus', 'TransformationID'], {},
                              connection = connection )
    if not res['OK']:
      return res
    if not res['Value']:
      return S_ERROR( 'No recorded tasks found for transformation %s' % transName )
    statusDict = {}
    total = 0
    for attrDict, count in res['Value']:
      status = attrDict['ExternalStatus']
      statusDict[status] = count
      total += count
    created = statusDict.get( 'Created', 0 )
    statusDict['Created'] = total
    statusDict['Submitted'] = ( total - created )
    return S_OK( statusDict )

  def __setTaskParameterValue( self, transID, taskID, paramName, paramValue, connection = False ):
    req = "UPDATE TransformationTasks SET %s='%s', LastUpdateTime=UTC_TIMESTAMP()" % ( paramName, paramValue )
    req = req + " WHERE TransformationID=%d AND TaskID=%d;" % ( transID, taskID )
    return self._update( req, connection )

  def __deleteTransformationTasks( self, transID, connection = False ):
    ''' Delete all the tasks from the TransformationTasks table for transformation with TransformationID
    '''
    req = "DELETE FROM TransformationTasks WHERE TransformationID=%d" % transID
    return self._update( req, connection )

  def __deleteTransformationTask( self, transID, taskID, connection = False ):
    ''' Delete the task from the TransformationTasks table for transformation with TransformationID
    '''
    req = "DELETE FROM TransformationTasks WHERE TransformationID=%d AND TaskID=%d" % ( transID, taskID )
    return self._update( req, connection )

  ####################################################################
  #
  # These methods manipulate the TransformationInputDataQuery table
  #

  def createTransformationInputDataQuery( self, transName, queryDict, author = '', connection = False ):
    res = self._getConnectionTransID( connection, transName )
    if not res['OK']:
      return res
    connection = res['Value']['Connection']
    transID = res['Value']['TransformationID']
    return self.__addInputDataQuery( transID, queryDict, author = author, connection = connection )

  def __addInputDataQuery( self, transID, queryDict, author = '', connection = False ):
    res = self.getTransformationInputDataQuery( transID, connection = connection )
    if res['OK']:
      return S_ERROR( "Input data query already exists for transformation" )
    if res['Message'] != 'No InputDataQuery found for transformation':
      return res
    for parameterName in sortList( queryDict.keys() ):
      parameterValue = queryDict[parameterName]
      if not parameterValue:
        continue
      parameterType = 'String'
      if type( parameterValue ) in [ListType, TupleType]:
        if type( parameterValue[0] ) in [IntType, LongType]:
          parameterType = 'Integer'
          parameterValue = [str( x ) for x in parameterValue]
        parameterValue = ';;;'.join( parameterValue )
      else:
        if type( parameterValue ) in [IntType, LongType]:
          parameterType = 'Integer'
          parameterValue = str( parameterValue )
        if type( parameterValue ) == DictType:
          parameterType = 'Dict'
          parameterValue = str( parameterValue )
      res = self.insertFields( 'TransformationInputDataQuery', ['TransformationID', 'ParameterName',
                                                                'ParameterValue', 'ParameterType'],
                               [transID, parameterName, parameterValue, parameterType], conn = connection )
      if not res['OK']:
        message = 'Failed to add input data query'
        self.deleteTransformationInputDataQuery( transID, connection = connection )
        break
      else:
        message = 'Added input data query'
    self.__updateTransformationLogging( transID, message, author, connection = connection )
    return res

  def deleteTransformationInputDataQuery( self, transName, author = '', connection = False ):
    res = self._getConnectionTransID( connection, transName )
    if not res['OK']:
      return res
    connection = res['Value']['Connection']
    transID = res['Value']['TransformationID']
    req = "DELETE FROM TransformationInputDataQuery WHERE TransformationID=%d;" % transID
    res = self._update( req, connection )
    if not res['OK']:
      return res
    if res['Value']:
      # Add information to the transformation logging
      message = 'Deleted input data query'
      self.__updateTransformationLogging( transID, message, author, connection = connection )
    return res

  def getTransformationInputDataQuery( self, transName, connection = False ):
    res = self._getConnectionTransID( connection, transName )
    if not res['OK']:
      return res
    connection = res['Value']['Connection']
    transID = res['Value']['TransformationID']
    req = "SELECT ParameterName,ParameterValue,ParameterType FROM TransformationInputDataQuery"
    req = req + " WHERE TransformationID=%d;" % transID
    res = self._query( req, connection )
    if not res['OK']:
      return res
    queryDict = {}
    for parameterName, parameterValue, parameterType in res['Value']:
      if re.search( ';;;', str( parameterValue ) ):
        parameterValue = parameterValue.split( ';;;' )
        if parameterType == 'Integer':
          parameterValue = [int( x ) for x in parameterValue]
      elif parameterType == 'Integer':
        parameterValue = int( parameterValue )
      elif parameterType == 'Dict':
        parameterValue = eval( parameterValue )
      queryDict[parameterName] = parameterValue
    if not queryDict:
      return S_ERROR( "No InputDataQuery found for transformation" )
    return S_OK( queryDict )

  ###########################################################################
  #
  # These methods manipulate the TaskInputs table
  #

  def getTaskInputVector( self, transName, taskID, connection = False ):
    ''' Get input vector for the given task '''
    res = self._getConnectionTransID( connection, transName )
    if not res['OK']:
      return res
    connection = res['Value']['Connection']
    transID = res['Value']['TransformationID']
    if type( taskID ) != ListType:
      taskIDList = [taskID]
    else:
      taskIDList = list( taskID )
    taskString = ','.join( ["'" + str( x ) + "'" for x in taskIDList] )
    req = "SELECT TaskID,InputVector FROM TaskInputs WHERE TaskID in (%s) AND TransformationID='%d';" % ( taskString,
                                                                                                          transID )
    res = self._query( req )
    inputVectorDict = {}
    if res['OK'] and res['Value']:
      for row in res['Value']:
        inputVectorDict[row[0]] = row[1]
    return S_OK( inputVectorDict )

  def __insertTaskInputs( self, transID, taskID, lfns, connection = False ):
    vector = str.join( ';', lfns )
    fields = ['TransformationID', 'TaskID', 'InputVector']
    values = [transID, taskID, vector]
    res = self.insertFields( 'TaskInputs', fields, values, connection )
    if not res['OK']:
      gLogger.error( "Failed to add input vector to task %d" % taskID )
    return res

  def __deleteTransformationTaskInputs( self, transID, taskID = 0, connection = False ):
    ''' Delete all the tasks inputs from the TaskInputs table for transformation with TransformationID
    '''
    req = "DELETE FROM TaskInputs WHERE TransformationID=%d" % transID
    if taskID:
      req = "%s AND TaskID=%d" % ( req, int( taskID ) )
    return self._update( req, connection )

  ###########################################################################
  #
  # These methods manipulate the TransformationLog table
  #

  def __updateTransformationLogging( self, transName, message, authorDN, connection = False ):
    ''' Update the Transformation log table with any modifications
    '''
    if not authorDN:
      res = getProxyInfo( False, False )
      if res['OK']:
        authorDN = res['Value']['identity']
    res = self._getConnectionTransID( connection, transName )
    if not res['OK']:
      return res
    connection = res['Value']['Connection']
    transID = res['Value']['TransformationID']
    req = "INSERT INTO TransformationLog (TransformationID,Message,Author,MessageDate)"
    req = req + " VALUES (%s,'%s','%s',UTC_TIMESTAMP());" % ( transID, message, authorDN )
    return self._update( req, connection )

  def getTransformationLogging( self, transName, connection = False ):
    ''' Get logging info from the TransformationLog table
    '''
    res = self._getConnectionTransID( connection, transName )
    if not res['OK']:
      return res
    connection = res['Value']['Connection']
    transID = res['Value']['TransformationID']
    req = "SELECT TransformationID, Message, Author, MessageDate FROM TransformationLog"
    req = req + " WHERE TransformationID=%s ORDER BY MessageDate;" % ( transID )
    res = self._query( req )
    if not res['OK']:
      return res
    transList = []
    for transID, message, authorDN, messageDate in res['Value']:
      transDict = {}
      transDict['TransformationID'] = transID
      transDict['Message'] = message
      transDict['AuthorDN'] = authorDN
      transDict['MessageDate'] = messageDate
      transList.append( transDict )
    return S_OK( transList )

  def __deleteTransformationLog( self, transID, connection = False ):
    ''' Remove the entries in the transformation log for a transformation
    '''
    req = "DELETE FROM TransformationLog WHERE TransformationID=%d;" % transID
    return self._update( req, connection )

  ###########################################################################
  #
  # These methods manipulate the DataFiles table
  #
  def __getAllFileIDs( self, connection = False ):
    ''' Get all the fileIDs for the supplied list of lfns
    '''
    req = "SELECT LFN,FileID FROM DataFiles;"
    res = self._query( req, connection )
    if not res['OK']:
      return res
    fids = {}
    lfns = {}
    for lfn, fileID in res['Value']:
      fids[fileID] = lfn
      lfns[lfn] = fileID
    return S_OK( ( fids, lfns ) )

  def __getFileIDsForLfns( self, lfns, connection = False ):
    """ Get file IDs for the given list of lfns
        warning: if the file is not present, we'll see no errors
    """
    req = "SELECT LFN,FileID FROM DataFiles WHERE LFN in (%s);" % ( stringListToString( lfns ) )
    res = self._query( req, connection )
    if not res['OK']:
      return res
    fids = {}
    lfns = {}
    for lfn, fileID in res['Value']:
      fids[fileID] = lfn
      lfns[lfn] = fileID
    return S_OK( ( fids, lfns ) )

  def __getLfnsForFileIDs( self, fileIDs, connection = False ):
    ''' Get lfns for the given list of fileIDs
    '''
    req = "SELECT LFN,FileID FROM DataFiles WHERE FileID in (%s);" % stringListToString( fileIDs )
    res = self._query( req, connection )
    if not res['OK']:
      return res
    fids = {}
    lfns = {}
    for lfn, fileID in res['Value']:
      fids[lfn] = fileID
      lfns[fileID] = lfn
    return S_OK( ( fids, lfns ) )

  def __addDataFiles( self, lfns, connection = False ):
    ''' Add a file to the DataFiles table and retrieve the FileIDs
    '''
    res = self.__getFileIDsForLfns( lfns, connection = connection )
    if not res['OK']:
      return res
    _fileIDs, lfnFileIDs = res['Value']
    for lfn in lfns:
      if not lfn in lfnFileIDs.keys():
        req = "INSERT INTO DataFiles (LFN,Status) VALUES ('%s','New');" % lfn
        res = self._update( req, connection )
        if not res['OK']:
          return res
        lfnFileIDs[lfn] = res['lastRowId']
    return S_OK( lfnFileIDs )

  def __setDataFileStatus( self, fileIDs, status, connection = False ):
    ''' Set the status of the supplied files
    '''
    req = "UPDATE DataFiles SET Status = '%s' WHERE FileID IN (%s);" % ( status, intListToString( fileIDs ) )
    return self._update( req, connection )

  def __addFileTuples( self, fileTuples, connection = False ):
    ''' Add files and replicas '''
    lfns = [x[0] for x in fileTuples ]
    res = self.__addDataFiles( lfns, connection = connection )
    if not res['OK']:
      return res
    lfnFileIDs = res['Value']
    _toRemove = []
    for lfn, pfn, se in fileTuples:
      fileID = lfnFileIDs[lfn]
      res = self.__addReplica( fileID, se, pfn, connection = connection )
      if not res['OK']:
        lfnFileIDs.pop( lfn )
    return S_OK( lfnFileIDs )

  ###########################################################################
  #
  # These methods manipulate the Replicas table
  #

  def __addReplica( self, fileID, se, pfn, connection = False ):
    ''' Add a SE,PFN for the given fileID in the Replicas table.
    '''
    req = "SELECT FileID FROM Replicas WHERE FileID=%s AND SE='%s';" % ( fileID, se )
    res = self._query( req, connection )
    if not res['OK']:
      return res
    elif res['Value']:
      return S_OK()
    req = "INSERT INTO Replicas (FileID,SE,PFN) VALUES (%s,'%s','%s');" % ( fileID, se, pfn )
    res = self._update( req, connection )
    if not res['OK']:
      return res
    return S_OK()

  def __getFileReplicas( self, fileIDs, allStatus = False, connection = False ):
    fileReplicas = {}
    req = "SELECT FileID,SE,PFN,Status FROM Replicas WHERE FileID IN (%s);" % intListToString( fileIDs )
    res = self._query( req )
    if not res['OK']:
      return res
    for fileID, se, pfn, status in res['Value']:
      if ( allStatus ) or ( status.lower() != 'problematic' ):
        if not fileReplicas.has_key( fileID ):
          fileReplicas[fileID] = {}
        fileReplicas[fileID][se] = pfn
    return S_OK( fileReplicas )

  def __deleteFileReplicas( self, fileIDs, se = '', connection = False ):
    req = "DELETE FROM Replicas WHERE FileID IN (%s)" % intListToString( fileIDs )
    if se:
      req = "%s AND SE = '%s';" % ( req, se )
    return self._update( req, connection )

  def __updateReplicaStatus( self, fileIDs, status, se = '', connection = False ):
    req = "UPDATE Replicas SET Status='%s' WHERE FileID IN (%s)" % ( status, intListToString( fileIDs ) )
    if se and ( se.lower() != 'any' ):
      req = "%s AND SE = '%s'" % ( req, se )
    return self._update( req, connection )

  def __getReplicaStatus( self, fileIDs, connection = False ):
    req = "SELECT FileID,SE,Status FROM Replicas WHERE FileID IN (%s);" % intListToString( fileIDs )
    return self._query( req )

  def __updateReplicaSE( self, fileIDs, oldSE, newSE, connection = False ):
    # First check whether there are existing replicas at this SE (to avoid primary key restrictions)
    req = "SELECT FileID,SE FROM Replicas WHERE FileIDs IN (%s) AND SE = '%s';" % ( intListToString( fileIDs ), newSE )
    res = self._query( req, connection )
    if not res['OK']:
      return res
    for fileID, _se in res['Value']:
      fileIDs.remove( fileID )
    req = "UPDATE Replicas SET SE='%s' WHERE FileID IN (%s) AND SE = '%s';" % ( newSE,
                                                                                intListToString( fileIDs ), oldSE )
    return self._update( req, connection )

  ###########################################################################
  #
  # Fill in / get the counters
  #

  def updateTransformationCounters( self, counterDict, connection = False ):
    ''' Insert in the table or update the transformation counters given a dict
    '''
    ##first, check that all the keys in this dict are among those expected
    for key in self.tasksStatuses + self.fileStatuses:
      if key not in counterDict.keys():
        return S_ERROR( "Key %s not in the table" % key )

    res = self.getFields( "TransformationCounters", ['TransformationID'],
                          condDict = {'TransformationID' : counterDict['TransformationID']}, conn = connection )
    if not res['OK']:
      return res
    if len( res['Value'] ): #if the Transformation is already in:
      res = self.updateFields( "TransformationCounters",
                               condDict = {'TransformationID' : counterDict['TransformationID']},
                               updateDict = counterDict,
                               conn = connection )
      if not res['OK']:
        return res
    else:
      res = self.insertFields( "TransformationCounters", inDict = counterDict, conn = connection )
      if not res['OK']:
        return res

    return S_OK()

  def getTransformationsCounters( self, TransIDs, connection = False ):
    ''' Get all the counters for the given transformationIDs
    '''
    fields = ['TransformationID'] + self.tasksStatuses + self.fileStatuses
    res = self.getFields( "TransformationCounters",
                          outFields = fields, condDict = {'TransformationID' : TransIDs},
                          conn = connection )
    if not res['OK']:
      return res
    resList = []
    for row in res['Value']:
      resList.append( dict( zip( fields, row ) ) )

    return S_OK( resList )

  ###########################################################################
  #
  # These methods manipulate multiple tables
  #

  def addTaskForTransformation( self, transID, lfns = [], se = 'Unknown', connection = False ):
    ''' Create a new task with the supplied files for a transformation.
    '''
    res = self._getConnectionTransID( connection, transID )
    if not res['OK']:
      return res
    connection = res['Value']['Connection']
    transID = res['Value']['TransformationID']
    # Be sure the all the supplied LFNs are known to the database for the supplied transformation
    fileIDs = []
    if lfns:
      res = self.getTransformationFiles( condDict = {'TransformationID':transID, 'LFN':lfns}, connection = connection )
      if not res['OK']:
        return res
      foundLfns = set()
      for fileDict in res['Value']:
        fileIDs.append( fileDict['FileID'] )
        lfn = fileDict['LFN']
        if fileDict['Status'] in self.allowedStatusForTasks:
          foundLfns.add( lfn )
        else:
          gLogger.error( "Supplied file not in %s status but %s" % ( self.allowedStatusForTasks, fileDict['Status'] ), lfn )
      unavailableLfns = set( lfns ) - foundLfns
      if unavailableLfns:
        gLogger.error( "Supplied files not found for transformation", sorted( unavailableLfns ) )
        return S_ERROR( "Not all supplied files available in the transformation database" )

    # Insert the task into the jobs table and retrieve the taskID
    self.lock.acquire()
    req = "INSERT INTO TransformationTasks(TransformationID, ExternalStatus, ExternalID, TargetSE,"
    req = req + " CreationTime, LastUpdateTime)"
    req = req + " VALUES (%s,'%s','%d','%s', UTC_TIMESTAMP(), UTC_TIMESTAMP());" % ( transID, 'Created', 0, se )
    res = self._update( req, connection )
    if not res['OK']:
      self.lock.release()
      gLogger.error( "Failed to publish task for transformation", res['Message'] )
      return res
    res = self._query( "SELECT LAST_INSERT_ID();", connection )
    self.lock.release()
    if not res['OK']:
      return res
    taskID = int( res['Value'][0][0] )
    gLogger.verbose( "Published task %d for transformation %d." % ( taskID, transID ) )
    # If we have input data then update their status, and taskID in the transformation table
    if lfns:
      res = self.__insertTaskInputs( transID, taskID, lfns, connection = connection )
      if not res['OK']:
        self.__removeTransformationTask( transID, taskID, connection = connection )
        return res
      res = self.__assignTransformationFile( transID, taskID, se, fileIDs, connection = connection )
      if not res['OK']:
        self.__removeTransformationTask( transID, taskID, connection = connection )
        return res
    return S_OK( taskID )

  def extendTransformation( self, transName, nTasks, author = '', connection = False ):
    ''' Extend SIMULATION type transformation by nTasks number of tasks
    '''
    connection = self.__getConnection( connection )
    res = self.getTransformation( transName, connection = connection )
    if not res['OK']:
      gLogger.error( "Failed to get transformation details", res['Message'] )
      return res
    transType = res['Value']['Type']
    transID = res['Value']['TransformationID']
    extendableProds = Operations().getValue( 'Transformations/ExtendableTransfTypes', ['Simulation', 'MCSimulation'] )
    if transType.lower() not in [ep.lower() for ep in extendableProds]:
      return S_ERROR( 'Can not extend non-SIMULATION type production' )
    taskIDs = []
    for _task in range( nTasks ):
      res = self.addTaskForTransformation( transID, connection = connection )
      if not res['OK']:
        return res
      taskIDs.append( res['Value'] )
    # Add information to the transformation logging
    message = 'Transformation extended by %d tasks' % nTasks
    self.__updateTransformationLogging( transName, message, author, connection = connection )
    return S_OK( taskIDs )

  def cleanTransformation( self, transName, author = '', connection = False ):
    ''' Clean the transformation specified by name or id '''
    res = self._getConnectionTransID( connection, transName )
    if not res['OK']:
      return res
    connection = res['Value']['Connection']
    transID = res['Value']['TransformationID']
    res = self.__deleteTransformationFileTasks( transID, connection = connection )
    if not res['OK']:
      return res
    res = self.__deleteTransformationFiles( transID, connection = connection )
    if not res['OK']:
      return res
    res = self.__deleteTransformationTaskInputs( transID, connection = connection )
    if not res['OK']:
      return res
    res = self.__deleteTransformationTasks( transID, connection = connection )
    if not res['OK']:
      return res

    self.__updateTransformationLogging( transID, "Transformation Cleaned", author, connection = connection )

    return S_OK( transID )

  def deleteTransformation( self, transName, author = '', connection = False ):
    ''' Remove the transformation specified by name or id '''
    res = self._getConnectionTransID( connection, transName )
    if not res['OK']:
      return res
    connection = res['Value']['Connection']
    transID = res['Value']['TransformationID']
    res = self.cleanTransformation( transID, author = author, connection = connection )
    if not res['OK']:
      return res
    res = self.__deleteTransformationLog( transID, connection = connection )
    if not res['OK']:
      return res
    res = self.__deleteTransformationParameters( transID, connection = connection )
    if not res['OK']:
      return res
    res = self.__deleteTransformation( transID, connection = connection )
    if not res['OK']:
      return res
    res = self.__updateFilters()
    if not res['OK']:
      return res
    return S_OK()

  def __removeTransformationTask( self, transID, taskID, connection = False ):
    res = self.__deleteTransformationTaskInputs( transID, taskID, connection = connection )
    if not res['OK']:
      return res
    res = self.__deleteTransformationFileTask( transID, taskID, connection = connection )
    if not res['OK']:
      return res
    res = self.__resetTransformationFile( transID, taskID, connection = connection )
    if not res['OK']:
      return res
    return self.__deleteTransformationTask( transID, taskID, connection = connection )

  def __checkUpdate( self, table, param, paramValue, selectDict = {}, connection = False ):
    ''' Check whether the update will perform an update '''
    req = "UPDATE %s SET %s = '%s'" % ( table, param, paramValue )
    if selectDict:
      req = "%s %s" % ( req, self.buildCondition( selectDict ) )
    return self._update( req, connection )

  def __getConnection( self, connection ):
    if connection:
      return connection
    res = self._getConnection()
    if res['OK']:
      return res['Value']
    gLogger.warn( "Failed to get MySQL connection", res['Message'] )
    return connection

  def _getConnectionTransID( self, connection, transName ):
    connection = self.__getConnection( connection )
    res = self._getTransformationID( transName, connection = connection )
    if not res['OK']:
      gLogger.error( "Failed to get ID for transformation", res['Message'] )
      return res
    transID = res['Value']
    resDict = {'Connection':connection, 'TransformationID':transID}
    return S_OK( resDict )

####################################################################################
#
#  This part should correspond to the DIRAC Standard File Catalog interface
#
####################################################################################

  def exists( self, lfns, connection = False ):
    ''' Check the presence of the lfn in the TransformationDB DataFiles table
    '''
    gLogger.info( "TransformationDB.exists: Attempting to determine existence of %s files." % len( lfns ) )
    res = self.__getFileIDsForLfns( lfns, connection = connection )
    if not res['OK']:
      return res
    fileIDs, _lfnFilesIDs = res['Value']
    failed = {}
    successful = {}
    fileIDsValues = set( fileIDs.values() )
    for lfn in lfns:
      if not lfn in fileIDsValues:
        successful[lfn] = False
      else:
        successful[lfn] = True
    resDict = {'Successful':successful, 'Failed':failed}
    return S_OK( resDict )

<<<<<<< HEAD
  def addReplica( self, replicaTuples, force = False ):
    ''' Add new replica to the TransformationDB for an existing lfn.
    '''
    gLogger.info( "TransformationDB.addReplica: Attempting to add %s replicas." % len( replicaTuples ) )
    fileTuples = []
    for lfn, pfn, se, _master in replicaTuples:
      fileTuples.append( ( lfn, pfn, 0, se, 'IGNORED-GUID', 'IGNORED-CHECKSUM' ) )
    return self.addFile( fileTuples, force )

  def addFile( self, fileTuples, force = False, connection = False ):
    '''  Add a new file to the TransformationDB together with its first replica.
    '''
    gLogger.info( "TransformationDB.addFile: Attempting to add %s files." % len( fileTuples ) )
=======
  def addReplica( self, replicaDicts, force = False ):
    """ Add new replica to the TransformationDB for an existing lfn.
    """
    gLogger.info( "TransformationDB.addReplica: Attempting to add %s replicas." % len( replicaDicts.keys() ) )
    
    return self.addFile( replicaDicts, force )

  def addFile( self, fileDicts, force = False, connection = False ):
    """  Add a new file to the TransformationDB together with its first replica.
         In the input dict, the only mandatory info are PFN and SE
    """
    gLogger.info( "TransformationDB.addFile: Attempting to add %s files." % len( fileDicts.keys() ) )
>>>>>>> ba7227d7
    successful = {}
    failed = {}
    # Determine which files pass the filters and are to be added to transformations
    transFiles = {}
    filesToAdd = []
    for lfn, info in fileDicts.items():
      fileTrans = self.__filterFile( lfn )
      if not ( fileTrans or force ):
        successful[lfn] = True
      else:
        filesToAdd.append( ( lfn, info["PFN"], info["SE"] ) )
        for trans in fileTrans:
          if not transFiles.has_key( trans ):
            transFiles[trans] = []
          transFiles[trans].append( lfn )
    # Add the files to the DataFiles and Replicas tables
    if filesToAdd:
      connection = self.__getConnection( connection )
      res = self.__addFileTuples( filesToAdd, connection = connection )
      if not res['OK']:
        return res
      lfnFileIDs = res['Value']
      for lfn, pfn, se in filesToAdd:
        if lfnFileIDs.has_key( lfn ):
          successful[lfn] = True
        else:
          failed[lfn] = True
      # Add the files to the transformations
      # TODO: THIS SHOULD BE TESTED WITH A TRANSFORMATION WITH A FILTER
      for transID, lfns in transFiles.items():
        fileIDs = []
        for lfn in lfns:
          if lfnFileIDs.has_key( lfn ):
            fileIDs.append( lfnFileIDs[lfn] )
        if fileIDs:
          res = self.__addFilesToTransformation( transID, fileIDs, connection = connection )
          if not res['OK']:
            gLogger.error( "Failed to add files to transformation", "%s %s" % ( transID, res['Message'] ) )
            failed[lfn] = True
            successful[lfn] = False
          else:
            successful[lfn] = True
    resDict = {'Successful':successful, 'Failed':failed}
    return S_OK( resDict )

  def getReplicas( self, lfns, allStatus = False, connection = False ):
    ''' Get replicas for the files specified by the lfn list '''
    gLogger.info( "TransformationDB.getReplicas: Attempting to get replicas for %s files." % len( lfns ) )
    connection = self.__getConnection( connection )
    res = self.__getFileIDsForLfns( lfns, connection = connection )
    if not res['OK']:
      return res
    fileIDs, _lfnFilesIDs = res['Value']
    failed = {}
    successful = {}
    fileIDsValues = set( fileIDs.values() )
    for lfn in lfns:
      if not lfn in fileIDsValues:
        failed[lfn] = 'File does not exist'
    if fileIDs:
      res = self.__getFileReplicas( fileIDs.keys(), allStatus = allStatus, connection = connection )
      if not res['OK']:
        return res
      for fileID in fileIDs.keys():
        # To catch the case where a file has no replicas
        replicas = {}
        if fileID in res['Value'].keys():
          replicas = res['Value'][fileID]
        successful[fileIDs[fileID]] = replicas
    resDict = {'Successful':successful, 'Failed':failed}
    return S_OK( resDict )

<<<<<<< HEAD
  def removeReplica( self, replicaTuples, connection = False ):
    ''' Remove replica pfn of lfn. '''
    gLogger.info( "TransformationDB.removeReplica: Attempting to remove %s replicas." % len( replicaTuples ) )
=======
  def removeReplica( self, replicaDicts, connection = False ):
    """ Remove replica pfn of lfn. 
    Input dict is {LFN:{SE}}
    """
    gLogger.info( "TransformationDB.removeReplica: Attempting to remove %s replicas." % len( replicaDicts.keys() ) )
>>>>>>> ba7227d7
    successful = {}
    failed = {}
    lfns = replicaDicts.keys()
    
    connection = self.__getConnection( connection )
    res = self.__getFileIDsForLfns( lfns, connection = connection )
    if not res['OK']:
      return res
    fileIDs, lfnFilesIDs = res['Value']
    for lfn in lfns:
      if not lfnFilesIDs.has_key( lfn ):
        successful[lfn] = 'File did not exist'
    seFiles = {}
    if fileIDs:
      for lfn, info in replicaDicts.items():
        se = info['SE']
        if not seFiles.has_key( se ):
          seFiles[se] = []
        seFiles[se].append( lfnFilesIDs[lfn] )
    for se, files in seFiles.items():
      res = self.__deleteFileReplicas( files, se = se, connection = connection )
      if not res['OK']:
        for fileID in files:
          failed[fileIDs[fileID]] = res['Message']
      else:
        for fileID in files:
          successful[fileIDs[fileID]] = True
    res = self.__getFileReplicas( fileIDs.keys(), allStatus = True, connection = connection )
    if not res['OK']:
      gLogger.warn( "Failed to remove single replica files" )
    else:
      noReplicas = []
      fileReplicas = res['Value']
      for fileID in fileIDs.keys():
        if not fileID in fileReplicas.keys():
          noReplicas.append( fileIDs[fileID] )
      if noReplicas:
        self.removeFile( noReplicas )
    resDict = {'Successful':successful, 'Failed':failed}
    return S_OK( resDict )

  def removeFile( self, lfns, connection = False ):
    ''' Remove file specified by lfn from the ProcessingDB
    '''
    gLogger.info( "TransformationDB.removeFile: Attempting to remove %s files." % len( lfns ) )
    failed = {}
    successful = {}
    connection = self.__getConnection( connection )
    if not lfns:
      return S_ERROR( "No LFNs supplied" )
    res = self.__getFileIDsForLfns( lfns, connection = connection )
    if not res['OK']:
      return res
    fileIDs, lfnFilesIDs = res['Value']
    for lfn in lfns:
      if not lfnFilesIDs.has_key( lfn ):
        successful[lfn] = 'File did not exist'
    if fileIDs:
      res = self.__setTransformationFileStatus( fileIDs.keys(), 'Deleted', connection = connection )
      if not res['OK']:
        return res
      res = self.__deleteFileReplicas( fileIDs.keys(), connection = connection )
      if not res['OK']:
        return S_ERROR( "TransformationDB.removeFile: Failed to remove file replicas." )
      res = self.__setDataFileStatus( fileIDs.keys(), 'Deleted', connection = connection )
      if not res['OK']:
        return S_ERROR( "TransformationDB.removeFile: Failed to remove files." )
    for lfn in lfnFilesIDs.keys():
      if not failed.has_key( lfn ):
        successful[lfn] = True
    resDict = {'Successful':successful, 'Failed':failed}
    return S_OK( resDict )

<<<<<<< HEAD
  def setReplicaStatus( self, replicaTuples, connection = False ):
    '''Set status for the supplied replica tuples
    '''
    gLogger.info( "TransformationDB.setReplicaStatus: Attempting to set statuses for %s replicas." % len( replicaTuples ) )
=======
  def setReplicaStatus( self, replicaDict, connection = False ):
    """Set status for the supplied replica tuples
    The replicaDict must be {LFN:{SE,Status}}
    """
    gLogger.info( "TransformationDB.setReplicaStatus: Attempting to set statuses for %s replicas." % len( replicaDict.keys() ) )
>>>>>>> ba7227d7
    successful = {}
    failed = {}
    lfns = replicaDict.keys()
    connection = self.__getConnection( connection )
    res = self.__getFileIDsForLfns( lfns, connection = connection )
    if not res['OK']:
      return res
    fileIDs, lfnFilesIDs = res['Value']
    for lfn in lfns:
      if not lfnFilesIDs.has_key( lfn ):
        successful[lfn] = True  # In the case that the file does not exist then return ok
    seFiles = {}
    if fileIDs:
      for lfn, info in replicaDict.keys():
        se = info['SE']
        if not seFiles.has_key( se ):
          seFiles[se] = {}
        status = info['Status']  
        if not seFiles[se].has_key( status ):
          seFiles[se][status] = []
        seFiles[se][status].append( lfnFilesIDs[lfn] )
    for se, statusDict in seFiles.items():
      for status, files in statusDict.items():
        res = self.__updateReplicaStatus( files, status, se = se, connection = connection )
        if not res['OK']:
          for fileID in files:
            failed[fileIDs[fileID]] = res['Message']
        else:
          for fileID in files:
            successful[fileIDs[fileID]] = True
    resDict = {'Successful':successful, 'Failed':failed}
    return S_OK( resDict )

<<<<<<< HEAD
  def getReplicaStatus( self, replicaTuples, connection = False ):
    ''' Get the status for the supplied file replicas
    '''
    gLogger.info( "TransformationDB.getReplicaStatus: Attempting to get statuses of file replicas." )
=======
  def getReplicaStatus( self, replicaDicts, connection = False ):
    """ Get the status for the supplied file replicas
    """
    gLogger.info( "TransformationDB.getReplicaStatus: Attempting to get statuses of file replicas for %s files." % len( replicaDicts.keys() ) )
>>>>>>> ba7227d7
    failed = {}
    successful = {}
    lfns = replicaDicts.keys()
    connection = self.__getConnection( connection )
    res = self.__getFileIDsForLfns( lfns, connection = connection )
    if not res['OK']:
      return res
    fileIDs, lfnFilesIDs = res['Value']
    for lfn in lfns:
      if not lfnFilesIDs.has_key( lfn ):
        failed[lfn] = 'File did not exist'
    res = self.__getReplicaStatus( fileIDs.keys(), connection = connection )
    if not res['OK']:
      return res
    for fileID, se, status in res['Value']:
      lfn = fileIDs[fileID]
      if not successful.has_key( lfn ):
        successful[lfn] = {}
      successful[lfn][se] = status
    for lfn in fileIDs.values():
      if not successful.has_key( lfn ):
        failed[lfn] = "TransformationDB.getReplicaStatus: No replicas found."
    resDict = {'Successful':successful, 'Failed':failed}
    return S_OK( resDict )

  def setReplicaHost( self, replicaDicts, connection = False ):
    gLogger.info( "TransformationDB.setReplicaHost: Attempting to set SE for %s replicas." % len( replicaDicts.keys() ) )
    successful = {}
    failed = {}
    lfns = replicaDicts.keys()
    connection = self.__getConnection( connection )
    res = self.__getFileIDsForLfns( lfns, connection = connection )
    if not res['OK']:
      return res
    fileIDs, lfnFilesIDs = res['Value']
    for lfn in lfns:
      if not lfnFilesIDs.has_key( lfn ):
        successful[lfn] = 'File did not exist'
    seFiles = {}
    if fileIDs:
      for lfn, info in replicaDicts.items():
        oldSE = info["OldSE"]
        if not seFiles.has_key( oldSE ):
          seFiles[oldSE] = {}
        newSE = info["NewSE"]  
        if not seFiles[oldSE].has_key( newSE ):
          seFiles[oldSE][newSE] = []
        seFiles[oldSE][newSE].append( lfnFilesIDs[lfn] )
        
    for oldSE, seDict in seFiles.items():
      for newSE, files in seDict.items():
        res = self.__updateReplicaSE( files, oldSE, newSE, connection = connection )
        if not res['OK']:
          for fileID in files:
            failed[fileIDs[fileID]] = res['Message']
        else:
          for fileID in files:
            successful[fileIDs[fileID]] = True
    resDict = {'Successful':successful, 'Failed':failed}
    return S_OK( resDict )

  def addDirectory( self, path, force = False ):
    ''' Adds all the files stored in a given directory in file catalog '''
    gLogger.info( "TransformationDB.addDirectory: Attempting to populate %s." % path )
    res = pythonCall( 30, self.__addDirectory, path, force )
    if not res['OK']:
      gLogger.error( "Failed to invoke addDirectory with shifter proxy" )
      return res
    return res['Value']

  def __addDirectory( self, path, force ):
    res = setupShifterProxyInEnv( "ProductionManager" )
    if not res['OK']:
      return S_OK( "Failed to setup shifter proxy" )
    catalog = CatalogDirectory()
    start = time.time()
    res = catalog.getCatalogDirectoryReplicas( path, singleFile = True )
    if not res['OK']:
      gLogger.error( "TransformationDB.addDirectory: Failed to get replicas. %s" % res['Message'] )
      return res
    gLogger.info( "TransformationDB.addDirectory: Obtained %s replicas in %s seconds." % ( path, time.time() - start ) )
    fileTuples = []
    for lfn, replicaDict in res['Value'].items():
      for se, pfn in replicaDict.items():
        fileTuples.append( ( lfn, pfn, 0, se, 'IGNORED-GUID', 'IGNORED-CHECKSUM' ) )
    if fileTuples:
      res = self.addFile( fileTuples, force = force )
      if not res['OK']:
        return res
      if not res['Value']['Successful']:
        return S_ERROR( "Failed to add any files to database" )
    return S_OK( len( res['Value']['Successful'] ) )<|MERGE_RESOLUTION|>--- conflicted
+++ resolved
@@ -1701,21 +1701,6 @@
     resDict = {'Successful':successful, 'Failed':failed}
     return S_OK( resDict )
 
-<<<<<<< HEAD
-  def addReplica( self, replicaTuples, force = False ):
-    ''' Add new replica to the TransformationDB for an existing lfn.
-    '''
-    gLogger.info( "TransformationDB.addReplica: Attempting to add %s replicas." % len( replicaTuples ) )
-    fileTuples = []
-    for lfn, pfn, se, _master in replicaTuples:
-      fileTuples.append( ( lfn, pfn, 0, se, 'IGNORED-GUID', 'IGNORED-CHECKSUM' ) )
-    return self.addFile( fileTuples, force )
-
-  def addFile( self, fileTuples, force = False, connection = False ):
-    '''  Add a new file to the TransformationDB together with its first replica.
-    '''
-    gLogger.info( "TransformationDB.addFile: Attempting to add %s files." % len( fileTuples ) )
-=======
   def addReplica( self, replicaDicts, force = False ):
     """ Add new replica to the TransformationDB for an existing lfn.
     """
@@ -1728,7 +1713,6 @@
          In the input dict, the only mandatory info are PFN and SE
     """
     gLogger.info( "TransformationDB.addFile: Attempting to add %s files." % len( fileDicts.keys() ) )
->>>>>>> ba7227d7
     successful = {}
     failed = {}
     # Determine which files pass the filters and are to be added to transformations
@@ -1801,17 +1785,11 @@
     resDict = {'Successful':successful, 'Failed':failed}
     return S_OK( resDict )
 
-<<<<<<< HEAD
-  def removeReplica( self, replicaTuples, connection = False ):
-    ''' Remove replica pfn of lfn. '''
-    gLogger.info( "TransformationDB.removeReplica: Attempting to remove %s replicas." % len( replicaTuples ) )
-=======
   def removeReplica( self, replicaDicts, connection = False ):
     """ Remove replica pfn of lfn. 
     Input dict is {LFN:{SE}}
     """
     gLogger.info( "TransformationDB.removeReplica: Attempting to remove %s replicas." % len( replicaDicts.keys() ) )
->>>>>>> ba7227d7
     successful = {}
     failed = {}
     lfns = replicaDicts.keys()
@@ -1885,18 +1863,11 @@
     resDict = {'Successful':successful, 'Failed':failed}
     return S_OK( resDict )
 
-<<<<<<< HEAD
-  def setReplicaStatus( self, replicaTuples, connection = False ):
-    '''Set status for the supplied replica tuples
-    '''
-    gLogger.info( "TransformationDB.setReplicaStatus: Attempting to set statuses for %s replicas." % len( replicaTuples ) )
-=======
   def setReplicaStatus( self, replicaDict, connection = False ):
     """Set status for the supplied replica tuples
     The replicaDict must be {LFN:{SE,Status}}
     """
     gLogger.info( "TransformationDB.setReplicaStatus: Attempting to set statuses for %s replicas." % len( replicaDict.keys() ) )
->>>>>>> ba7227d7
     successful = {}
     failed = {}
     lfns = replicaDict.keys()
@@ -1930,17 +1901,10 @@
     resDict = {'Successful':successful, 'Failed':failed}
     return S_OK( resDict )
 
-<<<<<<< HEAD
-  def getReplicaStatus( self, replicaTuples, connection = False ):
-    ''' Get the status for the supplied file replicas
-    '''
-    gLogger.info( "TransformationDB.getReplicaStatus: Attempting to get statuses of file replicas." )
-=======
   def getReplicaStatus( self, replicaDicts, connection = False ):
     """ Get the status for the supplied file replicas
     """
     gLogger.info( "TransformationDB.getReplicaStatus: Attempting to get statuses of file replicas for %s files." % len( replicaDicts.keys() ) )
->>>>>>> ba7227d7
     failed = {}
     successful = {}
     lfns = replicaDicts.keys()
