--- conflicted
+++ resolved
@@ -107,8 +107,6 @@
                                  'ParameterType'
                                  ]
 
-<<<<<<< HEAD
-=======
     self.isTransformationTasksInnoDB = True
     res = self._query( "SELECT Engine FROM INFORMATION_SCHEMA.TABLES WHERE table_name = 'TransformationTasks'" )
     if not res['OK']:
@@ -118,12 +116,6 @@
       if engine.lower() != 'innodb':
         self.isTransformationTasksInnoDB = False
 
-  def getName( self ):
-    """  Get the database name
-    """
-    return self.dbname
-
->>>>>>> 7dd80be7
   ###########################################################################
   #
   # These methods manipulate the Transformations table
