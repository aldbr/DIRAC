--- conflicted
+++ resolved
@@ -829,24 +829,8 @@
       taskID = taskDict['TaskID']
       se = taskDict['TargetSE']
       resultDict[taskID] = taskDict
-<<<<<<< HEAD
-      if not site:
-        if taskDict['InputData']:
-          res = getSitesForSE( se )
-          if not res['OK']:
-            continue
-          usedSite = res['Value']
-          if len( usedSite ) == 1:
-            usedSite = usedSite[0]
-        else:
-          usedSite = 'ANY'
-        resultDict[taskID]['Site'] = usedSite
-      elif site and ( se in selSEs ):
-        resultDict[taskID]['Site'] = usedSite
-=======
       if site and ( se in selSEs ):
         resultDict[taskID]['Site'] = site
->>>>>>> a0e565d8
       else:
         resultDict.pop( taskID )
         gLogger.warn( "Can not find corresponding site for se", se )
