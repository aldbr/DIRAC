""" :mod: TransformationCleaningAgent
    =================================

    .. module: TransformationCleaningAgent
    :synopsis: clean up of finalised transformations
"""

__RCSID__ = "$Id$"

# # imports
import re
import ast
import os.path
from datetime import datetime, timedelta
# # from DIRAC
from DIRAC import S_OK, S_ERROR
from DIRAC.Core.Base.AgentModule                              import AgentModule
from DIRAC.Core.Utilities.List                                import breakListIntoChunks
from DIRAC.ConfigurationSystem.Client.Helpers.Operations      import Operations
from DIRAC.Resources.Catalog.FileCatalogClient                import FileCatalogClient
from DIRAC.TransformationSystem.Client.TransformationClient   import TransformationClient
from DIRAC.WorkloadManagementSystem.Client.WMSClient          import WMSClient
from DIRAC.DataManagementSystem.Client.DataManager            import DataManager
from DIRAC.Resources.Storage.StorageElement                   import StorageElement
from DIRAC.Core.Utilities.ReturnValues                        import returnSingleResult
from DIRAC.Resources.Catalog.FileCatalog                      import FileCatalog
from DIRAC.ConfigurationSystem.Client.ConfigurationData       import gConfigurationData
from DIRAC.RequestManagementSystem.Client.ReqClient           import ReqClient

# # agent's name
AGENT_NAME = 'Transformation/TransformationCleaningAgent'

class TransformationCleaningAgent( AgentModule ):
  """
  .. class:: TransformationCleaningAgent

  :param DataManger dm: DataManager instance
  :param TransfromationClient transClient: TransfromationClient instance
  :param FileCatalogClient metadataClient: FileCatalogClient instance

  """

  def __init__( self, *args, **kwargs ):
    """ c'tor
    """
    AgentModule.__init__( self, *args, **kwargs )

    # # data manager
    self.dm = None
    # # transformation client
    self.transClient = None
    # # wms client
    self.wmsClient = None
    # # request client
    self.reqClient = None
    # # file catalog client
    self.metadataClient = None

    # # transformations types
    self.transformationTypes = None
    # # directory locations
    self.directoryLocations = None
    # # transformation metadata
    self.transfidmeta = None
    # # archive periof in days
    self.archiveAfter = None
    # # active SEs
    self.activeStorages = None
    # # transformation log SEs
    self.logSE = None
    # # enable/disable execution
    self.enableFlag = None

  def initialize( self ):
    """ agent initialisation

    reading and setting confing opts

    :param self: self reference
    """
    # # shifter proxy
    self.am_setOption( 'shifterProxy', 'DataManager' )
    # # transformations types
    self.dataProcTTypes = Operations().getValue( 'Transformations/DataProcessing', ['MCSimulation', 'Merge'] )
    self.dataManipTTypes = Operations().getValue( 'Transformations/DataManipulation', ['Replication', 'Removal'] )
    agentTSTypes = self.am_getOption( 'TransformationTypes', [] )
    if agentTSTypes:
      self.transformationTypes = sorted( agentTSTypes )
    else:
      self.transformationTypes = sorted( self.dataProcTTypes + self.dataManipTTypes )
    self.log.info( "Will consider the following transformation types: %s" % str( self.transformationTypes ) )
    # # directory locations
    self.directoryLocations = sorted( self.am_getOption( 'DirectoryLocations', [ 'TransformationDB',
                                                                                   'MetadataCatalog' ] ) )
    self.log.info( "Will search for directories in the following locations: %s" % str( self.directoryLocations ) )
    # # transformation metadata
    self.transfidmeta = self.am_getOption( 'TransfIDMeta', "TransformationID" )
    self.log.info( "Will use %s as metadata tag name for TransformationID" % self.transfidmeta )
    # # archive periof in days
    self.archiveAfter = self.am_getOption( 'ArchiveAfter', 7 )  # days
    self.log.info( "Will archive Completed transformations after %d days" % self.archiveAfter )
    # # active SEs
    self.activeStorages = sorted( self.am_getOption( 'ActiveSEs', [] ) )
    self.log.info( "Will check the following storage elements: %s" % str( self.activeStorages ) )
    # # transformation log SEs
    self.logSE = self.am_getOption( 'TransformationLogSE', 'LogSE' )
    self.log.info( "Will remove logs found on storage element: %s" % self.logSE )
    # # enable/disable execution, should be using CS option Status?? with default value as 'Active'??
    self.enableFlag = self.am_getOption( 'EnableFlag', 'True' )

    # # data manager
#     self.dm = DataManager()
    # # transformation client
    self.transClient = TransformationClient()
    # # wms client
    self.wmsClient = WMSClient()
    # # request client
    self.reqClient = ReqClient()
    # # file catalog client
    self.metadataClient = FileCatalogClient()

    return S_OK()

  #############################################################################
  def execute( self ):
    """ execution in one agent's cycle

    :param self: self reference
    """

    self.enableFlag = self.am_getOption( 'EnableFlag', 'True' )
    if not self.enableFlag == 'True':
      self.log.info( 'TransformationCleaningAgent is disabled by configuration option EnableFlag' )
      return S_OK( 'Disabled via CS flag' )

    # # Obtain the transformations in Cleaning status and remove any mention of the jobs/files
    res = self.transClient.getTransformations( { 'Status' : 'Cleaning',
                                                 'Type' : self.transformationTypes } )
    if res['OK']:
      for transDict in res['Value']:
        # # if transformation is of type `Replication` or `Removal`, there is nothing to clean.
        # # We just archive
        if transDict[ 'Type' ] in self.dataManipTTypes:
          res = self.archiveTransformation( transDict['TransformationID'] )
          if not res['OK']:
            self.log.error( "Problems archiving transformation %s: %s" % ( transDict['TransformationID'],
                                                                         res['Message'] ) )
        else:
          res = self.cleanTransformation( transDict['TransformationID'] )
          if not res['OK']:
            self.log.error( "Problems cleaning transformation %s: %s" % ( transDict['TransformationID'],
                                                                        res['Message'] ) )


    # # Obtain the transformations in RemovingFiles status and (wait for it) removes the output files
    res = self.transClient.getTransformations( { 'Status' : 'RemovingFiles',
                                                 'Type' : self.transformationTypes} )
    if res['OK']:
      for transDict in res['Value']:
        res = self.removeTransformationOutput( transDict['TransformationID'] )
        if not res['OK']:
          self.log.error( "Problems removing transformation %s: %s" % ( transDict['TransformationID'],
                                                                       res['Message'] ) )

    # # Obtain the transformations in Completed status and archive if inactive for X days
    olderThanTime = datetime.utcnow() - timedelta( days = self.archiveAfter )
    res = self.transClient.getTransformations( { 'Status' : 'Completed',
                                                 'Type' : self.transformationTypes },
                                                 older = olderThanTime,
                                                 timeStamp = 'LastUpdate' )
    if res['OK']:
      for transDict in res['Value']:
        res = self.archiveTransformation( transDict['TransformationID'] )
        if not res['OK']:
          self.log.error( "Problems archiving transformation %s: %s" % ( transDict['TransformationID'],
                                                                       res['Message'] ) )
    else:
      self.log.error( "Could not get the transformations" )

    return S_OK()

  #############################################################################
  #
  # Get the transformation directories for checking
  #

  def getTransformationDirectories( self, transID ):
    """ get the directories for the supplied transformation from the transformation system

    :param self: self reference
    :param int transID: transformation ID
    """
    directories = []
    if 'TransformationDB' in self.directoryLocations:
      res = self.transClient.getTransformationParameters( transID, ['OutputDirectories'] )
      if not res['OK']:
        self.log.error( "Failed to obtain transformation directories", res['Message'] )
        return res
      if not isinstance( res['Value'], list ):
        transDirectories = ast.literal_eval( res['Value'] )
      else:
        transDirectories = res['Value']
      directories = self._addDirs( transID, transDirectories, directories )

    if 'MetadataCatalog' in self.directoryLocations:
      res = self.metadataClient.findDirectoriesByMetadata( {self.transfidmeta:transID} )
      if not res['OK']:
        self.log.error( "Failed to obtain metadata catalog directories", res['Message'] )
        return res
      transDirectories = res['Value']
      directories = self._addDirs( transID, transDirectories, directories )

    if not directories:
      self.log.info( "No output directories found" )
    directories = sorted( directories )
    return S_OK( directories )

  @classmethod
  def _addDirs( cls, transID, newDirs, existingDirs ):
    """ append uniqe :newDirs: list to :existingDirs: list

    :param self: self reference
    :param int transID: transformationID
    :param list newDirs: src list of paths
    :param list existingDirs: dest list of paths
    """
    for folder in newDirs:
      transStr = str( transID ).zfill( 8 )
      if re.search( transStr, str( folder ) ):
        if not folder in existingDirs:
<<<<<<< HEAD
          existingDirs.append( folder.rstrip( '/' ) )
=======
          existingDirs.append( os.path.normpath( folder ) )
>>>>>>> 06c38f60
    return existingDirs

  #############################################################################
  #
  # These are the methods for performing the cleaning of catalogs and storage
  #

  def cleanStorageContents( self, directory ):
    """ delete lfn dir from all active SE

    :param self: self reference
    :param sre directory: folder name
    """
    for storageElement in self.activeStorages:
      res = self.__removeStorageDirectory( directory, storageElement )
      if not res['OK']:
        return res
    return S_OK()

  def __removeStorageDirectory( self, directory, storageElement ):
    """ wipe out all contents from :directory: at :storageElement:

    :param self: self reference
    :param str directory: path
    :param str storageElement: SE name
    """
    self.log.info( 'Removing the contents of %s at %s' % ( directory, storageElement ) )

    se = StorageElement( storageElement )

    res = returnSingleResult( se.exists( directory ) )
    if not res['OK']:
      self.log.error( "Failed to obtain existance of directory", res['Message'] )
      return res
    exists = res['Value']
    if not exists:
      self.log.info( "The directory %s does not exist at %s " % ( directory, storageElement ) )
      return S_OK()
    res = returnSingleResult( se.removeDirectory( directory, recursive = True ) )
    if not res['OK']:
      self.log.error( "Failed to remove storage directory", res['Message'] )
      return res
    self.log.info( "Successfully removed %d files from %s at %s" % ( res['Value']['FilesRemoved'],
                                                                     directory,
                                                                     storageElement ) )
    return S_OK()

  def cleanCatalogContents( self, directory ):
    """ wipe out everything from catalog under folder :directory:

    :param self: self reference
    :params str directory: folder name
    """
    res = self.__getCatalogDirectoryContents( [directory] )
    if not res['OK']:
      return res
    filesFound = res['Value']
    if not filesFound:
      self.log.info( "No files are registered in the catalog directory %s" % directory )
      return S_OK()
    self.log.info( "Attempting to remove %d possible remnants from the catalog and storage" % len( filesFound ) )

    # Executing with shifter proxy
    gConfigurationData.setOptionInCFG( '/DIRAC/Security/UseServerCertificate', 'false' )
    res = DataManager().removeFile( filesFound, force = True )
    gConfigurationData.setOptionInCFG( '/DIRAC/Security/UseServerCertificate', 'true' )

    if not res['OK']:
      return res
    realFailure = False
    for lfn, reason in res['Value']['Failed'].items():
      if "File does not exist" in str( reason ):
        self.log.warn( "File %s not found in some catalog: " % ( lfn ) )
      else:
        self.log.error( "Failed to remove file found in the catalog", "%s %s" % ( lfn, reason ) )
        realFailure = True
    if realFailure:
      return S_ERROR( "Failed to remove all files found in the catalog" )
    return S_OK()

  def __getCatalogDirectoryContents( self, directories ):
    """ get catalog contents under paths :directories:

    :param self: self reference
    :param list directories: list of paths in catalog
    """
    self.log.info( 'Obtaining the catalog contents for %d directories:' % len( directories ) )
    for directory in directories:
      self.log.info( directory )
    activeDirs = directories
    allFiles = {}
    fc = FileCatalog()
    while len( activeDirs ) > 0:
      currentDir = activeDirs[0]
      res = returnSingleResult( fc.listDirectory( currentDir ) )
      activeDirs.remove( currentDir )
      if not res['OK'] and res['Message'].endswith( 'The supplied path does not exist' ):
        self.log.info( "The supplied directory %s does not exist" % currentDir )
      elif not res['OK']:
        if "No such file or directory" in res['Message']:
          self.log.info( "%s: %s" % ( currentDir, res['Message'] ) )
        else:
          self.log.error( "Failed to get directory %s content: %s" % ( currentDir, res['Message'] ) )
      else:
        dirContents = res['Value']
        activeDirs.extend( dirContents['SubDirs'] )
        allFiles.update( dirContents['Files'] )
    self.log.info( "Found %d files" % len( allFiles ) )
    return S_OK( allFiles.keys() )

  def cleanTransformationLogFiles( self, directory ):
    """ clean up transformation logs from directory :directory:

    :param self: self reference
    :param str directory: folder name
    """
    self.log.info( "Removing log files found in the directory %s" % directory )
    res = returnSingleResult( StorageElement( self.logSE ).removeDirectory( directory ) )
    if not res['OK']:
      self.log.error( "Failed to remove log files", res['Message'] )
      return res
    self.log.info( "Successfully removed transformation log directory" )
    return S_OK()

  #############################################################################
  #
  # These are the functional methods for archiving and cleaning transformations
  #

  def removeTransformationOutput( self, transID ):
    """ This just removes any mention of the output data from the catalog and storage """
    self.log.info( "Removing output data for transformation %s" % transID )
    res = self.getTransformationDirectories( transID )
    if not res['OK']:
      self.log.error( 'Problem obtaining directories for transformation %s with result "%s"' % ( transID, res ) )
      return S_OK()
    directories = res['Value']
    for directory in directories:
      if not re.search( '/LOG/', directory ):
        res = self.cleanCatalogContents( directory )
        if not res['OK']:
          return res
        res = self.cleanStorageContents( directory )
        if not res['OK']:
          return res
    self.log.info( "Removed directories in the catalog and storage for transformation" )
    # Clean ALL the possible remnants found in the metadata catalog
    res = self.cleanMetadataCatalogFiles( transID )
    if not res['OK']:
      return res
    self.log.info( "Successfully removed output of transformation %d" % transID )
    # Change the status of the transformation to RemovedFiles
    res = self.transClient.setTransformationParameter( transID, 'Status', 'RemovedFiles' )
    if not res['OK']:
      self.log.error( "Failed to update status of transformation %s to RemovedFiles" % ( transID ), res['Message'] )
      return res
    self.log.info( "Updated status of transformation %s to RemovedFiles" % ( transID ) )
    return S_OK()

  def archiveTransformation( self, transID ):
    """ This just removes job from the jobDB and the transformation DB

    :param self: self reference
    :param int transID: transformation ID
    """
    self.log.info( "Archiving transformation %s" % transID )
    # Clean the jobs in the WMS and any failover requests found
    res = self.cleanTransformationTasks( transID )
    if not res['OK']:
      return res
    # Clean the transformation DB of the files and job information
    res = self.transClient.cleanTransformation( transID )
    if not res['OK']:
      return res
    self.log.info( "Successfully archived transformation %d" % transID )
    # Change the status of the transformation to archived
    res = self.transClient.setTransformationParameter( transID, 'Status', 'Archived' )
    if not res['OK']:
      self.log.error( "Failed to update status of transformation %s to Archived" % ( transID ), res['Message'] )
      return res
    self.log.info( "Updated status of transformation %s to Archived" % ( transID ) )
    return S_OK()

  def cleanTransformation( self, transID ):
    """ This removes what was produced by the supplied transformation,
        leaving only some info and log in the transformation DB.
    """
    self.log.info( "Cleaning transformation %s" % transID )
    res = self.getTransformationDirectories( transID )
    if not res['OK']:
      self.log.error( 'Problem obtaining directories for transformation %s with result "%s"' % ( transID, res ) )
      return S_OK()
    directories = res['Value']
    # Clean the jobs in the WMS and any failover requests found
    res = self.cleanTransformationTasks( transID )
    if not res['OK']:
      return res
    # Clean the log files for the jobs
    for directory in directories:
      if re.search( '/LOG/', directory ):
        res = self.cleanTransformationLogFiles( directory )
        if not res['OK']:
          return res
      res = self.cleanCatalogContents( directory )
      if not res['OK']:
        return res
      res = self.cleanStorageContents( directory )
      if not res['OK']:
        return res
    # Clean ALL the possible remnants found in the BK
    res = self.cleanMetadataCatalogFiles( transID )
    if not res['OK']:
      return res
    # Clean the transformation DB of the files and job information
    res = self.transClient.cleanTransformation( transID )
    if not res['OK']:
      return res
    self.log.info( "Successfully cleaned transformation %d" % transID )
    res = self.transClient.setTransformationParameter( transID, 'Status', 'Cleaned' )
    if not res['OK']:
      self.log.error( "Failed to update status of transformation %s to Cleaned" % ( transID ), res['Message'] )
      return res
    self.log.info( "Updated status of transformation %s to Cleaned" % ( transID ) )
    return S_OK()

  def cleanMetadataCatalogFiles( self, transID ):
    """ wipe out files from catalog """
    res = self.metadataClient.findFilesByMetadata( { self.transfidmeta : transID } )
    if not res['OK']:
      return res
    fileToRemove = res['Value']
    if not fileToRemove:
      self.log.info( 'No files found for transID %s' % transID )
      return S_OK()

    # Executing with shifter proxy
    gConfigurationData.setOptionInCFG( '/DIRAC/Security/UseServerCertificate', 'false' )
    res = DataManager().removeFile( fileToRemove, force = True )
    gConfigurationData.setOptionInCFG( '/DIRAC/Security/UseServerCertificate', 'true' )

    if not res['OK']:
      return res
    for lfn, reason in res['Value']['Failed'].items():
      self.log.error( "Failed to remove file found in metadata catalog", "%s %s" % ( lfn, reason ) )
    if res['Value']['Failed']:
      return S_ERROR( "Failed to remove all files found in the metadata catalog" )
    self.log.info( "Successfully removed all files found in the BK" )
    return S_OK()

  #############################################################################
  #
  # These are the methods for removing the jobs from the WMS and transformation DB
  #

  def cleanTransformationTasks( self, transID ):
    """ clean tasks from WMS, or from the RMS if it is a DataManipulation transformation
    """
    res = self.__getTransformationExternalIDs( transID )
    if not res['OK']:
      return res
    externalIDs = res['Value']
    if externalIDs:
      res = self.transClient.getTransformationParameters( transID, ['Type'] )
      if not res['OK']:
        self.log.error( "Failed to determine transformation type" )
        return res
      transType = res['Value']
      if transType in self.dataProcTTypes:
        res = self.__removeWMSTasks( externalIDs )
      else:
        res = self.__removeRequests( externalIDs )
      if not res['OK']:
        return res
    return S_OK()

  def __getTransformationExternalIDs( self, transID ):
    """ collect all ExternalIDs for transformation :transID:

    :param self: self reference
    :param int transID: transforamtion ID
    """
    res = self.transClient.getTransformationTasks( condDict = { 'TransformationID' : transID } )
    if not res['OK']:
      self.log.error( "Failed to get externalIDs for transformation %d" % transID, res['Message'] )
      return res
    externalIDs = [ taskDict['ExternalID'] for taskDict in res["Value"] ]
    self.log.info( "Found %d tasks for transformation" % len( externalIDs ) )
    return S_OK( externalIDs )

  def __removeRequests( self, requestIDs ):
    """ This will remove requests from the RMS system -
    """
    rIDs = [ int( long( j ) ) for j in requestIDs if long( j ) ]
    for reqID in rIDs:
      self.reqClient.deleteRequest( reqID )

    return S_OK()

  def __removeWMSTasks( self, transJobIDs ):
    """ wipe out jobs and their requests from the system

    TODO: should check request status, maybe FTS files as well ???

    :param self: self reference
    :param list trasnJobIDs: job IDs
    """
    # Prevent 0 job IDs
    jobIDs = [ int( j ) for j in transJobIDs if int( j ) ]
    allRemove = True
    for jobList in breakListIntoChunks( jobIDs, 500 ):

      res = self.wmsClient.killJob( jobList )
      if res['OK']:
        self.log.info( "Successfully killed %d jobs from WMS" % len( jobList ) )
      elif ( "InvalidJobIDs" in res ) and ( "NonauthorizedJobIDs" not in res ) and ( "FailedJobIDs" not in res ):
        self.log.info( "Found %s jobs which did not exist in the WMS" % len( res['InvalidJobIDs'] ) )
      elif "NonauthorizedJobIDs" in res:
        self.log.error( "Failed to kill %s jobs because not authorized" % len( res['NonauthorizedJobIDs'] ) )
        allRemove = False
      elif "FailedJobIDs" in res:
        self.log.error( "Failed to kill %s jobs" % len( res['FailedJobIDs'] ) )
        allRemove = False

      res = self.wmsClient.deleteJob( jobList )
      if res['OK']:
        self.log.info( "Successfully removed %d jobs from WMS" % len( jobList ) )
      elif ( "InvalidJobIDs" in res ) and ( "NonauthorizedJobIDs" not in res ) and ( "FailedJobIDs" not in res ):
        self.log.info( "Found %s jobs which did not exist in the WMS" % len( res['InvalidJobIDs'] ) )
      elif "NonauthorizedJobIDs" in res:
        self.log.error( "Failed to remove %s jobs because not authorized" % len( res['NonauthorizedJobIDs'] ) )
        allRemove = False
      elif "FailedJobIDs" in res:
        self.log.error( "Failed to remove %s jobs" % len( res['FailedJobIDs'] ) )
        allRemove = False

    if not allRemove:
      return S_ERROR( "Failed to remove all remnants from WMS" )
    self.log.info( "Successfully removed all tasks from the WMS" )

    if not jobIDs:
      self.log.info( "JobIDs not present, unable to remove asociated requests." )
      return S_OK()

    failed = 0
    failoverRequests = {}
    res = self.reqClient.getRequestIDsForJobs( jobIDs )
    if not res['OK']:
      self.log.error( "Failed to get requestID for jobs.", res['Message'] )
      return res
    failoverRequests.update( res['Value']['Successful'] )
    if not failoverRequests:
      return S_OK()
    for jobID, requestID in res['Value']['Successful'].items():
      # Put this check just in case, tasks must have associated jobs
      if jobID == 0 or jobID == '0':
        continue
      res = self.reqClient.deleteRequest( requestID )
      if not res['OK']:
        self.log.error( "Failed to remove request from RequestDB", res['Message'] )
        failed += 1
      else:
        self.log.verbose( "Removed request %s associated to job %d." % ( requestID, jobID ) )


    if failed:
      self.log.info( "Successfully removed %s requests" % ( len( failoverRequests ) - failed ) )
      self.log.info( "Failed to remove %s requests" % failed )
      return S_ERROR( "Failed to remove all the request from RequestDB" )
    self.log.info( "Successfully removed all the associated failover requests" )
    return S_OK()<|MERGE_RESOLUTION|>--- conflicted
+++ resolved
@@ -228,11 +228,7 @@
       transStr = str( transID ).zfill( 8 )
       if re.search( transStr, str( folder ) ):
         if not folder in existingDirs:
-<<<<<<< HEAD
-          existingDirs.append( folder.rstrip( '/' ) )
-=======
           existingDirs.append( os.path.normpath( folder ) )
->>>>>>> 06c38f60
     return existingDirs
 
   #############################################################################
