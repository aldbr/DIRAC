--- conflicted
+++ resolved
@@ -144,13 +144,6 @@
         if transDict[ 'Type' ] in self.dataManipTTypes:
           res = self.archiveTransformation( transDict['TransformationID'] )
           if not res['OK']:
-<<<<<<< HEAD
-            self.log.error( "Problems archiving transformation %s: %s" % ( transDict['TransformationID'], res['Message'] ) )
-        else:
-          res = self.cleanTransformation( transDict['TransformationID'] )
-          if not res['OK']:
-            self.log.error( "Problems cleaning transformation %s: %s" % ( transDict['TransformationID'], res['Message'] ) )
-=======
             self.log.error( "Problems archiving transformation %s: %s" % ( transDict['TransformationID'],
                                                                            res['Message'] ) )
         else:
@@ -158,8 +151,6 @@
           if not res['OK']:
             self.log.error( "Problems cleaning transformation %s: %s" % ( transDict['TransformationID'],
                                                                           res['Message'] ) )
->>>>>>> a3ea168f
-
 
     # # Obtain the transformations in RemovingFiles status and (wait for it) removes the output files
     res = self.transClient.getTransformations( { 'Status' : 'RemovingFiles',
@@ -168,12 +159,8 @@
       for transDict in res['Value']:
         res = self.removeTransformationOutput( transDict['TransformationID'] )
         if not res['OK']:
-<<<<<<< HEAD
-          self.log.error( "Problems removing transformation %s: %s" % ( transDict['TransformationID'], res['Message'] ) )
-=======
           self.log.error( "Problems removing transformation %s: %s" % ( transDict['TransformationID'],
                                                                         res['Message'] ) )
->>>>>>> a3ea168f
 
     # # Obtain the transformations in Completed status and archive if inactive for X days
     olderThanTime = datetime.utcnow() - timedelta( days = self.archiveAfter )
@@ -185,12 +172,8 @@
       for transDict in res['Value']:
         res = self.archiveTransformation( transDict['TransformationID'] )
         if not res['OK']:
-<<<<<<< HEAD
-          self.log.error( "Problems archiving transformation %s: %s" % ( transDict['TransformationID'], res['Message'] ) )
-=======
           self.log.error( "Problems archiving transformation %s: %s" % ( transDict['TransformationID'],
                                                                          res['Message'] ) )
->>>>>>> a3ea168f
     else:
       self.log.error( "Could not get the transformations" )
 
