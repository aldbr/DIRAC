--- conflicted
+++ resolved
@@ -19,15 +19,6 @@
     Modules = DIRAC
     DIRACOS = master
   }
-<<<<<<< HEAD
-  v7r1-pre10
-  {
-    Modules = DIRAC, VMDIRAC:v2r4p1, RESTDIRAC:v0r5, COMDIRAC:v0r19, WebAppDIRAC:v4r1p7, OAuthDIRAC:v0r1-pre6
-    DIRACOS = v1r4
-  }
-  v7r0p5
-  {
-=======
   v7r1-pre11
   {
     Modules = DIRAC, VMDIRAC:v2r4p1, RESTDIRAC:v0r5, COMDIRAC:v0r19, WebAppDIRAC:v4r1p10, OAuthDIRAC:v0r1-pre6
@@ -50,7 +41,6 @@
   }
   v7r0p5
   {
->>>>>>> 3b721156
     Modules = DIRAC, VMDIRAC:v2r4p1, RESTDIRAC:v0r5, COMDIRAC:v0r19, WebAppDIRAC:v4r0p16, OAuthDIRAC:v0r1-pre6
     DIRACOS = v1r4
   }
@@ -74,17 +64,11 @@
     Modules = DIRAC, VMDIRAC:v2r4p1, RESTDIRAC:v0r5, COMDIRAC:v0r19, WebAppDIRAC:v4r0p13, OAuthDIRAC:v0r1-pre6
     DIRACOS = v1r4
   }
-<<<<<<< HEAD
-  
-=======
->>>>>>> 3b721156
   v7r0
   {
     Modules = DIRAC, VMDIRAC:v2r4p1, RESTDIRAC:v0r5, COMDIRAC:v0r19, WebAppDIRAC:v4r0p13, OAuthDIRAC:v0r1-pre1
     DIRACOS = v1r4
   }
-<<<<<<< HEAD
-=======
   v6r22p17
   {
     Modules = DIRAC, VMDIRAC:v2r4p1, RESTDIRAC:v0r6, COMDIRAC:v0r19, WebAppDIRAC:v4r0p18, OAuthDIRAC:v0r1-pre1
@@ -97,7 +81,6 @@
     Externals = v6r6p8
     DIRACOS = v1r3
   }
->>>>>>> 3b721156
   v6r22p15
   {
     Modules = DIRAC, VMDIRAC:v2r4p1, RESTDIRAC:v0r6, COMDIRAC:v0r19, WebAppDIRAC:v4r0p16, OAuthDIRAC:v0r1-pre1
