"""
   DIRAC API Class

   All DIRAC functionality is exposed through the DIRAC API and this
   serves as a source of documentation for the project via EpyDoc.

   The DIRAC API provides the following functionality:
    - A transparent and secure way for users
      to submit jobs to the Grid, monitor them and
      retrieve outputs
    - Interaction with Grid storage and file catalogues
      via the DataManagement public interfaces (more to be added)
    - Local execution of workflows for testing purposes.

"""

__RCSID__ = "$Id$"

import re, os, sys, time, shutil, types, tempfile, glob, tarfile, urllib
import DIRAC

from DIRAC.Core.Base.API                                 import API
from DIRAC.Interfaces.API.JobRepository                  import JobRepository
from DIRAC.Core.Utilities.ClassAd.ClassAdLight           import ClassAd
from DIRAC.Core.Utilities.Subprocess                     import shellCall
from DIRAC.Core.Utilities.ModuleFactory                  import ModuleFactory
from DIRAC.WorkloadManagementSystem.Client.WMSClient     import WMSClient
from DIRAC.WorkloadManagementSystem.Client.SandboxStoreClient     import SandboxStoreClient
from DIRAC.DataManagementSystem.Client.ReplicaManager    import ReplicaManager
from DIRAC.Core.DISET.RPCClient                          import RPCClient
from DIRAC.ConfigurationSystem.Client.PathFinder         import getSystemSection, getServiceURL
from DIRAC.Core.Security.ProxyInfo                       import getProxyInfo
from DIRAC.ConfigurationSystem.Client.Helpers.Registry   import getVOForGroup
from DIRAC.Core.Utilities.Time                           import toString
from DIRAC.Core.Utilities.List                           import breakListIntoChunks
from DIRAC.Core.Utilities.SiteSEMapping                  import getSEsForSite
from DIRAC.ConfigurationSystem.Client.LocalConfiguration import LocalConfiguration
from DIRAC.Core.Base.AgentReactor                        import AgentReactor
from DIRAC.Core.Security.X509Chain                       import X509Chain
from DIRAC.Core.Security                                 import Locations
from DIRAC.Core.Utilities                                import Time
from DIRAC                                               import gConfig, gLogger, S_OK, S_ERROR

COMPONENT_NAME = 'DiracAPI'

class Dirac( API ):
  """
   DIRAC API Class
  """

  #############################################################################
  def __init__( self, withRepo = False, repoLocation = '', jobManagerClient = False,
                sbRPCClient = False, sbTransferClient = False, useCertificates = False ):
    """Internal initialization of the DIRAC API.
    """
    super( Dirac, self ).__init__()

    self.section = '/LocalSite/'

    self.jobRepo = False
    if withRepo:
      self.jobRepo = JobRepository( repoLocation )
      if not self.jobRepo.isOK():
        gLogger.error( "Unable to write to supplied repository location" )
        self.jobRepo = False

    self.scratchDir = gConfig.getValue( self.section + 'ScratchDir', '/tmp' )
<<<<<<< HEAD
    self.sandboxClient = SandboxStoreClient( rpcClient=sbRPCClient,
                                             transferClient=sbTransferClient,
                                             useCertificates=useCertificates  )
=======
    self.sandboxClient = SandboxStoreClient( rpcClient = sbRPCClient,
                                             transferClient = sbTransferClient,
                                             useCertificates = useCertificates )
>>>>>>> 3228d919
    self.client = WMSClient( jobManagerClient, sbRPCClient, sbTransferClient, useCertificates )
    # Determine the default file catalog
    self.defaultFileCatalog = None
    defaultFC = gConfig.getValue( self.section + '/FileCatalog', [] )
    if defaultFC:
      self.defaultFileCatalog = defaultFC

  #############################################################################
  # Repository specific methods
  #############################################################################
  def getRepositoryJobs( self, printOutput = False ):
    """ Retireve all the jobs in the repository

       Example Usage:

       >>> print dirac.getRepositoryJobs()
       {'OK': True, 'Value': [1,2,3,4]}

       :return S_OK,S_ERROR
    """
    if not self.jobRepo:
      gLogger.warn( "No repository is initialised" )
      return S_OK()
    jobs = self.jobRepo.readRepository()['Value']
    jobIDs = jobs.keys()
    if printOutput:
      print self.pPrint.pformat( jobIDs )
    return S_OK( jobIDs )

  def monitorRepository( self, printOutput = False ):
    """Monitor the jobs present in the repository

       Example Usage:

       >>> print dirac.monitorRepository()
       {'OK': True, 'Value': ''}

       :returns: S_OK,S_ERROR
    """
    if not self.jobRepo:
      gLogger.warn( "No repository is initialised" )
      return S_OK()
    jobs = self.jobRepo.readRepository()['Value']
    jobIDs = jobs.keys()
    res = self.status( jobIDs )
    if not res['OK']:
      return self._errorReport( res['Message'], 'Failed to get status of jobs from WMS' )

    jobs = self.jobRepo.readRepository()['Value']
    statusDict = {}
    for jobDict in jobs.values():
      state = 'Unknown'
      if jobDict.has_key( 'State' ):
        state = jobDict['State']
      if not statusDict.has_key( state ):
        statusDict[state] = 0
      statusDict[state] += 1
    if printOutput:
      print self.pPrint.pformat( statusDict )
    return S_OK( statusDict )

  def retrieveRepositorySandboxes( self, requestedStates = None, destinationDirectory = '' ):
    """ Obtain the output sandbox for the jobs in requested states in the repository

       Example Usage:

       >>> print dirac.retrieveRepositorySandboxes(requestedStates=['Done','Failed'],destinationDirectory='sandboxes')
       {'OK': True, 'Value': ''}

       :param requestedStates: List of jobs states to be considered
       :type requestedStates: list of strings
       :param destinationDirectory: The target directory to place sandboxes (each jobID will have a directory created beneath this)
       :type destinationDirectory: string
       :returns: S_OK,S_ERROR
    """
    if not self.jobRepo:
      gLogger.warn( "No repository is initialised" )
      return S_OK()
    if requestedStates == None:
      requestedStates = ['Done', 'Failed', 'Completed']  # because users dont care about completed
    jobs = self.jobRepo.readRepository()['Value']
    for jobID in sorted( jobs ):
      jobDict = jobs[jobID]
      if jobDict.has_key( 'State' ) and ( jobDict['State'] in requestedStates ):
        if ( jobDict.has_key( 'Retrieved' ) and ( not int( jobDict['Retrieved'] ) ) ) \
           or ( not jobDict.has_key( 'Retrieved' ) ):
          self.getOutputSandbox( jobID, destinationDirectory )
    return S_OK()

  def retrieveRepositoryData( self, requestedStates = None, destinationDirectory = '' ):
    """ Obtain the output data for the jobs in requested states in the repository

       Example Usage:

       >>> print dirac.retrieveRepositoryData(requestedStates=['Done'],destinationDirectory='outputData')
       {'OK': True, 'Value': ''}

       :param requestedStates: List of jobs states to be considered
       :type requestedStates: list of strings
       :param destinationDirectory: The target directory to place sandboxes (a directory is created for each JobID)
       :type destinationDirectory: string
       :returns: S_OK,S_ERROR
    """
    if not self.jobRepo:
      gLogger.warn( "No repository is initialised" )
      return S_OK()
    if requestedStates == None:
      requestedStates = ['Done']
    jobs = self.jobRepo.readRepository()['Value']
    for jobID in sorted( jobs ):
      jobDict = jobs[jobID]
      if jobDict.has_key( 'State' ) and ( jobDict['State'] in requestedStates ):
        if ( jobDict.has_key( 'OutputData' ) and ( not int( jobDict['OutputData'] ) ) ) \
           or ( not jobDict.has_key( 'OutputData' ) ):
          destDir = jobID
          if destinationDirectory:
            destDir = "%s/%s" % ( destinationDirectory, jobID )
          self.getJobOutputData( jobID, destinationDir = destDir )
    return S_OK()

  def removeRepository( self ):
    """ Removes the job repository and all sandboxes and output data retrieved

       Example Usage:

       >>> print dirac.removeRepository()
       {'OK': True, 'Value': ''}

       :returns: S_OK,S_ERROR
    """
    if not self.jobRepo:
      gLogger.warn( "No repository is initialised" )
      return S_OK()
    jobs = self.jobRepo.readRepository()['Value']
    for jobID in sorted( jobs ):
      jobDict = jobs[jobID]
      if jobDict.has_key( 'Sandbox' ) and os.path.exists( jobDict['Sandbox'] ):
        shutil.rmtree( jobDict['Sandbox'], ignore_errors = True )
      if jobDict.has_key( 'OutputFiles' ):
        for fileName in eval( jobDict['OutputFiles'] ):
          if os.path.exists( fileName ):
            os.remove( fileName )
    self.delete( sorted( jobs ) )
    os.remove( self.jobRepo.getLocation()['Value'] )
    self.jobRepo = False
    return S_OK()

  def resetRepository( self, jobIDs = None ):
    """ Reset all the status of the (optionally supplied) jobs in the repository

       Example Usage:

       >>> print dirac.resetRepository(jobIDs = [1111,2222,'3333'])
       {'OK': True, 'Value': ''}

       :returns: S_OK,S_ERROR
    """
    if not self.jobRepo:
      gLogger.warn( "No repository is initialised" )
      return S_OK()
    if jobIDs == None:
      jobIDs = []
    if not type( jobIDs ) == types.ListType:
      return self._errorReport( 'The jobIDs must be a list of (strings or ints).' )
    self.jobRepo.resetRepository( jobIDs = jobIDs )
    return S_OK()

  #############################################################################
  def submit( self, job, mode = 'wms' ):
    """Submit jobs to DIRAC WMS.
       These can be either:

        - Instances of the Job Class
           - VO Application Jobs
           - Inline scripts
           - Scripts as executables
           - Scripts inside an application environment

        - JDL File
        - JDL String

       Example usage:

       >>> print dirac.submit(job)
       {'OK': True, 'Value': '12345'}

       :param job: Instance of Job class or JDL string
       :type job: Job() or string
       :param mode: Submit job locally with mode = 'wms' (default), 'local' to run workflow or 'agent' to run full Job Wrapper locally
       :type mode: string
       :returns: S_OK,S_ERROR
    """
    self.__printInfo()

    cleanPath = ''
    jobDescription = ''

    if type( job ) in types.StringTypes:
      if os.path.exists( job ):
        self.log.verbose( 'Found job JDL file %s' % ( job ) )
        jdl = job
      else:
        ( fd, jdl ) = tempfile.mkstemp( prefix = 'DIRAC_', suffix = '.jdl', text = True )
        self.log.verbose( 'Job is a JDL string' )
        os.write( fd, job )
        os.close( fd )
        cleanPath = jdl
    else:
      try:
        formulationErrors = job.errorDict
      except Exception, x:
        self.log.verbose( 'Could not obtain job errors:%s' % ( x ) )
        formulationErrors = {}

      if formulationErrors:
        for method, errorList in formulationErrors.items():
          self.log.error( '>>>> Error in %s() <<<<\n%s' % ( method, '\n'.join( errorList ) ) )
        return S_ERROR( formulationErrors )

      # Run any VO specific checks if desired prior to submission, this may or may not be overidden
      # in a derived class for example
      try:
        result = self.preSubmissionChecks( job, mode )
        if not result['OK']:
          self.log.error( 'Pre-submission checks failed for job with message: "%s"' % ( result['Message'] ) )
          return result
      except Exception, x:
        msg = 'Error in VO specific function preSubmissionChecks: "%s"' % ( x )
        self.log.error( msg )
        return S_ERROR( msg )

      tmpdir = tempfile.mkdtemp( prefix = 'DIRAC_' )
      self.log.verbose( 'Created temporary directory for submission %s' % ( tmpdir ) )

      jobDescription = tmpdir + '/jobDescription.xml'
      fd = os.open( jobDescription, os.O_RDWR | os.O_CREAT )
      os.write( fd, job._toXML() )
      os.close( fd )

      jdl = tmpdir + '/job.jdl'
      fd = os.open( jdl, os.O_RDWR | os.O_CREAT )
      os.write( fd, job._toJDL( xmlFile = jobDescription ) )
      os.close( fd )
      cleanPath = tmpdir

    if mode:
      if mode.lower() == 'local':
        self.log.info( 'Executing workflow locally without WMS submission' )
        curDir = os.getcwd()

        stopCopies = False
        if gConfig.getValue( '/LocalSite/DisableLocalJobDirectory', '' ):
          stopCopies = True
        else:
          jobDir = tempfile.mkdtemp( suffix = '_JobDir', prefix = 'Local_', dir = curDir )
          os.chdir( jobDir )

        stopCallback = False
        if gConfig.getValue( '/LocalSite/DisableLocalModeCallback', '' ):
          stopCallback = True

        self.log.info( 'Executing at', os.getcwd() )
        result = self.runLocal( jdl, jobDescription, curDir,
                                disableCopies = stopCopies,
                                disableCallback = stopCallback )
        os.chdir( curDir )
      if mode.lower() == 'agent':
        self.log.info( 'Executing workflow locally with full WMS submission and DIRAC Job Agent' )
        result = self.runLocalAgent( jdl )
      if mode.lower() == 'wms':
        self.log.verbose( 'Will submit job to WMS' )  # this will happen by default anyway
        result = self._sendJob( jdl )
        if not result['OK']:
          self.log.error( 'Job submission failure', result['Message'] )
        elif self.jobRepo:
          jobIDList = result['Value']
          if type( jobIDList ) != types.ListType:
            jobIDList = [ jobIDList ]
          for jobID in jobIDList:
            result = self.jobRepo.addJob( jobID, 'Submitted' )

    self.log.verbose( 'Cleaning up %s...' % cleanPath )
    self.__cleanTmp( cleanPath )
    return result

  #############################################################################
  def __cleanTmp( self, cleanPath ):
    """Remove tmp file or directory
    """
    if not cleanPath:
      return
    if os.path.isfile( cleanPath ):
      os.unlink( cleanPath )
      return
    if os.path.isdir( cleanPath ):
      shutil.rmtree( cleanPath, ignore_errors = True )
      return
    self.__printOutput( sys.stdout, 'Could not remove %s' % str( cleanPath ) )
    return

  #############################################################################
  def preSubmissionChecks( self, job, mode ):
    """Internal function.  The pre-submission checks method allows VOs to
       make their own checks before job submission. To make use of this the
       method should be overridden in a derived VO-specific Dirac class.
    """
    return S_OK( 'Nothing to do' )

  #############################################################################
  def runLocalAgent( self, jdl ):
    """Internal function.  This method is equivalent to submit(job,mode='Agent').
       All output files are written to a <jobID> directory where <jobID> is the
       result of submission to the WMS.  Please note that the job must be eligible to the
       site it is submitted from.
    """

    jdl = self.__forceLocal( jdl )

    jobID = self._sendJob( jdl )

    if not jobID['OK']:
      self.log.error( 'Job submission failure', jobID['Message'] )
      return S_ERROR( 'Could not submit job to WMS' )

    jobID = int( jobID['Value'] )
    self.log.info( 'The job has been submitted to the WMS with jobID = %s, monitoring starts.' % jobID )
    result = self.__monitorSubmittedJob( jobID )
    if not result['OK']:
      self.log.info( result['Message'] )
      return result

    self.log.info( 'Job %s is now eligible to be picked up from the WMS by a local job agent' % jobID )

    # now run job agent targetted to pick up this job
    result = self.__runJobAgent( jobID )

    return result

  @classmethod
  def __forceLocal( self, job ):
    """Update Job description to avoid pilot submission by WMS
    """
    if os.path.exists( job ):
      jdlFile = open( job, 'r' )
      jdl = jdlFile.read()
      jdlFile.close()
    else:
      jdl = job

    if not re.search( '\[', jdl ):
      jdl = '[' + jdl + ']'
    classAdJob = ClassAd( jdl )

    classAdJob.insertAttributeString( 'Site', DIRAC.siteName() )
    classAdJob.insertAttributeString( 'SubmitPools', 'Local' )
    classAdJob.insertAttributeString( 'PilotTypes', 'private' )

    return classAdJob.asJDL()

  #############################################################################
  def __runJobAgent( self, jobID ):
    """ This internal method runs a tailored job agent for the local execution
        of a previously submitted WMS job. The type of CEUniqueID can be overidden
        via the configuration.

        Currently must unset CMTPROJECTPATH to get this to work.
    """
    agentName = 'WorkloadManagement/JobAgent'
    self.log.verbose( 'In case being booted from a DIRAC script,'
                      ' now resetting sys arguments to null from: \n%s' % ( sys.argv ) )
    sys.argv = []
    localCfg = LocalConfiguration()
    ceType = gConfig.getValue( '/LocalSite/LocalCE', 'InProcess' )
    localCfg.addDefaultEntry( 'CEUniqueID', ceType )
    localCfg.addDefaultEntry( 'ControlDirectory', os.getcwd() )
    localCfg.addDefaultEntry( 'MaxCycles', 1 )
    localCfg.addDefaultEntry( '/LocalSite/WorkingDirectory', os.getcwd() )
    localCfg.addDefaultEntry( '/LocalSite/TotalCPUs', 1 )
    localCfg.addDefaultEntry( '/LocalSite/MaxCPUTime', 300000 )
    localCfg.addDefaultEntry( '/LocalSite/CPUTime', 300000 )
    localCfg.addDefaultEntry( '/LocalSite/OwnerGroup', self.__getCurrentGroup() )
    localCfg.addDefaultEntry( '/LocalSite/MaxRunningJobs', 1 )
    localCfg.addDefaultEntry( '/LocalSite/MaxTotalJobs', 1 )
#    if os.environ.has_key('VO_LHCB_SW_DIR'):
#      localCfg.addDefaultEntry('/LocalSite/SharedArea',os.environ['VO_LHCB_SW_DIR'])
    # Running twice in the same process, the second time it use the initial JobID.
    ( fd, jobidCfg ) = tempfile.mkstemp( '.cfg', 'DIRAC_JobId', text = True )
    os.write( fd, 'AgentJobRequirements\n {\n  JobID = %s\n }\n' % jobID )
    os.close( fd )
    gConfig.loadFile( jobidCfg )
    self.__cleanTmp( jobidCfg )
    localCfg.addDefaultEntry( '/AgentJobRequirements/PilotType', 'private' )
    ownerDN = self.__getCurrentDN()
    ownerGroup = self.__getCurrentGroup()
#    localCfg.addDefaultEntry('OwnerDN',ownerDN)
#    localCfg.addDefaultEntry('OwnerGroup',ownerGroup)
#    localCfg.addDefaultEntry('JobID',jobID)
    localCfg.addDefaultEntry( '/AgentJobRequirements/OwnerDN', ownerDN )
    localCfg.addDefaultEntry( '/AgentJobRequirements/OwnerGroup', ownerGroup )
    localCfg.addDefaultEntry( '/Resources/Computing/%s/PilotType' % ceType, 'private' )
    localCfg.addDefaultEntry( '/Resources/Computing/%s/OwnerDN' % ceType, ownerDN )
    localCfg.addDefaultEntry( '/Resources/Computing/%s/OwnerGroup' % ceType, ownerGroup )
    # localCfg.addDefaultEntry('/Resources/Computing/%s/JobID' %ceType,jobID)

    # SKP can add compatible platforms here
    localCfg.setConfigurationForAgent( agentName )
    result = localCfg.loadUserData()
    if not result[ 'OK' ]:
      self.log.error( 'There were errors when loading configuration', result['Message'] )
      return S_ERROR( 'Could not start DIRAC Job Agent' )

    agent = AgentReactor( agentName )
    result = agent.runNumCycles( agentName, numCycles = 1 )
    if not result['OK']:
      self.log.error( 'Job Agent execution completed with errors', result['Message'] )

    return result

  #############################################################################
  def __getCurrentGroup( self ):
    """Simple function to return current DIRAC group.
    """
    proxy = Locations.getProxyLocation()
    if not proxy:
      return S_ERROR( 'No proxy found in local environment' )
    else:
      self.log.verbose( 'Current proxy is %s' % proxy )

    chain = X509Chain()
    result = chain.loadProxyFromFile( proxy )
    if not result[ 'OK' ]:
      return result

    result = chain.getDIRACGroup()
    if not result[ 'OK' ]:
      return result
    group = result[ 'Value' ]
    self.log.verbose( 'Current group is %s' % group )
    return group

  #############################################################################
  def __getCurrentDN( self ):
    """Simple function to return current DN.
    """
    proxy = Locations.getProxyLocation()
    if not proxy:
      return S_ERROR( 'No proxy found in local environment' )
    else:
      self.log.verbose( 'Current proxy is %s' % proxy )

    chain = X509Chain()
    result = chain.loadProxyFromFile( proxy )
    if not result[ 'OK' ]:
      return result

    result = chain.getIssuerCert()
    if not result[ 'OK' ]:
      return result
    issuerCert = result[ 'Value' ]
    dn = issuerCert.getSubjectDN()[ 'Value' ]
    return dn

  #############################################################################
  def _runLocalJobAgent( self, jobID ):
    """Developer function.  In case something goes wrong with 'agent' submission, after
       successful WMS submission, this takes the jobID and allows to retry the job agent
       running.
    """

    result = self.__monitorSubmittedJob( jobID )
    if not result['OK']:
      self.log.info( result['Message'] )
      return result

    self.log.info( 'Job %s is now eligible to be picked up from the WMS by a local job agent' % jobID )
    # now run job agent targetted to pick up this job
    result = self.__runJobAgent( jobID )
    return result

  #############################################################################
  def __monitorSubmittedJob( self, jobID ):
    """Internal function.  Monitors a submitted job until it is eligible to be
       retrieved or enters a failed state.
    """
    pollingTime = 10  # seconds
    maxWaitingTime = 600  # seconds

    start = time.time()
    finalState = False
    while not finalState:
      jobStatus = self.status( jobID )
      self.log.verbose( jobStatus )
      if not jobStatus['OK']:
        self.log.error( 'Could not monitor job status, will retry in %s seconds' % pollingTime, jobStatus['Message'] )
      else:
        jobStatus = jobStatus['Value'][jobID]['Status']
        if jobStatus.lower() == 'waiting':
          finalState = True
          return S_OK( 'Job is eligible to be picked up' )
        if jobStatus.lower() == 'failed':
          finalState = True
          return S_ERROR( 'Problem with job %s definition, WMS status is Failed' % jobID )
        self.log.info( 'Current status for job %s is %s will retry in %s seconds' % ( jobID, jobStatus, pollingTime ) )
      current = time.time()
      if current - start > maxWaitingTime:
        finalState = True
        return S_ERROR( 'Exceeded max waiting time of %s seconds for job %s to enter Waiting state,'
                        ' exiting.' % ( maxWaitingTime, jobID ) )
      time.sleep( pollingTime )

  #############################################################################
  @classmethod
  def __getVOPolicyModule( self, module ):
    """ Utility to get the VO Policy module name
    """

    moduleName = ''
    setup = gConfig.getValue( '/DIRAC/Setup', '' )
    vo = None
    ret = getProxyInfo( disableVOMS = True )
    if ret['OK'] and 'group' in ret['Value']:
      vo = getVOForGroup( ret['Value']['group'] )
    if setup and vo:
      moduleName = gConfig.getValue( 'DIRAC/VOPolicy/%s/%s/%s' % ( vo, setup, module ), '' )
      if not moduleName:
        moduleName = gConfig.getValue( 'DIRAC/VOPolicy/%s' % module, '' )

    return moduleName

  #############################################################################
  def getInputDataCatalog( self, lfns, siteName = '', fileName = 'pool_xml_catalog.xml', ignoreMissing = False ):
    """This utility will create a pool xml catalogue slice for the specified LFNs using
       the full input data resolution policy plugins for the VO.

       If not specified the site is assumed to be the DIRAC.siteName() from the local
       configuration.  The fileName can be a full path.

       Example usage:

       >>> print print d.getInputDataCatalog('/lhcb/production/DC06/phys-v2-lumi5/00001680/DST/0000/00001680_00000490_5.dst',None,'myCat.xml')
       {'Successful': {'<LFN>': {'pfntype': 'ROOT_All', 'protocol': 'SRM2',
        'pfn': '<PFN>', 'turl': '<TURL>', 'guid': '3E3E097D-0AC0-DB11-9C0A-00188B770645',
        'se': 'CERN-disk'}}, 'Failed': [], 'OK': True, 'Value': ''}

       :param lfns: Logical File Name(s) to query
       :type lfns: LFN string or list []
       :param siteName: DIRAC site name
       :type siteName: string
       :param fileName: Catalogue name (can include path)
       :type fileName: string
       :returns: S_OK,S_ERROR

    """
    if type( lfns ) == type( " " ):
      lfns = [lfns.replace( 'LFN:', '' )]
    elif type( lfns ) == type( [] ):
      try:
        lfns = [str( lfn.replace( 'LFN:', '' ) ) for lfn in lfns]
      except Exception, x:
        return self._errorReport( str( x ), 'Expected strings for LFNs' )
    else:
      return self._errorReport( 'Expected single string or list of strings for LFN(s)' )

    if not siteName:
      siteName = DIRAC.siteName()

    if ignoreMissing:
      self.log.verbose( 'Ignore missing flag is enabled' )

    localSEList = getSEsForSite( siteName )
    if not localSEList['OK']:
      return localSEList

    self.log.verbose( localSEList )

    inputDataPolicy = self.__getVOPolicyModule( 'InputDataModule' )
    if not inputDataPolicy:
      return self._errorReport( 'Could not retrieve DIRAC/VOPolicy/InputDataModule for VO' )

    catalogFailed = {}
    self.log.info( 'Attempting to resolve data for %s' % siteName )
    self.log.verbose( '%s' % ( '\n'.join( lfns ) ) )
    replicaDict = self.getReplicas( lfns )
    if not replicaDict['OK']:
      return replicaDict
    if replicaDict['Value'].has_key( 'Failed' ):
      catalogFailed = replicaDict['Value']['Failed']

    guidDict = self.getMetadata( lfns )
    if not guidDict['OK']:
      return guidDict
    for lfn, reps in replicaDict['Value']['Successful'].items():
      guidDict['Value']['Successful'][lfn].update( reps )
    resolvedData = guidDict
    diskSE = gConfig.getValue( self.section + '/DiskSE', ['-disk', '-DST', '-USER', '-FREEZER'] )
    tapeSE = gConfig.getValue( self.section + '/TapeSE', ['-tape', '-RDST', '-RAW'] )
    # Add catalog path / name here as well as site name to override the standard policy of resolving automatically
    configDict = { 'JobID':None,
                   'LocalSEList':localSEList['Value'],
                   'DiskSEList':diskSE,
                   'TapeSEList':tapeSE,
                   'SiteName':siteName,
                   'CatalogName':fileName
                 }

    self.log.verbose( configDict )
    argumentsDict = {'FileCatalog':resolvedData, 'Configuration':configDict, 'InputData':lfns}
    if ignoreMissing:
      argumentsDict['IgnoreMissing'] = True
    self.log.verbose( argumentsDict )
    moduleFactory = ModuleFactory()
    self.log.verbose( 'Input Data Policy Module: %s' % inputDataPolicy )
    moduleInstance = moduleFactory.getModule( inputDataPolicy, argumentsDict )
    if not moduleInstance['OK']:
      self.log.warn( 'Could not create InputDataModule' )
      return moduleInstance

    module = moduleInstance['Value']
    result = module.execute()
    self.log.debug( result )
    if not result['OK']:
      if result.has_key( 'Failed' ):
        self.log.error( 'Input data resolution failed for the following files:\n', '\n'.join( result['Failed'] ) )

    if catalogFailed:
      self.log.error( 'Replicas not found for the following files:' )
      for key, value in catalogFailed.items():
        self.log.error( '%s %s' % ( key, value ) )
      if result.has_key( 'Failed' ):
        failedKeys = catalogFailed.keys()
        result['Failed'] = failedKeys

    return result

  #############################################################################
  def _runInputDataResolution( self, inputData ):
    """ Run the VO plugin input data resolution mechanism.
    """
    localSEList = gConfig.getValue( '/LocalSite/LocalSE', '' )
    if not localSEList:
      return self._errorReport( 'LocalSite/LocalSE should be defined in your config file' )
    if re.search( ',', localSEList ):
      localSEList = localSEList.replace( ' ', '' ).split( ',' )
    else:
      localSEList = [localSEList.replace( ' ', '' )]
    self.log.verbose( localSEList )
    inputDataPolicy = self.__getVOPolicyModule( 'InputDataModule' )
    if not inputDataPolicy:
      return self._errorReport( 'Could not retrieve DIRAC/VOPolicy/InputDataModule for VO' )

    self.log.info( 'Job has input data requirement, will attempt to resolve data for %s' % DIRAC.siteName() )
    self.log.verbose( '\n'.join( inputData ) )
    replicaDict = self.getReplicas( inputData )
    if not replicaDict['OK']:
      return replicaDict
    catalogFailed = {}
    if replicaDict['Value'].has_key( 'Failed' ):
      catalogFailed = replicaDict['Value']['Failed']

    guidDict = self.getMetadata( inputData )
    if not guidDict['OK']:
      return guidDict
    for lfn, reps in replicaDict['Value']['Successful'].items():
      guidDict['Value']['Successful'][lfn].update( reps )
    resolvedData = guidDict
    diskSE = gConfig.getValue( self.section + '/DiskSE', ['-disk', '-DST', '-USER', '-FREEZER'] )
    tapeSE = gConfig.getValue( self.section + '/TapeSE', ['-tape', '-RDST', '-RAW'] )
    configDict = {'JobID':None, 'LocalSEList':localSEList, 'DiskSEList':diskSE, 'TapeSEList':tapeSE}
    self.log.verbose( configDict )
    argumentsDict = {'FileCatalog':resolvedData, 'Configuration':configDict, 'InputData':inputData}
    self.log.verbose( argumentsDict )
    moduleFactory = ModuleFactory()
    moduleInstance = moduleFactory.getModule( inputDataPolicy, argumentsDict )
    if not moduleInstance['OK']:
      self.log.warn( 'Could not create InputDataModule' )
      return moduleInstance

    module = moduleInstance['Value']
    result = module.execute()
    if not result['OK']:
      self.log.error( 'Input data resolution failed' )

    if catalogFailed:
      self.log.error( 'Replicas not found for the following files:' )
      for key, value in catalogFailed.items():
        self.log.error( '%s %s' % ( key, value ) )
      if result.has_key( 'Failed' ):
        failedKeys = catalogFailed.keys()
        result['Failed'] = failedKeys

    return result

  #############################################################################
  def runLocal( self, jobJDL, jobXML, baseDir, disableCopies = False, disableCallback = False ):
    """Internal function.  This method is equivalent to submit(job,mode='Local').
       All output files are written to the local directory.
    """
    # FIXME: Better create an unique local directory for this job

    if disableCopies:
      self.log.verbose( 'DisableLocalJobDirectory is set, leaving everything in local dir' )
      shutil.copy( jobXML, '%s/%s' % ( os.getcwd(), os.path.basename( jobXML ) ) )

    # If not set differently in the CS use the root from the current DIRAC installation
    siteRoot = gConfig.getValue( '/LocalSite/Root', DIRAC.rootPath )

    self.log.info( 'Preparing environment for site %s to execute job' % DIRAC.siteName() )

    os.environ['DIRACROOT'] = siteRoot
    self.log.verbose( 'DIRACROOT = %s' % ( siteRoot ) )
    os.environ['DIRACPYTHON'] = sys.executable
    self.log.verbose( 'DIRACPYTHON = %s' % ( sys.executable ) )
    self.log.verbose( 'JDL file is: %s' % jobJDL )
    self.log.verbose( 'Job XML file description is: %s' % jobXML )

    parameters = self.__getJDLParameters( jobJDL )
    if not parameters['OK']:
      self.log.warn( 'Could not extract job parameters from JDL file %s' % ( jobJDL ) )
      return parameters

    self.log.verbose( parameters )
    inputData = None
    if parameters['Value'].has_key( 'InputData' ):
      if parameters['Value']['InputData']:
        inputData = parameters['Value']['InputData']
        if type( inputData ) == type( " " ):
          inputData = [inputData]

    jobParamsDict = {'Job':parameters['Value']}

    if inputData:
      localSEList = gConfig.getValue( '/LocalSite/LocalSE', '' )
      if not localSEList:
        return self._errorReport( 'LocalSite/LocalSE should be defined in your config file' )
      if re.search( ',', localSEList ):
        localSEList = localSEList.replace( ' ', '' ).split( ',' )
      else:
        localSEList = [localSEList.replace( ' ', '' )]
      self.log.verbose( localSEList )
      inputDataPolicy = self.__getVOPolicyModule( 'InputDataModule' )
      if not inputDataPolicy:
        return self._errorReport( 'Could not retrieve DIRAC/VOPolicy/InputDataModule for VO' )

      self.log.info( 'Job has input data requirement, will attempt to resolve data for %s' % DIRAC.siteName() )
      self.log.verbose( '\n'.join( inputData ) )
      replicaDict = self.getReplicas( inputData )
      if not replicaDict['OK']:
        return replicaDict
      guidDict = self.getMetadata( inputData )
      if not guidDict['OK']:
        return guidDict
      for lfn, reps in replicaDict['Value']['Successful'].items():
        guidDict['Value']['Successful'][lfn].update( reps )
      resolvedData = guidDict
      diskSE = gConfig.getValue( self.section + '/DiskSE', ['-disk', '-DST', '-USER', '-FREEZER'] )
      tapeSE = gConfig.getValue( self.section + '/TapeSE', ['-tape', '-RDST', '-RAW'] )
      configDict = { 'JobID':        None,
                     'LocalSEList':  localSEList,
                     'DiskSEList':   diskSE,
                     'TapeSEList':   tapeSE
                   }
      self.log.verbose( configDict )
      argumentsDict = { 'FileCatalog':   resolvedData,
                        'Configuration': configDict,
                        'InputData':     inputData,
                        'Job':           parameters['Value']
                      }
      self.log.verbose( argumentsDict )
      moduleFactory = ModuleFactory()
      moduleInstance = moduleFactory.getModule( inputDataPolicy, argumentsDict )
      if not moduleInstance['OK']:
        self.log.warn( 'Could not create InputDataModule' )
        return moduleInstance

      module = moduleInstance['Value']
      result = module.execute()
      if not result['OK']:
        self.log.warn( 'Input data resolution failed' )
        return result

    localArch = None  # If running locally assume the user chose correct platform (could check in principle)
    if parameters['Value'].has_key( 'SystemConfig' ):
      if parameters['Value']['SystemConfig']:
        localArch = parameters['Value']['SystemConfig']

    if localArch:
      jobParamsDict['CE'] = {}
      jobParamsDict['CE']['CompatiblePlatforms'] = localArch

    softwarePolicy = self.__getVOPolicyModule( 'SoftwareDistModule' )
    if softwarePolicy:
      moduleFactory = ModuleFactory()
      moduleInstance = moduleFactory.getModule( softwarePolicy, jobParamsDict )
      if not moduleInstance['OK']:
        self.log.warn( 'Could not create SoftwareDistModule' )
        return moduleInstance

      module = moduleInstance['Value']
      result = module.execute()
      if not result['OK']:
        self.log.warn( 'Software installation failed with result:\n%s' % ( result ) )
        return result
    else:
      self.log.verbose( 'Could not retrieve DIRAC/VOPolicy/SoftwareDistModule for VO' )
      # return self._errorReport( 'Could not retrieve DIRAC/VOPolicy/SoftwareDistModule for VO' )

    if parameters['Value'].has_key( 'InputSandbox' ):
      sandbox = parameters['Value']['InputSandbox']
      if type( sandbox ) in types.StringTypes:
        sandbox = [sandbox]
      for isFile in sandbox:
        if disableCopies:
          break
        if not os.path.isabs( isFile ):
          # if a relative path, it is relative to the user working directory
          isFile = os.path.join( baseDir, isFile )

        # Attempt to copy into job working directory
        if os.path.isdir( isFile ):
          shutil.copytree( isFile, os.path.basename( isFile ), symlinks = True )
        elif os.path.exists( isFile ):
          shutil.copy( isFile, os.getcwd() )
        else:
          # perhaps the file is in an LFN attempt to download it.
          getFile = self.getFile( isFile )
          if not getFile['OK']:
            self.log.warn( 'Failed to download %s with error:%s' % ( isFile, getFile['Message'] ) )
            return S_ERROR( 'Can not copy InputSandbox file %s' % isFile )
        basefname = os.path.basename( isFile )
        try:
          if tarfile.is_tarfile( basefname ):
            tarFile = tarfile.open( basefname, 'r' )
            for member in tarFile.getmembers():
              tarFile.extract( member, os.getcwd() )
        except Exception, x :
          return S_ERROR( 'Could not untar %s with exception %s' % ( basefname, str( x ) ) )

    self.log.info( 'Attempting to submit job to local site: %s' % DIRAC.siteName() )

    if parameters['Value'].has_key( 'Executable' ):
      executable = os.path.expandvars( parameters['Value']['Executable'] )
    else:
      return self._errorReport( 'Missing job "Executable"' )

    arguments = ''
    if parameters['Value'].has_key( 'Arguments' ):
      arguments = parameters['Value']['Arguments']

    command = '%s %s' % ( executable, arguments )

    self.log.info( 'Executing: %s' % command )
    executionEnv = dict( os.environ )
    if parameters['Value'].has_key( 'ExecutionEnvironment' ):
      self.log.verbose( 'Adding variables to execution environment' )
      variableList = parameters['Value']['ExecutionEnvironment']
      if type( variableList ) == type( " " ):
        variableList = [variableList]
      for var in variableList:
        nameEnv = var.split( '=' )[0]
        valEnv = urllib.unquote( var.split( '=' )[1] )  # this is needed to make the value contain strange things
        executionEnv[nameEnv] = valEnv
        self.log.verbose( '%s = %s' % ( nameEnv, valEnv ) )

    cbFunction = self.__printOutput
    if disableCallback:
      cbFunction = None

    result = shellCall( 0, command, env = executionEnv, callbackFunction = cbFunction )
    if not result['OK']:
      return result

    status = result['Value'][0]
    self.log.verbose( 'Status after execution is %s' % ( status ) )

    outputFileName = None
    errorFileName = None
    # FIXME: if there is an callbackFunction, StdOutput and StdError will be empty soon
    if parameters['Value'].has_key( 'StdOutput' ):
      outputFileName = parameters['Value']['StdOutput']
    if parameters['Value'].has_key( 'StdError' ):
      errorFileName = parameters['Value']['StdError']

    if outputFileName:
      stdout = result['Value'][1]
      if os.path.exists( outputFileName ):
        os.remove( outputFileName )
      self.log.info( 'Standard output written to %s' % ( outputFileName ) )
      outputFile = open( outputFileName, 'w' )
      print >> outputFile, stdout
      outputFile.close()
    else:
      self.log.warn( 'Job JDL has no StdOutput file parameter defined' )

    if errorFileName:
      stderr = result['Value'][2]
      if os.path.exists( errorFileName ):
        os.remove( errorFileName )
      self.log.verbose( 'Standard error written to %s' % ( errorFileName ) )
      errorFile = open( errorFileName, 'w' )
      print >> errorFile, stderr
      errorFile.close()
    else:
      self.log.warn( 'Job JDL has no StdError file parameter defined' )

      if parameters['Value'].has_key( 'OutputSandbox' ):
        sandbox = parameters['Value']['OutputSandbox']
        if type( sandbox ) in types.StringTypes:
          sandbox = [sandbox]

    if parameters['Value'].has_key( 'OutputSandbox' ):
      sandbox = parameters['Value']['OutputSandbox']
      if type( sandbox ) in types.StringTypes:
        sandbox = [sandbox]
      for i in sandbox:
        if disableCopies:
          break
        globList = glob.glob( i )
        for isFile in globList:
          if os.path.isabs( isFile ):
            # if a relative path, it is relative to the user working directory
            isFile = os.path.basename( isFile )
          # Attempt to copy back from job working directory
          if os.path.isdir( isFile ):
            shutil.copytree( isFile, baseDir, symlinks = True )
          elif os.path.exists( isFile ):
            shutil.copy( isFile, baseDir )
          else:
            return S_ERROR( 'Can not copy OutputSandbox file %s' % isFile )

    if status:
      return S_ERROR( 'Execution completed with non-zero status %s' % ( status ) )
    return S_OK( 'Execution completed successfully' )

  #############################################################################
  @classmethod
  def __printOutput( self, fd = None, message = '' ):
    """Internal callback function to return standard output when running locally.
    """
    if fd:
      if type( fd ) == types.IntType:
        if fd == 0:
          print >> sys.stdout, message
        elif fd == 1:
          print >> sys.stderr, message
        else:
          print message
      elif type( fd ) == types.FileType:
        print >> fd, message
    else:
      print message

  #############################################################################
  # def listCatalog( self, directory, printOutput = False ):
  #   """ Under development.
  #       Obtain listing of the specified directory.
  #   """
  #   rm = ReplicaManager()
  #   listing = rm.listCatalogDirectory( directory )
  #   if re.search( '\/$', directory ):
  #     directory = directory[:-1]
  #
  #   if printOutput:
  #     for fileKey, metaDict in listing['Value']['Successful'][directory]['Files'].items():
  #       print '#' * len( fileKey )
  #       print fileKey
  #       print '#' * len( fileKey )
  #       print self.pPrint.pformat( metaDict )

  #############################################################################
  def getReplicas( self, lfns, active = True, printOutput = False ):
    """Obtain replica information from file catalogue client. Input LFN(s) can be string or list.

       Example usage:

       >>> print dirac.getReplicas('/lhcb/data/CCRC08/RDST/00000106/0000/00000106_00006321_1.rdst')
       {'OK': True, 'Value': {'Successful': {'/lhcb/data/CCRC08/RDST/00000106/0000/00000106_00006321_1.rdst':
       {'CERN-RDST':
       'srm://srm-lhcb.cern.ch/castor/cern.ch/grid/lhcb/data/CCRC08/RDST/00000106/0000/00000106_00006321_1.rdst'}},
       'Failed': {}}}

       :param lfns: Logical File Name(s) to query
       :type lfns: LFN string or list []
       :param printOutput: Optional flag to print result
       :type printOutput: boolean
       :returns: S_OK,S_ERROR
    """
    if type( lfns ) == type( " " ):
      lfns = lfns.replace( 'LFN:', '' )
    elif type( lfns ) == type( [] ):
      try:
        lfns = [str( lfn.replace( 'LFN:', '' ) ) for lfn in lfns]
      except Exception, x:
        return self._errorReport( str( x ), 'Expected strings for LFNs' )
    else:
      return self._errorReport( 'Expected single string or list of strings for LFN(s)' )

    start = time.time()
    rm = ReplicaManager()
    if active:
      repsResult = rm.getActiveReplicas( lfns )
    else:
      repsResult = rm.getReplicas( lfns )
    timing = time.time() - start
    self.log.info( 'Replica Lookup Time: %.2f seconds ' % ( timing ) )
    self.log.verbose( repsResult )
    if not repsResult['OK']:
      self.log.warn( repsResult['Message'] )
      return repsResult

    if printOutput:
      print self.pPrint.pformat( repsResult['Value'] )

    return repsResult

  #############################################################################
  def getAllReplicas( self, lfns, printOutput = False ):
    """Only differs from getReplicas method in the sense that replicas on banned SEs
       will be included in the result.

       Obtain replica information from file catalogue client. Input LFN(s) can be string or list.

       Example usage:

       >>> print dirac.getAllReplicas('/lhcb/data/CCRC08/RDST/00000106/0000/00000106_00006321_1.rdst')
       {'OK': True, 'Value': {'Successful': {'/lhcb/data/CCRC08/RDST/00000106/0000/00000106_00006321_1.rdst':
       {'CERN-RDST':
       'srm://srm-lhcb.cern.ch/castor/cern.ch/grid/lhcb/data/CCRC08/RDST/00000106/0000/00000106_00006321_1.rdst'}},
       'Failed': {}}}

       :param lfns: Logical File Name(s) to query
       :type lfns: LFN string or list []
       :param printOutput: Optional flag to print result
       :type printOutput: boolean
       :returns: S_OK,S_ERROR
    """
    if type( lfns ) == type( " " ):
      lfns = lfns.replace( 'LFN:', '' )
    elif type( lfns ) == type( [] ):
      try:
        lfns = [str( lfn.replace( 'LFN:', '' ) ) for lfn in lfns]
      except Exception, x:
        return self._errorReport( str( x ), 'Expected strings for LFNs' )
    else:
      return self._errorReport( 'Expected single string or list of strings for LFN(s)' )

    rm = ReplicaManager()
    start = time.time()
    repsResult = rm.getCatalogReplicas( lfns )
    timing = time.time() - start
    self.log.info( 'Replica Lookup Time: %.2f seconds ' % ( timing ) )
    self.log.verbose( repsResult )
    if not repsResult['OK']:
      self.log.warn( repsResult['Message'] )
      return repsResult

    if printOutput:
      print self.pPrint.pformat( repsResult['Value'] )

    return repsResult

  #############################################################################
  def splitInputData( self, lfns, maxFilesPerJob = 20, printOutput = False ):
    """Split the supplied lfn list by the replicas present at the possible
       destination sites.  An S_OK object will be returned containing a list of
       lists in order to create the jobs.

       Example usage:

       >>> d.splitInputData(lfns,10)
       {'OK': True, 'Value': [['<LFN>'], ['<LFN>']]}


       :param lfns: Logical File Name(s) to split
       :type lfns: list
       :param maxFilesPerJob: Number of files per bunch
       :type maxFilesPerJob: integer
       :param printOutput: Optional flag to print result
       :type printOutput: boolean
       :returns: S_OK,S_ERROR
    """
    from DIRAC.Core.Utilities.SiteSEMapping import getSitesForSE
    sitesForSE = {}
    if type( lfns ) == type( " " ):
      lfns = lfns.replace( 'LFN:', '' )
    elif type( lfns ) == type( [] ):
      try:
        lfns = [str( lfn.replace( 'LFN:', '' ) ) for lfn in lfns]
      except Exception, x:
        return self._errorReport( str( x ), 'Expected strings for LFNs' )
    else:
      return self._errorReport( 'Expected single string or list of strings for LFN(s)' )

    if not type( maxFilesPerJob ) == types.IntType:
      try:
        maxFilesPerJob = int( maxFilesPerJob )
      except Exception, x:
        return self._errorReport( str( x ), 'Expected integer for maxFilesPerJob' )

    replicaDict = self.getReplicas( lfns, active = True )
    if not replicaDict['OK']:
      return replicaDict
    if len( replicaDict['Value']['Successful'] ) == 0:
      return self._errorReport( replicaDict['Value']['Failed'].items()[0], 'Failed to get replica information' )
    siteLfns = {}
    for lfn, reps in replicaDict['Value']['Successful'].items():
      possibleSites = set( [site for se in reps for site in sitesForSE.setdefault( se, getSitesForSE( se ).get( 'Value', [] ) )] )
      siteLfns.setdefault( ','.join( sorted( possibleSites ) ), [] ).append( lfn )

    if '' in siteLfns:
      # Some files don't have active replicas
      return self._errorReport( 'No active replica found for', str( siteLfns[''] ) )
    lfnGroups = []
    for files in siteLfns.values():
      lists = breakListIntoChunks( files, maxFilesPerJob )
      lfnGroups += lists

    if printOutput:
      print self.pPrint.pformat( lfnGroups )
    return S_OK( lfnGroups )

  #############################################################################
  def getMetadata( self, lfns, printOutput = False ):
    """Obtain replica metadata from file catalogue client. Input LFN(s) can be string or list.

       Example usage:

       >>> print dirac.getMetadata('/lhcb/data/CCRC08/RDST/00000106/0000/00000106_00006321_1.rdst')
       {'OK': True, 'Value': {'Successful': {'/lhcb/data/CCRC08/RDST/00000106/0000/00000106_00006321_1.rdst':
       {'Status': '-', 'Size': 619475828L, 'GUID': 'E871FBA6-71EA-DC11-8F0C-000E0C4DEB4B', 'CheckSumType': 'AD',
       'CheckSumValue': ''}}, 'Failed': {}}}

       :param lfns: Logical File Name(s) to query
       :type lfns: LFN string or list []
       :param printOutput: Optional flag to print result
       :type printOutput: boolean
       :returns: S_OK,S_ERROR
    """
    if type( lfns ) == type( " " ):
      lfns = lfns.replace( 'LFN:', '' )
    elif type( lfns ) == type( [] ):
      try:
        lfns = [str( lfn.replace( 'LFN:', '' ) ) for lfn in lfns]
      except Exception, x:
        return self._errorReport( str( x ), 'Expected strings for LFNs' )
    else:
      return self._errorReport( 'Expected single string or list of strings for LFN(s)' )

    rm = ReplicaManager()
    start = time.time()
    repsResult = rm.getCatalogFileMetadata( lfns )
    timing = time.time() - start
    self.log.info( 'Metadata Lookup Time: %.2f seconds ' % ( timing ) )
    self.log.verbose( repsResult )
    if not repsResult['OK']:
      self.log.warn( 'Failed to retrieve file metadata from the catalogue' )
      self.log.warn( repsResult['Message'] )
      return repsResult

    if printOutput:
      print self.pPrint.pformat( repsResult['Value'] )

    return repsResult

  #############################################################################
  def addFile( self, lfn, fullPath, diracSE, fileGuid = None, printOutput = False ):
    """Add a single file to Grid storage. lfn is the desired logical file name
       for the file, fullPath is the local path to the file and diracSE is the
       Storage Element name for the upload.  The fileGuid is optional, if not
       specified a GUID will be generated on the fly.  If subsequent access
       depends on the file GUID the correct one should

       Example Usage:

       >>> print dirac.addFile('/lhcb/user/p/paterson/myFile.tar.gz','myFile.tar.gz','CERN-USER')
       {'OK': True, 'Value':{'Failed': {},
        'Successful': {'/lhcb/user/p/paterson/test/myFile.tar.gz': {'put': 64.246301889419556,
                                                                    'register': 1.1102778911590576}}}}

       :param lfn: Logical File Name (LFN)
       :type lfn: string
       :param diracSE: DIRAC SE name e.g. CERN-USER
       :type diracSE: string
       :param printOutput: Optional flag to print result
       :type printOutput: boolean
       :returns: S_OK,S_ERROR
    """
    if type( lfn ) == type( " " ):
      lfn = lfn.replace( 'LFN:', '' )
    else:
      return self._errorReport( 'Expected single string or list of strings for LFN(s)' )

    if not os.path.exists( fullPath ):
      return self._errorReport( 'File path %s must exist' % ( fullPath ) )

    if not os.path.isfile( fullPath ):
      return self._errorReport( 'Expected path to file not %s' % ( fullPath ) )

    rm = ReplicaManager()
    result = rm.putAndRegister( lfn, fullPath, diracSE, guid = fileGuid, catalog = self.defaultFileCatalog )
    if not result['OK']:
      return self._errorReport( 'Problem during putAndRegister call', result['Message'] )
    if not printOutput:
      return result

    print self.pPrint.pformat( result['Value'] )
    return result

  #############################################################################
  def getFile( self, lfn, destDir = '', printOutput = False ):
    """Retrieve a single file or list of files from Grid storage to the current directory. lfn is the
       desired logical file name for the file, fullPath is the local path to the file and diracSE is the
       Storage Element name for the upload.  The fileGuid is optional, if not specified a GUID will be
       generated on the fly.

       Example Usage:

       >>> print dirac.getFile('/lhcb/user/p/paterson/myFile.tar.gz')
       {'OK': True, 'Value':{'Failed': {},
        'Successful': {'/lhcb/user/p/paterson/test/myFile.tar.gz': '/afs/cern.ch/user/p/paterson/w1/DIRAC3/myFile.tar.gz'}}}

       :param lfn: Logical File Name (LFN)
       :type lfn: string
       :param printOutput: Optional flag to print result
       :type printOutput: boolean
       :returns: S_OK,S_ERROR
    """
    if type( lfn ) == type( " " ):
      lfn = lfn.replace( 'LFN:', '' )
    elif type( lfn ) == type( [] ):
      try:
        lfn = [str( lfnName.replace( 'LFN:', '' ) ) for lfnName in lfn]
      except Exception, x:
        return self._errorReport( str( x ), 'Expected strings for LFN(s)' )
    else:
      return self._errorReport( 'Expected single string or list of strings for LFN(s)' )

    rm = ReplicaManager()
    result = rm.getFile( lfn, destinationDir = destDir )
    if not result['OK']:
      return self._errorReport( 'Problem during getFile call', result['Message'] )

    if result['Value']['Failed']:
      self.log.error( 'Failures occurred during rm.getFile' )
      if printOutput:
        print self.pPrint.pformat( result['Value'] )
      return S_ERROR( result['Value'] )

    if not printOutput:
      return result

    print self.pPrint.pformat( result['Value'] )
    return result

  #############################################################################
  def replicateFile( self, lfn, destinationSE, sourceSE = '', localCache = '', printOutput = False ):
    """Replicate an existing file to another Grid SE. lfn is the desired logical file name
       for the file to be replicated, destinationSE is the DIRAC Storage Element to create a
       replica of the file at.  Optionally the source storage element and local cache for storing
       the retrieved file for the new upload can be specified.

       Example Usage:

       >>> print dirac.replicateFile('/lhcb/user/p/paterson/myFile.tar.gz','CNAF-USER')
       {'OK': True, 'Value':{'Failed': {},
       'Successful': {'/lhcb/user/p/paterson/test/myFile.tar.gz': {'register': 0.44766902923583984,
                                                                  'replicate': 56.42345404624939}}}}

       :param lfn: Logical File Name (LFN)
       :type lfn: string
       :param destinationSE: Destination DIRAC SE name e.g. CERN-USER
       :type destinationSE: string
       :param sourceSE: Optional source SE
       :type sourceSE: string
       :param localCache: Optional path to local cache
       :type localCache: string
       :param printOutput: Optional flag to print result
       :type printOutput: boolean
       :returns: S_OK,S_ERROR
    """
    if type( lfn ) in types.StringTypes:
      lfn = lfn.replace( 'LFN:', '' )
    elif type( lfn ) != types.ListType:
      return self._errorReport( 'Expected single string or list of strings for LFN(s)' )

    if not sourceSE:
      sourceSE = ''
    if not localCache:
      localCache = ''
    if not type( sourceSE ) in types.StringTypes:
      return self._errorReport( 'Expected string for source SE name' )
    if not type( localCache ) == type( " " ):
      return self._errorReport( 'Expected string for path to local cache' )

    rm = ReplicaManager()
    result = rm.replicateAndRegister( lfn, destinationSE, sourceSE, '', localCache )
    if not result['OK']:
      return self._errorReport( 'Problem during replicateFile call', result['Message'] )
    if not printOutput:
      return result

    print self.pPrint.pformat( result['Value'] )
    return result

  def replicate( self, lfn, destinationSE, sourceSE = '', printOutput = False ):
    """Replicate an existing file to another Grid SE. lfn is the desired logical file name
       for the file to be replicated, destinationSE is the DIRAC Storage Element to create a
       replica of the file at.  Optionally the source storage element and local cache for storing
       the retrieved file for the new upload can be specified.

       Example Usage:

       >>> print dirac.replicate('/lhcb/user/p/paterson/myFile.tar.gz','CNAF-USER')
       {'OK': True, 'Value':{'Failed': {},
       'Successful': {'/lhcb/user/p/paterson/test/myFile.tar.gz': {'register': 0.44766902923583984}}}}

       :param lfn: Logical File Name (LFN)
       :type lfn: string
       :param destinationSE: Destination DIRAC SE name e.g. CERN-USER
       :type destinationSE: string
       :param sourceSE: Optional source SE
       :type sourceSE: string
       :param printOutput: Optional flag to print result
       :type printOutput: boolean
       :returns: S_OK,S_ERROR
    """
    if type( lfn ) == type( " " ):
      lfn = lfn.replace( 'LFN:', '' )
    else:
      return self._errorReport( 'Expected single string or list of strings for LFN(s)' )

    if not sourceSE:
      sourceSE = ''

    if not type( sourceSE ) == type( " " ):
      return self._errorReport( 'Expected string for source SE name' )

    rm = ReplicaManager()
    result = rm.replicate( lfn, destinationSE, sourceSE, '' )
    if not result['OK']:
      return self._errorReport( 'Problem during replicate call', result['Message'] )
    if not printOutput:
      return result

    print self.pPrint.pformat( result['Value'] )
    return result

  #############################################################################
  def getAccessURL( self, lfn, storageElement, printOutput = False ):
    """Allows to retrieve an access URL for an LFN replica given a valid DIRAC SE
       name.  Contacts the file catalog and contacts the site SRM endpoint behind
       the scenes.

       Example Usage:

       >>> print dirac.getAccessURL('/lhcb/data/CCRC08/DST/00000151/0000/00000151_00004848_2.dst','CERN-RAW')
       {'OK': True, 'Value': {'Successful': {'srm://...': {'SRM2': 'rfio://...'}}, 'Failed': {}}}

       :param lfn: Logical File Name (LFN)
       :type lfn: string or list
       :param storageElement: DIRAC SE name e.g. CERN-RAW
       :type storageElement: string
       :param printOutput: Optional flag to print result
       :type printOutput: boolean
       :returns: S_OK,S_ERROR
    """
    if type( lfn ) == type( " " ):
      lfn = lfn.replace( 'LFN:', '' )
    else:
      return self._errorReport( 'Expected single string for LFN' )

    rm = ReplicaManager()
    result = rm.getReplicaAccessUrl( [lfn], storageElement )
    if not result['OK']:
      return self._errorReport( 'Problem during getAccessURL call', result['Message'] )
    if not printOutput:
      return result

    print self.pPrint.pformat( result['Value'] )
    return result

  #############################################################################
  def getPhysicalFileAccessURL( self, pfn, storageElement, printOutput = False ):
    """Allows to retrieve an access URL for an PFN  given a valid DIRAC SE
       name.  The SE is contacted directly for this information.

       Example Usage:

       >>> print dirac.getPhysicalFileAccessURL('srm://srm-lhcb.cern.ch/castor/cern.ch/grid/lhcb/data/CCRC08/DST/00000151/0000/00000151_00004848_2.dst','CERN_M-DST')
       {'OK': True, 'Value':{'Failed': {},
       'Successful': {'srm://srm-lhcb.cern.ch/castor/cern.ch/grid/lhcb/data/CCRC08/DST/00000151/0000/00000151_00004848_2.dst': {'RFIO': 'castor://...'}}}}

       :param pfn: Physical File Name (PFN)
       :type pfn: string or list
       :param storageElement: DIRAC SE name e.g. CERN-RAW
       :type storageElement: string
       :param printOutput: Optional flag to print result
       :type printOutput: boolean
       :returns: S_OK,S_ERROR
    """
    if type( pfn ) == type( " " ):
      if re.search( 'LFN:', pfn ):
        return self._errorReport( 'Expected PFN not LFN' )
      pfn = pfn.replace( 'PFN:', '' )
    elif type( pfn ) == type( [] ):
      try:
        pfn = [str( pfnName.replace( 'PFN:', '' ) ) for pfnName in pfn]
      except Exception, x:
        return self._errorReport( str( x ), 'Expected strings for PFN(s)' )
    else:
      return self._errorReport( 'Expected single string for PFN' )

    rm = ReplicaManager()
    result = rm.getStorageFileAccessUrl( [pfn], storageElement )
    if not result['OK']:
      return self._errorReport( 'Problem during getAccessURL call', result['Message'] )
    if not printOutput:
      return result

    print self.pPrint.pformat( result['Value'] )
    return result

  #############################################################################
  def getPhysicalFileMetadata( self, pfn, storageElement, printOutput = False ):
    """Allows to retrieve metadata for physical file(s) on a supplied storage
       element.  Contacts the site SRM endpoint and performs a gfal_ls behind
       the scenes.

       Example Usage:

       >>> print dirac.getPhysicalFileMetadata('srm://srm.grid.sara.nl/pnfs/grid.sara.nl/data
       /lhcb/data/CCRC08/RAW/LHCb/CCRC/23341/023341_0000039571.raw','NIKHEF-RAW')
       {'OK': True, 'Value': {'Successful': {'srm://...': {'SRM2': 'rfio://...'}}, 'Failed': {}}}

       :param pfn: Physical File Name (PFN)
       :type pfn: string or list
       :param storageElement: DIRAC SE name e.g. CERN-RAW
       :type storageElement: string
       :param printOutput: Optional flag to print result
       :type printOutput: boolean
       :returns: S_OK,S_ERROR
    """
    if type( pfn ) == type( " " ):
      if re.search( 'LFN:', pfn ):
        return self._errorReport( 'Expected PFN not LFN' )
      pfn = pfn.replace( 'PFN:', '' )
      pfn = [pfn]
    elif type( pfn ) == type( [] ):
      try:
        pfn = [str( pfile.replace( 'PFN:', '' ) ) for pfile in pfn]
      except Exception, x:
        return self._errorReport( str( x ), 'Expected list of strings for PFNs' )
    else:
      return self._errorReport( 'Expected single string or list of strings for PFN(s)' )

    rm = ReplicaManager()
    result = rm.getStorageFileMetadata( pfn, storageElement )
    if not result['OK']:
      return self._errorReport( 'Problem during getStorageFileMetadata call', result['Message'] )
    if not printOutput:
      return result

    print self.pPrint.pformat( result['Value'] )
    return result

  #############################################################################
  def removeFile( self, lfn, printOutput = False ):
    """Remove LFN and *all* associated replicas from Grid Storage Elements and
       file catalogues.

       Example Usage:

       >>> print dirac.removeFile('LFN:/lhcb/data/CCRC08/RAW/LHCb/CCRC/22808/022808_0000018443.raw')
       {'OK': True, 'Value':...}

       :param lfn: Logical File Name (LFN)
       :type lfn: string
       :param printOutput: Flag to print to stdOut
       :type printOutput: Boolean
       :returns: S_OK,S_ERROR

    """
    if type( lfn ) in types.StringTypes:
      lfn = lfn.replace( 'LFN:', '' )
    elif type( lfn ) != types.ListType:
      return self._errorReport( 'Expected single string or list of strings for LFN(s)' )

    rm = ReplicaManager()
    result = rm.removeFile( lfn )
    if printOutput and result['OK']:
      print self.pPrint.pformat( result['Value'] )
    return result

  #############################################################################
  def removeReplica( self, lfn, storageElement, printOutput = False ):
    """Remove replica of LFN from specified Grid Storage Element and
       file catalogues.

       Example Usage:

       >>> print dirac.removeReplica('LFN:/lhcb/user/p/paterson/myDST.dst','CERN-USER')
       {'OK': True, 'Value':...}

       :param lfn: Logical File Name (LFN)
       :type lfn: string
       :param storageElement: DIRAC SE Name
       :type storageElement: string
       :returns: S_OK,S_ERROR
    """
    if type( lfn ) in types.StringTypes:
      lfn = lfn.replace( 'LFN:', '' )
    elif type( lfn ) != types.ListType:
      return self._errorReport( 'Expected single string or list of strings for LFN(s)' )

    rm = ReplicaManager()
    result = rm.removeReplica( storageElement, lfn )
    if printOutput and result['OK']:
      print self.pPrint.pformat( result['Value'] )
    return result

  #############################################################################
  def dataLoggingInfo( self, lfn, printOutput = False ):
    """Retrieve logging information for a given dataset.

       Example Usage:

       >>> print dirac.dataLoggingInfo('/lhcb/data/CCRC08/RAW/LHCb/CCRC/22808/022808_0000018443.raw')
       {'OK': True, 'Value': [('AddedToTransformation', 'Transformation 3', datetime.datetime(2008, 5, 18, 13, 54, 15)]}

       :param lfn: Logical File Name (LFN)
       :type lfn: string
       :param printOutput: Optional flag to print result
       :type printOutput: boolean
       :returns: S_OK,S_ERROR
    """
    if type( lfn ) == type( " " ):
      lfn = lfn.replace( 'LFN:', '' )
    else:
      return self._errorReport( 'Expected single string for LFN' )

    dataLogging = RPCClient( 'DataManagement/DataLogging' )
    result = dataLogging.getFileLoggingInfo( lfn )
    if not result['OK']:
      return self._errorReport( 'Problem during getFileLoggingInfo call', result['Message'] )
    if not printOutput:
      return result

    loggingTupleList = result['Value']
    headers = ( 'Status', 'MinorStatus', 'DateTime', 'Source' )
    line = ''

    statAdj = 0
    mStatAdj = 0
    dtAdj = 25
    sourceAdj = 0

    for i in loggingTupleList:
      if len( str( i[0] ) ) > statAdj:
        statAdj = len( str( i[0] ) ) + 4
      if len( str( i[1] ) ) > mStatAdj:
        mStatAdj = len( str( i[1] ) ) + 4
      if len( str( i[3] ) ) > sourceAdj:
        sourceAdj = len( str( i[3] ) ) + 4

    print '\n' + headers[0].ljust( statAdj ) + headers[1].ljust( mStatAdj ) + \
                 headers[2].ljust( dtAdj ) + headers[3].ljust( sourceAdj ) + '\n'
    for i in loggingTupleList:
      line = i[0].ljust( statAdj ) + i[1].ljust( mStatAdj ) + \
             toString( i[2] ).ljust( dtAdj ) + i[3].ljust( sourceAdj )
      print line

    return result

  #############################################################################
  def _sendJob( self, jdl ):
    """Internal function.

       This is an internal wrapper for submit() in order to
       catch whether a user is authorized to submit to DIRAC or
       does not have a valid proxy. This is not intended for
       direct use.

    """
    jobID = None
    if gConfig.getValue( '/LocalSite/DisableSubmission', '' ):
      return S_ERROR( 'Submission disabled by /LocalSite/DisableSubmission flag for debugging purposes' )

    try:
      jobID = self.client.submitJob( jdl )
      # raise 'problem'
    except Exception, x:
      return S_ERROR( "Cannot submit job: %s" % str( x ) )

    return jobID

  #############################################################################
  def getInputSandbox( self, jobID, outputDir = None ):
    """Retrieve input sandbox for existing JobID.

       This method allows the retrieval of an existing job input sandbox for
       debugging purposes.  By default the sandbox is downloaded to the current
       directory but this can be overidden via the outputDir parameter. All files
       are extracted into a InputSandbox<JOBID> directory that is automatically created.

       Example Usage:

       >>> print dirac.getInputSandbox(12345)
       {'OK': True, 'Value': ['Job__Sandbox__.tar.bz2']}

       :param jobID: JobID
       :type jobID: integer or string
       :param outputDir: Optional directory for files
       :type outputDir: string
       :returns: S_OK,S_ERROR
    """
    if type( jobID ) == type( " " ):
      try:
        jobID = int( jobID )
      except Exception, x:
        return self._errorReport( str( x ), 'Expected integer or string for existing jobID' )

    # TODO: Do not check if dir already exists
    dirPath = ''
    if outputDir:
      dirPath = '%s/InputSandbox%s' % ( outputDir, jobID )
      if os.path.exists( dirPath ):
        return self._errorReport( 'Job input sandbox directory %s already exists' % ( dirPath ) )
    else:
      dirPath = '%s/InputSandbox%s' % ( os.getcwd(), jobID )
      if os.path.exists( dirPath ):
        return self._errorReport( 'Job input sandbox directory %s already exists' % ( dirPath ) )

    try:
      os.mkdir( dirPath )
    except Exception, x:
      return self._errorReport( str( x ), 'Could not create directory in %s' % ( dirPath ) )

    result = self.sandboxClient.downloadSandboxForJob( jobID, 'Input', dirPath )
    if not result[ 'OK' ]:
      self.log.warn( result[ 'Message' ] )
    else:
      self.log.info( 'Files retrieved and extracted in %s' % ( dirPath ) )
    return result

  #############################################################################
  def getOutputSandbox( self, jobID, outputDir = None, oversized = True ):
    """Retrieve output sandbox for existing JobID.

       This method allows the retrieval of an existing job output sandbox.
       By default the sandbox is downloaded to the current directory but
       this can be overidden via the outputDir parameter. All files are
       extracted into a <JOBID> directory that is automatically created.

       Example Usage:

       >>> print dirac.getOutputSandbox(12345)
       {'OK': True, 'Value': ['Job__Sandbox__.tar.bz2']}

       :param jobID: JobID
       :type jobID: integer or string
       :param outputDir: Optional directory path
       :type outputDir: string
       :param oversized: Optionally disable oversized sandbox download
       :type oversized: boolean
       :returns: S_OK,S_ERROR
    """
    if type( jobID ) == type( " " ):
      try:
        jobID = int( jobID )
      except Exception, x:
        return self._errorReport( str( x ), 'Expected integer or string for existing jobID' )

    # TODO: Do not check if dir already exists
    dirPath = ''
    if outputDir:
      dirPath = '%s/%s' % ( outputDir, jobID )
      if os.path.exists( dirPath ):
        return self._errorReport( 'Job output directory %s already exists' % ( dirPath ) )
    else:
      dirPath = '%s/%s' % ( os.getcwd(), jobID )
      if os.path.exists( dirPath ):
        return self._errorReport( 'Job output directory %s already exists' % ( dirPath ) )

    try:
      if not os.path.exists( dirPath ):
        os.makedirs( dirPath )
    except Exception, x:
      return self._errorReport( str( x ), 'Could not create directory in %s' % ( dirPath ) )

    # New download
    result = self.sandboxClient.downloadSandboxForJob( jobID, 'Output', dirPath )
    if result['OK']:
      self.log.info( 'Files retrieved and extracted in %s' % ( dirPath ) )
      if self.jobRepo:
        self.jobRepo.updateJob( jobID, {'Retrieved':1, 'Sandbox':os.path.realpath( dirPath )} )
      return result
    self.log.warn( result[ 'Message' ] )

    if not oversized:
      if self.jobRepo:
        self.jobRepo.updateJob( jobID, {'Retrieved':1, 'Sandbox':os.path.realpath( dirPath )} )
      return result

    params = self.parameters( int( jobID ) )
    if not params['OK']:
      self.log.verbose( 'Could not retrieve job parameters to check for oversized sandbox' )
      return params

    if not params['Value'].has_key( 'OutputSandboxLFN' ):
      self.log.verbose( 'No oversized output sandbox for job %s:\n%s' % ( jobID, params ) )
      return result

    oversizedSandbox = params['Value']['OutputSandboxLFN']
    if not oversizedSandbox:
      self.log.verbose( 'Null OutputSandboxLFN for job %s' % jobID )
      return result

    self.log.info( 'Attempting to retrieve %s' % oversizedSandbox )
    start = os.getcwd()
    os.chdir( dirPath )
    getFile = self.getFile( oversizedSandbox )
    if not getFile['OK']:
      self.log.warn( 'Failed to download %s with error:%s' % ( oversizedSandbox, getFile['Message'] ) )
      os.chdir( start )
      return getFile

    fileName = os.path.basename( oversizedSandbox )
    try:
      result = S_OK()
      if tarfile.is_tarfile( fileName ):
        tarFile = tarfile.open( fileName, 'r' )
        for member in tarFile.getmembers():
          tarFile.extract( member, dirPath )
    except Exception, x :
      os.chdir( start )
      result = S_ERROR( str( x ) )

    if os.path.exists( fileName ):
      os.unlink( fileName )

    os.chdir( start )
    if result['OK']:
      if self.jobRepo:
        self.jobRepo.updateJob( jobID, {'Retrieved':1, 'Sandbox':os.path.realpath( dirPath )} )
    return result

  #############################################################################
  def delete( self, jobID ):
    """Delete job or list of jobs from the WMS, if running these jobs will
       also be killed.

       Example Usage:

       >>> print dirac.delete(12345)
       {'OK': True, 'Value': [12345]}

       :param jobID: JobID
       :type jobID: int, string or list
       :returns: S_OK,S_ERROR

    """
    if type( jobID ) == type( " " ):
      try:
        jobID = int( jobID )
      except Exception, x:
        return self._errorReport( str( x ), 'Expected integer or string for existing jobID' )
    elif type( jobID ) == type( [] ):
      try:
        jobID = [int( job ) for job in jobID]
      except Exception, x:
        return self._errorReport( str( x ), 'Expected integer or string for existing jobID' )

    result = self.client.deleteJob( jobID )
    if result['OK']:
      if self.jobRepo:
        for jobID in result['Value']:
          self.jobRepo.removeJob( jobID )
    return result

  #############################################################################
  def reschedule( self, jobID ):
    """Reschedule a job or list of jobs in the WMS.  This operation is the same
       as resubmitting the same job as new.  The rescheduling operation may be
       performed to a configurable maximum number of times but the owner of a job
       can also reset this counter and reschedule jobs again by hand.

       Example Usage:

       >>> print dirac.reschedule(12345)
       {'OK': True, 'Value': [12345]}

       :param jobID: JobID
       :type jobID: int, string or list
       :returns: S_OK,S_ERROR

    """
    if type( jobID ) == type( " " ):
      try:
        jobID = int( jobID )
      except Exception, x:
        return self._errorReport( str( x ), 'Expected integer or string for existing jobID' )
    elif type( jobID ) == type( [] ):
      try:
        jobID = [int( job ) for job in jobID]
      except Exception, x:
        return self._errorReport( str( x ), 'Expected integer or string for existing jobID' )

    result = self.client.rescheduleJob( jobID )
    if result['OK']:
      if self.jobRepo:
        repoDict = {}
        for jobID in result['Value']:
          repoDict[jobID] = {'State':'Submitted'}
        self.jobRepo.updateJobs( repoDict )
    return result

  def kill( self, jobID ):
    """Issue a kill signal to a running job.  If a job has already completed this
       action is harmless but otherwise the process will be killed on the compute
       resource by the Watchdog.

       Example Usage:

        >>> print dirac.kill(12345)
        {'OK': True, 'Value': [12345]}

       :param jobID: JobID
       :type jobID: int, string or list
       :returns: S_OK,S_ERROR

    """
    if type( jobID ) == type( " " ):
      try:
        jobID = int( jobID )
      except Exception, x:
        return self._errorReport( str( x ), 'Expected integer or string for existing jobID' )
    elif type( jobID ) == type( [] ):
      try:
        jobID = [int( job ) for job in jobID]
      except Exception, x:
        return self._errorReport( str( x ), 'Expected integer or string for existing jobID' )

    result = self.client.killJob( jobID )
    if result['OK']:
      if self.jobRepo:
        for jobID in result['Value']:
          self.jobRepo.removeJob( jobID )
    return result

  #############################################################################
  def status( self, jobID ):
    """Monitor the status of DIRAC Jobs.

       Example Usage:

       >>> print dirac.status(79241)
       {79241: {'status': 'Done', 'site': 'LCG.CERN.ch'}}

       :param jobID: JobID
       :type jobID: int, string or list
       :returns: S_OK,S_ERROR
    """
    if type( jobID ) == type( " " ):
      try:
        jobID = [int( jobID )]
      except Exception, x:
        return self._errorReport( str( x ), 'Expected integer or string for existing jobID' )
    elif type( jobID ) == type( [] ):
      try:
        jobID = [int( job ) for job in jobID]
      except Exception, x:
        return self._errorReport( str( x ), 'Expected integer or string for existing jobID' )
    elif type( jobID ) == types.IntType:
      jobID = [jobID]

    monitoring = RPCClient( 'WorkloadManagement/JobMonitoring' )
    statusDict = monitoring.getJobsStatus( jobID )
    minorStatusDict = monitoring.getJobsMinorStatus( jobID )
    siteDict = monitoring.getJobsSites( jobID )

    if not statusDict['OK']:
      self.log.warn( 'Could not obtain job status information' )
      return statusDict
    if not siteDict['OK']:
      self.log.warn( 'Could not obtain job site information' )
      return siteDict
    if not minorStatusDict['OK']:
      self.log.warn( 'Could not obtain job minor status information' )
      return minorStatusDict

    result = {}
    repoDict = {}
    for job, vals in statusDict['Value'].items():
      result[job] = vals
      if self.jobRepo:
        repoDict[job] = {'State':vals['Status']}
    if self.jobRepo:
      self.jobRepo.updateJobs( repoDict )
    for job, vals in siteDict['Value'].items():
      result[job].update( vals )
    for job, vals in minorStatusDict['Value'].items():
      result[job].update( vals )
    for job, vals in result.items():
      if result[job].has_key( 'JobID' ):
        del result[job]['JobID']

    return S_OK( result )

  #############################################################################
  def getJobInputData( self, jobID ):
    """Retrieve the input data requirement of any job existing in the workload management
       system.

       Example Usage:

       >>> dirac.getJobInputData(1405)
       {'OK': True, 'Value': {1405:
        ['LFN:/lhcb/production/DC06/phys-v2-lumi5/00001680/DST/0000/00001680_00000490_5.dst']}}

       :param jobID: JobID
       :type jobID: int, string or list
       :returns: S_OK,S_ERROR
    """
    if type( jobID ) == type( " " ):
      try:
        jobID = [int( jobID )]
      except Exception, x:
        return self._errorReport( str( x ), 'Expected integer or string for existing jobID' )
    elif type( jobID ) == type( [] ):
      try:
        jobID = [int( job ) for job in jobID]
      except Exception, x:
        return self._errorReport( str( x ), 'Expected integer or string for existing jobID' )
    elif type( jobID ) == type( 1 ):
      jobID = [jobID]

    summary = {}
    monitoring = RPCClient( 'WorkloadManagement/JobMonitoring' )
    for job in jobID:
      result = monitoring.getInputData( job )
      if result['OK']:
        summary[job] = result['Value']
      else:
        self.log.warn( 'Getting input data for job %s failed with message:\n%s' % ( job, result['Message'] ) )
        summary[job] = []

    return S_OK( summary )

  #############################################################################
  def getJobOutputLFNs( self, jobID ):
    """ Retrieve the output data LFNs of a given job locally.

       This does not download the output files but simply returns the LFN list
       that a given job has produced.

       Example Usage:

       >>> dirac.getJobOutputLFNs(1405)
       {'OK':True,'Value':[<LFN>]}

       :param jobID: JobID
       :type jobID: int or string
       :returns: S_OK,S_ERROR
    """
    if type( jobID ) == type( " " ):
      try:
        jobID = int( jobID )
      except Exception, x:
        return self._errorReport( str( x ), 'Expected integer or string for existing jobID' )

    result = self.parameters( int( jobID ) )
    if not result['OK']:
      return result
    if not result['Value'].has_key( 'UploadedOutputData' ):
      self.log.info( 'Parameters for job %s do not contain uploaded output data:\n%s' % ( jobID, result ) )
      return S_ERROR( 'No output data found for job %s' % jobID )

    outputData = result['Value']['UploadedOutputData']
    outputData = outputData.replace( ' ', '' ).split( ',' )
    if not outputData:
      return S_ERROR( 'No output data files found' )

    self.log.verbose( 'Found the following output data LFNs:\n', '\n'.join( outputData ) )
    return S_OK( outputData )

  #############################################################################
  def getJobOutputData( self, jobID, outputFiles = '', destinationDir = '' ):
    """ Retrieve the output data files of a given job locally.

       Optionally restrict the download of output data to a given file name or
       list of files using the outputFiles option, by default all job outputs
       will be downloaded.

       Example Usage:

       >>> dirac.getJobOutputData(1405)
       {'OK':True,'Value':[<LFN>]}

       :param jobID: JobID
       :type jobID: int or string
       :param outputFiles: Optional files to download
       :type outputFiles: string or list
       :returns: S_OK,S_ERROR
    """
    if type( jobID ) == type( " " ):
      try:
        jobID = int( jobID )
      except Exception, x:
        return self._errorReport( str( x ), 'Expected integer or string for existing jobID' )

    result = self.parameters( int( jobID ) )
    if not result['OK']:
      return result
    if not result['Value'].has_key( 'UploadedOutputData' ):
      self.log.info( 'Parameters for job %s do not contain uploaded output data:\n%s' % ( jobID, result ) )
      return S_ERROR( 'No output data found for job %s' % jobID )

    outputData = result['Value']['UploadedOutputData']
    outputData = outputData.replace( ' ', '' ).split( ',' )
    if not outputData:
      return S_ERROR( 'No output data files found to download' )

    if outputFiles:
      if type( outputFiles ) == type( " " ):
        outputFiles = [os.path.basename( outputFiles )]
      elif type( outputFiles ) == type( [] ):
        try:
          outputFiles = [os.path.basename( fname ) for fname in outputFiles]
        except Exception, x:
          return self._errorReport( str( x ), 'Expected strings for output file names' )
      else:
        return self._errorReport( 'Expected strings for output file names' )
      self.log.info( 'Found specific outputFiles to download:', ', '.join( outputFiles ) )
      newOutputData = []
      for outputFile in outputData:
        if os.path.basename( outputFile ) in outputFiles:
          newOutputData.append( outputFile )
          self.log.verbose( '%s will be downloaded' % outputFile )
        else:
          self.log.verbose( '%s will be ignored' % outputFile )
      outputData = newOutputData

    # These two lines will break backwards compatibility.
    # if not destinationDir:
    #  destinationDir = jobID
    obtainedFiles = []
    for outputFile in outputData:
      self.log.info( 'Attempting to retrieve %s' % outputFile )
      result = self.getFile( outputFile, destDir = destinationDir )
      if not result['OK']:
        self.log.error( 'Failed to download %s' % outputFile )
        return result
      else:
        localPath = "%s/%s" % ( destinationDir, os.path.basename( outputFile ) )
        obtainedFiles.append( os.path.realpath( localPath ) )

    if self.jobRepo:
      self.jobRepo.updateJob( jobID, {'OutputData':1, 'OutputFiles':obtainedFiles} )
    return S_OK( outputData )

  #############################################################################
  def selectJobs( self, status = None, minorStatus = None, applicationStatus = None,
                  site = None, owner = None, jobGroup = None, date = None ):
    """Options correspond to the web-page table columns. Returns the list of JobIDs for
       the specified conditions.  A few notes on the formatting:
        - date must be specified as yyyy-mm-dd.  By default, the date is today.
        - jobGroup corresponds to the name associated to a group of jobs, e.g. productionID / job names.
        - site is the DIRAC site name, e.g. LCG.CERN.ch
        - owner is the immutable nickname, e.g. paterson

       Example Usage:

       >>> dirac.selectJobs( status='Failed', owner='paterson', site='LCG.CERN.ch')
       {'OK': True, 'Value': ['25020', '25023', '25026', '25027', '25040']}

       :param status: Job status
       :type status: string
       :param minorStatus: Job minor status
       :type minorStatus: string
       :param applicationStatus: Job application status
       :type applicationStatus: string
       :param site: Job execution site
       :type site: string
       :param owner: Job owner
       :type owner: string
       :param jobGroup: Job group
       :type jobGroup: string
       :param date: Selection date
       :type date: string
       :returns: S_OK,S_ERROR
    """
    options = {'Status':status, 'MinorStatus':minorStatus, 'ApplicationStatus':applicationStatus, 'Owner':owner,
               'Site':site, 'JobGroup':jobGroup}
    conditions = {}
    for key, value in options.items():
      if value:
        try:
          conditions[key] = str( value )
        except Exception, x:
          return self._errorReport( str( x ), 'Expected string for %s field' % key )

    if not type( date ) == type( " " ):
      try:
        if date:
          date = str( date )
      except Exception, x:
        return self._errorReport( str( x ), 'Expected yyyy-mm-dd string for date' )

    if not date:
      date = '%s' % Time.date()
      self.log.verbose( 'Setting date to %s' % ( date ) )

    self.log.verbose( 'Will select jobs with last update %s and following conditions' % date )
    self.log.verbose( self.pPrint.pformat( conditions ) )
    monitoring = RPCClient( 'WorkloadManagement/JobMonitoring' )
    result = monitoring.getJobs( conditions, date )
    if not result['OK']:
      self.log.warn( result['Message'] )
      return result

    jobIDs = result['Value']
    self.log.verbose( '%s job(s) selected' % ( len( jobIDs ) ) )
    if not jobIDs:
      return S_ERROR( 'No jobs selected for conditions: %s' % conditions )
    else:
      return result

  #############################################################################
  def getJobsInHerd( self, jobID ):
    """Get all jobs in the same herd as the given one.

       Example Usage:

       >>> dirac.getJobsInHerd( 2342 )
       {'OK': True, 'Value': [ 2342, 2533, 2534, 2643, 2650 ] }

       :param jobID: JobID
       :type JobID: int
       :returns: S_OK,S_ERROR
       """

    monitoring = RPCClient( 'WorkloadManagement/JobMonitoring' )
    result = monitoring.getJobsInHerd( jobID )
    try:
      result.pop( 'rpcStub' )
    except:
      pass
    return result

  #############################################################################
  def getJobSummary( self, jobID, outputFile = None, printOutput = False ):
    """Output similar to the web page can be printed to the screen
       or stored as a file or just returned as a dictionary for further usage.

       Jobs can be specified individually or as a list.

       Example Usage:

       >>> dirac.getJobSummary(959209)
       {'OK': True, 'Value': {959209: {'Status': 'Staging', 'LastUpdateTime': '2008-12-08 16:43:18',
       'MinorStatus': '28 / 30', 'Site': 'Unknown', 'HeartBeatTime': 'None', 'ApplicationStatus': 'unknown',
       'JobGroup': '00003403', 'Owner': 'joel', 'SubmissionTime': '2008-12-08 16:41:38'}}}

       :param jobID: JobID
       :type jobID: int or string
       :param outputFile: Optional output file
       :type outputFile: string
       :param printOutput: Flag to print to stdOut
       :type printOutput: Boolean
       :returns: S_OK,S_ERROR
    """
    if type( jobID ) == type( " " ):
      try:
        jobID = [int( jobID )]
      except Exception, x:
        return self._errorReport( str( x ), 'Expected integer or string for existing jobID' )
    elif type( jobID ) == type( [] ):
      try:
        jobID = [int( job ) for job in jobID]
      except Exception, x:
        return self._errorReport( str( x ), 'Expected integer or string for existing jobID' )

    headers = ['Status', 'MinorStatus', 'ApplicationStatus', 'Site', 'JobGroup', 'LastUpdateTime',
               'HeartBeatTime', 'SubmissionTime', 'Owner']

    if type( jobID ) == type( 1 ):
      jobID = [jobID]

    monitoring = RPCClient( 'WorkloadManagement/JobMonitoring' )
    result = monitoring.getJobsSummary( jobID )
    if not result['OK']:
      self.log.warn( result['Message'] )
      return result
    try:
      jobSummary = eval( result['Value'] )
      # self.log.info(self.pPrint.pformat(jobSummary))
    except Exception, x:
      self.log.warn( 'Problem interpreting result from job monitoring service' )
      return S_ERROR( 'Problem while converting result from job monitoring' )

    summary = {}
    for job in jobID:
      summary[job] = {}
      for key in headers:
        if not jobSummary.has_key( job ):
          self.log.warn( 'No records for JobID %s' % job )
          value = 'None'
        elif jobSummary[job].has_key( key ):
          value = jobSummary[job][key]
        else:
          value = 'None'
        summary[job][key] = value

    if outputFile:
      if os.path.exists( outputFile ):
        return self._errorReport( 'Output file %s already exists' % ( outputFile ) )
      dirPath = os.path.basename( outputFile )
      if re.search( '/', dirPath ) and not os.path.exists( dirPath ):
        try:
          os.mkdir( dirPath )
        except Exception, x:
          return self._errorReport( str( x ), 'Could not create directory %s' % ( dirPath ) )

      fopen = open( outputFile, 'w' )
      line = 'JobID'.ljust( 12 )
      for i in headers:
        line += i.ljust( 35 )
      fopen.write( line + '\n' )
      for jobID, params in summary.items():
        line = str( jobID ).ljust( 12 )
        for header in headers:
          for key, value in params.items():
            if header == key:
              line += value.ljust( 35 )
        fopen.write( line + '\n' )
      fopen.close()
      self.log.verbose( 'Output written to %s' % outputFile )

    if printOutput:
      print self.pPrint.pformat( summary )

    return S_OK( summary )

  #############################################################################
  def getJobDebugOutput( self, jobID ):
    """Developer function. Try to retrieve all possible outputs including
       logging information, job parameters, sandbox outputs, pilot outputs,
       last heartbeat standard output, JDL and CPU profile.

       Example Usage:

       >>> dirac.getJobDebugOutput(959209)
       {'OK': True, 'Value': '/afs/cern.ch/user/p/paterson/DEBUG_959209'}

       :param jobID: JobID
       :type jobID: int or string
       :returns: S_OK,S_ERROR
    """
    if type( jobID ) == type( " " ):
      try:
        jobID = int( jobID )
      except Exception, x:
        return self._errorReport( str( x ), 'Expected integer or string for existing jobID' )

    result = self.status( jobID )
    if not result['OK']:
      self.log.info( 'Could not obtain status information for jobID %s, please check this is valid.' % jobID )
      return S_ERROR( 'JobID %s not found in WMS' % jobID )
    else:
      self.log.info( 'Job %s' % result['Value'] )

    debugDir = '%s/DEBUG_%s' % ( os.getcwd(), jobID )
    try:
      os.mkdir( debugDir )
    except Exception, x:
      return self._errorReport( str( x ), 'Could not create directory in %s' % ( debugDir ) )

    try:
      result = self.getOutputSandbox( jobID, '%s' % ( debugDir ) )
      msg = []
      if not result['OK']:
        msg.append( 'Output Sandbox: Retrieval Failed' )
      else:
        msg.append( 'Output Sandbox: Retrieved' )
    except Exception, x:
      msg.append( 'Output Sandbox: Not Available' )

    try:
      result = self.getInputSandbox( jobID, '%s' % ( debugDir ) )
      if not result['OK']:
        msg.append( 'Input Sandbox: Retrieval Failed' )
      else:
        msg.append( 'Input Sandbox: Retrieved' )
    except Exception, x:
      msg.append( 'Input Sandbox: Not Available' )

    try:
      result = self.parameters( jobID )
      if not result['OK']:
        msg.append( 'Job Parameters: Retrieval Failed' )
      else:
        self.__writeFile( result['Value'], '%s/JobParameters' % ( debugDir ) )
        msg.append( 'Job Parameters: Retrieved' )
    except Exception, x:
      msg.append( 'Job Parameters: Not Available' )

    try:
      result = self.peek( jobID )
      if not result['OK']:
        msg.append( 'Last Heartbeat StdOut: Retrieval Failed' )
      else:
        self.__writeFile( result['Value'], '%s/LastHeartBeat' % ( debugDir ) )
        msg.append( 'Last Heartbeat StdOut: Retrieved' )
    except Exception, x:
      msg.append( 'Last Heartbeat StdOut: Not Available' )

    try:
      result = self.loggingInfo( jobID )
      if not result['OK']:
        msg.append( 'Logging Info: Retrieval Failed' )
      else:
        self.__writeFile( result['Value'], '%s/LoggingInfo' % ( debugDir ) )
        msg.append( 'Logging Info: Retrieved' )
    except Exception, x:
      msg.append( 'Logging Info: Not Available' )

    try:
      result = self.getJobJDL( jobID )
      if not result['OK']:
        msg.append( 'Job JDL: Retrieval Failed' )
      else:
        self.__writeFile( result['Value'], '%s/Job%s.jdl' % ( debugDir, jobID ) )
        msg.append( 'Job JDL: Retrieved' )
    except Exception, x:
      msg.append( 'Job JDL: Not Available' )

    try:
      result = self.getJobCPUTime( jobID )
      if not result['OK']:
        msg.append( 'CPU Profile: Retrieval Failed' )
      else:
        self.__writeFile( result['Value'], '%s/JobCPUProfile' % ( debugDir ) )
        msg.append( 'CPU Profile: Retrieved' )
    except Exception, x:
      msg.append( 'CPU Profile: Not Available' )

    self.log.info( 'Summary of debugging outputs for job %s retrieved in directory:\n%s\n' % ( jobID, debugDir ),
                  '\n'.join( msg ) )
    return S_OK( debugDir )

  #############################################################################
  def __writeFile( self, pObject, fileName ):
    """Internal function.  Writes a python object to a specified file path.
    """
    fopen = open( fileName, 'w' )
    if not type( pObject ) == type( " " ):
      fopen.write( '%s\n' % self.pPrint.pformat( pObject ) )
    else:
      fopen.write( pObject )
    fopen.close()

  #############################################################################
  def getJobCPUTime( self, jobID, printOutput = False ):
    """Retrieve job CPU consumed heartbeat data from job monitoring
       service.  Jobs can be specified individually or as a list.

       The time stamps and raw CPU consumed (s) are returned (if available).

       Example Usage:

       >>> d.getJobCPUTime(959209)
       {'OK': True, 'Value': {959209: {}}}

       :param jobID: JobID
       :type jobID: int or string
       :param printOutput: Flag to print to stdOut
       :type printOutput: Boolean
       :returns: S_OK,S_ERROR
    """
    if type( jobID ) == type( " " ):
      try:
        jobID = [int( jobID )]
      except Exception, x:
        return self._errorReport( str( x ), 'Expected integer or string for existing jobID' )
    elif type( jobID ) == type( [] ):
      try:
        jobID = [int( job ) for job in jobID]
      except Exception, x:
        return self._errorReport( str( x ), 'Expected integer or string for existing jobID' )

    if type( jobID ) == type( 1 ):
      jobID = [jobID]

    summary = {}
    for job in jobID:
      monitoring = RPCClient( 'WorkloadManagement/JobMonitoring' )
      result = monitoring.getJobHeartBeatData( job )
      summary[job] = {}
      if not result['OK']:
        return self._errorReport( result['Message'], 'Could not get heartbeat data for job %s' % job )
      if result['Value']:
        tupleList = result['Value']
        for tup in tupleList:
          if tup[0] == 'CPUConsumed':
            summary[job][tup[2]] = tup[1]
      else:
        self.log.warn( 'No heartbeat data for job %s' % job )

    if printOutput:
      print self.pPrint.pformat( summary )

    return S_OK( summary )

  #############################################################################
  def attributes( self, jobID, printOutput = False ):
    """Return DIRAC attributes associated with the given job.

       Each job will have certain attributes that affect the journey through the
       workload management system, see example below. Attributes are optionally
       printed to the screen.

       Example Usage:

       >>> print dirac.attributes(79241)
       {'AccountedFlag': 'False','ApplicationNumStatus': '0',
       'ApplicationStatus': 'Job Finished Successfully',
       'CPUTime': '0.0','DIRACSetup': 'LHCb-Production'}

       :param jobID: JobID
       :type jobID: int, string or list
       :param printOutput: Flag to print to stdOut
       :type printOutput: Boolean
       :returns: S_OK,S_ERROR
    """
    if type( jobID ) == type( " " ):
      try:
        jobID = [int( jobID )]
      except Exception, x:
        return self._errorReport( str( x ), 'Expected integer or string for existing jobID' )
    elif type( jobID ) == type( [] ):
      try:
        jobID = [int( job ) for job in jobID]
      except Exception, x:
        return self._errorReport( str( x ), 'Expected integer or string for existing jobID' )

    monitoring = RPCClient( 'WorkloadManagement/JobMonitoring' )
    result = monitoring.getJobAttributes( jobID )
    if not result['OK']:
      return result

    if printOutput:
      print self.pPrint.pformat( result['Value'] )

    return result

  #############################################################################
  def parameters( self, jobID, printOutput = False ):
    """Return DIRAC parameters associated with the given job.

       DIRAC keeps track of several job parameters which are kept in the job monitoring
       service, see example below. Selected parameters also printed to screen.

       Example Usage:

       >>> print dirac.parameters(79241)
       {'OK': True, 'Value': {'JobPath': 'JobPath,JobSanity,JobPolicy,InputData,JobScheduling,TaskQueue',
       'JobSanityCheck': 'Job: 768 JDL: OK, InputData: 2 LFNs OK, ','LocalBatchID': 'dc768'}

       :param jobID: JobID
       :type jobID: int or string
       :param printOutput: Flag to print to stdOut
       :type printOutput: Boolean
       :returns: S_OK,S_ERROR
    """
    if type( jobID ) == type( " " ):
      try:
        jobID = int( jobID )
      except Exception, x:
        return self._errorReport( str( x ), 'Expected integer or string for existing jobID' )
    elif type( jobID ) == type( [] ):
      return self._errorReport( 'Expected integer or string for jobID' )

    monitoring = RPCClient( 'WorkloadManagement/JobMonitoring' )
    result = monitoring.getJobParameters( jobID )
    if not result['OK']:
      return result

    if result['Value'].has_key( 'StandardOutput' ):
      del result['Value']['StandardOutput']

    if printOutput:
      print self.pPrint.pformat( result['Value'] )

    return result

  #############################################################################
  def loggingInfo( self, jobID, printOutput = False ):
    """DIRAC keeps track of job transitions which are kept in the job monitoring
       service, see example below.  Logging summary also printed to screen at the
       INFO level.

       Example Usage:

       >>> print dirac.loggingInfo(79241)
       {'OK': True, 'Value': [('Received', 'JobPath', 'Unknown', '2008-01-29 15:37:09', 'JobPathAgent'),
       ('Checking', 'JobSanity', 'Unknown', '2008-01-29 15:37:14', 'JobSanityAgent')]}

       :param jobID: JobID
       :type jobID: int or string
       :param printOutput: Flag to print to stdOut
       :type printOutput: Boolean
       :returns: S_OK,S_ERROR
     """
    if type( jobID ) == type( " " ):
      try:
        jobID = int( jobID )
      except Exception, x:
        return self._errorReport( str( x ), 'Expected integer or string for existing jobID' )
    elif type( jobID ) == type( [] ):
      return self._errorReport( 'Expected int or string, not list' )

    monitoring = RPCClient( 'WorkloadManagement/JobMonitoring' )
    result = monitoring.getJobLoggingInfo( jobID )
    if not result['OK']:
      self.log.warn( 'Could not retrieve logging information for job %s' % jobID )
      self.log.warn( result )
      return result

    if printOutput:
      loggingTupleList = result['Value']
      # source is removed for printing to control width
      headers = ( 'Status', 'MinorStatus', 'ApplicationStatus', 'DateTime' )
      line = ''
      for i in headers:
        line += i.ljust( 30 )
      print line

      for i in loggingTupleList:
        line = ''
        for j in xrange( len( i ) - 1 ):
          line += i[j].ljust( 30 )
        print line

    return result

  #############################################################################
  def peek( self, jobID, printout = False ):
    """The peek function will attempt to return standard output from the WMS for
       a given job if this is available.  The standard output is periodically
       updated from the compute resource via the application Watchdog. Available
       standard output is  printed to screen at the INFO level.

       Example Usage:

       >>> print dirac.peek(1484)
       {'OK': True, 'Value': 'Job peek result'}

       :param jobID: JobID
       :type jobID: int or string
       :returns: S_OK,S_ERROR
    """
    if type( jobID ) == type( " " ):
      try:
        jobID = int( jobID )
      except Exception, x:
        return self._errorReport( str( x ), 'Expected integer or string for existing jobID' )
    elif type( jobID ) == type( [] ):
      return self._errorReport( 'Expected int or string, not list' )

    monitoring = RPCClient( 'WorkloadManagement/JobMonitoring' )
    result = monitoring.getJobParameter( jobID, 'StandardOutput' )
    if not result['OK']:
      return self._errorReport( result, 'Could not retrieve job attributes' )

    stdout = 'Not available yet.'
    if result['Value'].has_key( 'StandardOutput' ):
      self.log.verbose( result['Value']['StandardOutput'] )
      stdout = result['Value']['StandardOutput']
      if printout:
        print stdout
    else:
      self.log.info( 'No standard output available to print.' )

    return S_OK( stdout )

  #############################################################################
  def ping( self, system, service, printOutput = False ):
    """The ping function will attempt to return standard information from a system
       service if this is available.  If the ping() command is unsuccessful it could
       indicate a period of service unavailability.

       Example Usage:

       >>> print dirac.ping('WorkloadManagement','JobManager')
       {'OK': True, 'Value': 'Job ping result'}

       :param system: system
       :type system: string
       :param service: service name
       :type service: string
       :param printOutput: Flag to print to stdOut
       :type printOutput: Boolean
       :returns: S_OK,S_ERROR
    """
    if not type( system ) == type( " " ) and type( service ) == type( " " ):
      return self._errorReport( 'Expected string for system and service to ping()' )
    result = S_ERROR()
    try:
      systemSection = getSystemSection( system + '/' )
      self.log.verbose( 'System section is: %s' % ( systemSection ) )
      section = '%s/%s' % ( systemSection, service )
      self.log.verbose( 'Requested service should have CS path: %s' % ( section ) )
      serviceURL = getServiceURL( '%s/%s' % ( system, service ) )
      self.log.verbose( 'Service URL is: %s' % ( serviceURL ) )
      client = RPCClient( '%s/%s' % ( system, service ) )
      result = client.ping()
      if result['OK']:
        result['Value']['service url'] = serviceURL
    except Exception, x:
      self.log.warn( 'ping for %s/%s failed with exception:\n%s' % ( system, service, str( x ) ) )
      result['Message'] = str( x )

    if printOutput:
      print self.pPrint.pformat( result )
    return result

  #############################################################################
  def getJobJDL( self, jobID, printOutput = False ):
    """Simple function to retrieve the current JDL of an existing job in the
       workload management system.  The job JDL is converted to a dictionary
       and returned in the result structure.

       Example Usage:

       >>> print dirac.getJobJDL(12345)
       {'Arguments': 'jobDescription.xml',...}

       :param jobID: JobID
       :type jobID: int or string
       :returns: S_OK,S_ERROR

    """
    if type( jobID ) == type( " " ):
      try:
        jobID = int( jobID )
      except Exception, x:
        return self._errorReport( str( x ), 'Expected integer or string for existing jobID' )

    monitoring = RPCClient( 'WorkloadManagement/JobMonitoring' )
    result = monitoring.getJobJDL( jobID )
    if not result['OK']:
      return result

    result = self.__getJDLParameters( result['Value'] )
    if printOutput:
      print self.pPrint.pformat( result['Value'] )

    return result

  #############################################################################
  def __getJDLParameters( self, jdl ):
    """Internal function. Returns a dictionary of JDL parameters.
    """
    if os.path.exists( jdl ):
      jdlFile = open( jdl, 'r' )
      jdl = jdlFile.read()
      jdlFile.close()

    try:
      parameters = {}
      if not re.search( '\[', jdl ):
        jdl = '[' + jdl + ']'
      classAdJob = ClassAd( jdl )
      paramsDict = classAdJob.contents
      for param, value in paramsDict.items():
        if re.search( '{', value ):
          self.log.debug( 'Found list type parameter %s' % ( param ) )
          rawValues = value.replace( '{', '' ).replace( '}', '' ).replace( '"', '' ).replace( 'LFN:', '' ).split()
          valueList = []
          for val in rawValues:
            if re.search( ',$', val ):
              valueList.append( val[:-1] )
            else:
              valueList.append( val )
          parameters[param] = valueList
        else:
          self.log.debug( 'Found standard parameter %s' % ( param ) )
          parameters[param] = value.replace( '"', '' )
      return S_OK( parameters )
    except Exception, x:
      self.log.exception( lException = x )
      return S_ERROR( 'Exception while extracting JDL parameters for job' )

  #############################################################################
  def __printInfo( self ):
    """Internal function to print the DIRAC API version and related information.
    """
    self.log.info( '<=====%s=====>' % ( self.diracInfo ) )
    self.log.verbose( 'DIRAC is running at %s in setup %s' % ( DIRAC.siteName(), self.setup ) )

  def getConfigurationValue( self, option, default ):
    """ Export the configuration client getValue() function
    """

    return gConfig.getValue( option, default )

# EOF#EOF#EOF#EOF#EOF#EOF#EOF#EOF#EOF#EOF#EOF#EOF#EOF#EOF#EOF#EOF#EOF#EOF#EOF<|MERGE_RESOLUTION|>--- conflicted
+++ resolved
@@ -65,15 +65,9 @@
         self.jobRepo = False
 
     self.scratchDir = gConfig.getValue( self.section + 'ScratchDir', '/tmp' )
-<<<<<<< HEAD
-    self.sandboxClient = SandboxStoreClient( rpcClient=sbRPCClient,
-                                             transferClient=sbTransferClient,
-                                             useCertificates=useCertificates  )
-=======
     self.sandboxClient = SandboxStoreClient( rpcClient = sbRPCClient,
                                              transferClient = sbTransferClient,
                                              useCertificates = useCertificates )
->>>>>>> 3228d919
     self.client = WMSClient( jobManagerClient, sbRPCClient, sbTransferClient, useCertificates )
     # Determine the default file catalog
     self.defaultFileCatalog = None
