--- conflicted
+++ resolved
@@ -1458,11 +1458,7 @@
       return ret
     pfn = ret['Value']
 
-<<<<<<< HEAD
-    result = StorageElement( storageElement ).getAccessUrl( pfn )
-=======
     result = StorageElement( storageElement ).getURL( [pfn] )
->>>>>>> e281bedb
     if not result['OK']:
       return self._errorReport( 'Problem during getAccessURL call', result['Message'] )
     if printOutput:
@@ -1555,113 +1551,6 @@
     if printOutput and result['OK']:
       print self.pPrint.pformat( result['Value'] )
     return result
-
-  #############################################################################
-<<<<<<< HEAD
-  def dataLoggingInfo( self, lfn, printOutput = False ):
-    """Retrieve logging information for a given dataset.
-
-       Example Usage:
-
-       >>> print dirac.dataLoggingInfo('/lhcb/data/CCRC08/RAW/LHCb/CCRC/22808/022808_0000018443.raw')
-       {'OK': True, 'Value': [('AddedToTransformation', 'Transformation 3', datetime.datetime(2008, 5, 18, 13, 54, 15)]}
-
-       :param lfn: Logical File Name (LFN)
-       :type lfn: string
-       :param printOutput: Optional flag to print result
-       :type printOutput: boolean
-       :returns: S_OK,S_ERROR
-    """
-    ret = self.__checkFileArgument( lfn, 'LFN' )
-    if not ret['OK']:
-      return ret
-    lfn = ret['Value']
-
-    dataLogging = RPCClient( 'DataManagement/DataLogging' )
-    result = dataLogging.getFileLoggingInfo( lfn )
-    if not result['OK']:
-      return self._errorReport( 'Problem during getFileLoggingInfo call', result['Message'] )
-    if not printOutput:
-      return result
-
-    loggingTupleList = result['Value']
-    headers = ( 'Status', 'MinorStatus', 'DateTime', 'Source' )
-    line = ''
-
-    statAdj = 0
-    mStatAdj = 0
-    dtAdj = 25
-    sourceAdj = 0
-
-    for i in loggingTupleList:
-      if len( str( i[0] ) ) > statAdj:
-        statAdj = len( str( i[0] ) ) + 4
-      if len( str( i[1] ) ) > mStatAdj:
-        mStatAdj = len( str( i[1] ) ) + 4
-      if len( str( i[3] ) ) > sourceAdj:
-        sourceAdj = len( str( i[3] ) ) + 4
-
-    print '\n' + headers[0].ljust( statAdj ) + headers[1].ljust( mStatAdj ) + \
-                 headers[2].ljust( dtAdj ) + headers[3].ljust( sourceAdj ) + '\n'
-    for i in loggingTupleList:
-      line = i[0].ljust( statAdj ) + i[1].ljust( mStatAdj ) + \
-             toString( i[2] ).ljust( dtAdj ) + i[3].ljust( sourceAdj )
-      print line
-
-    return result
-=======
-#   def dataLoggingInfo( self, lfn, printOutput = False ):
-#     """Retrieve logging information for a given dataset.
-#
-#        Example Usage:
-#
-#        >>> print dirac.dataLoggingInfo('/lhcb/data/CCRC08/RAW/LHCb/CCRC/22808/022808_0000018443.raw')
-#        {'OK': True, 'Value': [('AddedToTransformation', 'Transformation 3', datetime.datetime(2008, 5, 18, 13, 54, 15)]}
-#
-#        :param lfn: Logical File Name (LFN)
-#        :type lfn: string
-#        :param printOutput: Optional flag to print result
-#        :type printOutput: boolean
-#        :returns: S_OK,S_ERROR
-#     """
-#     if type( lfn ) == type( " " ):
-#       lfn = lfn.replace( 'LFN:', '' )
-#     else:
-#       return self._errorReport( 'Expected single string for LFN' )
-#
-#     dataLogging = RPCClient( 'DataManagement/DataLogging' )
-#     result = dataLogging.getFileLoggingInfo( lfn )
-#     if not result['OK']:
-#       return self._errorReport( 'Problem during getFileLoggingInfo call', result['Message'] )
-#     if not printOutput:
-#       return result
-#
-#     loggingTupleList = result['Value']
-#     headers = ( 'Status', 'MinorStatus', 'DateTime', 'Source' )
-#     line = ''
-#
-#     statAdj = 0
-#     mStatAdj = 0
-#     dtAdj = 25
-#     sourceAdj = 0
-#
-#     for i in loggingTupleList:
-#       if len( str( i[0] ) ) > statAdj:
-#         statAdj = len( str( i[0] ) ) + 4
-#       if len( str( i[1] ) ) > mStatAdj:
-#         mStatAdj = len( str( i[1] ) ) + 4
-#       if len( str( i[3] ) ) > sourceAdj:
-#         sourceAdj = len( str( i[3] ) ) + 4
-#
-#     print '\n' + headers[0].ljust( statAdj ) + headers[1].ljust( mStatAdj ) + \
-#                  headers[2].ljust( dtAdj ) + headers[3].ljust( sourceAdj ) + '\n'
-#     for i in loggingTupleList:
-#       line = i[0].ljust( statAdj ) + i[1].ljust( mStatAdj ) + \
-#              toString( i[2] ).ljust( dtAdj ) + i[3].ljust( sourceAdj )
-#       print line
-#
-#     return result
->>>>>>> e281bedb
 
   #############################################################################
   def _sendJob( self, jdl ):
