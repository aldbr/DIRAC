""" IdProvider base class for various identity providers
"""
from __future__ import absolute_import
from __future__ import division
from __future__ import print_function

from DIRAC import gLogger

__RCSID__ = "$Id$"


class IdProvider(object):
    def __init__(self, parameters=None):
        self.log = gLogger.getSubLogger(self.__class__.__name__)
        self.parameters = parameters

<<<<<<< HEAD
  DEFAULT_METADATA = {}

  def __init__(self, **kwargs):
    """ C'or
    """
    self.log = gLogger.getSubLogger(self.__class__.__name__)
    meta = self.DEFAULT_METADATA
    meta.update(kwargs)
    self.setParameters(meta)
    self._initialization(**meta)

  def _initialization(self, **kwargs):
    """ Initialization """
    pass

  def setParameters(self, parameters):
    """ Set parameters

        :param dict parameters: parameters of the identity Provider
    """
    self.parameters = parameters
    self.name = parameters.get('ProviderName')
=======
    def setParameters(self, parameters):
        self.parameters = parameters
>>>>>>> 45ddde11
<|MERGE_RESOLUTION|>--- conflicted
+++ resolved
@@ -10,34 +10,25 @@
 
 
 class IdProvider(object):
-    def __init__(self, parameters=None):
+
+    DEFAULT_METADATA = {}
+
+    def __init__(self, **kwargs):
+        """C'or"""
         self.log = gLogger.getSubLogger(self.__class__.__name__)
-        self.parameters = parameters
+        meta = self.DEFAULT_METADATA
+        meta.update(kwargs)
+        self.setParameters(meta)
+        self._initialization(**meta)
 
-<<<<<<< HEAD
-  DEFAULT_METADATA = {}
+    def _initialization(self, **kwargs):
+        """Initialization"""
+        pass
 
-  def __init__(self, **kwargs):
-    """ C'or
-    """
-    self.log = gLogger.getSubLogger(self.__class__.__name__)
-    meta = self.DEFAULT_METADATA
-    meta.update(kwargs)
-    self.setParameters(meta)
-    self._initialization(**meta)
-
-  def _initialization(self, **kwargs):
-    """ Initialization """
-    pass
-
-  def setParameters(self, parameters):
-    """ Set parameters
+    def setParameters(self, parameters):
+        """Set parameters
 
         :param dict parameters: parameters of the identity Provider
-    """
-    self.parameters = parameters
-    self.name = parameters.get('ProviderName')
-=======
-    def setParameters(self, parameters):
+        """
         self.parameters = parameters
->>>>>>> 45ddde11
+        self.name = parameters.get("ProviderName")