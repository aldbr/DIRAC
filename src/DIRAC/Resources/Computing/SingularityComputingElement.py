""" SingularityCE is a type of "inner" CEs
    (meaning it's used by a jobAgent inside a pilot).
    A computing element class using singularity containers,
    where Singularity is supposed to be found on the WN.

    The goal of this CE is to start the job in the container set by
    the "ContainerRoot" config option.

    DIRAC can be re-installed within the container, extra flags can
    be given to the dirac-install command with the "ContainerExtraOpts"
    option.

    See the Configuration/Resources/Computing documention for details on
    where to set the option parameters.
"""
from __future__ import absolute_import
from __future__ import division
from __future__ import print_function

import io
import json
import os
import shutil
import six
import sys
import tempfile

from six.moves.urllib.request import urlopen

import DIRAC
from DIRAC import S_OK, S_ERROR, gConfig, gLogger
from DIRAC.Core.Utilities.Subprocess import systemCall
from DIRAC.ConfigurationSystem.Client.Helpers import CSGlobals
from DIRAC.ConfigurationSystem.Client.Helpers import Operations
from DIRAC.Core.Utilities.ThreadScheduler import gThreadScheduler
from DIRAC.Resources.Computing.ComputingElement import ComputingElement
from DIRAC.WorkloadManagementSystem.Utilities.Utils import createRelocatedJobWrapper

__RCSID__ = "$Id$"

<<<<<<< HEAD
=======

DIRAC_INSTALL = os.path.join(DIRAC.rootPath, "DIRAC", "Core", "scripts", "dirac-install.py")
>>>>>>> c5981031
# Default container to use if it isn't specified in the CE options
CONTAINER_DEFROOT = "/cvmfs/cernvm-prod.cern.ch/cvm4"
CONTAINER_WORKDIR = "DIRAC_containers"
CONTAINER_INNERDIR = "/tmp"


# What is executed inside the container (2 options given)

CONTAINER_WRAPPER_INSTALL = """#!/bin/bash

echo "Starting inner container wrapper scripts (uses dirac-install) at `date`."
set -x
cd /tmp
# Avoid using the host's DIRAC(OS) installation
unset DIRAC
unset DIRACOS
# Install DIRAC
./dirac-install.py %(install_args)s
source bashrc
dirac-configure -F %(config_args)s -I
# Add compatibility with pilot3 where config is in pilot.cfg
ln -s etc/dirac.cfg pilot.cfg
# Run next wrapper (to start actual job)
bash %(next_wrapper)s
# Write the payload errorcode to a file for the outer scripts
echo $? > retcode
chmod 644 retcode
echo "Finishing inner container wrapper scripts at `date`."

"""
# Path to a directory on CVMFS to use as a fallback if no
# other version found: Only used if node has user namespaces
FALLBACK_SINGULARITY = "/cvmfs/oasis.opensciencegrid.org/mis/singularity/current/bin"

CONTAINER_WRAPPER_NO_INSTALL = """#!/bin/bash

echo "Starting inner container wrapper scripts (no install) at `date`."
set -x
cd /tmp
export DIRAC=%(dirac_env_var)s
export DIRACOS=%(diracos_env_var)s
# In any case we need to find a bashrc, and a pilot.cfg, both created by the pilot
source %(rc_script)s
# Run next wrapper (to start actual job)
bash %(next_wrapper)s
# Write the payload errorcode to a file for the outer scripts
echo $? > retcode
chmod 644 retcode
echo "Finishing inner container wrapper scripts at `date`."

"""


class SingularityComputingElement(ComputingElement):
    """A Computing Element for running a job within a Singularity container."""

    def __init__(self, ceUniqueID):
        """Standard constructor."""
        super(SingularityComputingElement, self).__init__(ceUniqueID)
        self.__submittedJobs = 0
        self.__runningJobs = 0
        self.__root = CONTAINER_DEFROOT
        if "ContainerRoot" in self.ceParameters:
            self.__root = self.ceParameters["ContainerRoot"]
        self.__workdir = CONTAINER_WORKDIR
        self.__innerdir = CONTAINER_INNERDIR
        self.__singularityBin = "singularity"
        self.__installDIRACInContainer = self.ceParameters.get("InstallDIRACInContainer", six.PY2)
        if isinstance(self.__installDIRACInContainer, six.string_types) and self.__installDIRACInContainer.lower() in (
            "false",
            "no",
        ):
            self.__installDIRACInContainer = False

        self.processors = int(self.ceParameters.get("NumberOfProcessors", 1))

    def __hasUserNS(self):
        """Detect if this node has user namespaces enabled.
        Returns True if they are enabled, False otherwise.
        """
        try:
            with open("/proc/sys/user/max_user_namespaces", "r") as proc_fd:
                maxns = int(proc_fd.readline().strip())
                # Any "reasonable number" of namespaces is sufficient
                return maxns > 100
        except Exception:
            # Any failure, missing file, doesn't contain a number, etc. and we
            # assume they are disabled.
            return False

    def __hasSingularity(self):
        """Search the current PATH for an exectuable named singularity.
        Returns True if it is found, False otherwise.
        """
        if self.ceParameters.get("ContainerBin"):
            binPath = self.ceParameters["ContainerBin"]
            if os.path.isfile(binPath) and os.access(binPath, os.X_OK):
                self.__singularityBin = binPath
                self.log.debug('Use singularity from "%s"' % self.__singularityBin)
                return True
        if "PATH" not in os.environ:
            return False  # Hmm, PATH not set? How unusual...
        searchPaths = os.environ["PATH"].split(os.pathsep)
        # We can use CVMFS as a last resort if userNS is enabled
        if self.__hasUserNS():
            searchPaths.append(FALLBACK_SINGULARITY)
        for searchPath in searchPaths:
            binPath = os.path.join(searchPath, "singularity")
            if os.path.isfile(binPath):
                # File found, check it's executable to be certain:
                if os.access(binPath, os.X_OK):
                    self.log.debug('Found singularity at "%s"' % binPath)
                    self.__singularityBin = binPath
                    return True
        # No suitable binaries found
        return False

    @staticmethod
    def __findInstallBaseDir():
        """Find the path to root of the current DIRAC installation"""
        if six.PY3:
            return os.path.realpath(sys.base_prefix)  # pylint: disable=no-member
        else:
            candidate = os.path.join(DIRAC.rootPath, "bashrc")
            return os.path.dirname(os.path.realpath(candidate))

    def __getInstallFlags(self, infoDict=None):
        """Get the flags to pass to dirac-install.py inside the container.
        Returns a string containing the command line flags.
        """
        if not infoDict:
            infoDict = {}

        instOpts = []

        setup = infoDict.get("DefaultSetup")
        if not setup:
            setup = list(infoDict.get("Setups"))[0]
        if not setup:
            setup = gConfig.getValue("/DIRAC/Setup", "unknown")
        setup = str(setup)

        installationName = str(infoDict.get("Installation"))
        if not installationName or installationName == "None":
            installationName = Operations.Operations(setup=setup).getValue("Pilot/Installation", "")
        if installationName:
            instOpts.append("-V %s" % installationName)

        diracVersions = str(infoDict["Setups"][setup].get("Version")).split(",")
        if not diracVersions:
            diracVersions = str(infoDict["Setups"]["Defaults"].get("Version")).split(",")
        if not diracVersions:
            diracVersions = Operations.Operations(setup=setup).getValue("Pilot/Version", [])
        instOpts.append("-r '%s'" % diracVersions[0].strip())

        pilotExtensionsList = str(infoDict["Setups"][setup].get("CommandExtensions")).split(",")
        if not pilotExtensionsList:
            pilotExtensionsList = str(infoDict["Setups"]["Defaults"].get("CommandExtensions")).split(",")
        if not pilotExtensionsList:
            pilotExtensionsList = Operations.Operations(setup=setup).getValue("Pilot/Extensions", [])
        extensionsList = []
        if pilotExtensionsList:
            if pilotExtensionsList[0] != "None":
                extensionsList = pilotExtensionsList
        else:
            extensionsList = CSGlobals.getCSExtensions()
        if extensionsList:
            instOpts.append("-e '%s'" % ",".join([ext for ext in extensionsList if "Web" not in ext]))
        if "ContainerExtraOpts" in self.ceParameters:
            instOpts.append(self.ceParameters["ContainerExtraOpts"])
        return " ".join(instOpts)

    @staticmethod
    def __getConfigFlags(infoDict=None):
        """Get the flags for dirac-configure inside the container.
        Returns a string containing the command line flags.
        """
        if not infoDict:
            infoDict = {}

        cfgOpts = []

        setup = infoDict.get("DefaultSetup")
        if not setup:
            setup = gConfig.getValue("/DIRAC/Setup", "unknown")
        cfgOpts.append("-S '%s'" % setup)

        csServers = infoDict.get("ConfigurationServers")
        if not csServers:
            csServers = gConfig.getValue("/DIRAC/Configuration/Servers", [])
        cfgOpts.append("-C '%s'" % ",".join([str(ce) for ce in csServers]))
        cfgOpts.append("-n '%s'" % DIRAC.siteName())
        return " ".join(cfgOpts)

    def __createWorkArea(self, jobDesc=None, log=None, logLevel="INFO", proxy=None):
        """Creates a directory for the container and populates it with the
        template directories, scripts & proxy.
<<<<<<< HEAD
    """
    if not jobDesc:
      jobDesc = {}
    if not log:
      log = gLogger

    # Create the directory for our container area
    try:
      os.mkdir(self.__workdir)
    except OSError:
      if not os.path.isdir(self.__workdir):
        result = S_ERROR("Failed to create container base directory '%s'" % self.__workdir)
        result['ReschedulePayload'] = True
        return result
      # Otherwise, directory probably just already exists...
    baseDir = None
    try:
      baseDir = tempfile.mkdtemp(prefix="job%s_" % jobDesc.get('jobID', 0), dir=self.__workdir)
    except OSError:
      result = S_ERROR("Failed to create container work directory in '%s'" % self.__workdir)
      result['ReschedulePayload'] = True
      return result

    self.log.debug('Use singularity workarea: %s' % baseDir)
    for subdir in ["home", "tmp", "var_tmp"]:
      os.mkdir(os.path.join(baseDir, subdir))
    tmpDir = os.path.join(baseDir, "tmp")

    # Now we have a directory, we can stage in the proxy and scripts
    # Proxy
    if proxy:
      proxyLoc = os.path.join(tmpDir, "proxy")
      rawfd = os.open(proxyLoc, os.O_WRONLY | os.O_CREAT, 0o600)
      fd = os.fdopen(rawfd, "wb")
      fd.write(proxy)
      fd.close()
    else:
      self.log.warn("No user proxy")

    # Job Wrapper (Standard-ish DIRAC wrapper)
    result = createRelocatedJobWrapper(wrapperPath=tmpDir,
                                       rootLocation=self.__innerdir,
                                       jobID=jobDesc.get('jobID', 0),
                                       jobParams=jobDesc.get('jobParams', {}),
                                       resourceParams=jobDesc.get('resourceParams', {}),
                                       optimizerParams=jobDesc.get('optimizerParams', {}),
                                       log=log,
                                       logLevel=logLevel,
                                       extraOptions="" if self.__installDIRACInContainer else "/tmp/pilot.cfg")
    if not result['OK']:
      result['ReschedulePayload'] = True
      return result
    wrapperPath = result['Value']

    if self.__installDIRACInContainer:
      if six.PY3:
        result = S_ERROR("InstallDIRACInContainer is not supported with Python 3")
        result['ReschedulePayload'] = True
        return result
      # dirac-install.py

      # Download dirac-install.py
      response = urlopen(
          "https://raw.githubusercontent.com/DIRACGrid/management/master/dirac-install.py"
      )
      code = response.getcode()
      if code > 200 or code >= 300:
        return S_ERROR("Failed to download dirac-install.py with code %s" % code)
      with open('dirac-install.py', "wb") as fp:
        fp.write(response.read())

      install_loc = os.path.join(tmpDir, "dirac-install.py")
      shutil.copyfile("dirac-install.py", install_loc)
      os.chmod(install_loc, 0o755)

      infoDict = None
      if os.path.isfile('pilot.json'):  # if this is a pilot 3 this file should be found
        with io.open('pilot.json') as pj:
          infoDict = json.load(pj)

      # Extra Wrapper (Container DIRAC installer)
      wrapSubs = {'next_wrapper': wrapperPath,
                  'install_args': self.__getInstallFlags(infoDict),
                  'config_args': self.__getConfigFlags(infoDict),
                  }
      CONTAINER_WRAPPER = CONTAINER_WRAPPER_INSTALL

    else:  # In case we don't (re)install DIRAC
      wrapSubs = {
          'next_wrapper': wrapperPath,
          'dirac_env_var': os.environ.get("DIRAC", ""),
          'diracos_env_var': os.environ.get("DIRACOS", ""),
      }
      if six.PY2:
        shutil.copyfile(
            os.path.join(self.__findInstallBaseDir(), 'bashrc'),
            os.path.join(tmpDir, 'bashrc'),
=======
        """
        if not jobDesc:
            jobDesc = {}
        if not log:
            log = gLogger

        # Create the directory for our container area
        try:
            os.mkdir(self.__workdir)
        except OSError:
            if not os.path.isdir(self.__workdir):
                result = S_ERROR("Failed to create container base directory '%s'" % self.__workdir)
                result["ReschedulePayload"] = True
                return result
            # Otherwise, directory probably just already exists...
        baseDir = None
        try:
            baseDir = tempfile.mkdtemp(prefix="job%s_" % jobDesc.get("jobID", 0), dir=self.__workdir)
        except OSError:
            result = S_ERROR("Failed to create container work directory in '%s'" % self.__workdir)
            result["ReschedulePayload"] = True
            return result

        self.log.debug("Use singularity workarea: %s" % baseDir)
        for subdir in ["home", "tmp", "var_tmp"]:
            os.mkdir(os.path.join(baseDir, subdir))
        tmpDir = os.path.join(baseDir, "tmp")

        # Now we have a directory, we can stage in the proxy and scripts
        # Proxy
        if proxy:
            proxyLoc = os.path.join(tmpDir, "proxy")
            rawfd = os.open(proxyLoc, os.O_WRONLY | os.O_CREAT, 0o600)
            fd = os.fdopen(rawfd, "wb")
            fd.write(proxy)
            fd.close()
        else:
            self.log.warn("No user proxy")

        # Job Wrapper (Standard-ish DIRAC wrapper)
        result = createRelocatedJobWrapper(
            wrapperPath=tmpDir,
            rootLocation=self.__innerdir,
            jobID=jobDesc.get("jobID", 0),
            jobParams=jobDesc.get("jobParams", {}),
            resourceParams=jobDesc.get("resourceParams", {}),
            optimizerParams=jobDesc.get("optimizerParams", {}),
            log=log,
            logLevel=logLevel,
            extraOptions="" if self.__installDIRACInContainer else "/tmp/pilot.cfg",
>>>>>>> c5981031
        )
        if not result["OK"]:
            result["ReschedulePayload"] = True
            return result
        wrapperPath = result["Value"]

        if self.__installDIRACInContainer:
            if six.PY3:
                result = S_ERROR("InstallDIRACInContainer is not supported with Python 3")
                result["ReschedulePayload"] = True
                return result
            # dirac-install.py
            install_loc = os.path.join(tmpDir, "dirac-install.py")
            shutil.copyfile(DIRAC_INSTALL, install_loc)
            os.chmod(install_loc, 0o755)

            infoDict = None
            if os.path.isfile("pilot.json"):  # if this is a pilot 3 this file should be found
                with io.open("pilot.json") as pj:
                    infoDict = json.load(pj)

            # Extra Wrapper (Container DIRAC installer)
            wrapSubs = {
                "next_wrapper": wrapperPath,
                "install_args": self.__getInstallFlags(infoDict),
                "config_args": self.__getConfigFlags(infoDict),
            }
            CONTAINER_WRAPPER = CONTAINER_WRAPPER_INSTALL

        else:  # In case we don't (re)install DIRAC
            wrapSubs = {
                "next_wrapper": wrapperPath,
                "dirac_env_var": os.environ.get("DIRAC", ""),
                "diracos_env_var": os.environ.get("DIRACOS", ""),
            }
            if six.PY2:
                shutil.copyfile(
                    os.path.join(self.__findInstallBaseDir(), "bashrc"),
                    os.path.join(tmpDir, "bashrc"),
                )
                wrapSubs["rc_script"] = "bashrc"
            else:
                wrapSubs["rc_script"] = os.path.join(self.__findInstallBaseDir(), "diracosrc")
            shutil.copyfile("pilot.cfg", os.path.join(tmpDir, "pilot.cfg"))
            CONTAINER_WRAPPER = CONTAINER_WRAPPER_NO_INSTALL

        wrapLoc = os.path.join(tmpDir, "dirac_container.sh")
        rawfd = os.open(wrapLoc, os.O_WRONLY | os.O_CREAT, 0o700)
        fd = os.fdopen(rawfd, "w")
        fd.write(CONTAINER_WRAPPER % wrapSubs)
        fd.close()

        ret = S_OK()
        ret["baseDir"] = baseDir
        ret["tmpDir"] = tmpDir
        if proxy:
            ret["proxyLocation"] = proxyLoc
        return ret

    def __deleteWorkArea(self, baseDir):
        """Deletes the container work area (baseDir path) unless 'KeepWorkArea'
        option is set. Returns None.
        """
        if self.ceParameters.get("KeepWorkArea", False):
            return
        # We can't really do anything about errors: The tree should be fully owned
        # by the pilot user, so we don't expect any permissions problems.
        shutil.rmtree(baseDir, ignore_errors=True)

    def __getEnv(self):
        """Gets the environment for use within the container.
        We blank almost everything to prevent contamination from the host system.
        """
        payloadEnv = {}
        if "TERM" in os.environ:
            payloadEnv["TERM"] = os.environ["TERM"]
        payloadEnv["TMP"] = "/tmp"
        payloadEnv["TMPDIR"] = "/tmp"
        payloadEnv["X509_USER_PROXY"] = os.path.join(self.__innerdir, "proxy")
        return payloadEnv

    @staticmethod
    def __checkResult(tmpDir):
        """Gets the result of the payload command and returns it."""
        # The wrapper writes the inner job return code to "retcode"
        # in the working directory.
        try:
            with open(os.path.join(tmpDir, "retcode"), "rt") as fp:
                retCode = int(fp.read())
        except (IOError, ValueError):
            # Something failed while trying to get the return code
            result = S_ERROR("Failed to get return code from inner wrapper")
            result["ReschedulePayload"] = True
            return result

        result = S_OK()
        if retCode:
            # This is the one case where we don't reschedule:
            # An actual failure of the inner payload for some reason
            result = S_ERROR("Command failed with exit code %d" % retCode)
        return result

    def submitJob(self, executableFile, proxy=None, **kwargs):
        """Start a container for a job.
        executableFile is ignored. A new wrapper suitable for running in a
        container is created from jobDesc.
        """
        rootImage = self.__root

        # Check that singularity is available
        if not self.__hasSingularity():
            self.log.error("Singularity is not installed on PATH.")
            result = S_ERROR("Failed to find singularity ")
            result["ReschedulePayload"] = True
            return result

        self.log.info("Creating singularity container")

        # Start by making the directory for the container
        ret = self.__createWorkArea(kwargs.get("jobDesc"), kwargs.get("log"), kwargs.get("logLevel", "INFO"), proxy)
        if not ret["OK"]:
            return ret
        baseDir = ret["baseDir"]
        tmpDir = ret["tmpDir"]

        if proxy:
            payloadProxyLoc = ret["proxyLocation"]

            # Now we have to set-up payload proxy renewal for the container
            # This is fairly easy as it remains visible on the host filesystem
            result = gThreadScheduler.addPeriodicTask(
                self.proxyCheckPeriod, self._monitorProxy, taskArgs=(payloadProxyLoc,), executions=0, elapsedTime=0
            )
            if result["OK"]:
                renewTask = result["Value"]
            else:
                self.log.warn("Failed to start proxy renewal task")
                renewTask = None

        # Very simple accounting
        self.__submittedJobs += 1
        self.__runningJobs += 1

        # Now prepare start singularity
        # Mount /cvmfs in if it exists on the host
        withCVMFS = os.path.isdir("/cvmfs")
        innerCmd = os.path.join(self.__innerdir, "dirac_container.sh")
        cmd = [self.__singularityBin, "exec"]
        cmd.extend(["--contain"])  # use minimal /dev and empty other directories (e.g. /tmp and $HOME)
        cmd.extend(["--ipc", "--pid"])  # run container in new IPC and PID namespaces
        cmd.extend(["--workdir", baseDir])  # working directory to be used for /tmp, /var/tmp and $HOME
        if self.__hasUserNS():
            cmd.append("--userns")
        if withCVMFS:
            cmd.extend(["--bind", "/cvmfs"])
        if not self.__installDIRACInContainer:
            cmd.extend(["--bind", "{0}:{0}:ro".format(self.__findInstallBaseDir())])
        if "ContainerBind" in self.ceParameters:
            bindPaths = self.ceParameters["ContainerBind"].split(",")
            for bindPath in bindPaths:
                if len(bindPath.split(":::")) == 1:
                    cmd.extend(["--bind", bindPath.strip()])
                elif len(bindPath.split(":::")) in [2, 3]:
                    cmd.extend(["--bind", ":".join([bp.strip() for bp in bindPath.split(":::")])])
        if "ContainerOptions" in self.ceParameters:
            containerOpts = self.ceParameters["ContainerOptions"].split(",")
            for opt in containerOpts:
                cmd.extend([opt.strip()])
        if os.path.isdir(rootImage) or os.path.isfile(rootImage):
            cmd.extend([rootImage, innerCmd])
        else:
            # if we are here is because there's no image, or it is not accessible (e.g. not on CVMFS)
            self.log.error("Singularity image to exec not found: ", rootImage)
            result = S_ERROR("Failed to find singularity image to exec")
            result["ReschedulePayload"] = True
            return result

        self.log.debug("Execute singularity command: %s" % cmd)
        self.log.debug("Execute singularity env: %s" % self.__getEnv())
        result = systemCall(0, cmd, callbackFunction=self.sendOutput, env=self.__getEnv())

        self.__runningJobs -= 1

        if not result["OK"]:
            self.log.error("Fail to run Singularity", result["Message"])
            if proxy and renewTask:
                gThreadScheduler.removeTask(renewTask)
            self.__deleteWorkArea(baseDir)
            result = S_ERROR("Error running singularity command")
            result["ReschedulePayload"] = True
            return result

        result = self.__checkResult(tmpDir)
        if proxy and renewTask:
            gThreadScheduler.removeTask(renewTask)
        self.__deleteWorkArea(baseDir)
        return result

    def getCEStatus(self):
        """Method to return information on running and pending jobs."""
        result = S_OK()
        result["SubmittedJobs"] = self.__submittedJobs
        result["RunningJobs"] = self.__runningJobs
        result["WaitingJobs"] = 0
        # processors
        result["AvailableProcessors"] = self.processors
        return result<|MERGE_RESOLUTION|>--- conflicted
+++ resolved
@@ -38,11 +38,6 @@
 
 __RCSID__ = "$Id$"
 
-<<<<<<< HEAD
-=======
-
-DIRAC_INSTALL = os.path.join(DIRAC.rootPath, "DIRAC", "Core", "scripts", "dirac-install.py")
->>>>>>> c5981031
 # Default container to use if it isn't specified in the CE options
 CONTAINER_DEFROOT = "/cvmfs/cernvm-prod.cern.ch/cvm4"
 CONTAINER_WORKDIR = "DIRAC_containers"
@@ -240,105 +235,6 @@
     def __createWorkArea(self, jobDesc=None, log=None, logLevel="INFO", proxy=None):
         """Creates a directory for the container and populates it with the
         template directories, scripts & proxy.
-<<<<<<< HEAD
-    """
-    if not jobDesc:
-      jobDesc = {}
-    if not log:
-      log = gLogger
-
-    # Create the directory for our container area
-    try:
-      os.mkdir(self.__workdir)
-    except OSError:
-      if not os.path.isdir(self.__workdir):
-        result = S_ERROR("Failed to create container base directory '%s'" % self.__workdir)
-        result['ReschedulePayload'] = True
-        return result
-      # Otherwise, directory probably just already exists...
-    baseDir = None
-    try:
-      baseDir = tempfile.mkdtemp(prefix="job%s_" % jobDesc.get('jobID', 0), dir=self.__workdir)
-    except OSError:
-      result = S_ERROR("Failed to create container work directory in '%s'" % self.__workdir)
-      result['ReschedulePayload'] = True
-      return result
-
-    self.log.debug('Use singularity workarea: %s' % baseDir)
-    for subdir in ["home", "tmp", "var_tmp"]:
-      os.mkdir(os.path.join(baseDir, subdir))
-    tmpDir = os.path.join(baseDir, "tmp")
-
-    # Now we have a directory, we can stage in the proxy and scripts
-    # Proxy
-    if proxy:
-      proxyLoc = os.path.join(tmpDir, "proxy")
-      rawfd = os.open(proxyLoc, os.O_WRONLY | os.O_CREAT, 0o600)
-      fd = os.fdopen(rawfd, "wb")
-      fd.write(proxy)
-      fd.close()
-    else:
-      self.log.warn("No user proxy")
-
-    # Job Wrapper (Standard-ish DIRAC wrapper)
-    result = createRelocatedJobWrapper(wrapperPath=tmpDir,
-                                       rootLocation=self.__innerdir,
-                                       jobID=jobDesc.get('jobID', 0),
-                                       jobParams=jobDesc.get('jobParams', {}),
-                                       resourceParams=jobDesc.get('resourceParams', {}),
-                                       optimizerParams=jobDesc.get('optimizerParams', {}),
-                                       log=log,
-                                       logLevel=logLevel,
-                                       extraOptions="" if self.__installDIRACInContainer else "/tmp/pilot.cfg")
-    if not result['OK']:
-      result['ReschedulePayload'] = True
-      return result
-    wrapperPath = result['Value']
-
-    if self.__installDIRACInContainer:
-      if six.PY3:
-        result = S_ERROR("InstallDIRACInContainer is not supported with Python 3")
-        result['ReschedulePayload'] = True
-        return result
-      # dirac-install.py
-
-      # Download dirac-install.py
-      response = urlopen(
-          "https://raw.githubusercontent.com/DIRACGrid/management/master/dirac-install.py"
-      )
-      code = response.getcode()
-      if code > 200 or code >= 300:
-        return S_ERROR("Failed to download dirac-install.py with code %s" % code)
-      with open('dirac-install.py', "wb") as fp:
-        fp.write(response.read())
-
-      install_loc = os.path.join(tmpDir, "dirac-install.py")
-      shutil.copyfile("dirac-install.py", install_loc)
-      os.chmod(install_loc, 0o755)
-
-      infoDict = None
-      if os.path.isfile('pilot.json'):  # if this is a pilot 3 this file should be found
-        with io.open('pilot.json') as pj:
-          infoDict = json.load(pj)
-
-      # Extra Wrapper (Container DIRAC installer)
-      wrapSubs = {'next_wrapper': wrapperPath,
-                  'install_args': self.__getInstallFlags(infoDict),
-                  'config_args': self.__getConfigFlags(infoDict),
-                  }
-      CONTAINER_WRAPPER = CONTAINER_WRAPPER_INSTALL
-
-    else:  # In case we don't (re)install DIRAC
-      wrapSubs = {
-          'next_wrapper': wrapperPath,
-          'dirac_env_var': os.environ.get("DIRAC", ""),
-          'diracos_env_var': os.environ.get("DIRACOS", ""),
-      }
-      if six.PY2:
-        shutil.copyfile(
-            os.path.join(self.__findInstallBaseDir(), 'bashrc'),
-            os.path.join(tmpDir, 'bashrc'),
-=======
         """
         if not jobDesc:
             jobDesc = {}
@@ -389,7 +285,6 @@
             log=log,
             logLevel=logLevel,
             extraOptions="" if self.__installDIRACInContainer else "/tmp/pilot.cfg",
->>>>>>> c5981031
         )
         if not result["OK"]:
             result["ReschedulePayload"] = True
@@ -402,8 +297,17 @@
                 result["ReschedulePayload"] = True
                 return result
             # dirac-install.py
+
+            # Download dirac-install.py
+            response = urlopen("https://raw.githubusercontent.com/DIRACGrid/management/master/dirac-install.py")
+            code = response.getcode()
+            if code > 200 or code >= 300:
+                return S_ERROR("Failed to download dirac-install.py with code %s" % code)
+            with open("dirac-install.py", "wb") as fp:
+                fp.write(response.read())
+
             install_loc = os.path.join(tmpDir, "dirac-install.py")
-            shutil.copyfile(DIRAC_INSTALL, install_loc)
+            shutil.copyfile("dirac-install.py", install_loc)
             os.chmod(install_loc, 0o755)
 
             infoDict = None
