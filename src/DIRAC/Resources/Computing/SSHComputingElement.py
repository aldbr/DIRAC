--- conflicted
+++ resolved
@@ -503,13 +503,8 @@
         :return: a path containing the script generated
     """
     # Get the batch system module to use
-<<<<<<< HEAD
     batchSystemDir = os.path.join(os.path.dirname(DIRAC.__file__), "Resources", "Computing", "BatchSystems")
-    batchSystemScript = os.path.join(batchSystemDir, '%s.py' % self.batchSystem)
-=======
-    batchSystemDir = os.path.join(rootPath, "DIRAC", "Resources", "Computing", "BatchSystems")
     batchSystemScript = os.path.join(batchSystemDir, '%s.py' % self.batchSystem.__class__.__name__)
->>>>>>> daaee3ee
 
     # Get the executeBatch.py content: an str variable composed of code content that has to be extracted
     # The control script is generated from the batch system module and this variable
