""" ARC Computing Element
    Using the ARC API now

**Configuration Parameters**

Configuration for the ARCComputingElement submission can be done via the configuration system. See the page about
configuring :ref:`resourcesComputing` for where the options can be placed.

XRSLExtraString:
   Default additional string for ARC submit files. Should be written in the following format::

     (key = "value")

XRSLMPExtraString:
   Default additional string for ARC submit files for multi-processor jobs. Should be written in the following format::

     (key = "value")

Host:
   The host for the ARC CE, used to overwrite the CE name.

WorkingDirectory:
   Directory where the pilot log files are stored locally. For instance::

     /opt/dirac/pro/runit/WorkloadManagement/SiteDirectorArc

EndpointType:
   Name of the protocol to use to interact with ARC services: Emies and Gridftp are supported.
   Gridftp communicates with gridftpd services providing authentication and encryption for file transfers.
   ARC developers are going to drop it in the future.
   Emies is another protocol that allows to interact with A-REX services that provide additional features
   (support of OIDC tokens).

**Code Documentation**
"""
from __future__ import absolute_import
from __future__ import division
from __future__ import print_function

__RCSID__ = "$Id$"

import six
import os
import stat

import arc  # Has to work if this module is called #pylint: disable=import-error
from DIRAC import S_OK, S_ERROR, gConfig
from DIRAC.ConfigurationSystem.Client.Helpers.Resources import getCESiteMapping
from DIRAC.Core.Utilities.Subprocess import shellCall
from DIRAC.Core.Utilities.File import makeGuid
from DIRAC.Core.Utilities.List import breakListIntoChunks
from DIRAC.Core.Security.ProxyInfo import getVOfromProxyGroup
from DIRAC.Resources.Computing.ComputingElement import ComputingElement
from DIRAC.WorkloadManagementSystem.Client import PilotStatus

# Uncomment the following 5 lines for getting verbose ARC api output (debugging)
# import sys
# logstdout = arc.LogStream(sys.stdout)
# logstdout.setFormat(arc.ShortFormat)
# arc.Logger_getRootLogger().addDestination(logstdout)
# arc.Logger_getRootLogger().setThreshold(arc.VERBOSE)

<<<<<<< HEAD
CE_NAME = 'ARC'
MANDATORY_PARAMETERS = ['Queue']  # Mandatory for ARC CEs in GLUE2?
STATES_MAP = {'Accepted': PilotStatus.WAITING,
              'Preparing': PilotStatus.WAITING,
              'Submitting': PilotStatus.WAITING,
              'Queuing': PilotStatus.WAITING,
              'Undefined': PilotStatus.UNKNOWN,
              'Running': PilotStatus.RUNNING,
              'Finishing': PilotStatus.RUNNING,
              'Deleted': PilotStatus.ABORTED,
              'Killed': PilotStatus.ABORTED,
              'Failed': PilotStatus.FAILED,
              'Hold': PilotStatus.FAILED,
              'Finished': PilotStatus.DONE,
              'Other': PilotStatus.DONE}

class ARCComputingElement(ComputingElement):

  #############################################################################
  def __init__(self, ceUniqueID):
    """ Standard constructor.
    """
    super(ARCComputingElement, self).__init__(ceUniqueID)

    self.ceType = CE_NAME
    self.submittedJobs = 0
    self.mandatoryParameters = MANDATORY_PARAMETERS
    self.pilotProxy = ''
    self.queue = ''
    self.gridEnv = ''
    self.ceHost = self.ceName
    self.endpointType = 'Gridftp'
    self.usercfg = arc.common.UserConfig()
    # set the timeout to the default 20 seconds in case the UserConfig constructor did not
    self.usercfg.Timeout(20)  # pylint: disable=pointless-statement
    self.ceHost = self.ceParameters.get('Host', self.ceName)
    self.gridEnv = self.ceParameters.get('GridEnv', self.gridEnv)

    # ARC endpoint types (Gridftp, Emies)
    endpointType = self.ceParameters.get('EndpointType', self.endpointType)
    if endpointType not in ['Gridftp', 'Emies']:
      self.log.warn('Unknown ARC endpoint, change to default', self.endpointType)
    else:
      self.endpointType = endpointType

    # Used in getJobStatus
    self.mapStates = STATES_MAP
    # Do these after all other initialisations, in case something barks
    self.xrslExtraString = self.__getXRSLExtraString()
    self.xrslMPExtraString = self.__getXRSLExtraString(multiprocessor=True)

  #############################################################################

  def __getARCJob(self, jobID):
    """ Create an ARC Job with all the needed / possible parameters defined.
        By the time we come here, the environment variable X509_USER_PROXY should already be set
    """
    j = arc.Job()
    j.JobID = str(jobID)
    j.IDFromEndpoint = os.path.basename(j.JobID)

    if self.endpointType == 'Gridftp':
      statURL = 'ldap://%s:2135/Mds-Vo-Name=local,o=grid??sub?(nordugrid-job-globalid=%s)' % (self.ceHost, jobID)
      j.JobStatusURL = arc.URL(str(statURL))
      j.JobStatusInterfaceName = "org.nordugrid.ldapng"

      mangURL = "gsiftp://%s:2811/jobs/" % (self.ceHost)
      j.JobManagementURL = arc.URL(str(mangURL))
      j.JobManagementInterfaceName = "org.nordugrid.gridftpjob"

      j.ServiceInformationURL = j.JobManagementURL
      j.ServiceInformationInterfaceName = "org.nordugrid.ldapng"
    else:
      commonURL = "https://%s:8443/arex" % self.ceHost
      j.JobStatusURL = arc.URL(str(commonURL))
      j.JobStatusInterfaceName = "org.ogf.glue.emies.activitymanagement"

      j.JobManagementURL = arc.URL(str(commonURL))
      j.JobManagementInterfaceName = "org.ogf.glue.emies.activitymanagement"

      j.ServiceInformationURL = arc.URL(str(commonURL))
      j.ServiceInformationInterfaceName = "org.ogf.glue.emies.resourceinfo"

    j.PrepareHandler(self.usercfg)
    return j

  def __getXRSLExtraString(self, multiprocessor=False):
    # For the XRSL additional string from configuration - only done at initialisation time
    # If this string changes, the corresponding (ARC) site directors have to be restarted
    #
    # Variable = XRSLExtraString (or XRSLMPExtraString for multi processor mode)
    # Default value = ''
    #   If you give a value, I think it should be of the form
    #          (aaa = "xxx")
    #   Otherwise the ARC job description parser will have a fit
    # Locations searched in order :
    # Top priority    : Resources/Sites/<Grid>/<Site>/CEs/<CE>/XRSLExtraString
    # Second priority : Resources/Sites/<Grid>/<Site>/XRSLExtraString
    # Default         : Resources/Computing/CEDefaults/XRSLExtraString
    #
    xrslExtraString = ''  # Start with the default value
    result = getCESiteMapping(self.ceHost)
    if not result['OK'] or not result['Value']:
      self.log.error("Unknown CE ...")
      return
    self.site = result['Value'][self.ceHost]
    # Now we know the site. Get the grid
    grid = self.site.split(".")[0]
    # The different possibilities that we have agreed upon
    if multiprocessor:
      xtraVariable = "XRSLMPExtraString"
    else:
      xtraVariable = "XRSLExtraString"
    firstOption = "Resources/Sites/%s/%s/CEs/%s/%s" % (grid, self.site, self.ceHost, xtraVariable)
    secondOption = "Resources/Sites/%s/%s/%s" % (grid, self.site, xtraVariable)
    defaultOption = "Resources/Computing/CEDefaults/%s" % xtraVariable
    # Now go about getting the string in the agreed order
    self.log.debug("Trying to get %s : first option %s" % (xtraVariable, firstOption))
    result = gConfig.getValue(firstOption, defaultValue='')
    if result != '':
      xrslExtraString = result
      self.log.debug("Found %s : %s" % (xtraVariable, xrslExtraString))
    else:
      self.log.debug("Trying to get %s : second option %s" % (xtraVariable, secondOption))
      result = gConfig.getValue(secondOption, defaultValue='')
      if result != '':
        xrslExtraString = result
        self.log.debug("Found %s : %s" % (xtraVariable, xrslExtraString))
      else:
        self.log.debug("Trying to get %s : default option %s" % (xtraVariable, defaultOption))
        result = gConfig.getValue(defaultOption, defaultValue='')
        if result != '':
          xrslExtraString = result
          self.log.debug("Found %s : %s" % (xtraVariable, xrslExtraString))
    if xrslExtraString:
      self.log.always("%s : %s" % (xtraVariable, xrslExtraString))
      self.log.always(" --- to be added to pilots going to CE : %s" % self.ceHost)
    return xrslExtraString

  #############################################################################
  def _addCEConfigDefaults(self):
    """Method to make sure all necessary Configuration Parameters are defined
    """
    # First assure that any global parameters are loaded
    ComputingElement._addCEConfigDefaults(self)

  #############################################################################
  def __writeXRSL(self, executableFile):
    """ Create the JDL for submission
    """
    diracStamp = makeGuid()[:8]
    # Evaluate the number of processors to allocate
    nProcessors = self.ceParameters.get('NumberOfProcessors', 1)

    xrslMPAdditions = ''
    if nProcessors and nProcessors > 1:
      xrslMPAdditions = """
=======
CE_NAME = "ARC"
MANDATORY_PARAMETERS = ["Queue"]  # Mandatory for ARC CEs in GLUE2?


class ARCComputingElement(ComputingElement):

    #############################################################################
    def __init__(self, ceUniqueID):
        """Standard constructor."""
        super(ARCComputingElement, self).__init__(ceUniqueID)

        self.ceType = CE_NAME
        self.submittedJobs = 0
        self.mandatoryParameters = MANDATORY_PARAMETERS
        self.pilotProxy = ""
        self.queue = ""
        self.outputURL = "gsiftp://localhost"
        self.gridEnv = ""
        self.ceHost = self.ceName
        self.usercfg = arc.common.UserConfig()
        # set the timeout to the default 20 seconds in case the UserConfig constructor did not
        self.usercfg.Timeout(20)  # pylint: disable=pointless-statement
        self.ceHost = self.ceParameters.get("Host", self.ceName)
        self.gridEnv = self.ceParameters.get("GridEnv", self.gridEnv)
        # Used in getJobStatus
        self.mapStates = {
            "Accepted": "Scheduled",
            "Preparing": "Scheduled",
            "Submitting": "Scheduled",
            "Queuing": "Scheduled",
            "Undefined": "Unknown",
            "Running": "Running",
            "Finishing": "Running",
            "Deleted": "Killed",
            "Killed": "Killed",
            "Failed": "Failed",
            "Hold": "Failed",
            "Finished": "Done",
            "Other": "Done",
        }
        # Do these after all other initialisations, in case something barks
        self.xrslExtraString = self.__getXRSLExtraString()
        self.xrslMPExtraString = self.__getXRSLExtraString(multiprocessor=True)

    #############################################################################

    def __getARCJob(self, jobID):
        """Create an ARC Job with all the needed / possible parameters defined.
        By the time we come here, the environment variable X509_USER_PROXY should already be set
        """
        j = arc.Job()
        j.JobID = str(jobID)
        statURL = "ldap://%s:2135/Mds-Vo-Name=local,o=grid??sub?(nordugrid-job-globalid=%s)" % (self.ceHost, jobID)
        j.JobStatusURL = arc.URL(str(statURL))
        j.JobStatusInterfaceName = "org.nordugrid.ldapng"
        mangURL = "gsiftp://%s:2811/jobs/" % (self.ceHost)
        j.JobManagementURL = arc.URL(str(mangURL))
        j.JobManagementInterfaceName = "org.nordugrid.gridftpjob"
        j.ServiceInformationURL = j.JobManagementURL
        j.ServiceInformationInterfaceName = "org.nordugrid.ldapng"
        j.PrepareHandler(self.usercfg)
        return j

    def __getXRSLExtraString(self, multiprocessor=False):
        # For the XRSL additional string from configuration - only done at initialisation time
        # If this string changes, the corresponding (ARC) site directors have to be restarted
        #
        # Variable = XRSLExtraString (or XRSLMPExtraString for multi processor mode)
        # Default value = ''
        #   If you give a value, I think it should be of the form
        #          (aaa = "xxx")
        #   Otherwise the ARC job description parser will have a fit
        # Locations searched in order :
        # Top priority    : Resources/Sites/<Grid>/<Site>/CEs/<CE>/XRSLExtraString
        # Second priority : Resources/Sites/<Grid>/<Site>/XRSLExtraString
        # Default         : Resources/Computing/CEDefaults/XRSLExtraString
        #
        xrslExtraString = ""  # Start with the default value
        result = getCESiteMapping(self.ceHost)
        if not result["OK"] or not result["Value"]:
            self.log.error("Unknown CE ...")
            return
        self.site = result["Value"][self.ceHost]
        # Now we know the site. Get the grid
        grid = self.site.split(".")[0]
        # The different possibilities that we have agreed upon
        if multiprocessor:
            xtraVariable = "XRSLMPExtraString"
        else:
            xtraVariable = "XRSLExtraString"
        firstOption = "Resources/Sites/%s/%s/CEs/%s/%s" % (grid, self.site, self.ceHost, xtraVariable)
        secondOption = "Resources/Sites/%s/%s/%s" % (grid, self.site, xtraVariable)
        defaultOption = "Resources/Computing/CEDefaults/%s" % xtraVariable
        # Now go about getting the string in the agreed order
        self.log.debug("Trying to get %s : first option %s" % (xtraVariable, firstOption))
        result = gConfig.getValue(firstOption, defaultValue="")
        if result != "":
            xrslExtraString = result
            self.log.debug("Found %s : %s" % (xtraVariable, xrslExtraString))
        else:
            self.log.debug("Trying to get %s : second option %s" % (xtraVariable, secondOption))
            result = gConfig.getValue(secondOption, defaultValue="")
            if result != "":
                xrslExtraString = result
                self.log.debug("Found %s : %s" % (xtraVariable, xrslExtraString))
            else:
                self.log.debug("Trying to get %s : default option %s" % (xtraVariable, defaultOption))
                result = gConfig.getValue(defaultOption, defaultValue="")
                if result != "":
                    xrslExtraString = result
                    self.log.debug("Found %s : %s" % (xtraVariable, xrslExtraString))
        if xrslExtraString:
            self.log.always("%s : %s" % (xtraVariable, xrslExtraString))
            self.log.always(" --- to be added to pilots going to CE : %s" % self.ceHost)
        return xrslExtraString

    #############################################################################
    def _addCEConfigDefaults(self):
        """Method to make sure all necessary Configuration Parameters are defined"""
        # First assure that any global parameters are loaded
        ComputingElement._addCEConfigDefaults(self)

    #############################################################################
    def __writeXRSL(self, executableFile):
        """Create the JDL for submission"""
        diracStamp = makeGuid()[:8]
        # Evaluate the number of processors to allocate
        nProcessors = self.ceParameters.get("NumberOfProcessors", 1)

        xrslMPAdditions = ""
        if nProcessors and nProcessors > 1:
            xrslMPAdditions = """
>>>>>>> c5981031
(count = %(processors)u)
(countpernode = %(processorsPerNode)u)
%(xrslMPExtraString)s
      """ % {
                "processors": nProcessors,
                "processorsPerNode": nProcessors,  # This basically says that we want all processors on the same node
                "xrslMPExtraString": self.xrslMPExtraString,
            }

        xrsl = """
&(executable="%(executable)s")
(inputFiles=(%(executable)s "%(executableFile)s"))
(stdout="%(diracStamp)s.out")
(stderr="%(diracStamp)s.err")
(outputFiles=("%(diracStamp)s.out" "") ("%(diracStamp)s.err" ""))
(queue=%(queue)s)
%(xrslMPAdditions)s
%(xrslExtraString)s
    """ % {
<<<<<<< HEAD
        'executableFile': executableFile,
        'executable': os.path.basename(executableFile),
        'diracStamp': diracStamp,
        'queue': self.arcQueue,
        'xrslMPAdditions': xrslMPAdditions,
        'xrslExtraString': self.xrslExtraString
    }

    return xrsl, diracStamp

  #############################################################################
  def _reset(self):
    self.queue = self.ceParameters.get("CEQueueName", self.ceParameters['Queue'])
    if 'GridEnv' in self.ceParameters:
      self.gridEnv = self.ceParameters['GridEnv']
    return S_OK()

  #############################################################################
  def submitJob(self, executableFile, proxy, numberOfJobs=1):
    """ Method to submit job
    """

    # Assume that the ARC queues are always of the format nordugrid-<batchSystem>-<queue>
    # And none of our supported batch systems have a "-" in their name
    self.arcQueue = self.queue.split("-", 2)[2]
    result = self._prepareProxy()
    if not result['OK']:
      self.log.error('ARCComputingElement: failed to set up proxy', result['Message'])
      return result
    self.usercfg.ProxyPath(os.environ['X509_USER_PROXY'])

    self.log.verbose("Executable file path: %s" % executableFile)
    if not os.access(executableFile, 5):
      os.chmod(executableFile, stat.S_IRWXU | stat.S_IRGRP | stat.S_IXGRP | stat.S_IROTH + stat.S_IXOTH)

    batchIDList = []
    stampDict = {}

    if self.endpointType == 'Gridftp':
      endpoint = arc.Endpoint(str(self.ceHost + ":2811/jobs"),
                              arc.Endpoint.JOBSUBMIT,
                              "org.nordugrid.gridftpjob")
    else:
      endpoint = arc.Endpoint(str("https://" + self.ceHost + ":8443/arex"),
                              arc.Endpoint.JOBSUBMIT,
                              "org.ogf.glue.emies.activitycreation")

    # Submit jobs iteratively for now. Tentatively easier than mucking around with the JobSupervisor class
    for __i in range(numberOfJobs):
      # The basic job description
      jobdescs = arc.JobDescriptionList()
      # Get the job into the ARC way
      xrslString, diracStamp = self.__writeXRSL(executableFile)
      self.log.debug("XRSL string submitted : %s" % xrslString)
      self.log.debug("DIRAC stamp for job : %s" % diracStamp)
      # The arc bindings don't accept unicode objects in Python 2 so xrslString must be explicitly cast
      result = arc.JobDescription_Parse(str(xrslString), jobdescs)
      if not result:
        self.log.error("Invalid job description", "%r, message=%s" % (xrslString, result.str()))
        break
      # Submit the job
      jobs = arc.JobList()  # filled by the submit process
      submitter = arc.Submitter(self.usercfg)
      result = submitter.Submit(endpoint, jobdescs, jobs)
      # Save info or else ..else.
      if result == arc.SubmissionStatus.NONE:
        # Job successfully submitted
        pilotJobReference = jobs[0].JobID
        batchIDList.append(pilotJobReference)
        stampDict[pilotJobReference] = diracStamp
        self.log.debug("Successfully submitted job %s to CE %s" % (pilotJobReference, self.ceHost))
      else:
        message = "Failed to submit job because "
        if result.isSet(arc.SubmissionStatus.NOT_IMPLEMENTED):  # pylint: disable=no-member
          self.log.warn("%s feature not implemented on CE? (weird I know - complain to site admins" % message)
        if result.isSet(arc.SubmissionStatus.NO_SERVICES):  # pylint: disable=no-member
          self.log.warn("%s no services are running on CE? (open GGUS ticket to site admins" % message)
        if result.isSet(arc.SubmissionStatus.ENDPOINT_NOT_QUERIED):  # pylint: disable=no-member
          self.log.warn("%s endpoint was not even queried. (network ..?)" % message)
        if result.isSet(arc.SubmissionStatus.BROKER_PLUGIN_NOT_LOADED):  # pylint: disable=no-member
          self.log.warn("%s BROKER_PLUGIN_NOT_LOADED : ARC library installation problem?" % message)
        if result.isSet(arc.SubmissionStatus.DESCRIPTION_NOT_SUBMITTED):  # pylint: disable=no-member
          self.log.warn("%s Job not submitted - incorrect job description? (missing field in XRSL string?)" % message)
        if result.isSet(arc.SubmissionStatus.SUBMITTER_PLUGIN_NOT_LOADED):  # pylint: disable=no-member
          self.log.warn("%s SUBMITTER_PLUGIN_NOT_LOADED : ARC library installation problem?" % message)
        if result.isSet(arc.SubmissionStatus.AUTHENTICATION_ERROR):  # pylint: disable=no-member
          self.log.warn(
              "%s authentication error - screwed up / expired proxy? Renew / upload pilot proxy on machine?" %
              message)
        if result.isSet(arc.SubmissionStatus.ERROR_FROM_ENDPOINT):  # pylint: disable=no-member
          self.log.warn("%s some error from the CE - possibly CE problems?" % message)
        self.log.warn("%s ... maybe above messages will give a hint." % message)
        break  # Boo hoo *sniff*

    if batchIDList:
      result = S_OK(batchIDList)
      result['PilotStampDict'] = stampDict
    else:
      result = S_ERROR('No pilot references obtained from the ARC job submission')
    return result

  #############################################################################
  def killJob(self, jobIDList):
    """ Kill the specified jobs
    """

    result = self._prepareProxy()
    if not result['OK']:
      self.log.error('ARCComputingElement: failed to set up proxy', result['Message'])
      return result
    self.usercfg.ProxyPath(os.environ['X509_USER_PROXY'])

    jobList = list(jobIDList)
    if isinstance(jobIDList, six.string_types):
      jobList = [jobIDList]

    self.log.debug("Killing jobs %s" % jobIDList)
    jobs = []
    for jobID in jobList:
      jobs.append(self.__getARCJob(jobID))

    # JobSupervisor is able to aggregate jobs to perform bulk operations and thus minimizes the communication overhead
    # We still need to create chunks to avoid timeout in the case there are too many jobs to supervise
    for chunk in breakListIntoChunks(jobs, 100):
      job_supervisor = arc.JobSupervisor(self.usercfg, chunk)
      if not job_supervisor.Cancel():
        errorString = ' - '.join(jobList).strip()
        return S_ERROR('Failed to kill at least one of these jobs: %s. CE(?) not reachable?' % errorString)

    return S_OK()

  #############################################################################
  def getCEStatus(self):
    """ Method to return information on running and pending jobs.
        We hope to satisfy both instances that use robot proxies and those which use proper configurations.
    """

    result = self._prepareProxy()
    if not result['OK']:
      self.log.error('ARCComputingElement: failed to set up proxy', result['Message'])
      return result
    self.usercfg.ProxyPath(os.environ['X509_USER_PROXY'])

    # Try to find out which VO we are running for.
    vo = ''
    res = getVOfromProxyGroup()
    if res['OK']:
      vo = res['Value']

    result = S_OK()
    result['SubmittedJobs'] = 0
    if not vo:
      # Presumably the really proper way forward once the infosys-discuss WG comes up with a solution
      # and it is implemented. Needed for DIRAC instances which use robot certificates for pilots.
      if self.endpointType == 'Gridftp':
        endpoints = [arc.Endpoint(str("ldap://" + self.ceHost + "/MDS-Vo-name=local,o=grid"),
                                  arc.Endpoint.COMPUTINGINFO, 'org.nordugrid.ldapng')]
      else:
        endpoints = [arc.Endpoint(str("https://" + self.ceHost + ":8443/arex"),
                                  arc.Endpoint.COMPUTINGINFO, 'org.ogf.glue.emies.resourceinfo')]

      retriever = arc.ComputingServiceRetriever(self.usercfg, endpoints)
      retriever.wait()  # Takes a bit of time to get and parse the ldap information
      targets = retriever.GetExecutionTargets()
      ceStats = targets[0].ComputingShare
      self.log.debug("Running jobs for CE %s : %s" % (self.ceHost, ceStats.RunningJobs))
      self.log.debug("Waiting jobs for CE %s : %s" % (self.ceHost, ceStats.WaitingJobs))
      result['RunningJobs'] = ceStats.RunningJobs
      result['WaitingJobs'] = ceStats.WaitingJobs
    else:
      # The system which works properly at present for ARC CEs that are configured correctly.
      # But for this we need the VO to be known - ask me (Raja) for the whole story if interested.
      # cmd = 'ldapsearch -x -LLL -H ldap://%s:2135 -b mds-vo-name=resource,o=grid "(GlueVOViewLocalID=%s)"' % (
      #     self.ceHost, vo.lower())
      if not self.queue:
        self.log.error('ARCComputingElement: No queue ...')
        res = S_ERROR('Unknown queue (%s) failure for site %s' % (self.queue, self.ceHost))
        return res
      cmd1 = "ldapsearch -x -o ldif-wrap=no -LLL -h %s:2135  -b \'o=glue\' " % self.ceHost
      cmd2 = '"(&(objectClass=GLUE2MappingPolicy)(GLUE2PolicyRule=vo:%s))"' % vo.lower()
      cmd3 = ' | grep GLUE2MappingPolicyShareForeignKey | grep %s' % (self.queue.split("-")[-1])
      cmd4 = ' | sed \'s/GLUE2MappingPolicyShareForeignKey: /GLUE2ShareID=/\' '
      cmd5 = ' | xargs -L1 ldapsearch -x -o ldif-wrap=no -LLL -h %s:2135 -b \'o=glue\' ' % self.ceHost
      cmd6 = ' | egrep \'(ShareWaiting|ShareRunning)\''
      res = shellCall(0, cmd1 + cmd2 + cmd3 + cmd4 + cmd5 + cmd6)
      if not res['OK']:
        self.log.debug("Could not query CE %s - is it down?" % self.ceHost)
        return res
      try:
        ldapValues = res['Value'][1].split("\n")
        running = [lValue for lValue in ldapValues if 'GLUE2ComputingShareRunningJobs' in lValue]
        waiting = [lValue for lValue in ldapValues if 'GLUE2ComputingShareWaitingJobs' in lValue]
        result['RunningJobs'] = int(running[0].split(":")[1])
        result['WaitingJobs'] = int(waiting[0].split(":")[1])
      except IndexError:
        res = S_ERROR('Unknown ldap failure for site %s' % self.ceHost)
        return res

    return result

  #############################################################################
  def getJobStatus(self, jobIDList):
    """ Get the status information for the given list of jobs
    """

    result = self._prepareProxy()
    if not result['OK']:
      self.log.error('ARCComputingElement: failed to set up proxy', result['Message'])
      return result
    self.usercfg.ProxyPath(os.environ['X509_USER_PROXY'])

    jobTmpList = list(jobIDList)
    if isinstance(jobIDList, six.string_types):
      jobTmpList = [jobIDList]

    # Pilots are stored with a DIRAC stamp (":::XXXXX") appended
    jobList = []
    for j in jobTmpList:
      if ":::" in j:
        job = j.split(":::")[0]
      else:
        job = j
      jobList.append(job)

    jobs = []
    for jobID in jobList:
      jobs.append(self.__getARCJob(jobID))

    # JobSupervisor is able to aggregate jobs to perform bulk operations and thus minimizes the communication overhead
    # We still need to create chunks to avoid timeout in the case there are too many jobs to supervise
    jobsUpdated = []
    for chunk in breakListIntoChunks(jobs, 100):
      job_supervisor = arc.JobSupervisor(self.usercfg, chunk)
      job_supervisor.Update()
      jobsUpdated.extend(job_supervisor.GetAllJobs())

    resultDict = {}
    jobsToRenew = []
    jobsToCancel = []
    for job in jobsUpdated:
      jobID = job.JobID
      self.log.debug("Retrieving status for job %s" % jobID)
      arcState = job.State.GetGeneralState()
      self.log.debug("ARC status for job %s is %s" % (jobID, arcState))
      if arcState:  # Meaning arcState is filled. Is this good python?
        resultDict[jobID] = self.mapStates[arcState]
        # Renew proxy only of jobs which are running or queuing
        if arcState in ("Running", "Queuing"):
          nearExpiry = arc.Time() + arc.Period(10000)  # 2 hours, 46 minutes and 40 seconds
          if job.ProxyExpirationTime < nearExpiry:
            # Jobs to renew are aggregated to perform bulk operations
            jobsToRenew.append(job)
            self.log.debug("Renewing proxy for job %s whose proxy expires at %s" % (jobID, job.ProxyExpirationTime))
        if arcState == "Hold":
          # Jobs to cancel are aggregated to perform bulk operations
          # Cancel held jobs so they don't sit in the queue forever
          jobsToCancel.append(job)
          self.log.debug("Killing held job %s" % jobID)
      else:
        resultDict[jobID] = PilotStatus.UNKNOWN
      # If done - is it really done? Check the exit code
      if resultDict[jobID] == PilotStatus.DONE:
        exitCode = int(job.ExitCode)
        if exitCode:
          resultDict[jobID] = PilotStatus.FAILED
      self.log.debug("DIRAC status for job %s is %s" % (jobID, resultDict[jobID]))

    # JobSupervisor is able to aggregate jobs to perform bulk operations and thus minimizes the communication overhead
    # We still need to create chunks to avoid timeout in the case there are too many jobs to supervise
    for chunk in breakListIntoChunks(jobsToRenew, 100):
      job_supervisor_renew = arc.JobSupervisor(self.usercfg, chunk)
      if not job_supervisor_renew.Renew():
        self.log.warn('At least one of the jobs failed to renew its credentials')

    for chunk in breakListIntoChunks(jobsToCancel, 100):
      job_supervisor_cancel = arc.JobSupervisor(self.usercfg, chunk)
      if not job_supervisor_cancel.Cancel():
        self.log.warn('At least one of the jobs failed to be cancelled')

    if not resultDict:
      return S_ERROR('No job statuses returned')

    return S_OK(resultDict)

  #############################################################################
  def getJobOutput(self, jobID, localDir=None):
    """ Get the specified job standard output and error files. If the localDir is provided,
=======
            "executableFile": executableFile,
            "executable": os.path.basename(executableFile),
            "diracStamp": diracStamp,
            "queue": self.arcQueue,
            "xrslMPAdditions": xrslMPAdditions,
            "xrslExtraString": self.xrslExtraString,
        }

        return xrsl, diracStamp

    #############################################################################
    def _reset(self):
        self.queue = self.ceParameters.get("CEQueueName", self.ceParameters["Queue"])
        if "GridEnv" in self.ceParameters:
            self.gridEnv = self.ceParameters["GridEnv"]
        return S_OK()

    #############################################################################
    def submitJob(self, executableFile, proxy, numberOfJobs=1):
        """Method to submit job"""

        # Assume that the ARC queues are always of the format nordugrid-<batchSystem>-<queue>
        # And none of our supported batch systems have a "-" in their name
        self.arcQueue = self.queue.split("-", 2)[2]
        result = self._prepareProxy()
        if not result["OK"]:
            self.log.error("ARCComputingElement: failed to set up proxy", result["Message"])
            return result
        self.usercfg.ProxyPath(os.environ["X509_USER_PROXY"])

        self.log.verbose("Executable file path: %s" % executableFile)
        if not os.access(executableFile, 5):
            os.chmod(executableFile, stat.S_IRWXU | stat.S_IRGRP | stat.S_IXGRP | stat.S_IROTH + stat.S_IXOTH)

        batchIDList = []
        stampDict = {}

        endpoint = arc.Endpoint(str(self.ceHost + ":2811/jobs"), arc.Endpoint.JOBSUBMIT, "org.nordugrid.gridftpjob")

        # Submit jobs iteratively for now. Tentatively easier than mucking around with the JobSupervisor class
        for __i in range(numberOfJobs):
            # The basic job description
            jobdescs = arc.JobDescriptionList()
            # Get the job into the ARC way
            xrslString, diracStamp = self.__writeXRSL(executableFile)
            self.log.debug("XRSL string submitted : %s" % xrslString)
            self.log.debug("DIRAC stamp for job : %s" % diracStamp)
            # The arc bindings don't accept unicode objects in Python 2 so xrslString must be explicitly cast
            result = arc.JobDescription_Parse(str(xrslString), jobdescs)
            if not result:
                self.log.error("Invalid job description", "%r, message=%s" % (xrslString, result.str()))
                break
            # Submit the job
            jobs = arc.JobList()  # filled by the submit process
            submitter = arc.Submitter(self.usercfg)
            result = submitter.Submit(endpoint, jobdescs, jobs)
            # Save info or else ..else.
            if result == arc.SubmissionStatus.NONE:
                # Job successfully submitted
                pilotJobReference = jobs[0].JobID
                batchIDList.append(pilotJobReference)
                stampDict[pilotJobReference] = diracStamp
                self.log.debug("Successfully submitted job %s to CE %s" % (pilotJobReference, self.ceHost))
            else:
                message = "Failed to submit job because "
                if result.isSet(arc.SubmissionStatus.NOT_IMPLEMENTED):  # pylint: disable=no-member
                    self.log.warn("%s feature not implemented on CE? (weird I know - complain to site admins" % message)
                if result.isSet(arc.SubmissionStatus.NO_SERVICES):  # pylint: disable=no-member
                    self.log.warn("%s no services are running on CE? (open GGUS ticket to site admins" % message)
                if result.isSet(arc.SubmissionStatus.ENDPOINT_NOT_QUERIED):  # pylint: disable=no-member
                    self.log.warn("%s endpoint was not even queried. (network ..?)" % message)
                if result.isSet(arc.SubmissionStatus.BROKER_PLUGIN_NOT_LOADED):  # pylint: disable=no-member
                    self.log.warn("%s BROKER_PLUGIN_NOT_LOADED : ARC library installation problem?" % message)
                if result.isSet(arc.SubmissionStatus.DESCRIPTION_NOT_SUBMITTED):  # pylint: disable=no-member
                    self.log.warn(
                        "%s Job not submitted - incorrect job description? (missing field in XRSL string?)" % message
                    )
                if result.isSet(arc.SubmissionStatus.SUBMITTER_PLUGIN_NOT_LOADED):  # pylint: disable=no-member
                    self.log.warn("%s SUBMITTER_PLUGIN_NOT_LOADED : ARC library installation problem?" % message)
                if result.isSet(arc.SubmissionStatus.AUTHENTICATION_ERROR):  # pylint: disable=no-member
                    self.log.warn(
                        "%s authentication error - screwed up / expired proxy? Renew / upload pilot proxy on machine?"
                        % message
                    )
                if result.isSet(arc.SubmissionStatus.ERROR_FROM_ENDPOINT):  # pylint: disable=no-member
                    self.log.warn("%s some error from the CE - possibly CE problems?" % message)
                self.log.warn("%s ... maybe above messages will give a hint." % message)
                break  # Boo hoo *sniff*

        if batchIDList:
            result = S_OK(batchIDList)
            result["PilotStampDict"] = stampDict
        else:
            result = S_ERROR("No pilot references obtained from the ARC job submission")
        return result

    #############################################################################
    def killJob(self, jobIDList):
        """Kill the specified jobs"""

        result = self._prepareProxy()
        if not result["OK"]:
            self.log.error("ARCComputingElement: failed to set up proxy", result["Message"])
            return result
        self.usercfg.ProxyPath(os.environ["X509_USER_PROXY"])

        jobList = list(jobIDList)
        if isinstance(jobIDList, six.string_types):
            jobList = [jobIDList]

        self.log.debug("Killing jobs %s" % jobIDList)
        jobs = []
        for jobID in jobList:
            jobs.append(self.__getARCJob(jobID))

        # JobSupervisor is able to aggregate jobs to perform bulk operations and thus minimizes the communication overhead
        # We still need to create chunks to avoid timeout in the case there are too many jobs to supervise
        for chunk in breakListIntoChunks(jobs, 100):
            job_supervisor = arc.JobSupervisor(self.usercfg, chunk)
            if not job_supervisor.Cancel():
                errorString = " - ".join(jobList).strip()
                return S_ERROR("Failed to kill at least one of these jobs: %s. CE(?) not reachable?" % errorString)

        return S_OK()

    #############################################################################
    def getCEStatus(self):
        """Method to return information on running and pending jobs.
        We hope to satisfy both instances that use robot proxies and those which use proper configurations.
        """

        result = self._prepareProxy()
        if not result["OK"]:
            self.log.error("ARCComputingElement: failed to set up proxy", result["Message"])
            return result
        self.usercfg.ProxyPath(os.environ["X509_USER_PROXY"])

        # Try to find out which VO we are running for.
        vo = ""
        res = getVOfromProxyGroup()
        if res["OK"]:
            vo = res["Value"]

        result = S_OK()
        result["SubmittedJobs"] = 0
        if not vo:
            # Presumably the really proper way forward once the infosys-discuss WG comes up with a solution
            # and it is implemented. Needed for DIRAC instances which use robot certificates for pilots.
            endpoints = [
                arc.Endpoint(
                    str("ldap://" + self.ceHost + "/MDS-Vo-name=local,o=grid"),
                    arc.Endpoint.COMPUTINGINFO,
                    "org.nordugrid.ldapng",
                )
            ]
            retriever = arc.ComputingServiceRetriever(self.usercfg, endpoints)
            retriever.wait()  # Takes a bit of time to get and parse the ldap information
            targets = retriever.GetExecutionTargets()
            ceStats = targets[0].ComputingShare
            self.log.debug("Running jobs for CE %s : %s" % (self.ceHost, ceStats.RunningJobs))
            self.log.debug("Waiting jobs for CE %s : %s" % (self.ceHost, ceStats.WaitingJobs))
            result["RunningJobs"] = ceStats.RunningJobs
            result["WaitingJobs"] = ceStats.WaitingJobs
        else:
            # The system which works properly at present for ARC CEs that are configured correctly.
            # But for this we need the VO to be known - ask me (Raja) for the whole story if interested.
            # cmd = 'ldapsearch -x -LLL -H ldap://%s:2135 -b mds-vo-name=resource,o=grid "(GlueVOViewLocalID=%s)"' % (
            #     self.ceHost, vo.lower())
            if not self.queue:
                self.log.error("ARCComputingElement: No queue ...")
                res = S_ERROR("Unknown queue (%s) failure for site %s" % (self.queue, self.ceHost))
                return res
            cmd1 = "ldapsearch -x -o ldif-wrap=no -LLL -h %s:2135  -b 'o=glue' " % self.ceHost
            cmd2 = '"(&(objectClass=GLUE2MappingPolicy)(GLUE2PolicyRule=vo:%s))"' % vo.lower()
            cmd3 = " | grep GLUE2MappingPolicyShareForeignKey | grep %s" % (self.queue.split("-")[-1])
            cmd4 = " | sed 's/GLUE2MappingPolicyShareForeignKey: /GLUE2ShareID=/' "
            cmd5 = " | xargs -L1 ldapsearch -x -o ldif-wrap=no -LLL -h %s:2135 -b 'o=glue' " % self.ceHost
            cmd6 = " | egrep '(ShareWaiting|ShareRunning)'"
            res = shellCall(0, cmd1 + cmd2 + cmd3 + cmd4 + cmd5 + cmd6)
            if not res["OK"]:
                self.log.debug("Could not query CE %s - is it down?" % self.ceHost)
                return res
            try:
                ldapValues = res["Value"][1].split("\n")
                running = [lValue for lValue in ldapValues if "GLUE2ComputingShareRunningJobs" in lValue]
                waiting = [lValue for lValue in ldapValues if "GLUE2ComputingShareWaitingJobs" in lValue]
                result["RunningJobs"] = int(running[0].split(":")[1])
                result["WaitingJobs"] = int(waiting[0].split(":")[1])
            except IndexError:
                res = S_ERROR("Unknown ldap failure for site %s" % self.ceHost)
                return res

        return result

    #############################################################################
    def getJobStatus(self, jobIDList):
        """Get the status information for the given list of jobs"""

        result = self._prepareProxy()
        if not result["OK"]:
            self.log.error("ARCComputingElement: failed to set up proxy", result["Message"])
            return result
        self.usercfg.ProxyPath(os.environ["X509_USER_PROXY"])

        jobTmpList = list(jobIDList)
        if isinstance(jobIDList, six.string_types):
            jobTmpList = [jobIDList]

        # Pilots are stored with a DIRAC stamp (":::XXXXX") appended
        jobList = []
        for j in jobTmpList:
            if ":::" in j:
                job = j.split(":::")[0]
            else:
                job = j
            jobList.append(job)

        jobs = []
        for jobID in jobList:
            jobs.append(self.__getARCJob(jobID))

        # JobSupervisor is able to aggregate jobs to perform bulk operations and thus minimizes the communication overhead
        # We still need to create chunks to avoid timeout in the case there are too many jobs to supervise
        jobsUpdated = []
        for chunk in breakListIntoChunks(jobs, 100):
            job_supervisor = arc.JobSupervisor(self.usercfg, chunk)
            job_supervisor.Update()
            jobsUpdated.extend(job_supervisor.GetAllJobs())

        resultDict = {}
        jobsToRenew = []
        jobsToCancel = []
        for job in jobsUpdated:
            jobID = job.JobID
            self.log.debug("Retrieving status for job %s" % jobID)
            arcState = job.State.GetGeneralState()
            self.log.debug("ARC status for job %s is %s" % (jobID, arcState))
            if arcState:  # Meaning arcState is filled. Is this good python?
                resultDict[jobID] = self.mapStates[arcState]
                # Renew proxy only of jobs which are running or queuing
                if arcState in ("Running", "Queuing"):
                    nearExpiry = arc.Time() + arc.Period(10000)  # 2 hours, 46 minutes and 40 seconds
                    if job.ProxyExpirationTime < nearExpiry:
                        # Jobs to renew are aggregated to perform bulk operations
                        jobsToRenew.append(job)
                        self.log.debug(
                            "Renewing proxy for job %s whose proxy expires at %s" % (jobID, job.ProxyExpirationTime)
                        )
                if arcState == "Hold":
                    # Jobs to cancel are aggregated to perform bulk operations
                    # Cancel held jobs so they don't sit in the queue forever
                    jobsToCancel.append(job)
                    self.log.debug("Killing held job %s" % jobID)
            else:
                resultDict[jobID] = "Unknown"
            # If done - is it really done? Check the exit code
            if resultDict[jobID] == "Done":
                exitCode = int(job.ExitCode)
                if exitCode:
                    resultDict[jobID] = "Failed"
            self.log.debug("DIRAC status for job %s is %s" % (jobID, resultDict[jobID]))

        # JobSupervisor is able to aggregate jobs to perform bulk operations and thus minimizes the communication overhead
        # We still need to create chunks to avoid timeout in the case there are too many jobs to supervise
        for chunk in breakListIntoChunks(jobsToRenew, 100):
            job_supervisor_renew = arc.JobSupervisor(self.usercfg, chunk)
            if not job_supervisor_renew.Renew():
                self.log.warn("At least one of the jobs failed to renew its credentials")

        for chunk in breakListIntoChunks(jobsToCancel, 100):
            job_supervisor_cancel = arc.JobSupervisor(self.usercfg, chunk)
            if not job_supervisor_cancel.Cancel():
                self.log.warn("At least one of the jobs failed to be cancelled")

        if not resultDict:
            return S_ERROR("No job statuses returned")

        return S_OK(resultDict)

    #############################################################################
    def getJobOutput(self, jobID, localDir=None):
        """Get the specified job standard output and error files. If the localDir is provided,
>>>>>>> c5981031
        the output is returned as file in this directory. Otherwise, the output is returned
        as strings.
        """
        result = self._prepareProxy()
        if not result["OK"]:
            self.log.error("ARCComputingElement: failed to set up proxy", result["Message"])
            return result
        self.usercfg.ProxyPath(os.environ["X509_USER_PROXY"])

        if jobID.find(":::") != -1:
            pilotRef, stamp = jobID.split(":::")
        else:
            pilotRef = jobID
            stamp = ""
        if not stamp:
            return S_ERROR("Pilot stamp not defined for %s" % pilotRef)

        job = self.__getARCJob(pilotRef)

        arcID = os.path.basename(pilotRef)
        self.log.debug("Retrieving pilot logs for %s" % pilotRef)
        if "WorkingDirectory" in self.ceParameters:
            workingDirectory = os.path.join(self.ceParameters["WorkingDirectory"], arcID)
        else:
            workingDirectory = arcID
        outFileName = os.path.join(workingDirectory, "%s.out" % stamp)
        errFileName = os.path.join(workingDirectory, "%s.err" % stamp)
        self.log.debug("Working directory for pilot output %s" % workingDirectory)

        isItOkay = job.Retrieve(self.usercfg, arc.URL(str(workingDirectory)), False)
        if isItOkay:
            output = None
            error = None
            try:
                with open(outFileName, "r") as outFile:
                    output = outFile.read()
                os.unlink(outFileName)
                with open(errFileName, "r") as errFile:
                    error = errFile.read()
                os.unlink(errFileName)
            except IOError as e:
                self.log.error("Error downloading outputs", repr(e).replace(",)", ")"))
                return S_ERROR("Error downloading outputs")
            self.log.debug("Pilot output = %s" % output)
            self.log.debug("Pilot error = %s" % error)
        else:
            job.Update()
            arcState = job.State.GetGeneralState()
            if arcState != "Undefined":
                return S_ERROR(
                    "Failed to retrieve output for %s as job is not finished (maybe not started yet)" % jobID
                )
            self.log.debug(
                "Could not retrieve pilot output for %s - either permission / proxy error or could not connect to CE"
                % pilotRef
            )
            return S_ERROR("Failed to retrieve output for %s" % jobID)

        return S_OK((output, error))<|MERGE_RESOLUTION|>--- conflicted
+++ resolved
@@ -60,167 +60,23 @@
 # arc.Logger_getRootLogger().addDestination(logstdout)
 # arc.Logger_getRootLogger().setThreshold(arc.VERBOSE)
 
-<<<<<<< HEAD
-CE_NAME = 'ARC'
-MANDATORY_PARAMETERS = ['Queue']  # Mandatory for ARC CEs in GLUE2?
-STATES_MAP = {'Accepted': PilotStatus.WAITING,
-              'Preparing': PilotStatus.WAITING,
-              'Submitting': PilotStatus.WAITING,
-              'Queuing': PilotStatus.WAITING,
-              'Undefined': PilotStatus.UNKNOWN,
-              'Running': PilotStatus.RUNNING,
-              'Finishing': PilotStatus.RUNNING,
-              'Deleted': PilotStatus.ABORTED,
-              'Killed': PilotStatus.ABORTED,
-              'Failed': PilotStatus.FAILED,
-              'Hold': PilotStatus.FAILED,
-              'Finished': PilotStatus.DONE,
-              'Other': PilotStatus.DONE}
-
-class ARCComputingElement(ComputingElement):
-
-  #############################################################################
-  def __init__(self, ceUniqueID):
-    """ Standard constructor.
-    """
-    super(ARCComputingElement, self).__init__(ceUniqueID)
-
-    self.ceType = CE_NAME
-    self.submittedJobs = 0
-    self.mandatoryParameters = MANDATORY_PARAMETERS
-    self.pilotProxy = ''
-    self.queue = ''
-    self.gridEnv = ''
-    self.ceHost = self.ceName
-    self.endpointType = 'Gridftp'
-    self.usercfg = arc.common.UserConfig()
-    # set the timeout to the default 20 seconds in case the UserConfig constructor did not
-    self.usercfg.Timeout(20)  # pylint: disable=pointless-statement
-    self.ceHost = self.ceParameters.get('Host', self.ceName)
-    self.gridEnv = self.ceParameters.get('GridEnv', self.gridEnv)
-
-    # ARC endpoint types (Gridftp, Emies)
-    endpointType = self.ceParameters.get('EndpointType', self.endpointType)
-    if endpointType not in ['Gridftp', 'Emies']:
-      self.log.warn('Unknown ARC endpoint, change to default', self.endpointType)
-    else:
-      self.endpointType = endpointType
-
-    # Used in getJobStatus
-    self.mapStates = STATES_MAP
-    # Do these after all other initialisations, in case something barks
-    self.xrslExtraString = self.__getXRSLExtraString()
-    self.xrslMPExtraString = self.__getXRSLExtraString(multiprocessor=True)
-
-  #############################################################################
-
-  def __getARCJob(self, jobID):
-    """ Create an ARC Job with all the needed / possible parameters defined.
-        By the time we come here, the environment variable X509_USER_PROXY should already be set
-    """
-    j = arc.Job()
-    j.JobID = str(jobID)
-    j.IDFromEndpoint = os.path.basename(j.JobID)
-
-    if self.endpointType == 'Gridftp':
-      statURL = 'ldap://%s:2135/Mds-Vo-Name=local,o=grid??sub?(nordugrid-job-globalid=%s)' % (self.ceHost, jobID)
-      j.JobStatusURL = arc.URL(str(statURL))
-      j.JobStatusInterfaceName = "org.nordugrid.ldapng"
-
-      mangURL = "gsiftp://%s:2811/jobs/" % (self.ceHost)
-      j.JobManagementURL = arc.URL(str(mangURL))
-      j.JobManagementInterfaceName = "org.nordugrid.gridftpjob"
-
-      j.ServiceInformationURL = j.JobManagementURL
-      j.ServiceInformationInterfaceName = "org.nordugrid.ldapng"
-    else:
-      commonURL = "https://%s:8443/arex" % self.ceHost
-      j.JobStatusURL = arc.URL(str(commonURL))
-      j.JobStatusInterfaceName = "org.ogf.glue.emies.activitymanagement"
-
-      j.JobManagementURL = arc.URL(str(commonURL))
-      j.JobManagementInterfaceName = "org.ogf.glue.emies.activitymanagement"
-
-      j.ServiceInformationURL = arc.URL(str(commonURL))
-      j.ServiceInformationInterfaceName = "org.ogf.glue.emies.resourceinfo"
-
-    j.PrepareHandler(self.usercfg)
-    return j
-
-  def __getXRSLExtraString(self, multiprocessor=False):
-    # For the XRSL additional string from configuration - only done at initialisation time
-    # If this string changes, the corresponding (ARC) site directors have to be restarted
-    #
-    # Variable = XRSLExtraString (or XRSLMPExtraString for multi processor mode)
-    # Default value = ''
-    #   If you give a value, I think it should be of the form
-    #          (aaa = "xxx")
-    #   Otherwise the ARC job description parser will have a fit
-    # Locations searched in order :
-    # Top priority    : Resources/Sites/<Grid>/<Site>/CEs/<CE>/XRSLExtraString
-    # Second priority : Resources/Sites/<Grid>/<Site>/XRSLExtraString
-    # Default         : Resources/Computing/CEDefaults/XRSLExtraString
-    #
-    xrslExtraString = ''  # Start with the default value
-    result = getCESiteMapping(self.ceHost)
-    if not result['OK'] or not result['Value']:
-      self.log.error("Unknown CE ...")
-      return
-    self.site = result['Value'][self.ceHost]
-    # Now we know the site. Get the grid
-    grid = self.site.split(".")[0]
-    # The different possibilities that we have agreed upon
-    if multiprocessor:
-      xtraVariable = "XRSLMPExtraString"
-    else:
-      xtraVariable = "XRSLExtraString"
-    firstOption = "Resources/Sites/%s/%s/CEs/%s/%s" % (grid, self.site, self.ceHost, xtraVariable)
-    secondOption = "Resources/Sites/%s/%s/%s" % (grid, self.site, xtraVariable)
-    defaultOption = "Resources/Computing/CEDefaults/%s" % xtraVariable
-    # Now go about getting the string in the agreed order
-    self.log.debug("Trying to get %s : first option %s" % (xtraVariable, firstOption))
-    result = gConfig.getValue(firstOption, defaultValue='')
-    if result != '':
-      xrslExtraString = result
-      self.log.debug("Found %s : %s" % (xtraVariable, xrslExtraString))
-    else:
-      self.log.debug("Trying to get %s : second option %s" % (xtraVariable, secondOption))
-      result = gConfig.getValue(secondOption, defaultValue='')
-      if result != '':
-        xrslExtraString = result
-        self.log.debug("Found %s : %s" % (xtraVariable, xrslExtraString))
-      else:
-        self.log.debug("Trying to get %s : default option %s" % (xtraVariable, defaultOption))
-        result = gConfig.getValue(defaultOption, defaultValue='')
-        if result != '':
-          xrslExtraString = result
-          self.log.debug("Found %s : %s" % (xtraVariable, xrslExtraString))
-    if xrslExtraString:
-      self.log.always("%s : %s" % (xtraVariable, xrslExtraString))
-      self.log.always(" --- to be added to pilots going to CE : %s" % self.ceHost)
-    return xrslExtraString
-
-  #############################################################################
-  def _addCEConfigDefaults(self):
-    """Method to make sure all necessary Configuration Parameters are defined
-    """
-    # First assure that any global parameters are loaded
-    ComputingElement._addCEConfigDefaults(self)
-
-  #############################################################################
-  def __writeXRSL(self, executableFile):
-    """ Create the JDL for submission
-    """
-    diracStamp = makeGuid()[:8]
-    # Evaluate the number of processors to allocate
-    nProcessors = self.ceParameters.get('NumberOfProcessors', 1)
-
-    xrslMPAdditions = ''
-    if nProcessors and nProcessors > 1:
-      xrslMPAdditions = """
-=======
 CE_NAME = "ARC"
 MANDATORY_PARAMETERS = ["Queue"]  # Mandatory for ARC CEs in GLUE2?
+STATES_MAP = {
+    "Accepted": PilotStatus.WAITING,
+    "Preparing": PilotStatus.WAITING,
+    "Submitting": PilotStatus.WAITING,
+    "Queuing": PilotStatus.WAITING,
+    "Undefined": PilotStatus.UNKNOWN,
+    "Running": PilotStatus.RUNNING,
+    "Finishing": PilotStatus.RUNNING,
+    "Deleted": PilotStatus.ABORTED,
+    "Killed": PilotStatus.ABORTED,
+    "Failed": PilotStatus.FAILED,
+    "Hold": PilotStatus.FAILED,
+    "Finished": PilotStatus.DONE,
+    "Other": PilotStatus.DONE,
+}
 
 
 class ARCComputingElement(ComputingElement):
@@ -235,30 +91,24 @@
         self.mandatoryParameters = MANDATORY_PARAMETERS
         self.pilotProxy = ""
         self.queue = ""
-        self.outputURL = "gsiftp://localhost"
         self.gridEnv = ""
         self.ceHost = self.ceName
+        self.endpointType = "Gridftp"
         self.usercfg = arc.common.UserConfig()
         # set the timeout to the default 20 seconds in case the UserConfig constructor did not
         self.usercfg.Timeout(20)  # pylint: disable=pointless-statement
         self.ceHost = self.ceParameters.get("Host", self.ceName)
         self.gridEnv = self.ceParameters.get("GridEnv", self.gridEnv)
+
+        # ARC endpoint types (Gridftp, Emies)
+        endpointType = self.ceParameters.get("EndpointType", self.endpointType)
+        if endpointType not in ["Gridftp", "Emies"]:
+            self.log.warn("Unknown ARC endpoint, change to default", self.endpointType)
+        else:
+            self.endpointType = endpointType
+
         # Used in getJobStatus
-        self.mapStates = {
-            "Accepted": "Scheduled",
-            "Preparing": "Scheduled",
-            "Submitting": "Scheduled",
-            "Queuing": "Scheduled",
-            "Undefined": "Unknown",
-            "Running": "Running",
-            "Finishing": "Running",
-            "Deleted": "Killed",
-            "Killed": "Killed",
-            "Failed": "Failed",
-            "Hold": "Failed",
-            "Finished": "Done",
-            "Other": "Done",
-        }
+        self.mapStates = STATES_MAP
         # Do these after all other initialisations, in case something barks
         self.xrslExtraString = self.__getXRSLExtraString()
         self.xrslMPExtraString = self.__getXRSLExtraString(multiprocessor=True)
@@ -271,14 +121,30 @@
         """
         j = arc.Job()
         j.JobID = str(jobID)
-        statURL = "ldap://%s:2135/Mds-Vo-Name=local,o=grid??sub?(nordugrid-job-globalid=%s)" % (self.ceHost, jobID)
-        j.JobStatusURL = arc.URL(str(statURL))
-        j.JobStatusInterfaceName = "org.nordugrid.ldapng"
-        mangURL = "gsiftp://%s:2811/jobs/" % (self.ceHost)
-        j.JobManagementURL = arc.URL(str(mangURL))
-        j.JobManagementInterfaceName = "org.nordugrid.gridftpjob"
-        j.ServiceInformationURL = j.JobManagementURL
-        j.ServiceInformationInterfaceName = "org.nordugrid.ldapng"
+        j.IDFromEndpoint = os.path.basename(j.JobID)
+
+        if self.endpointType == "Gridftp":
+            statURL = "ldap://%s:2135/Mds-Vo-Name=local,o=grid??sub?(nordugrid-job-globalid=%s)" % (self.ceHost, jobID)
+            j.JobStatusURL = arc.URL(str(statURL))
+            j.JobStatusInterfaceName = "org.nordugrid.ldapng"
+
+            mangURL = "gsiftp://%s:2811/jobs/" % (self.ceHost)
+            j.JobManagementURL = arc.URL(str(mangURL))
+            j.JobManagementInterfaceName = "org.nordugrid.gridftpjob"
+
+            j.ServiceInformationURL = j.JobManagementURL
+            j.ServiceInformationInterfaceName = "org.nordugrid.ldapng"
+        else:
+            commonURL = "https://%s:8443/arex" % self.ceHost
+            j.JobStatusURL = arc.URL(str(commonURL))
+            j.JobStatusInterfaceName = "org.ogf.glue.emies.activitymanagement"
+
+            j.JobManagementURL = arc.URL(str(commonURL))
+            j.JobManagementInterfaceName = "org.ogf.glue.emies.activitymanagement"
+
+            j.ServiceInformationURL = arc.URL(str(commonURL))
+            j.ServiceInformationInterfaceName = "org.ogf.glue.emies.resourceinfo"
+
         j.PrepareHandler(self.usercfg)
         return j
 
@@ -351,7 +217,6 @@
         xrslMPAdditions = ""
         if nProcessors and nProcessors > 1:
             xrslMPAdditions = """
->>>>>>> c5981031
 (count = %(processors)u)
 (countpernode = %(processorsPerNode)u)
 %(xrslMPExtraString)s
@@ -371,295 +236,6 @@
 %(xrslMPAdditions)s
 %(xrslExtraString)s
     """ % {
-<<<<<<< HEAD
-        'executableFile': executableFile,
-        'executable': os.path.basename(executableFile),
-        'diracStamp': diracStamp,
-        'queue': self.arcQueue,
-        'xrslMPAdditions': xrslMPAdditions,
-        'xrslExtraString': self.xrslExtraString
-    }
-
-    return xrsl, diracStamp
-
-  #############################################################################
-  def _reset(self):
-    self.queue = self.ceParameters.get("CEQueueName", self.ceParameters['Queue'])
-    if 'GridEnv' in self.ceParameters:
-      self.gridEnv = self.ceParameters['GridEnv']
-    return S_OK()
-
-  #############################################################################
-  def submitJob(self, executableFile, proxy, numberOfJobs=1):
-    """ Method to submit job
-    """
-
-    # Assume that the ARC queues are always of the format nordugrid-<batchSystem>-<queue>
-    # And none of our supported batch systems have a "-" in their name
-    self.arcQueue = self.queue.split("-", 2)[2]
-    result = self._prepareProxy()
-    if not result['OK']:
-      self.log.error('ARCComputingElement: failed to set up proxy', result['Message'])
-      return result
-    self.usercfg.ProxyPath(os.environ['X509_USER_PROXY'])
-
-    self.log.verbose("Executable file path: %s" % executableFile)
-    if not os.access(executableFile, 5):
-      os.chmod(executableFile, stat.S_IRWXU | stat.S_IRGRP | stat.S_IXGRP | stat.S_IROTH + stat.S_IXOTH)
-
-    batchIDList = []
-    stampDict = {}
-
-    if self.endpointType == 'Gridftp':
-      endpoint = arc.Endpoint(str(self.ceHost + ":2811/jobs"),
-                              arc.Endpoint.JOBSUBMIT,
-                              "org.nordugrid.gridftpjob")
-    else:
-      endpoint = arc.Endpoint(str("https://" + self.ceHost + ":8443/arex"),
-                              arc.Endpoint.JOBSUBMIT,
-                              "org.ogf.glue.emies.activitycreation")
-
-    # Submit jobs iteratively for now. Tentatively easier than mucking around with the JobSupervisor class
-    for __i in range(numberOfJobs):
-      # The basic job description
-      jobdescs = arc.JobDescriptionList()
-      # Get the job into the ARC way
-      xrslString, diracStamp = self.__writeXRSL(executableFile)
-      self.log.debug("XRSL string submitted : %s" % xrslString)
-      self.log.debug("DIRAC stamp for job : %s" % diracStamp)
-      # The arc bindings don't accept unicode objects in Python 2 so xrslString must be explicitly cast
-      result = arc.JobDescription_Parse(str(xrslString), jobdescs)
-      if not result:
-        self.log.error("Invalid job description", "%r, message=%s" % (xrslString, result.str()))
-        break
-      # Submit the job
-      jobs = arc.JobList()  # filled by the submit process
-      submitter = arc.Submitter(self.usercfg)
-      result = submitter.Submit(endpoint, jobdescs, jobs)
-      # Save info or else ..else.
-      if result == arc.SubmissionStatus.NONE:
-        # Job successfully submitted
-        pilotJobReference = jobs[0].JobID
-        batchIDList.append(pilotJobReference)
-        stampDict[pilotJobReference] = diracStamp
-        self.log.debug("Successfully submitted job %s to CE %s" % (pilotJobReference, self.ceHost))
-      else:
-        message = "Failed to submit job because "
-        if result.isSet(arc.SubmissionStatus.NOT_IMPLEMENTED):  # pylint: disable=no-member
-          self.log.warn("%s feature not implemented on CE? (weird I know - complain to site admins" % message)
-        if result.isSet(arc.SubmissionStatus.NO_SERVICES):  # pylint: disable=no-member
-          self.log.warn("%s no services are running on CE? (open GGUS ticket to site admins" % message)
-        if result.isSet(arc.SubmissionStatus.ENDPOINT_NOT_QUERIED):  # pylint: disable=no-member
-          self.log.warn("%s endpoint was not even queried. (network ..?)" % message)
-        if result.isSet(arc.SubmissionStatus.BROKER_PLUGIN_NOT_LOADED):  # pylint: disable=no-member
-          self.log.warn("%s BROKER_PLUGIN_NOT_LOADED : ARC library installation problem?" % message)
-        if result.isSet(arc.SubmissionStatus.DESCRIPTION_NOT_SUBMITTED):  # pylint: disable=no-member
-          self.log.warn("%s Job not submitted - incorrect job description? (missing field in XRSL string?)" % message)
-        if result.isSet(arc.SubmissionStatus.SUBMITTER_PLUGIN_NOT_LOADED):  # pylint: disable=no-member
-          self.log.warn("%s SUBMITTER_PLUGIN_NOT_LOADED : ARC library installation problem?" % message)
-        if result.isSet(arc.SubmissionStatus.AUTHENTICATION_ERROR):  # pylint: disable=no-member
-          self.log.warn(
-              "%s authentication error - screwed up / expired proxy? Renew / upload pilot proxy on machine?" %
-              message)
-        if result.isSet(arc.SubmissionStatus.ERROR_FROM_ENDPOINT):  # pylint: disable=no-member
-          self.log.warn("%s some error from the CE - possibly CE problems?" % message)
-        self.log.warn("%s ... maybe above messages will give a hint." % message)
-        break  # Boo hoo *sniff*
-
-    if batchIDList:
-      result = S_OK(batchIDList)
-      result['PilotStampDict'] = stampDict
-    else:
-      result = S_ERROR('No pilot references obtained from the ARC job submission')
-    return result
-
-  #############################################################################
-  def killJob(self, jobIDList):
-    """ Kill the specified jobs
-    """
-
-    result = self._prepareProxy()
-    if not result['OK']:
-      self.log.error('ARCComputingElement: failed to set up proxy', result['Message'])
-      return result
-    self.usercfg.ProxyPath(os.environ['X509_USER_PROXY'])
-
-    jobList = list(jobIDList)
-    if isinstance(jobIDList, six.string_types):
-      jobList = [jobIDList]
-
-    self.log.debug("Killing jobs %s" % jobIDList)
-    jobs = []
-    for jobID in jobList:
-      jobs.append(self.__getARCJob(jobID))
-
-    # JobSupervisor is able to aggregate jobs to perform bulk operations and thus minimizes the communication overhead
-    # We still need to create chunks to avoid timeout in the case there are too many jobs to supervise
-    for chunk in breakListIntoChunks(jobs, 100):
-      job_supervisor = arc.JobSupervisor(self.usercfg, chunk)
-      if not job_supervisor.Cancel():
-        errorString = ' - '.join(jobList).strip()
-        return S_ERROR('Failed to kill at least one of these jobs: %s. CE(?) not reachable?' % errorString)
-
-    return S_OK()
-
-  #############################################################################
-  def getCEStatus(self):
-    """ Method to return information on running and pending jobs.
-        We hope to satisfy both instances that use robot proxies and those which use proper configurations.
-    """
-
-    result = self._prepareProxy()
-    if not result['OK']:
-      self.log.error('ARCComputingElement: failed to set up proxy', result['Message'])
-      return result
-    self.usercfg.ProxyPath(os.environ['X509_USER_PROXY'])
-
-    # Try to find out which VO we are running for.
-    vo = ''
-    res = getVOfromProxyGroup()
-    if res['OK']:
-      vo = res['Value']
-
-    result = S_OK()
-    result['SubmittedJobs'] = 0
-    if not vo:
-      # Presumably the really proper way forward once the infosys-discuss WG comes up with a solution
-      # and it is implemented. Needed for DIRAC instances which use robot certificates for pilots.
-      if self.endpointType == 'Gridftp':
-        endpoints = [arc.Endpoint(str("ldap://" + self.ceHost + "/MDS-Vo-name=local,o=grid"),
-                                  arc.Endpoint.COMPUTINGINFO, 'org.nordugrid.ldapng')]
-      else:
-        endpoints = [arc.Endpoint(str("https://" + self.ceHost + ":8443/arex"),
-                                  arc.Endpoint.COMPUTINGINFO, 'org.ogf.glue.emies.resourceinfo')]
-
-      retriever = arc.ComputingServiceRetriever(self.usercfg, endpoints)
-      retriever.wait()  # Takes a bit of time to get and parse the ldap information
-      targets = retriever.GetExecutionTargets()
-      ceStats = targets[0].ComputingShare
-      self.log.debug("Running jobs for CE %s : %s" % (self.ceHost, ceStats.RunningJobs))
-      self.log.debug("Waiting jobs for CE %s : %s" % (self.ceHost, ceStats.WaitingJobs))
-      result['RunningJobs'] = ceStats.RunningJobs
-      result['WaitingJobs'] = ceStats.WaitingJobs
-    else:
-      # The system which works properly at present for ARC CEs that are configured correctly.
-      # But for this we need the VO to be known - ask me (Raja) for the whole story if interested.
-      # cmd = 'ldapsearch -x -LLL -H ldap://%s:2135 -b mds-vo-name=resource,o=grid "(GlueVOViewLocalID=%s)"' % (
-      #     self.ceHost, vo.lower())
-      if not self.queue:
-        self.log.error('ARCComputingElement: No queue ...')
-        res = S_ERROR('Unknown queue (%s) failure for site %s' % (self.queue, self.ceHost))
-        return res
-      cmd1 = "ldapsearch -x -o ldif-wrap=no -LLL -h %s:2135  -b \'o=glue\' " % self.ceHost
-      cmd2 = '"(&(objectClass=GLUE2MappingPolicy)(GLUE2PolicyRule=vo:%s))"' % vo.lower()
-      cmd3 = ' | grep GLUE2MappingPolicyShareForeignKey | grep %s' % (self.queue.split("-")[-1])
-      cmd4 = ' | sed \'s/GLUE2MappingPolicyShareForeignKey: /GLUE2ShareID=/\' '
-      cmd5 = ' | xargs -L1 ldapsearch -x -o ldif-wrap=no -LLL -h %s:2135 -b \'o=glue\' ' % self.ceHost
-      cmd6 = ' | egrep \'(ShareWaiting|ShareRunning)\''
-      res = shellCall(0, cmd1 + cmd2 + cmd3 + cmd4 + cmd5 + cmd6)
-      if not res['OK']:
-        self.log.debug("Could not query CE %s - is it down?" % self.ceHost)
-        return res
-      try:
-        ldapValues = res['Value'][1].split("\n")
-        running = [lValue for lValue in ldapValues if 'GLUE2ComputingShareRunningJobs' in lValue]
-        waiting = [lValue for lValue in ldapValues if 'GLUE2ComputingShareWaitingJobs' in lValue]
-        result['RunningJobs'] = int(running[0].split(":")[1])
-        result['WaitingJobs'] = int(waiting[0].split(":")[1])
-      except IndexError:
-        res = S_ERROR('Unknown ldap failure for site %s' % self.ceHost)
-        return res
-
-    return result
-
-  #############################################################################
-  def getJobStatus(self, jobIDList):
-    """ Get the status information for the given list of jobs
-    """
-
-    result = self._prepareProxy()
-    if not result['OK']:
-      self.log.error('ARCComputingElement: failed to set up proxy', result['Message'])
-      return result
-    self.usercfg.ProxyPath(os.environ['X509_USER_PROXY'])
-
-    jobTmpList = list(jobIDList)
-    if isinstance(jobIDList, six.string_types):
-      jobTmpList = [jobIDList]
-
-    # Pilots are stored with a DIRAC stamp (":::XXXXX") appended
-    jobList = []
-    for j in jobTmpList:
-      if ":::" in j:
-        job = j.split(":::")[0]
-      else:
-        job = j
-      jobList.append(job)
-
-    jobs = []
-    for jobID in jobList:
-      jobs.append(self.__getARCJob(jobID))
-
-    # JobSupervisor is able to aggregate jobs to perform bulk operations and thus minimizes the communication overhead
-    # We still need to create chunks to avoid timeout in the case there are too many jobs to supervise
-    jobsUpdated = []
-    for chunk in breakListIntoChunks(jobs, 100):
-      job_supervisor = arc.JobSupervisor(self.usercfg, chunk)
-      job_supervisor.Update()
-      jobsUpdated.extend(job_supervisor.GetAllJobs())
-
-    resultDict = {}
-    jobsToRenew = []
-    jobsToCancel = []
-    for job in jobsUpdated:
-      jobID = job.JobID
-      self.log.debug("Retrieving status for job %s" % jobID)
-      arcState = job.State.GetGeneralState()
-      self.log.debug("ARC status for job %s is %s" % (jobID, arcState))
-      if arcState:  # Meaning arcState is filled. Is this good python?
-        resultDict[jobID] = self.mapStates[arcState]
-        # Renew proxy only of jobs which are running or queuing
-        if arcState in ("Running", "Queuing"):
-          nearExpiry = arc.Time() + arc.Period(10000)  # 2 hours, 46 minutes and 40 seconds
-          if job.ProxyExpirationTime < nearExpiry:
-            # Jobs to renew are aggregated to perform bulk operations
-            jobsToRenew.append(job)
-            self.log.debug("Renewing proxy for job %s whose proxy expires at %s" % (jobID, job.ProxyExpirationTime))
-        if arcState == "Hold":
-          # Jobs to cancel are aggregated to perform bulk operations
-          # Cancel held jobs so they don't sit in the queue forever
-          jobsToCancel.append(job)
-          self.log.debug("Killing held job %s" % jobID)
-      else:
-        resultDict[jobID] = PilotStatus.UNKNOWN
-      # If done - is it really done? Check the exit code
-      if resultDict[jobID] == PilotStatus.DONE:
-        exitCode = int(job.ExitCode)
-        if exitCode:
-          resultDict[jobID] = PilotStatus.FAILED
-      self.log.debug("DIRAC status for job %s is %s" % (jobID, resultDict[jobID]))
-
-    # JobSupervisor is able to aggregate jobs to perform bulk operations and thus minimizes the communication overhead
-    # We still need to create chunks to avoid timeout in the case there are too many jobs to supervise
-    for chunk in breakListIntoChunks(jobsToRenew, 100):
-      job_supervisor_renew = arc.JobSupervisor(self.usercfg, chunk)
-      if not job_supervisor_renew.Renew():
-        self.log.warn('At least one of the jobs failed to renew its credentials')
-
-    for chunk in breakListIntoChunks(jobsToCancel, 100):
-      job_supervisor_cancel = arc.JobSupervisor(self.usercfg, chunk)
-      if not job_supervisor_cancel.Cancel():
-        self.log.warn('At least one of the jobs failed to be cancelled')
-
-    if not resultDict:
-      return S_ERROR('No job statuses returned')
-
-    return S_OK(resultDict)
-
-  #############################################################################
-  def getJobOutput(self, jobID, localDir=None):
-    """ Get the specified job standard output and error files. If the localDir is provided,
-=======
             "executableFile": executableFile,
             "executable": os.path.basename(executableFile),
             "diracStamp": diracStamp,
@@ -697,7 +273,14 @@
         batchIDList = []
         stampDict = {}
 
-        endpoint = arc.Endpoint(str(self.ceHost + ":2811/jobs"), arc.Endpoint.JOBSUBMIT, "org.nordugrid.gridftpjob")
+        if self.endpointType == "Gridftp":
+            endpoint = arc.Endpoint(str(self.ceHost + ":2811/jobs"), arc.Endpoint.JOBSUBMIT, "org.nordugrid.gridftpjob")
+        else:
+            endpoint = arc.Endpoint(
+                str("https://" + self.ceHost + ":8443/arex"),
+                arc.Endpoint.JOBSUBMIT,
+                "org.ogf.glue.emies.activitycreation",
+            )
 
         # Submit jobs iteratively for now. Tentatively easier than mucking around with the JobSupervisor class
         for __i in range(numberOfJobs):
@@ -808,13 +391,23 @@
         if not vo:
             # Presumably the really proper way forward once the infosys-discuss WG comes up with a solution
             # and it is implemented. Needed for DIRAC instances which use robot certificates for pilots.
-            endpoints = [
-                arc.Endpoint(
-                    str("ldap://" + self.ceHost + "/MDS-Vo-name=local,o=grid"),
-                    arc.Endpoint.COMPUTINGINFO,
-                    "org.nordugrid.ldapng",
-                )
-            ]
+            if self.endpointType == "Gridftp":
+                endpoints = [
+                    arc.Endpoint(
+                        str("ldap://" + self.ceHost + "/MDS-Vo-name=local,o=grid"),
+                        arc.Endpoint.COMPUTINGINFO,
+                        "org.nordugrid.ldapng",
+                    )
+                ]
+            else:
+                endpoints = [
+                    arc.Endpoint(
+                        str("https://" + self.ceHost + ":8443/arex"),
+                        arc.Endpoint.COMPUTINGINFO,
+                        "org.ogf.glue.emies.resourceinfo",
+                    )
+                ]
+
             retriever = arc.ComputingServiceRetriever(self.usercfg, endpoints)
             retriever.wait()  # Takes a bit of time to get and parse the ldap information
             targets = retriever.GetExecutionTargets()
@@ -914,12 +507,12 @@
                     jobsToCancel.append(job)
                     self.log.debug("Killing held job %s" % jobID)
             else:
-                resultDict[jobID] = "Unknown"
+                resultDict[jobID] = PilotStatus.UNKNOWN
             # If done - is it really done? Check the exit code
-            if resultDict[jobID] == "Done":
+            if resultDict[jobID] == PilotStatus.DONE:
                 exitCode = int(job.ExitCode)
                 if exitCode:
-                    resultDict[jobID] = "Failed"
+                    resultDict[jobID] = PilotStatus.FAILED
             self.log.debug("DIRAC status for job %s is %s" % (jobID, resultDict[jobID]))
 
         # JobSupervisor is able to aggregate jobs to perform bulk operations and thus minimizes the communication overhead
@@ -942,7 +535,6 @@
     #############################################################################
     def getJobOutput(self, jobID, localDir=None):
         """Get the specified job standard output and error files. If the localDir is provided,
->>>>>>> c5981031
         the output is returned as file in this directory. Otherwise, the output is returned
         as strings.
         """
