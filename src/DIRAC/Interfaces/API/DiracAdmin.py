--- conflicted
+++ resolved
@@ -461,162 +461,6 @@
         if not result["OK"]:
             return result
 
-<<<<<<< HEAD
-    if modifiedCS:
-      result = self.csCommitChanges(False)
-      if not result['OK']:
-        return S_ERROR('CS Commit failed with message = %s' % (result['Message']))
-      else:
-        if printOutput:
-          gLogger.notice('Successfully committed changes to CS')
-    else:
-      if printOutput:
-        gLogger.notice('No modifications to CS required')
-
-    return S_OK()
-
-  #############################################################################
-  def csSetOption(self, optionPath, optionValue):
-    """
-    Function to modify an existing value in the CS.
-    """
-    return self.csAPI.setOption(optionPath, optionValue)
-
-  #############################################################################
-  def csSetOptionComment(self, optionPath, comment):
-    """
-    Function to modify an existing value in the CS.
-    """
-    return self.csAPI.setOptionComment(optionPath, comment)
-
-  #############################################################################
-  def csModifyValue(self, optionPath, newValue):
-    """
-    Function to modify an existing value in the CS.
-    """
-    return self.csAPI.modifyValue(optionPath, newValue)
-
-  #############################################################################
-  def csRegisterUser(self, username, properties):
-    """
-    Registers a user in the CS.
-
-        - username: Username of the user (easy;)
-        - properties: Dict containing:
-            - DN
-            - groups : list/tuple of groups the user belongs to
-            - <others> : More properties of the user, like mail
-
-    """
-    return self.csAPI.addUser(username, properties)
-
-  #############################################################################
-  def csDeleteUser(self, user):
-    """
-    Deletes a user from the CS. Can take a list of users
-    """
-    return self.csAPI.deleteUsers(user)
-
-  #############################################################################
-  def csModifyUser(self, username, properties, createIfNonExistant=False):
-    """
-    Modify a user in the CS. Takes the same params as in addUser and
-    applies the changes
-    """
-    return self.csAPI.modifyUser(username, properties, createIfNonExistant)
-
-  #############################################################################
-  def csListUsers(self, group=False):
-    """
-    Lists the users in the CS. If no group is specified return all users.
-    """
-    return self.csAPI.listUsers(group)
-
-  #############################################################################
-  def csDescribeUsers(self, mask=False):
-    """
-    List users and their properties in the CS.
-    If a mask is given, only users in the mask will be returned
-    """
-    return self.csAPI.describeUsers(mask)
-
-  #############################################################################
-  def csModifyGroup(self, groupname, properties, createIfNonExistant=False):
-    """
-    Modify a user in the CS. Takes the same params as in addGroup and applies
-    the changes
-    """
-    return self.csAPI.modifyGroup(groupname, properties, createIfNonExistant)
-
-  #############################################################################
-  def csListHosts(self):
-    """
-    Lists the hosts in the CS
-    """
-    return self.csAPI.listHosts()
-
-  #############################################################################
-  def csDescribeHosts(self, mask=False):
-    """
-    Gets extended info for the hosts in the CS
-    """
-    return self.csAPI.describeHosts(mask)
-
-  #############################################################################
-  def csModifyHost(self, hostname, properties, createIfNonExistant=False):
-    """
-    Modify a host in the CS. Takes the same params as in addHost and applies
-    the changes
-    """
-    return self.csAPI.modifyHost(hostname, properties, createIfNonExistant)
-
-  #############################################################################
-  def csListGroups(self):
-    """
-    Lists groups in the CS
-    """
-    return self.csAPI.listGroups()
-
-  #############################################################################
-  def csDescribeGroups(self, mask=False):
-    """
-    List groups and their properties in the CS.
-    If a mask is given, only groups in the mask will be returned
-    """
-    return self.csAPI.describeGroups(mask)
-
-  #############################################################################
-  def csSyncUsersWithCFG(self, usersCFG):
-    """
-    Synchronize users in cfg with its contents
-    """
-    return self.csAPI.syncUsersWithCFG(usersCFG)
-
-  #############################################################################
-  def csCommitChanges(self, sortUsers=True):
-    """
-    Commit the changes in the CS
-    """
-    return self.csAPI.commitChanges(sortUsers=False)
-
-  #############################################################################
-  def sendMail(self, address, subject, body, fromAddress=None, localAttempt=True, html=False):
-    """
-    Send mail to specified address with body.
-    """
-    notification = NotificationClient()
-    return notification.sendMail(address, subject, body, fromAddress, localAttempt, html)
-
-  #############################################################################
-  def sendSMS(self, userName, body, fromAddress=None):
-    """
-    Send mail to specified address with body.
-    """
-    if len(body) > 160:
-      return S_ERROR('Exceeded maximum SMS length of 160 characters')
-    notification = NotificationClient()
-    return notification.sendSMS(userName, body, fromAddress)
-=======
         outputPath = "%s/pilot_%s" % (directory, jobID)
         if os.path.exists(outputPath):
             self.log.info("Remove %s and retry to continue" % outputPath)
@@ -1017,48 +861,5 @@
         notification = NotificationClient()
         return notification.sendSMS(userName, body, fromAddress)
 
-    #############################################################################
-    def getBDIISite(self, site, host=None):
-        """
-        Get information about site from BDII at host
-        """
-        return ldapSite(site, host=host)
-
-    #############################################################################
-    def getBDIICluster(self, ce, host=None):
-        """
-        Get information about ce from BDII at host
-        """
-        return ldapCluster(ce, host=host)
-
-    #############################################################################
-    def getBDIICE(self, ce, host=None):
-        """
-        Get information about ce from BDII at host
-        """
-        return ldapCE(ce, host=host)
-
-    #############################################################################
-    def getBDIIService(self, ce, host=None):
-        """
-        Get information about ce from BDII at host
-        """
-        return ldapService(ce, host=host)
-
-    #############################################################################
-    def getBDIICEState(self, ce, useVO=voName, host=None):
-        """
-        Get information about ce state from BDII at host
-        """
-        return ldapCEState(ce, useVO, host=host)
-
-    #############################################################################
-    def getBDIICEVOView(self, ce, useVO=voName, host=None):
-        """
-        Get information about ce voview from BDII at host
-        """
-        return ldapCEVOView(ce, useVO, host=host)
-
->>>>>>> c5981031
 
 # EOF#EOF#EOF#EOF#EOF#EOF#EOF#EOF#EOF#EOF#EOF#EOF#EOF#EOF#EOF#EOF#EOF#EOF#EOF#