#!/usr/bin/env python
########################################################################
# File :    dirac-admin-sync-users-from-file
# Author :  Adrian Casajus
########################################################################
"""
Sync users in Configuration with the cfg contents.

Example:
  $ dirac-admin-sync-users-from-file file_users.cfg
"""
from __future__ import print_function
from __future__ import absolute_import
from __future__ import division
from diraccfg import CFG

import DIRAC
from DIRAC.Core.Utilities.DIRACScript import DIRACScript as Script

__RCSID__ = "$Id$"


@Script()
def main():
<<<<<<< HEAD
  Script.registerSwitch("t", "test", "Only test. Don't commit changes")
  # Registering arguments will automatically add their description to the help menu
  Script.registerArgument("UserCfg:  Cfg FileName with Users as sections containing"
                          "DN, Groups, and other properties as options")
  Script.parseCommandLine(ignoreErrors=True)
=======
    Script.registerSwitch("t", "test", "Only test. Don't commit changes")
    Script.parseCommandLine(ignoreErrors=True)
>>>>>>> c5981031

    args = Script.getExtraCLICFGFiles()

<<<<<<< HEAD
  from DIRAC.Interfaces.API.DiracAdmin import DiracAdmin
  diracAdmin = DiracAdmin()
  exitCode = 0
  testOnly = False
  errorList = []
=======
    if len(args) < 1:
        Script.showHelp()

    from DIRAC.Interfaces.API.DiracAdmin import DiracAdmin
>>>>>>> c5981031

    diracAdmin = DiracAdmin()
    exitCode = 0
    testOnly = False
    errorList = []

    for unprocSw in Script.getUnprocessedSwitches():
        if unprocSw[0] in ("t", "test"):
            testOnly = True

    try:
        usersCFG = CFG().loadFromFile(args[0])
    except Exception as e:
        errorList.append("file open", "Can't parse file %s: %s" % (args[0], str(e)))
        errorCode = 1
    else:
        if not diracAdmin.csSyncUsersWithCFG(usersCFG):
            errorList.append(("modify users", "Cannot sync with %s" % args[0]))
            exitCode = 255

    if not exitCode and not testOnly:
        result = diracAdmin.csCommitChanges()
        if not result["OK"]:
            errorList.append(("commit", result["Message"]))
            exitCode = 255

    for error in errorList:
        print("ERROR %s: %s" % error)

    DIRAC.exit(exitCode)


if __name__ == "__main__":
    main()<|MERGE_RESOLUTION|>--- conflicted
+++ resolved
@@ -22,31 +22,16 @@
 
 @Script()
 def main():
-<<<<<<< HEAD
-  Script.registerSwitch("t", "test", "Only test. Don't commit changes")
-  # Registering arguments will automatically add their description to the help menu
-  Script.registerArgument("UserCfg:  Cfg FileName with Users as sections containing"
-                          "DN, Groups, and other properties as options")
-  Script.parseCommandLine(ignoreErrors=True)
-=======
     Script.registerSwitch("t", "test", "Only test. Don't commit changes")
+    # Registering arguments will automatically add their description to the help menu
+    Script.registerArgument(
+        "UserCfg:  Cfg FileName with Users as sections containing" "DN, Groups, and other properties as options"
+    )
     Script.parseCommandLine(ignoreErrors=True)
->>>>>>> c5981031
 
     args = Script.getExtraCLICFGFiles()
 
-<<<<<<< HEAD
-  from DIRAC.Interfaces.API.DiracAdmin import DiracAdmin
-  diracAdmin = DiracAdmin()
-  exitCode = 0
-  testOnly = False
-  errorList = []
-=======
-    if len(args) < 1:
-        Script.showHelp()
-
     from DIRAC.Interfaces.API.DiracAdmin import DiracAdmin
->>>>>>> c5981031
 
     diracAdmin = DiracAdmin()
     exitCode = 0
