--- conflicted
+++ resolved
@@ -24,59 +24,17 @@
 
 @Script()
 def main():
-<<<<<<< HEAD
-  # Registering arguments will automatically add their description to the help menu
-  Script.registerArgument("LFN:      Logical File Name or file containing LFNs")
-  Script.registerArgument("Dest:     Valid DIRAC SE")
-  Script.registerArgument("Source:   Valid DIRAC SE", default='', mandatory=False)
-  Script.registerArgument("Cache:    Local directory to be used as cache", default='', mandatory=False)
-  _, args = Script.parseCommandLine(ignoreErrors=True)
+    # Registering arguments will automatically add their description to the help menu
+    Script.registerArgument("LFN:      Logical File Name or file containing LFNs")
+    Script.registerArgument("Dest:     Valid DIRAC SE")
+    Script.registerArgument("Source:   Valid DIRAC SE", default="", mandatory=False)
+    Script.registerArgument("Cache:    Local directory to be used as cache", default="", mandatory=False)
+    _, args = Script.parseCommandLine(ignoreErrors=True)
 
-  if len(args) > 4:
-    Script.showHelp(exitCode=1)
-
-  lfn, seName, sourceSE, localCache = Script.getPositionalArgs(group=True)
-
-  from DIRAC.Interfaces.API.Dirac import Dirac
-  dirac = Dirac()
-  exitCode = 0
-
-  try:
-    f = open(lfn, 'r')
-    lfns = f.read().splitlines()
-    f.close()
-  except Exception:
-    lfns = [lfn]
-
-  finalResult = {"Failed": [], "Successful": []}
-  for lfn in lfns:
-    result = dirac.replicateFile(lfn, seName, sourceSE, localCache, printOutput=True)
-    if not result['OK']:
-      finalResult["Failed"].append(lfn)
-      print('ERROR %s' % (result['Message']))
-      exitCode = 2
-    else:
-      finalResult["Successful"].append(lfn)
-
-  if len(lfns) > 1:
-    print(finalResult)
-
-  DIRAC.exit(exitCode)
-=======
-    Script.parseCommandLine(ignoreErrors=True)
-    args = Script.getPositionalArgs()
-
-    if len(args) < 2 or len(args) > 4:
+    if len(args) > 4:
         Script.showHelp(exitCode=1)
 
-    lfn = args[0]
-    seName = args[1]
-    sourceSE = ""
-    localCache = ""
-    if len(args) > 2:
-        sourceSE = args[2]
-    if len(args) == 4:
-        localCache = args[3]
+    lfn, seName, sourceSE, localCache = Script.getPositionalArgs(group=True)
 
     from DIRAC.Interfaces.API.Dirac import Dirac
 
@@ -87,7 +45,7 @@
         f = open(lfn, "r")
         lfns = f.read().splitlines()
         f.close()
-    except BaseException:
+    except Exception:
         lfns = [lfn]
 
     finalResult = {"Failed": [], "Successful": []}
@@ -104,7 +62,6 @@
         print(finalResult)
 
     DIRAC.exit(exitCode)
->>>>>>> c5981031
 
 
 if __name__ == "__main__":
