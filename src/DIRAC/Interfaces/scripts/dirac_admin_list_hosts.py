--- conflicted
+++ resolved
@@ -24,12 +24,7 @@
 def main():
     Script.registerSwitch("e", "extended", "Show extended info")
 
-<<<<<<< HEAD
-  Script.parseCommandLine(ignoreErrors=True)
-=======
     Script.parseCommandLine(ignoreErrors=True)
-    args = Script.getPositionalArgs()
->>>>>>> c5981031
 
     from DIRAC import exit as DIRACExit
     from DIRAC.Interfaces.API.DiracAdmin import DiracAdmin
