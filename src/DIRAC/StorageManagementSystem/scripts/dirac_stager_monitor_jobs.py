--- conflicted
+++ resolved
@@ -87,63 +87,8 @@
 
 @Script()
 def main():
-<<<<<<< HEAD
-  # Registering arguments will automatically add their description to the help menu
-  Script.registerArgument(["JobID:    DIRAC Job ID"])
-  Script.parseCommandLine(ignoreErrors=False)
-
-  args = Script.getPositionalArgs()
-
-  if len(args) < 1:
-    Script.showHelp()
-
-  from DIRAC import exit as DIRACExit, gLogger
-
-  try:
-    jobIDs = [int(arg) for arg in args]
-  except Exception:
-    gLogger.fatal('DIRAC Job IDs must be integers')
-    DIRACExit(2)
-
-  from DIRAC.StorageManagementSystem.Client.StorageManagerClient import StorageManagerClient
-  client = StorageManagerClient()
-
-  outStr = "\n"
-  for jobID in jobIDs:
-    res = client.getTaskSummary(jobID)
-    if not res['OK']:
-      gLogger.error(res['Message'])
-      continue
-    if not res['Value']:
-      gLogger.notice('No info for job %s, probably gone from the stager...' % jobID)
-      continue
-    taskInfo = res['Value']['TaskInfo']
-    replicaInfo = res['Value']['ReplicaInfo']
-    outStr = "%s: %s" % ('JobID'.ljust(20), jobID)
-    outStr += "\n%s: %s" % ('Status'.ljust(20), taskInfo[str(jobID)]['Status'])
-    outStr += "\n%s: %s" % ('SubmitTime'.ljust(20), taskInfo[str(jobID)]['SubmitTime'])
-    outStr += "\n%s: %s" % ('CompleteTime'.ljust(20), taskInfo[str(jobID)]['CompleteTime'])
-    outStr += "\nStaging files for this job:"
-    if not res['Value']['ReplicaInfo']:
-      gLogger.notice('No info on files for the job = %s, that is odd' % jobID)
-      continue
-    else:
-      for lfn, metadata in replicaInfo.items():
-        outStr += "\n\t--------------------"
-        outStr += "\n\t%s: %s" % ('LFN'.ljust(8), lfn.ljust(100))
-        outStr += "\n\t%s: %s" % ('SE'.ljust(8), metadata['StorageElement'].ljust(100))
-        outStr += "\n\t%s: %s" % ('PFN'.ljust(8), str(metadata['PFN']).ljust(100))
-        outStr += "\n\t%s: %s" % ('Status'.ljust(8), metadata['Status'].ljust(100))
-        outStr += "\n\t%s: %s" % ('Reason'.ljust(8), str(metadata['Reason']).ljust(100))
-        outStr += "\n%s: %s" % ('LastUpdate'.ljust(8), str(metadata['LastUpdate']).ljust(100))
-      outStr += "\n----------------------"
-    gLogger.notice(outStr)
-  DIRACExit(0)
-
-
-if __name__ == "__main__":
-  main()
-=======
+    # Registering arguments will automatically add their description to the help menu
+    Script.registerArgument(["JobID:    DIRAC Job ID"])
     Script.parseCommandLine(ignoreErrors=False)
 
     args = Script.getPositionalArgs()
@@ -155,7 +100,7 @@
 
     try:
         jobIDs = [int(arg) for arg in args]
-    except BaseException:
+    except Exception:
         gLogger.fatal("DIRAC Job IDs must be integers")
         DIRACExit(2)
 
@@ -197,77 +142,4 @@
 
 
 if __name__ == "__main__":
-    main()
-
-
-""" Example:
-dirac-stager-monitor-jobs.py 5688643 5688644
-
-JobID               : 5688643
-Status              : Offline
-SubmitTime          : 2013-06-10 15:21:03
-CompleteTime        : None
-Staging files for this job:
-    --------------------
-    LFN     : /lhcb/LHCb/Collision10/SDST/00010270/0000/00010270_00003705_1.sdst
-    SE      : IN2P3-RDST
-    PFN     : srm://ccsrm.in2p3.fr/pnfs/in2p3.fr/data/lhcb/LHCb/Collision10/SDST/00010270/0000/00010270_00003705_1.sdst
-    Status  : Offline
-    Reason  : None
-    --------------------
-    LFN     : /lhcb/LHCb/Collision10/SDST/00010270/0000/00010270_00001918_1.sdst
-    SE      : IN2P3-RDST
-    PFN     : srm://ccsrm.in2p3.fr/pnfs/in2p3.fr/data/lhcb/LHCb/Collision10/SDST/00010270/0000/00010270_00001918_1.sdst
-    Status  : Offline
-    Reason  : None
-    --------------------
-    LFN     : /lhcb/LHCb/Collision10/SDST/00010270/0000/00010270_00002347_1.sdst
-    SE      : IN2P3-RDST
-    PFN     : srm://ccsrm.in2p3.fr/pnfs/in2p3.fr/data/lhcb/LHCb/Collision10/SDST/00010270/0000/00010270_00002347_1.sdst
-    Status  : Offline
-    Reason  : None
-    --------------------
-    LFN     : /lhcb/LHCb/Collision10/SDST/00010270/0000/00010270_00003701_1.sdst
-    SE      : IN2P3-RDST
-    PFN     : srm://ccsrm.in2p3.fr/pnfs/in2p3.fr/data/lhcb/LHCb/Collision10/SDST/00010270/0000/00010270_00003701_1.sdst
-    Status  : Offline
-    Reason  : None
-----------------------
-JobID               : 5688644
-Status              : Offline
-SubmitTime          : 2013-06-10 15:21:07
-CompleteTime        : None
-Staging files for this job:
-    --------------------
-    LFN     : /lhcb/LHCb/Collision10/SDST/00010270/0000/00010270_00005873_1.sdst
-    SE      : IN2P3-RDST
-    PFN     : srm://ccsrm.in2p3.fr/pnfs/in2p3.fr/data/lhcb/LHCb/Collision10/SDST/00010270/0000/00010270_00005873_1.sdst
-    Status  : Offline
-    Reason  : None
-    --------------------
-    LFN     : /lhcb/LHCb/Collision10/SDST/00010270/0000/00010270_00004468_1.sdst
-    SE      : IN2P3-RDST
-    PFN     : srm://ccsrm.in2p3.fr/pnfs/in2p3.fr/data/lhcb/LHCb/Collision10/SDST/00010270/0000/00010270_00004468_1.sdst
-    Status  : Offline
-    Reason  : None
-    --------------------
-    LFN     : /lhcb/LHCb/Collision10/SDST/00010270/0000/00010270_00000309_1.sdst
-    SE      : IN2P3-RDST
-    PFN     : srm://ccsrm.in2p3.fr/pnfs/in2p3.fr/data/lhcb/LHCb/Collision10/SDST/00010270/0000/00010270_00000309_1.sdst
-    Status  : Offline
-    Reason  : None
-    --------------------
-    LFN     : /lhcb/LHCb/Collision10/SDST/00010270/0000/00010270_00005911_1.sdst
-    SE      : IN2P3-RDST
-    PFN     : srm://ccsrm.in2p3.fr/pnfs/in2p3.fr/data/lhcb/LHCb/Collision10/SDST/00010270/0000/00010270_00005911_1.sdst
-    Status  : Offline
-    Reason  : None
-    --------------------
-    LFN     : /lhcb/LHCb/Collision10/SDST/00010270/0000/00010270_00003296_1.sdst
-    SE      : IN2P3-RDST
-    PFN     : srm://ccsrm.in2p3.fr/pnfs/in2p3.fr/data/lhcb/LHCb/Collision10/SDST/00010270/0000/00010270_00003296_1.sdst
-    Status  : Offline
-    Reason  : None
-    --------------------
-"""  # NOQA
->>>>>>> c5981031
+    main()