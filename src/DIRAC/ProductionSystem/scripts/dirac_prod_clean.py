--- conflicted
+++ resolved
@@ -14,27 +14,14 @@
 
 @Script()
 def main():
-<<<<<<< HEAD
-  # Registering arguments will automatically add their description to the help menu
-  Script.registerArgument("prodID: Production ID")
-  _, args = Script.parseCommandLine()
-=======
-    Script.parseCommandLine()
->>>>>>> c5981031
+    # Registering arguments will automatically add their description to the help menu
+    Script.registerArgument("prodID: Production ID")
+    _, args = Script.parseCommandLine()
 
     from DIRAC.ProductionSystem.Client.ProductionClient import ProductionClient
 
-<<<<<<< HEAD
-  # get arguments
-  prodID = args[0]
-=======
-    args = Script.getPositionalArgs()
-    if len(args) < 1:
-        Script.showHelp(exitCode=1)
-
     # get arguments
     prodID = args[0]
->>>>>>> c5981031
 
     res = ProductionClient().setProductionStatus(prodID, "Cleaned")
     if not res["OK"]:
