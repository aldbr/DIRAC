--- conflicted
+++ resolved
@@ -14,6 +14,7 @@
 from DIRAC.Core.Base.AgentModule import AgentModule
 from DIRAC.FrameworkSystem.DB.ProxyDB import ProxyDB
 
+
 class MyProxyRenewalAgent(AgentModule):
     def initialize(self):
 
@@ -26,12 +27,7 @@
         gLogger.info("MyProxy server         : %s" % self.proxyDB.getMyProxyServer())
         gLogger.info("MyProxy max proxy time : %s" % self.proxyDB.getMyProxyMaxLifeTime())
 
-<<<<<<< HEAD
-    return S_OK()
-=======
-        self.__threadPool = ThreadPool(1, 10)
         return S_OK()
->>>>>>> c5981031
 
     def __renewProxyForCredentials(self, userDN, userGroup):
         lifeTime = self.am_getOption("RenewedLifeTime", 54000)
@@ -45,32 +41,6 @@
     def __treatRenewalCallback(self, oTJ, exceptionList):
         gLogger.exception(lException=exceptionList)
 
-<<<<<<< HEAD
-  def execute(self):
-    """ The main agent execution method
-    """
-    self.proxyDB.purgeLogs()
-    gLogger.info("Purging expired requests")
-    retVal = self.proxyDB.purgeExpiredRequests()
-    if retVal['OK']:
-      gLogger.info(" purged %s requests" % retVal['Value'])
-    gLogger.info("Purging expired proxies")
-    retVal = self.proxyDB.purgeExpiredProxies()
-    if retVal['OK']:
-      gLogger.info(" purged %s proxies" % retVal['Value'])
-    retVal = self.proxyDB.getCredentialsAboutToExpire(self.am_getOption("MinimumLifeTime", 3600))
-    if not retVal['OK']:
-      return retVal
-    data = retVal['Value']
-    gLogger.info("Renewing %s proxies..." % len(data))
-    with concurrent.futures.ThreadPoolExecutor(max_workers=10) as executor:
-      futures = []
-      for record in data:
-        userDN = record[0]
-        userGroup = record[1]
-        futures.append(executor.submit(self.__renewProxyForCredentials, userDN, userGroup))
-    return S_OK()
-=======
     def execute(self):
         """The main agent execution method"""
         self.proxyDB.purgeLogs()
@@ -87,14 +57,10 @@
             return retVal
         data = retVal["Value"]
         gLogger.info("Renewing %s proxies..." % len(data))
-        for record in data:
-            userDN = record[0]
-            userGroup = record[1]
-            self.__threadPool.generateJobAndQueueIt(
-                self.__renewProxyForCredentials,
-                args=(userDN, userGroup),
-                oExceptionCallback=self.__treatRenewalCallback,
-            )
-        self.__threadPool.processAllResults()
-        return S_OK()
->>>>>>> c5981031
+        with concurrent.futures.ThreadPoolExecutor(max_workers=10) as executor:
+            futures = []
+            for record in data:
+                userDN = record[0]
+                userGroup = record[1]
+                futures.append(executor.submit(self.__renewProxyForCredentials, userDN, userGroup))
+        return S_OK()