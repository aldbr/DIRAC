""" ComponentMonitoring class is a front-end to the Component monitoring Database
"""
from __future__ import absolute_import
from __future__ import division
from __future__ import print_function

import six
import random
from six.moves.urllib import parse as urlparse

from DIRAC import gConfig, S_OK, S_ERROR
from DIRAC.Core.Base.DB import DB
from DIRAC.Core.Utilities import Time, List, Network
from DIRAC.ConfigurationSystem.Client.PathFinder import getSystemURLs

__RCSID__ = "$Id$"


class ComponentMonitoringDB(DB):
    def __init__(self):
        """c'tor

        Initialize the DB
<<<<<<< HEAD
    """
    DB.__init__(self, 'ComponentMonitoringDB', 'Framework/ComponentMonitoringDB')
    retVal = self.__initializeDB()
    if not retVal['OK']:
      raise Exception("Can't create tables: %s" % retVal['Message'])
    self.__optionalFields = ('startTime', 'cycles', 'version', 'queries',
                             'DIRACVersion', 'description', 'platform')
    self.__mainFields = ("Id", "Setup", "Type", "ComponentName", "Host", "Port",
                         "StartTime", "LastHeartbeat", "cycles", "queries", "LoggingState")
    self.__versionFields = ('VersionTimestamp', 'Version', 'DIRACVersion', 'Platform', 'Description')

  def getOptionalFields(self):
    return self.__optionalFields

  def __getTableName(self, name):
    return "compmon_%s" % name

  def __initializeDB(self):
    """
    Create the tables
    """
    retVal = self._query("show tables")
    if not retVal['OK']:
      return retVal

    tablesInDB = [t[0] for t in retVal['Value']]
    tablesD = {}

    tN = self.__getTableName("Components")
    if tN not in tablesInDB:
      tablesD[tN] = {'Fields': {'Id': 'INTEGER AUTO_INCREMENT NOT NULL',
                                'ComponentName': 'VARCHAR(255) NOT NULL',
                                'Setup': 'VARCHAR(255) NOT NULL',
                                'Type': 'ENUM ( "service", "agent" ) NOT NULL',
                                'Host': 'VARCHAR(255) NOT NULL',
                                'Port': 'INTEGER DEFAULT 0',
                                'LastHeartbeat': 'DATETIME NOT NULL',
                                'StartTime': 'DATETIME NOT NULL',
                                'LoggingState': 'VARCHAR(64) DEFAULT "unknown"',
                                'Cycles': 'INTEGER',
                                'Queries': 'INTEGER'
                                },
                     'PrimaryKey': 'Id',
                     'Indexes': {'ComponentIndex': ['ComponentName', 'Setup', 'Host', 'Port'],
                                 'TypeIndex': ['Type'],
                                 }
                     }

    tN = self.__getTableName("VersionHistory")
    if tN not in tablesInDB:
      tablesD[tN] = {'Fields': {'CompId': 'INTEGER NOT NULL',
                                'VersionTimestamp': 'DATETIME NOT NULL',
                                'Version': 'VARCHAR(255)',
                                'DIRACVersion': 'VARCHAR(255) NOT NULL',
                                'Platform': 'VARCHAR(255) NOT NULL',
                                'Description': 'BLOB',
                                },
                     'Indexes': {'Component': ['CompId']}
                     }

    return self._createTables(tablesD)

  def __datetime2str(self, dt):
    """
    This method converts the datetime type to a string type.
    """
    if isinstance(dt, six.string_types):
      return dt
    return "%s-%s-%s %s:%s:%s" % (dt.year, dt.month, dt.day, dt.hour, dt.minute, dt.second)

  def __registerIfNotThere(self, compDict):
    """
    Registers the component if it's not there
    """
    sqlCond = []
    sqlInsertFields = []
    sqlInsertValues = []
    tableName = self.__getTableName("Components")
    for field in ('componentName', 'setup', 'type', 'host', 'port'):
      if field not in compDict:
        if field == 'port':
          continue
        return S_ERROR("Missing %s field in the component dict" % field)
      value = compDict[field]
      field = field.capitalize()
      sqlInsertFields.append(field)
      sqlInsertValues.append("'%s'" % value)
      sqlCond.append("%s = '%s'" % (field, value))
    compLogName = ":".join(sqlInsertValues).replace("'", "")
    self.log.info("Trying to register %s" % compLogName)
    result = self._query("SELECT id FROM `%s` WHERE %s" % (tableName, " AND ".join(sqlCond)))
    if not result['OK']:
      self.log.error("Cannot register component", "%s: %s" % (compLogName, result['Message']))
      return result
    if len(result['Value']):
      compId = result['Value'][0][0]
      self.log.info("%s has compId %s" % (compLogName, compId))
      return S_OK(compId)
    # It's not there, we just need to insert it
    sqlInsertFields.append("LastHeartbeat")
    sqlInsertValues.append("UTC_TIMESTAMP()")
    if 'startTime' in compDict:
      sqlInsertFields.append("StartTime")
      val = compDict['startTime']
      if isinstance(val, Time._allDateTypes):
        val = self.__datetime2str(val)
      sqlInsertValues.append("'%s'" % val)
    for field in ('cycles', 'queries'):
      if field not in compDict:
        compDict[field] = 0
      value = compDict[field]
      field = field.capitalize()
      sqlInsertFields.append(field)
      sqlInsertValues.append(str(value))
    self.log.info("Registering component %s" % compLogName)
    result = self._update("INSERT INTO `%s` ( %s ) VALUES ( %s )" % (tableName,
                                                                     ", ".join(sqlInsertFields),
                                                                     ", ".join(sqlInsertValues)))
    if not result['OK']:
      return result
    compId = result['lastRowId']
    self.log.info("%s has compId %s" % (compLogName, compId))
    return S_OK(compId)

  def __updateVersionHistoryIfNeeded(self, compId, compDict):
    """
    Updates the version history given the condition dictionary and component id.
    """
    sqlCond = ["CompId=%s" % compId]
    sqlInsertFields = []
    sqlInsertValues = []
    tableName = self.__getTableName("VersionHistory")
    for field in ('version', 'DIRACVersion', 'platform'):
      if field not in compDict:
        return S_ERROR("Missing %s field in the component dict" % field)
      value = compDict[field]
      field = field.capitalize()
      sqlInsertFields.append(field)
      sqlInsertValues.append("'%s'" % value)
      sqlCond.append("%s = '%s'" % (field, value))
    result = self._query("SELECT CompId FROM `%s` WHERE %s" % (tableName, " AND ".join(sqlCond)))
    if not result['OK']:
      return result
    if len(result['Value']):
      return S_OK(compId)
    # It's not there, we just need to insert it
    sqlInsertFields.append('CompId')
    sqlInsertValues.append(str(compId))
    sqlInsertFields.append('VersionTimestamp')
    sqlInsertValues.append('UTC_TIMESTAMP()')
    if 'description' in compDict:
      sqlInsertFields.append("Description")
      result = self._escapeString(compDict['description'])
      if not result['OK']:
        return result
      sqlInsertValues.append(result['Value'])
    result = self._update("INSERT INTO `%s` ( %s ) VALUES ( %s )" % (tableName,
                                                                     ", ".join(sqlInsertFields),
                                                                     ", ".join(sqlInsertValues)))
    if not result['OK']:
      return result
    return S_OK(compId)

  def registerComponent(self, compDict, shallow=False):
    """
    Register a new component in the DB given a component dictionary and returns a component id.
    And if it's already registered it returns the corresponding component id.
    """
    result = self.__registerIfNotThere(compDict)
    if not result['OK']:
      return result
    compId = result['Value']
    if shallow:
      return S_OK(compId)
    # Check if something has changed in the version history
    result = self.__updateVersionHistoryIfNeeded(compId, compDict)
    if not result['OK']:
      return result
    return S_OK(compId)

  def heartbeat(self, compDict):
    """
    Updates the heartbeat
    """
    if 'compId' not in compDict:
      result = self.__registerIfNotThere(compDict)
      if not result['OK']:
        return result
      compId = result['Value']
      compDict['compId'] = compId
    sqlUpdateFields = ['LastHeartbeat=UTC_TIMESTAMP()']
    for field in ('cycles', 'queries'):
      value = 0
      if field in compDict:
        value = compDict[field]
      sqlUpdateFields.append("%s=%s" % (field.capitalize(), value))
    if 'startTime' in compDict:
      sqlUpdateFields.append("StartTime='%s'" % self.__datetime2str(compDict['startTime']))
    return self._update("UPDATE `%s` SET %s WHERE Id=%s" % (self.__getTableName("Components"),
                                                            ", ".join(sqlUpdateFields),
                                                            compDict['compId']))

  def __getComponents(self, condDict):
    """
    Loads the components from the DB.

    :type sourceDict: dictionary
    :param sourceDict: The dictionary containing source information.
    :return: S_OK with the components / the error message.
    """
    compTable = self.__getTableName("Components")
    mainFields = ", ".join(self.__mainFields)
    versionTable = self.__getTableName("VersionHistory")
    versionFields = ", ".join(self.__versionFields)
    sqlWhere = []
    for field in condDict:
      val = condDict[field]
      if isinstance(val, six.string_types):
        sqlWhere.append("%s='%s'" % (field, val))
      elif isinstance(val, six.integer_types + (float,)):
        sqlWhere.append("%s='%s'" % (field, val))
      else:
        sqlWhere.append("( %s )" % " OR ".join(["%s='%s'" % (field, v) for v in val]))
    if sqlWhere:
      sqlWhere = "WHERE %s" % " AND ".join(sqlWhere)
    else:
      sqlWhere = ""
    result = self._query("SELECT %s FROM `%s` %s" % (mainFields, compTable, sqlWhere))
    if not result['OK']:
      return result
    records = []
    dbData = result['Value']
    for record in dbData:
      rD = {}
      for i in range(len(self.__mainFields)):
        rD[self.__mainFields[i]] = record[i]
      result = self._query(
          "SELECT %s FROM `%s` WHERE CompId=%s ORDER BY VersionTimestamp DESC LIMIT 1" %
          (versionFields, versionTable, rD['Id']))
      if not result['OK']:
        return result
      if len(result['Value']) > 0:
        versionRec = result['Value'][0]
        for i in range(len(self.__versionFields)):
          rD[self.__versionFields[i]] = versionRec[i]
      del(rD['Id'])
      records.append(rD)
    return S_OK(StatusSet(records))

  def __checkCondition(self, condDict, field, value):
    """
    It is used to check if a field is present in the condition dictionary or not with the corresponding value.

    :type condDict: dictionary
    :param condDict: The dictionary containing the conditions.
    :type field: string
    :param field: The field.
    :type value: string
    :param field: The value.
    :return: True / False
    """
    if field not in condDict:
      return True
    condVal = condDict[field]
    if isinstance(condVal, (list, tuple)):
      return value in condVal
    return value == condVal

  def __getComponentDefinitionFromCS(self, system, setup, instance, cType, component):
    """
    Gets the basic component details from the configuration file.

    :type system: string
    :param system: The system name.
    :type setup: string
    :param setup: The setup site.
    :type instance: string
    :param instance: The instance.
    :type cType: string
    :param cType: The component type.
    :type component: string
    :param component: The component name.
    :return: a component dictionary.
    """
    componentName = "%s/%s" % (system, component)
    compDict = {'ComponentName': componentName,
                'Type': cType,
                'Setup': setup
                }
    componentSection = "/Systems/%s/%s/%s/%s" % (system, instance,
                                                 "%ss" % cType.capitalize(), component)
    compStatus = gConfig.getValue("%s/Status" % componentSection, 'Active')
    if compStatus.lower() in ("inactive", ):
      compDict['Status'] = compStatus.lower().capitalize()
    if cType == 'service':
      result = gConfig.getOption("%s/Port" % componentSection)
      if not result['OK']:
        compDict['Status'] = 'Error'
        compDict['Message'] = "Component seems to be defined wrong in CS: %s" % result['Message']
        return compDict
      try:
        compDict['Port'] = int(result['Value'])
      except Exception:
        compDict['Status'] = 'Error'
        compDict['Message'] = "Port for component doesn't seem to be a number"
=======
        """
        DB.__init__(self, "ComponentMonitoringDB", "Framework/ComponentMonitoringDB")
        random.seed()
        retVal = self.__initializeDB()
        if not retVal["OK"]:
            raise Exception("Can't create tables: %s" % retVal["Message"])
        self.__optionalFields = ("startTime", "cycles", "version", "queries", "DIRACVersion", "description", "platform")
        self.__mainFields = (
            "Id",
            "Setup",
            "Type",
            "ComponentName",
            "Host",
            "Port",
            "StartTime",
            "LastHeartbeat",
            "cycles",
            "queries",
            "LoggingState",
        )
        self.__versionFields = ("VersionTimestamp", "Version", "DIRACVersion", "Platform", "Description")

    def getOptionalFields(self):
        return self.__optionalFields

    def __getTableName(self, name):
        return "compmon_%s" % name

    def __initializeDB(self):
        """
        Create the tables
        """
        retVal = self._query("show tables")
        if not retVal["OK"]:
            return retVal

        tablesInDB = [t[0] for t in retVal["Value"]]
        tablesD = {}

        tN = self.__getTableName("Components")
        if tN not in tablesInDB:
            tablesD[tN] = {
                "Fields": {
                    "Id": "INTEGER AUTO_INCREMENT NOT NULL",
                    "ComponentName": "VARCHAR(255) NOT NULL",
                    "Setup": "VARCHAR(255) NOT NULL",
                    "Type": 'ENUM ( "service", "agent" ) NOT NULL',
                    "Host": "VARCHAR(255) NOT NULL",
                    "Port": "INTEGER DEFAULT 0",
                    "LastHeartbeat": "DATETIME NOT NULL",
                    "StartTime": "DATETIME NOT NULL",
                    "LoggingState": 'VARCHAR(64) DEFAULT "unknown"',
                    "Cycles": "INTEGER",
                    "Queries": "INTEGER",
                },
                "PrimaryKey": "Id",
                "Indexes": {
                    "ComponentIndex": ["ComponentName", "Setup", "Host", "Port"],
                    "TypeIndex": ["Type"],
                },
            }

        tN = self.__getTableName("VersionHistory")
        if tN not in tablesInDB:
            tablesD[tN] = {
                "Fields": {
                    "CompId": "INTEGER NOT NULL",
                    "VersionTimestamp": "DATETIME NOT NULL",
                    "Version": "VARCHAR(255)",
                    "DIRACVersion": "VARCHAR(255) NOT NULL",
                    "Platform": "VARCHAR(255) NOT NULL",
                    "Description": "BLOB",
                },
                "Indexes": {"Component": ["CompId"]},
            }

        return self._createTables(tablesD)

    def __datetime2str(self, dt):
        """
        This method converts the datetime type to a string type.
        """
        if isinstance(dt, six.string_types):
            return dt
        return "%s-%s-%s %s:%s:%s" % (dt.year, dt.month, dt.day, dt.hour, dt.minute, dt.second)

    def __registerIfNotThere(self, compDict):
        """
        Registers the component if it's not there
        """
        sqlCond = []
        sqlInsertFields = []
        sqlInsertValues = []
        tableName = self.__getTableName("Components")
        for field in ("componentName", "setup", "type", "host", "port"):
            if field not in compDict:
                if field == "port":
                    continue
                return S_ERROR("Missing %s field in the component dict" % field)
            value = compDict[field]
            field = field.capitalize()
            sqlInsertFields.append(field)
            sqlInsertValues.append("'%s'" % value)
            sqlCond.append("%s = '%s'" % (field, value))
        compLogName = ":".join(sqlInsertValues).replace("'", "")
        self.log.info("Trying to register %s" % compLogName)
        result = self._query("SELECT id FROM `%s` WHERE %s" % (tableName, " AND ".join(sqlCond)))
        if not result["OK"]:
            self.log.error("Cannot register component", "%s: %s" % (compLogName, result["Message"]))
            return result
        if len(result["Value"]):
            compId = result["Value"][0][0]
            self.log.info("%s has compId %s" % (compLogName, compId))
            return S_OK(compId)
        # It's not there, we just need to insert it
        sqlInsertFields.append("LastHeartbeat")
        sqlInsertValues.append("UTC_TIMESTAMP()")
        if "startTime" in compDict:
            sqlInsertFields.append("StartTime")
            val = compDict["startTime"]
            if isinstance(val, Time._allDateTypes):
                val = self.__datetime2str(val)
            sqlInsertValues.append("'%s'" % val)
        for field in ("cycles", "queries"):
            if field not in compDict:
                compDict[field] = 0
            value = compDict[field]
            field = field.capitalize()
            sqlInsertFields.append(field)
            sqlInsertValues.append(str(value))
        self.log.info("Registering component %s" % compLogName)
        result = self._update(
            "INSERT INTO `%s` ( %s ) VALUES ( %s )"
            % (tableName, ", ".join(sqlInsertFields), ", ".join(sqlInsertValues))
        )
        if not result["OK"]:
            return result
        compId = result["lastRowId"]
        self.log.info("%s has compId %s" % (compLogName, compId))
        return S_OK(compId)

    def __updateVersionHistoryIfNeeded(self, compId, compDict):
        """
        Updates the version history given the condition dictionary and component id.
        """
        sqlCond = ["CompId=%s" % compId]
        sqlInsertFields = []
        sqlInsertValues = []
        tableName = self.__getTableName("VersionHistory")
        for field in ("version", "DIRACVersion", "platform"):
            if field not in compDict:
                return S_ERROR("Missing %s field in the component dict" % field)
            value = compDict[field]
            field = field.capitalize()
            sqlInsertFields.append(field)
            sqlInsertValues.append("'%s'" % value)
            sqlCond.append("%s = '%s'" % (field, value))
        result = self._query("SELECT CompId FROM `%s` WHERE %s" % (tableName, " AND ".join(sqlCond)))
        if not result["OK"]:
            return result
        if len(result["Value"]):
            return S_OK(compId)
        # It's not there, we just need to insert it
        sqlInsertFields.append("CompId")
        sqlInsertValues.append(str(compId))
        sqlInsertFields.append("VersionTimestamp")
        sqlInsertValues.append("UTC_TIMESTAMP()")
        if "description" in compDict:
            sqlInsertFields.append("Description")
            result = self._escapeString(compDict["description"])
            if not result["OK"]:
                return result
            sqlInsertValues.append(result["Value"])
        result = self._update(
            "INSERT INTO `%s` ( %s ) VALUES ( %s )"
            % (tableName, ", ".join(sqlInsertFields), ", ".join(sqlInsertValues))
        )
        if not result["OK"]:
            return result
        return S_OK(compId)

    def registerComponent(self, compDict, shallow=False):
        """
        Register a new component in the DB given a component dictionary and returns a component id.
        And if it's already registered it returns the corresponding component id.
        """
        result = self.__registerIfNotThere(compDict)
        if not result["OK"]:
            return result
        compId = result["Value"]
        if shallow:
            return S_OK(compId)
        # Check if something has changed in the version history
        result = self.__updateVersionHistoryIfNeeded(compId, compDict)
        if not result["OK"]:
            return result
        return S_OK(compId)

    def heartbeat(self, compDict):
        """
        Updates the heartbeat
        """
        if "compId" not in compDict:
            result = self.__registerIfNotThere(compDict)
            if not result["OK"]:
                return result
            compId = result["Value"]
            compDict["compId"] = compId
        sqlUpdateFields = ["LastHeartbeat=UTC_TIMESTAMP()"]
        for field in ("cycles", "queries"):
            value = 0
            if field in compDict:
                value = compDict[field]
            sqlUpdateFields.append("%s=%s" % (field.capitalize(), value))
        if "startTime" in compDict:
            sqlUpdateFields.append("StartTime='%s'" % self.__datetime2str(compDict["startTime"]))
        return self._update(
            "UPDATE `%s` SET %s WHERE Id=%s"
            % (self.__getTableName("Components"), ", ".join(sqlUpdateFields), compDict["compId"])
        )

    def __getComponents(self, condDict):
        """
        Loads the components from the DB.

        :type sourceDict: dictionary
        :param sourceDict: The dictionary containing source information.
        :return: S_OK with the components / the error message.
        """
        compTable = self.__getTableName("Components")
        mainFields = ", ".join(self.__mainFields)
        versionTable = self.__getTableName("VersionHistory")
        versionFields = ", ".join(self.__versionFields)
        sqlWhere = []
        for field in condDict:
            val = condDict[field]
            if isinstance(val, six.string_types):
                sqlWhere.append("%s='%s'" % (field, val))
            elif isinstance(val, six.integer_types + (float,)):
                sqlWhere.append("%s='%s'" % (field, val))
            else:
                sqlWhere.append("( %s )" % " OR ".join(["%s='%s'" % (field, v) for v in val]))
        if sqlWhere:
            sqlWhere = "WHERE %s" % " AND ".join(sqlWhere)
        else:
            sqlWhere = ""
        result = self._query("SELECT %s FROM `%s` %s" % (mainFields, compTable, sqlWhere))
        if not result["OK"]:
            return result
        records = []
        dbData = result["Value"]
        for record in dbData:
            rD = {}
            for i in range(len(self.__mainFields)):
                rD[self.__mainFields[i]] = record[i]
            result = self._query(
                "SELECT %s FROM `%s` WHERE CompId=%s ORDER BY VersionTimestamp DESC LIMIT 1"
                % (versionFields, versionTable, rD["Id"])
            )
            if not result["OK"]:
                return result
            if len(result["Value"]) > 0:
                versionRec = result["Value"][0]
                for i in range(len(self.__versionFields)):
                    rD[self.__versionFields[i]] = versionRec[i]
            del rD["Id"]
            records.append(rD)
        return S_OK(StatusSet(records))

    def __checkCondition(self, condDict, field, value):
        """
        It is used to check if a field is present in the condition dictionary or not with the corresponding value.

        :type condDict: dictionary
        :param condDict: The dictionary containing the conditions.
        :type field: string
        :param field: The field.
        :type value: string
        :param field: The value.
        :return: True / False
        """
        if field not in condDict:
            return True
        condVal = condDict[field]
        if isinstance(condVal, (list, tuple)):
            return value in condVal
        return value == condVal

    def __getComponentDefinitionFromCS(self, system, setup, instance, cType, component):
        """
        Gets the basic component details from the configuration file.

        :type system: string
        :param system: The system name.
        :type setup: string
        :param setup: The setup site.
        :type instance: string
        :param instance: The instance.
        :type cType: string
        :param cType: The component type.
        :type component: string
        :param component: The component name.
        :return: a component dictionary.
        """
        componentName = "%s/%s" % (system, component)
        compDict = {"ComponentName": componentName, "Type": cType, "Setup": setup}
        componentSection = "/Systems/%s/%s/%s/%s" % (system, instance, "%ss" % cType.capitalize(), component)
        compStatus = gConfig.getValue("%s/Status" % componentSection, "Active")
        if compStatus.lower() in ("inactive",):
            compDict["Status"] = compStatus.lower().capitalize()
        if cType == "service":
            result = gConfig.getOption("%s/Port" % componentSection)
            if not result["OK"]:
                compDict["Status"] = "Error"
                compDict["Message"] = "Component seems to be defined wrong in CS: %s" % result["Message"]
                return compDict
            try:
                compDict["Port"] = int(result["Value"])
            except BaseException:
                compDict["Status"] = "Error"
                compDict["Message"] = "Port for component doesn't seem to be a number"
                return compDict
>>>>>>> c5981031
        return compDict

<<<<<<< HEAD
  def __componentMatchesCondition(self, compDict, requiredComponents, conditionDict={}):
    """
    This method uses __checkCondition method to check if the (key, field) inside component dictionary
    are already present in condition dictionary or not.
    """
    for key in compDict:
      if not self.__checkCondition(conditionDict, key, compDict[key]):
        return False
    return True

  def getComponentsStatus(self, conditionDict={}):
    """
    Get the status of the defined components in the CS compared to the ones that are known in the DB

    :type condDict: dictionary
    :param condDict: The dictionary containing the conditions.
    :return: S_OK with the requires results.
    """
    result = self.__getComponents(conditionDict)
    if not result['OK']:
      return result
    statusSet = result['Value']
    requiredComponents = {}
    result = gConfig.getSections("/DIRAC/Setups")
    if not result['OK']:
      return result
    for setup in result['Value']:
      if not self.__checkCondition(conditionDict, "Setup", setup):
        continue
      # Iterate through systems
      result = gConfig.getOptionsDict("/DIRAC/Setups/%s" % setup)
      if not result['OK']:
        return result
      systems = result['Value']
      for system in systems:
        instance = systems[system]
        # Check defined agents and serviecs
        for cType in ('agent', 'service'):
          # Get entries for the instance of a system
          result = gConfig.getSections("/Systems/%s/%s/%s" % (system, instance, "%ss" % cType.capitalize()))
          if not result['OK']:
            self.log.warn(
                "Opps, sytem seems to be defined wrong\n", "System %s at %s: %s" %
                (system, instance, result['Message']))
            continue
          components = result['Value']
          for component in components:
            componentName = "%s/%s" % (system, component)
            compDict = self.__getComponentDefinitionFromCS(system, setup, instance, cType, component)
            if self.__componentMatchesCondition(compDict, requiredComponents, conditionDict):
              statusSet.addUniqueToSet(requiredComponents, compDict)
        # Walk the URLs
        systemURLs = getSystemURLs(system, setup)  # verify URLs in getSystemURLs method
        for service in systemURLs:
          # systemURLs is a dict that contain a list of URLs for service
          if not systemURLs[service]:
            self.log.error('Not found URL for %s service.' % service)
          url = urlparse.urlparse(systemURLs[service][0])
          if self.__componentMatchesCondition(dict(Setup=setup,
                                                   Port=url.port,
                                                   Host=url.hostname,
                                                   Type='service',
                                                   ComponentName=system + '/' + service),
                                              requiredComponents, conditionDict):
            statusSet.addUniqueToSet(requiredComponents, compDict)
    # WALK THE DICT
    statusSet.setComponentsAsRequired(requiredComponents)
    return S_OK((statusSet.getRequiredComponents(),
                 self.__mainFields[1:] + self.__versionFields + ('Status', 'Message')))
=======
    def __componentMatchesCondition(self, compDict, requiredComponents, conditionDict={}):
        """
        This method uses __checkCondition method to check if the (key, field) inside component dictionary
        are already present in condition dictionary or not.
        """
        for key in compDict:
            if not self.__checkCondition(conditionDict, key, compDict[key]):
                return False
        return True

    def getComponentsStatus(self, conditionDict={}):
        """
        Get the status of the defined components in the CS compared to the ones that are known in the DB

        :type condDict: dictionary
        :param condDict: The dictionary containing the conditions.
        :return: S_OK with the requires results.
        """
        result = self.__getComponents(conditionDict)
        if not result["OK"]:
            return result
        statusSet = result["Value"]
        requiredComponents = {}
        result = gConfig.getSections("/DIRAC/Setups")
        if not result["OK"]:
            return result
        for setup in result["Value"]:
            if not self.__checkCondition(conditionDict, "Setup", setup):
                continue
            # Iterate through systems
            result = gConfig.getOptionsDict("/DIRAC/Setups/%s" % setup)
            if not result["OK"]:
                return result
            systems = result["Value"]
            for system in systems:
                instance = systems[system]
                # Check defined agents and serviecs
                for cType in ("agent", "service"):
                    # Get entries for the instance of a system
                    result = gConfig.getSections("/Systems/%s/%s/%s" % (system, instance, "%ss" % cType.capitalize()))
                    if not result["OK"]:
                        self.log.warn(
                            "Opps, sytem seems to be defined wrong\n",
                            "System %s at %s: %s" % (system, instance, result["Message"]),
                        )
                        continue
                    components = result["Value"]
                    for component in components:
                        componentName = "%s/%s" % (system, component)
                        compDict = self.__getComponentDefinitionFromCS(system, setup, instance, cType, component)
                        if self.__componentMatchesCondition(compDict, requiredComponents, conditionDict):
                            statusSet.addUniqueToSet(requiredComponents, compDict)
                # Walk the URLs
                result = gConfig.getOptionsDict("/Systems/%s/%s/URLs" % (system, instance))
                if not result["OK"]:
                    self.log.warn(
                        "There doesn't to be defined the URLs section for %s in %s instance" % (system, instance)
                    )
                else:
                    serviceURLs = result["Value"]
                    for service in serviceURLs:
                        for url in List.fromChar(serviceURLs[service]):
                            loc = url[url.find("://") + 3 :]
                            iS = loc.find("/")
                            componentName = loc[iS + 1 :]
                            loc = loc[:iS]
                            hostname, port = loc.split(":")
                            compDict = {
                                "ComponentName": componentName,
                                "Type": "service",
                                "Setup": setup,
                                "Host": hostname,
                                "Port": int(port),
                            }
                            if self.__componentMatchesCondition(compDict, requiredComponents, conditionDict):
                                statusSet.addUniqueToSet(requiredComponents, compDict)
        # WALK THE DICT
        statusSet.setComponentsAsRequired(requiredComponents)
        return S_OK(
            (statusSet.getRequiredComponents(), self.__mainFields[1:] + self.__versionFields + ("Status", "Message"))
        )
>>>>>>> c5981031


class StatusSet(object):
    """
    This class is used to set component status as required and this method is used only by the
    ComponentMonitoringDB class.
    """

    def __init__(self, dbRecordsList=[]):
        self.__requiredSet = {}
        self.__requiredFields = ("Setup", "Type", "ComponentName")
        self.__maxSecsSinceHeartbeat = 600
        self.setDBRecords(dbRecordsList)

    def setDBRecords(self, recordsList):
        """
        This sets the DB records given a records list.

        :type recordsList: list
        :param recordsList: a set of records.
        :return: S_OK
        """
        self.__dbSet = {}
        for record in recordsList:
            cD = self.walkSet(self.__dbSet, record)
            cD.append(record)
        return S_OK()

    def addUniqueToSet(self, setDict, compDict):
        """
        Adds unique components to a separate set.

        :type setDict: dictionary
        :param setDict: The set dictionary.
        :type compDict: dictionary
        :param compDict: The dictionary containing the component information.
        """
        rC = self.walkSet(setDict, compDict)
        if compDict not in rC:
            rC.append(compDict)
            inactive = False
            for cD in rC:
                if "Status" in cD and cD["Status"] == "Inactive":
                    inactive = True
                    break
            if inactive:
                for cD in rC:
                    cD["Status"] = "Inactive"

    def walkSet(self, setDict, compDict, createMissing=True):
        """
        Updates the set dictionary.

        :type setDict: dictionary
        :param setDict: The set dictionary.
        :type compDict: dictionary
        :param compDict: The dictionary containing the component information.
        :type creatMissing: bool
        :param createMissing: A variable for adding missing values.
        :return: The set dictionary.
        """
        sD = setDict
        for field in self.__requiredFields:
            val = compDict[field]
            if val not in sD:
                if not createMissing:
                    return None
                if field == self.__requiredFields[-1]:
                    sD[val] = []
                else:
                    sD[val] = {}
            sD = sD[val]
        return sD

    def __reduceComponentList(self, componentList):
        """
        Only keep the most restrictive components.

        :type componentList: list
        :param componentList: A list of components.
        :return: A list of reduced components.
        """
        for i in range(len(componentList)):
            component = componentList[i]
            for j in range(len(componentList)):
                if i == j or componentList[j] is False:
                    continue
                potentiallyMoreRestrictiveComponent = componentList[j]
                match = True
                for key in component:
                    if key not in potentiallyMoreRestrictiveComponent:
                        match = False
                        break
                    if key == "Host":
                        result = Network.checkHostsMatch(component[key], potentiallyMoreRestrictiveComponent[key])
                        if not result["OK"] or not result["Value"]:
                            match = False
                            break
                    else:
                        if component[key] != potentiallyMoreRestrictiveComponent[key]:
                            match = False
                            break
                if match:
                    componentList[i] = False
                    break
        return [comp for comp in componentList if comp]

    def setComponentsAsRequired(self, requiredSet):
        """
        Sets component details according to the required set.

        :type requiredSet: dictionary
        :param requiredSet: The required set dictionary.
        """
        for setup in requiredSet:
            for cType in requiredSet[setup]:
                for name in requiredSet[setup][cType]:
                    # Need to narrow down required
                    cDL = requiredSet[setup][cType][name]
                    cDL = self.__reduceComponentList(cDL)
                    self.__setComponentListAsRequired(cDL)

    def __setComponentListAsRequired(self, compDictList):
        dbD = self.walkSet(self.__dbSet, compDictList[0], createMissing=False)
        if not dbD:
            self.__addMissingDefinedComponents(compDictList)
            return S_OK()
        self.__addFoundDefinedComponent(compDictList)
        return S_OK()

    def __addMissingDefinedComponents(self, compDictList):
        cD = self.walkSet(self.__requiredSet, compDictList[0])
        for compDict in compDictList:
            compDict = self.__setStatus(compDict, "Error", "Component is not up or hasn't connected to register yet")
            cD.append(compDict)

    def __setStatus(self, compDict, status, message=False):
        """
        Sets status within the component dict.

        :type compDict: dictionary
        :param compDict: The component dictionary.
        :type status: string
        :param status: the status.
        :type message: bool
        :param message: the message.
        :return: A component dictionary.
        """
        if "Status" in compDict:
            return compDict
        compDict["Status"] = status
        if message:
            compDict["Message"] = message
        return compDict

    def __addFoundDefinedComponent(self, compDictList):
        cD = self.walkSet(self.__requiredSet, compDictList[0])
        dbD = self.walkSet(self.__dbSet, compDictList[0])
        now = Time.dateTime()
        unmatched = compDictList
        for dbComp in dbD:
            if "Status" not in dbComp:
                self.__setStatus(dbComp, "OK")
                if dbComp["Type"] == "service":
                    if "Port" not in dbComp:
                        self.__setStatus(dbComp, "Error", "Port is not defined")
                    elif dbComp["Port"] not in [compDict["Port"] for compDict in compDictList if "Port" in compDict]:
                        self.__setStatus(
                            compDictList[-1],
                            "Error",
                            "Port (%s) is different that specified in the CS" % dbComp["Port"],
                        )
                elapsed = now - dbComp["LastHeartbeat"]
                elapsed = elapsed.days * 86400 + elapsed.seconds
                if elapsed > self.__maxSecsSinceHeartbeat:
                    self.__setStatus(
                        dbComp,
                        "Error",
                        "Last heartbeat was received at %s (%s secs ago)" % (dbComp["LastHeartbeat"], elapsed),
                    )
            cD.append(dbComp)
            # See if we have a perfect match
            newUnmatched = []
            for unmatchedComp in unmatched:
                perfectMatch = True
                for field in unmatchedComp:
                    if field in ("Status", "Message"):
                        continue
                    if field not in dbComp:
                        perfectMatch = False
                        continue
                    if field == "Host":
                        result = Network.checkHostsMatch(unmatchedComp[field], dbComp[field])
                        if not result["OK"] or not result["Value"]:
                            perfectMatch = False
                    else:
                        if unmatchedComp[field] != dbComp[field]:
                            perfectMatch = False
                if not perfectMatch:
                    newUnmatched.append(unmatchedComp)
            unmatched = newUnmatched
        for unmatchedComp in unmatched:
            self.__setStatus(unmatchedComp, "Error", "There is no component up with this properties")
            cD.append(unmatchedComp)

    def getRequiredComponents(self):
        return self.__requiredSet<|MERGE_RESOLUTION|>--- conflicted
+++ resolved
@@ -21,316 +21,8 @@
         """c'tor
 
         Initialize the DB
-<<<<<<< HEAD
-    """
-    DB.__init__(self, 'ComponentMonitoringDB', 'Framework/ComponentMonitoringDB')
-    retVal = self.__initializeDB()
-    if not retVal['OK']:
-      raise Exception("Can't create tables: %s" % retVal['Message'])
-    self.__optionalFields = ('startTime', 'cycles', 'version', 'queries',
-                             'DIRACVersion', 'description', 'platform')
-    self.__mainFields = ("Id", "Setup", "Type", "ComponentName", "Host", "Port",
-                         "StartTime", "LastHeartbeat", "cycles", "queries", "LoggingState")
-    self.__versionFields = ('VersionTimestamp', 'Version', 'DIRACVersion', 'Platform', 'Description')
-
-  def getOptionalFields(self):
-    return self.__optionalFields
-
-  def __getTableName(self, name):
-    return "compmon_%s" % name
-
-  def __initializeDB(self):
-    """
-    Create the tables
-    """
-    retVal = self._query("show tables")
-    if not retVal['OK']:
-      return retVal
-
-    tablesInDB = [t[0] for t in retVal['Value']]
-    tablesD = {}
-
-    tN = self.__getTableName("Components")
-    if tN not in tablesInDB:
-      tablesD[tN] = {'Fields': {'Id': 'INTEGER AUTO_INCREMENT NOT NULL',
-                                'ComponentName': 'VARCHAR(255) NOT NULL',
-                                'Setup': 'VARCHAR(255) NOT NULL',
-                                'Type': 'ENUM ( "service", "agent" ) NOT NULL',
-                                'Host': 'VARCHAR(255) NOT NULL',
-                                'Port': 'INTEGER DEFAULT 0',
-                                'LastHeartbeat': 'DATETIME NOT NULL',
-                                'StartTime': 'DATETIME NOT NULL',
-                                'LoggingState': 'VARCHAR(64) DEFAULT "unknown"',
-                                'Cycles': 'INTEGER',
-                                'Queries': 'INTEGER'
-                                },
-                     'PrimaryKey': 'Id',
-                     'Indexes': {'ComponentIndex': ['ComponentName', 'Setup', 'Host', 'Port'],
-                                 'TypeIndex': ['Type'],
-                                 }
-                     }
-
-    tN = self.__getTableName("VersionHistory")
-    if tN not in tablesInDB:
-      tablesD[tN] = {'Fields': {'CompId': 'INTEGER NOT NULL',
-                                'VersionTimestamp': 'DATETIME NOT NULL',
-                                'Version': 'VARCHAR(255)',
-                                'DIRACVersion': 'VARCHAR(255) NOT NULL',
-                                'Platform': 'VARCHAR(255) NOT NULL',
-                                'Description': 'BLOB',
-                                },
-                     'Indexes': {'Component': ['CompId']}
-                     }
-
-    return self._createTables(tablesD)
-
-  def __datetime2str(self, dt):
-    """
-    This method converts the datetime type to a string type.
-    """
-    if isinstance(dt, six.string_types):
-      return dt
-    return "%s-%s-%s %s:%s:%s" % (dt.year, dt.month, dt.day, dt.hour, dt.minute, dt.second)
-
-  def __registerIfNotThere(self, compDict):
-    """
-    Registers the component if it's not there
-    """
-    sqlCond = []
-    sqlInsertFields = []
-    sqlInsertValues = []
-    tableName = self.__getTableName("Components")
-    for field in ('componentName', 'setup', 'type', 'host', 'port'):
-      if field not in compDict:
-        if field == 'port':
-          continue
-        return S_ERROR("Missing %s field in the component dict" % field)
-      value = compDict[field]
-      field = field.capitalize()
-      sqlInsertFields.append(field)
-      sqlInsertValues.append("'%s'" % value)
-      sqlCond.append("%s = '%s'" % (field, value))
-    compLogName = ":".join(sqlInsertValues).replace("'", "")
-    self.log.info("Trying to register %s" % compLogName)
-    result = self._query("SELECT id FROM `%s` WHERE %s" % (tableName, " AND ".join(sqlCond)))
-    if not result['OK']:
-      self.log.error("Cannot register component", "%s: %s" % (compLogName, result['Message']))
-      return result
-    if len(result['Value']):
-      compId = result['Value'][0][0]
-      self.log.info("%s has compId %s" % (compLogName, compId))
-      return S_OK(compId)
-    # It's not there, we just need to insert it
-    sqlInsertFields.append("LastHeartbeat")
-    sqlInsertValues.append("UTC_TIMESTAMP()")
-    if 'startTime' in compDict:
-      sqlInsertFields.append("StartTime")
-      val = compDict['startTime']
-      if isinstance(val, Time._allDateTypes):
-        val = self.__datetime2str(val)
-      sqlInsertValues.append("'%s'" % val)
-    for field in ('cycles', 'queries'):
-      if field not in compDict:
-        compDict[field] = 0
-      value = compDict[field]
-      field = field.capitalize()
-      sqlInsertFields.append(field)
-      sqlInsertValues.append(str(value))
-    self.log.info("Registering component %s" % compLogName)
-    result = self._update("INSERT INTO `%s` ( %s ) VALUES ( %s )" % (tableName,
-                                                                     ", ".join(sqlInsertFields),
-                                                                     ", ".join(sqlInsertValues)))
-    if not result['OK']:
-      return result
-    compId = result['lastRowId']
-    self.log.info("%s has compId %s" % (compLogName, compId))
-    return S_OK(compId)
-
-  def __updateVersionHistoryIfNeeded(self, compId, compDict):
-    """
-    Updates the version history given the condition dictionary and component id.
-    """
-    sqlCond = ["CompId=%s" % compId]
-    sqlInsertFields = []
-    sqlInsertValues = []
-    tableName = self.__getTableName("VersionHistory")
-    for field in ('version', 'DIRACVersion', 'platform'):
-      if field not in compDict:
-        return S_ERROR("Missing %s field in the component dict" % field)
-      value = compDict[field]
-      field = field.capitalize()
-      sqlInsertFields.append(field)
-      sqlInsertValues.append("'%s'" % value)
-      sqlCond.append("%s = '%s'" % (field, value))
-    result = self._query("SELECT CompId FROM `%s` WHERE %s" % (tableName, " AND ".join(sqlCond)))
-    if not result['OK']:
-      return result
-    if len(result['Value']):
-      return S_OK(compId)
-    # It's not there, we just need to insert it
-    sqlInsertFields.append('CompId')
-    sqlInsertValues.append(str(compId))
-    sqlInsertFields.append('VersionTimestamp')
-    sqlInsertValues.append('UTC_TIMESTAMP()')
-    if 'description' in compDict:
-      sqlInsertFields.append("Description")
-      result = self._escapeString(compDict['description'])
-      if not result['OK']:
-        return result
-      sqlInsertValues.append(result['Value'])
-    result = self._update("INSERT INTO `%s` ( %s ) VALUES ( %s )" % (tableName,
-                                                                     ", ".join(sqlInsertFields),
-                                                                     ", ".join(sqlInsertValues)))
-    if not result['OK']:
-      return result
-    return S_OK(compId)
-
-  def registerComponent(self, compDict, shallow=False):
-    """
-    Register a new component in the DB given a component dictionary and returns a component id.
-    And if it's already registered it returns the corresponding component id.
-    """
-    result = self.__registerIfNotThere(compDict)
-    if not result['OK']:
-      return result
-    compId = result['Value']
-    if shallow:
-      return S_OK(compId)
-    # Check if something has changed in the version history
-    result = self.__updateVersionHistoryIfNeeded(compId, compDict)
-    if not result['OK']:
-      return result
-    return S_OK(compId)
-
-  def heartbeat(self, compDict):
-    """
-    Updates the heartbeat
-    """
-    if 'compId' not in compDict:
-      result = self.__registerIfNotThere(compDict)
-      if not result['OK']:
-        return result
-      compId = result['Value']
-      compDict['compId'] = compId
-    sqlUpdateFields = ['LastHeartbeat=UTC_TIMESTAMP()']
-    for field in ('cycles', 'queries'):
-      value = 0
-      if field in compDict:
-        value = compDict[field]
-      sqlUpdateFields.append("%s=%s" % (field.capitalize(), value))
-    if 'startTime' in compDict:
-      sqlUpdateFields.append("StartTime='%s'" % self.__datetime2str(compDict['startTime']))
-    return self._update("UPDATE `%s` SET %s WHERE Id=%s" % (self.__getTableName("Components"),
-                                                            ", ".join(sqlUpdateFields),
-                                                            compDict['compId']))
-
-  def __getComponents(self, condDict):
-    """
-    Loads the components from the DB.
-
-    :type sourceDict: dictionary
-    :param sourceDict: The dictionary containing source information.
-    :return: S_OK with the components / the error message.
-    """
-    compTable = self.__getTableName("Components")
-    mainFields = ", ".join(self.__mainFields)
-    versionTable = self.__getTableName("VersionHistory")
-    versionFields = ", ".join(self.__versionFields)
-    sqlWhere = []
-    for field in condDict:
-      val = condDict[field]
-      if isinstance(val, six.string_types):
-        sqlWhere.append("%s='%s'" % (field, val))
-      elif isinstance(val, six.integer_types + (float,)):
-        sqlWhere.append("%s='%s'" % (field, val))
-      else:
-        sqlWhere.append("( %s )" % " OR ".join(["%s='%s'" % (field, v) for v in val]))
-    if sqlWhere:
-      sqlWhere = "WHERE %s" % " AND ".join(sqlWhere)
-    else:
-      sqlWhere = ""
-    result = self._query("SELECT %s FROM `%s` %s" % (mainFields, compTable, sqlWhere))
-    if not result['OK']:
-      return result
-    records = []
-    dbData = result['Value']
-    for record in dbData:
-      rD = {}
-      for i in range(len(self.__mainFields)):
-        rD[self.__mainFields[i]] = record[i]
-      result = self._query(
-          "SELECT %s FROM `%s` WHERE CompId=%s ORDER BY VersionTimestamp DESC LIMIT 1" %
-          (versionFields, versionTable, rD['Id']))
-      if not result['OK']:
-        return result
-      if len(result['Value']) > 0:
-        versionRec = result['Value'][0]
-        for i in range(len(self.__versionFields)):
-          rD[self.__versionFields[i]] = versionRec[i]
-      del(rD['Id'])
-      records.append(rD)
-    return S_OK(StatusSet(records))
-
-  def __checkCondition(self, condDict, field, value):
-    """
-    It is used to check if a field is present in the condition dictionary or not with the corresponding value.
-
-    :type condDict: dictionary
-    :param condDict: The dictionary containing the conditions.
-    :type field: string
-    :param field: The field.
-    :type value: string
-    :param field: The value.
-    :return: True / False
-    """
-    if field not in condDict:
-      return True
-    condVal = condDict[field]
-    if isinstance(condVal, (list, tuple)):
-      return value in condVal
-    return value == condVal
-
-  def __getComponentDefinitionFromCS(self, system, setup, instance, cType, component):
-    """
-    Gets the basic component details from the configuration file.
-
-    :type system: string
-    :param system: The system name.
-    :type setup: string
-    :param setup: The setup site.
-    :type instance: string
-    :param instance: The instance.
-    :type cType: string
-    :param cType: The component type.
-    :type component: string
-    :param component: The component name.
-    :return: a component dictionary.
-    """
-    componentName = "%s/%s" % (system, component)
-    compDict = {'ComponentName': componentName,
-                'Type': cType,
-                'Setup': setup
-                }
-    componentSection = "/Systems/%s/%s/%s/%s" % (system, instance,
-                                                 "%ss" % cType.capitalize(), component)
-    compStatus = gConfig.getValue("%s/Status" % componentSection, 'Active')
-    if compStatus.lower() in ("inactive", ):
-      compDict['Status'] = compStatus.lower().capitalize()
-    if cType == 'service':
-      result = gConfig.getOption("%s/Port" % componentSection)
-      if not result['OK']:
-        compDict['Status'] = 'Error'
-        compDict['Message'] = "Component seems to be defined wrong in CS: %s" % result['Message']
-        return compDict
-      try:
-        compDict['Port'] = int(result['Value'])
-      except Exception:
-        compDict['Status'] = 'Error'
-        compDict['Message'] = "Port for component doesn't seem to be a number"
-=======
         """
         DB.__init__(self, "ComponentMonitoringDB", "Framework/ComponentMonitoringDB")
-        random.seed()
         retVal = self.__initializeDB()
         if not retVal["OK"]:
             raise Exception("Can't create tables: %s" % retVal["Message"])
@@ -646,84 +338,12 @@
                 return compDict
             try:
                 compDict["Port"] = int(result["Value"])
-            except BaseException:
+            except Exception:
                 compDict["Status"] = "Error"
                 compDict["Message"] = "Port for component doesn't seem to be a number"
                 return compDict
->>>>>>> c5981031
         return compDict
 
-<<<<<<< HEAD
-  def __componentMatchesCondition(self, compDict, requiredComponents, conditionDict={}):
-    """
-    This method uses __checkCondition method to check if the (key, field) inside component dictionary
-    are already present in condition dictionary or not.
-    """
-    for key in compDict:
-      if not self.__checkCondition(conditionDict, key, compDict[key]):
-        return False
-    return True
-
-  def getComponentsStatus(self, conditionDict={}):
-    """
-    Get the status of the defined components in the CS compared to the ones that are known in the DB
-
-    :type condDict: dictionary
-    :param condDict: The dictionary containing the conditions.
-    :return: S_OK with the requires results.
-    """
-    result = self.__getComponents(conditionDict)
-    if not result['OK']:
-      return result
-    statusSet = result['Value']
-    requiredComponents = {}
-    result = gConfig.getSections("/DIRAC/Setups")
-    if not result['OK']:
-      return result
-    for setup in result['Value']:
-      if not self.__checkCondition(conditionDict, "Setup", setup):
-        continue
-      # Iterate through systems
-      result = gConfig.getOptionsDict("/DIRAC/Setups/%s" % setup)
-      if not result['OK']:
-        return result
-      systems = result['Value']
-      for system in systems:
-        instance = systems[system]
-        # Check defined agents and serviecs
-        for cType in ('agent', 'service'):
-          # Get entries for the instance of a system
-          result = gConfig.getSections("/Systems/%s/%s/%s" % (system, instance, "%ss" % cType.capitalize()))
-          if not result['OK']:
-            self.log.warn(
-                "Opps, sytem seems to be defined wrong\n", "System %s at %s: %s" %
-                (system, instance, result['Message']))
-            continue
-          components = result['Value']
-          for component in components:
-            componentName = "%s/%s" % (system, component)
-            compDict = self.__getComponentDefinitionFromCS(system, setup, instance, cType, component)
-            if self.__componentMatchesCondition(compDict, requiredComponents, conditionDict):
-              statusSet.addUniqueToSet(requiredComponents, compDict)
-        # Walk the URLs
-        systemURLs = getSystemURLs(system, setup)  # verify URLs in getSystemURLs method
-        for service in systemURLs:
-          # systemURLs is a dict that contain a list of URLs for service
-          if not systemURLs[service]:
-            self.log.error('Not found URL for %s service.' % service)
-          url = urlparse.urlparse(systemURLs[service][0])
-          if self.__componentMatchesCondition(dict(Setup=setup,
-                                                   Port=url.port,
-                                                   Host=url.hostname,
-                                                   Type='service',
-                                                   ComponentName=system + '/' + service),
-                                              requiredComponents, conditionDict):
-            statusSet.addUniqueToSet(requiredComponents, compDict)
-    # WALK THE DICT
-    statusSet.setComponentsAsRequired(requiredComponents)
-    return S_OK((statusSet.getRequiredComponents(),
-                 self.__mainFields[1:] + self.__versionFields + ('Status', 'Message')))
-=======
     def __componentMatchesCondition(self, compDict, requiredComponents, conditionDict={}):
         """
         This method uses __checkCondition method to check if the (key, field) inside component dictionary
@@ -777,35 +397,29 @@
                         if self.__componentMatchesCondition(compDict, requiredComponents, conditionDict):
                             statusSet.addUniqueToSet(requiredComponents, compDict)
                 # Walk the URLs
-                result = gConfig.getOptionsDict("/Systems/%s/%s/URLs" % (system, instance))
-                if not result["OK"]:
-                    self.log.warn(
-                        "There doesn't to be defined the URLs section for %s in %s instance" % (system, instance)
-                    )
-                else:
-                    serviceURLs = result["Value"]
-                    for service in serviceURLs:
-                        for url in List.fromChar(serviceURLs[service]):
-                            loc = url[url.find("://") + 3 :]
-                            iS = loc.find("/")
-                            componentName = loc[iS + 1 :]
-                            loc = loc[:iS]
-                            hostname, port = loc.split(":")
-                            compDict = {
-                                "ComponentName": componentName,
-                                "Type": "service",
-                                "Setup": setup,
-                                "Host": hostname,
-                                "Port": int(port),
-                            }
-                            if self.__componentMatchesCondition(compDict, requiredComponents, conditionDict):
-                                statusSet.addUniqueToSet(requiredComponents, compDict)
+                systemURLs = getSystemURLs(system, setup)  # verify URLs in getSystemURLs method
+                for service in systemURLs:
+                    # systemURLs is a dict that contain a list of URLs for service
+                    if not systemURLs[service]:
+                        self.log.error("Not found URL for %s service." % service)
+                    url = urlparse.urlparse(systemURLs[service][0])
+                    if self.__componentMatchesCondition(
+                        dict(
+                            Setup=setup,
+                            Port=url.port,
+                            Host=url.hostname,
+                            Type="service",
+                            ComponentName=system + "/" + service,
+                        ),
+                        requiredComponents,
+                        conditionDict,
+                    ):
+                        statusSet.addUniqueToSet(requiredComponents, compDict)
         # WALK THE DICT
         statusSet.setComponentsAsRequired(requiredComponents)
         return S_OK(
             (statusSet.getRequiredComponents(), self.__mainFields[1:] + self.__versionFields + ("Status", "Message"))
         )
->>>>>>> c5981031
 
 
 class StatusSet(object):
