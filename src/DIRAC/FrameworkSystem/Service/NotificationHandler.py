--- conflicted
+++ resolved
@@ -31,31 +31,6 @@
 
 
 class NotificationHandler(RequestHandler):
-<<<<<<< HEAD
-
-  @classmethod
-  def initializeHandler(cls, serviceInfo):
-    """ Handler initialization
-    """
-    cls.notDB = NotificationDB()
-    cls.mailCache = DictCache()
-    gThreadScheduler.addPeriodicTask(3600, cls.notDB.purgeExpiredNotifications)
-    gThreadScheduler.addPeriodicTask(3600, cls.mailCache.purgeExpired())
-    return S_OK()
-
-  def initialize(self):
-    credDict = self.getRemoteCredentials()
-    self.clientDN = credDict['DN']
-    self.clientGroup = credDict['group']
-    self.clientProperties = credDict['properties']
-    self.client = credDict['username']
-
-  ###########################################################################
-  types_sendMail = [six.string_types, six.string_types, six.string_types, six.string_types]
-
-  def export_sendMail(self, address, subject, body, fromAddress):
-    """ Send an email with supplied body to the specified address using the Mail utility.
-=======
     @classmethod
     def initializeHandler(cls, serviceInfo):
         """Handler initialization"""
@@ -73,11 +48,10 @@
         self.client = credDict["username"]
 
     ###########################################################################
-    types_sendMail = [six.string_types, six.string_types, six.string_types, six.string_types, bool]
-
-    def export_sendMail(self, address, subject, body, fromAddress, avoidSpam=False):
+    types_sendMail = [six.string_types, six.string_types, six.string_types, six.string_types]
+
+    def export_sendMail(self, address, subject, body, fromAddress):
         """Send an email with supplied body to the specified address using the Mail utility.
->>>>>>> c5981031
 
         :param six.string_types address: recipient addresses
         :param six.string_types subject: subject of letter
