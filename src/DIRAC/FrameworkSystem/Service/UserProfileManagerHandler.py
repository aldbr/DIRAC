--- conflicted
+++ resolved
@@ -16,165 +16,6 @@
 
 
 class UserProfileManagerHandler(RequestHandler):
-<<<<<<< HEAD
-
-  @classmethod
-  def initializeHandler(cls, serviceInfo):
-    """ Handler initialization
-    """
-    cls.upDB = UserProfileDB()
-    return S_OK()
-
-  types_retrieveProfileVar = [six.string_types, six.string_types]
-
-  def export_retrieveProfileVar(self, profileName, varName):
-    """ Get profile data for web
-    """
-    credDict = self.getRemoteCredentials()
-    userName = credDict['username']
-    userGroup = credDict['group']
-    return self.upDB.retrieveVar(userName, userGroup,
-                                 userName, userGroup,
-                                 profileName, varName)
-
-  types_retrieveProfileVarFromUser = [six.string_types, six.string_types, six.string_types, six.string_types]
-
-  def export_retrieveProfileVarFromUser(self, ownerName, ownerGroup, profileName, varName):
-    """ Get profile data for web for any user according to perms
-    """
-    credDict = self.getRemoteCredentials()
-    userName = credDict['username']
-    userGroup = credDict['group']
-    return self.upDB.retrieveVar(userName, userGroup,
-                                 ownerName, ownerGroup,
-                                 profileName, varName)
-
-  types_retrieveProfileAllVars = [six.string_types]
-
-  def export_retrieveProfileAllVars(self, profileName):
-    """ Get profile data for web
-    """
-    credDict = self.getRemoteCredentials()
-    userName = credDict['username']
-    userGroup = credDict['group']
-    return self.upDB.retrieveAllUserVars(userName, userGroup, profileName)
-
-  types_storeProfileVar = [six.string_types, six.string_types, six.string_types, dict]
-
-  def export_storeProfileVar(self, profileName, varName, data, perms):
-    """ Set profile data for web
-    """
-    credDict = self.getRemoteCredentials()
-    userName = credDict['username']
-    userGroup = credDict['group']
-    return self.upDB.storeVar(userName, userGroup, profileName, varName, data, perms)
-
-  types_deleteProfileVar = [six.string_types, six.string_types]
-
-  def export_deleteProfileVar(self, profileName, varName):
-    """ Set profile data for web
-    """
-    credDict = self.getRemoteCredentials()
-    userName = credDict['username']
-    userGroup = credDict['group']
-    return self.upDB.deleteVar(userName, userGroup, profileName, varName)
-
-  types_listStatesForWeb = [dict]
-
-  def export_listStatesForWeb(self, permission):
-    retVal = self.export_getUserProfileNames(permission)
-    if not retVal["OK"]:
-      return retVal
-    data = retVal['Value']
-
-    records = []
-    for i in data:
-      application = i.replace('Web/application/', '')
-      retVal = self.export_listAvailableProfileVars(i)
-      if not retVal['OK']:
-        return retVal
-      states = retVal['Value']
-      for state in states:
-        record = dict(zip(['user', 'group', 'vo', 'name'], state))
-        record['app'] = application
-        retVal = self.export_getProfileVarPermissions(i, record['name'])
-        if not retVal['OK']:
-          return retVal
-        record['permissions'] = retVal['Value']
-        records += [record]
-
-    return S_OK(records)
-
-  types_listAvailableProfileVars = [six.string_types]
-
-  def export_listAvailableProfileVars(self, profileName, filterDict={}):
-    """ Set profile data for web
-    """
-    credDict = self.getRemoteCredentials()
-    userName = credDict['username']
-    userGroup = credDict['group']
-    return self.upDB.listVars(userName, userGroup, profileName, filterDict)
-
-  types_getUserProfiles = []
-
-  def export_getUserProfiles(self):
-    """ Get all profiles for a user
-    """
-    credDict = self.getRemoteCredentials()
-    userName = credDict['username']
-    userGroup = credDict['group']
-    return self.upDB.retrieveUserProfiles(userName, userGroup)
-
-  types_setProfileVarPermissions = [six.string_types, six.string_types, dict]
-
-  def export_setProfileVarPermissions(self, profileName, varName, perms):
-    """ Set profile data for web
-    """
-    credDict = self.getRemoteCredentials()
-    userName = credDict['username']
-    userGroup = credDict['group']
-    return self.upDB.setUserVarPerms(userName, userGroup, profileName, varName, perms)
-
-  types_getProfileVarPermissions = [six.string_types, six.string_types]
-
-  def export_getProfileVarPermissions(self, profileName, varName):
-    """ Set profile data for web
-    """
-    credDict = self.getRemoteCredentials()
-    userName = credDict['username']
-    userGroup = credDict['group']
-    return self.upDB.retrieveVarPerms(userName, userGroup,
-                                      userName, userGroup,
-                                      profileName, varName)
-
-  types_deleteProfiles = [list]
-
-  def export_deleteProfiles(self, userList):
-    """
-    Delete profiles for a list of users
-    """
-    credDict = self.getRemoteCredentials()
-    requesterUserName = credDict['username']
-    if Properties.SERVICE_ADMINISTRATOR in credDict['properties']:
-      admin = True
-    else:
-      admin = False
-    for entry in userList:
-      userName = entry
-      if admin or userName == requesterUserName:
-        result = self.upDB.deleteUserProfile(userName)
-        if not result['OK']:
-          return result
-    return S_OK()
-
-  types_getUserProfileNames = [dict]
-
-  def export_getUserProfileNames(self, permission):
-    """
-    it returns the available profile names by not taking account the permission: ReadAccess and PublishAccess
-    """
-    return self.upDB.getUserProfileNames(permission)
-=======
     @classmethod
     def initializeHandler(cls, serviceInfo):
         """Handler initialization"""
@@ -288,33 +129,6 @@
         userGroup = credDict["group"]
         return self.upDB.retrieveVarPerms(userName, userGroup, userName, userGroup, profileName, varName)
 
-    types_storeHashTag = [six.string_types]
-
-    def export_storeHashTag(self, tagName):
-        """Set hash tag"""
-        credDict = self.getRemoteCredentials()
-        userName = credDict["username"]
-        userGroup = credDict["group"]
-        return self.upDB.storeHashTag(userName, userGroup, tagName)
-
-    types_retrieveHashTag = [six.string_types]
-
-    def export_retrieveHashTag(self, hashTag):
-        """Get hash tag"""
-        credDict = self.getRemoteCredentials()
-        userName = credDict["username"]
-        userGroup = credDict["group"]
-        return self.upDB.retrieveHashTag(userName, userGroup, hashTag)
-
-    types_retrieveAllHashTags = []
-
-    def export_retrieveAllHashTags(self):
-        """Get all hash tags"""
-        credDict = self.getRemoteCredentials()
-        userName = credDict["username"]
-        userGroup = credDict["group"]
-        return self.upDB.retrieveAllHashTags(userName, userGroup)
-
     types_deleteProfiles = [list]
 
     def export_deleteProfiles(self, userList):
@@ -341,5 +155,4 @@
         """
         it returns the available profile names by not taking account the permission: ReadAccess and PublishAccess
         """
-        return self.upDB.getUserProfileNames(permission)
->>>>>>> c5981031
+        return self.upDB.getUserProfileNames(permission)