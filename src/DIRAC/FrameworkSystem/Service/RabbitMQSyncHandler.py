--- conflicted
+++ resolved
@@ -19,20 +19,10 @@
     with the CS content. The work is done by the RabbitMQSynchronizer
     that acts when the CS is changed.
     """
-<<<<<<< HEAD
-    syncObject = RabbitMQSynchronizer.RabbitMQSynchronizer()
-    gConfig.addListenerToNewVersionEvent(syncObject.sync)
-    return S_OK()
-=======
 
     @classmethod
     def initializeHandler(cls, _serviceInfo):
         """Handler initialization"""
         syncObject = RabbitMQSynchronizer.RabbitMQSynchronizer()
         gConfig.addListenerToNewVersionEvent(syncObject.sync)
-        return S_OK()
-
-    def initialize(self):
-        """Response initialization"""
-        pass
->>>>>>> c5981031
+        return S_OK()