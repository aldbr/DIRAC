--- conflicted
+++ resolved
@@ -19,27 +19,6 @@
 
 def initializePlottingHandler(serviceInfo):
 
-<<<<<<< HEAD
-  # Get data location
-  plottingSection = PathFinder.getServiceSection("Framework/Plotting")
-  dataPath = gConfig.getValue("%s/DataLocation" % plottingSection, "data/graphs")
-  dataPath = dataPath.strip()
-  if "/" != dataPath[0]:
-    dataPath = os.path.realpath("%s/%s" % (gConfig.getValue('/LocalSite/InstancePath', rootPath), dataPath))
-  gLogger.info("Data will be written into %s" % dataPath)
-  try:
-    os.makedirs(dataPath)
-  except Exception:
-    pass
-  try:
-    testFile = "%s/plot__.test" % dataPath
-    with open(testFile, "w"):
-      pass
-    os.unlink(testFile)
-  except IOError:
-    gLogger.fatal("Can't write to %s" % dataPath)
-    return S_ERROR("Data location is not writable")
-=======
     # Get data location
     plottingSection = PathFinder.getServiceSection("Framework/Plotting")
     dataPath = gConfig.getValue("%s/DataLocation" % plottingSection, "data/graphs")
@@ -49,7 +28,7 @@
     gLogger.info("Data will be written into %s" % dataPath)
     try:
         os.makedirs(dataPath)
-    except BaseException:
+    except Exception:
         pass
     try:
         testFile = "%s/plot__.test" % dataPath
@@ -59,7 +38,6 @@
     except IOError:
         gLogger.fatal("Can't write to %s" % dataPath)
         return S_ERROR("Data location is not writable")
->>>>>>> c5981031
 
     gPlotCache.setPlotsLocation(dataPath)
     gMonitor.registerActivity("plotsDrawn", "Drawn plot images", "Plotting requests", "plots", gMonitor.OP_SUM)
