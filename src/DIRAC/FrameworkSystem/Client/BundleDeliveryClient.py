""" Client for interacting with Framework/BundleDelivery service
"""
from __future__ import absolute_import
from __future__ import division
from __future__ import print_function

import os
import getpass
import tarfile
import six
from six import BytesIO
from base64 import b64decode

from DIRAC import S_OK, S_ERROR, gLogger
from DIRAC.Core.Base.Client import Client, createClient
from DIRAC.Core.Tornado.Client.TornadoClient import TornadoClient
from DIRAC.Core.Tornado.Client.ClientSelector import TransferClientSelector as TransferClient
from DIRAC.Core.Security import Locations, Utilities
from DIRAC.Core.Utilities.File import mkDir
from DIRAC.ConfigurationSystem.Client.Helpers.CSGlobals import skipCACheck


__RCSID__ = "$Id$"


<<<<<<< HEAD
class BundleDeliveryJSONClient(TornadoClient):

  def receiveFile(self, buff, fileId):
    retVal = self.executeRPC('streamToClient', fileId)
    if retVal['OK']:
      retVal['Value'] = b64decode(retVal['Value'].encode())
      buff.write(retVal['Value'])
    return retVal


@createClient('Framework/BundleDelivery')
=======
@createClient("Framework/BundleDelivery")
>>>>>>> 45ddde11
class BundleDeliveryClient(Client):
    def __init__(self, transferClient=False, **kwargs):
        super(BundleDeliveryClient, self).__init__(**kwargs)
        self.setServer("Framework/BundleDelivery")
        self.transferClient = transferClient
        self.log = gLogger.getSubLogger("BundleDelivery")

    def __getTransferClient(self):
        """Get transfer client

        :return: TransferClient()
<<<<<<< HEAD
    """
    if self.transferClient:
      return self.transferClient
    return TransferClient("Framework/BundleDelivery",
                          skipCACheck=skipCACheck(),
                          httpsClient=BundleDeliveryJSONClient)
=======
        """
        if self.transferClient:
            return self.transferClient
        return TransferClient("Framework/BundleDelivery", skipCACheck=skipCACheck())
>>>>>>> 45ddde11

    def __getHash(self, bundleID, dirToSyncTo):
        """Get hash for bundle in directory

        :param str bundleID: bundle ID
        :param str dirToSyncTo: path to sync directory

        :return: str
<<<<<<< HEAD
    """
    try:
      with open(os.path.join(dirToSyncTo, ".dab.%s" % bundleID), "rb") as fd:
        bdHash = fd.read().strip()
        return bdHash.decode()
    except Exception:
      return ""
=======
        """
        try:
            with open(os.path.join(dirToSyncTo, ".dab.%s" % bundleID), "r") as fd:
                bdHash = fd.read().strip()
                return bdHash
        except Exception:
            return ""
>>>>>>> 45ddde11

    def __setHash(self, bundleID, dirToSyncTo, bdHash):
        """Set hash for bundle in directory

        :param str bundleID: bundle ID
        :param str dirToSyncTo: path to sync directory
        :param str bdHash: new hash
<<<<<<< HEAD
    """
    try:
      fileName = os.path.join(dirToSyncTo, ".dab.%s" % bundleID)
      with open(fileName, "wb") as fd:
        fd.write(bdHash if isinstance(bdHash, bytes) else bdHash.encode())
    except Exception as e:
      self.log.error("Could not save hash after synchronization", "%s: %s" % (fileName, str(e)))
=======
        """
        try:
            fileName = os.path.join(dirToSyncTo, ".dab.%s" % bundleID)
            with open(fileName, "wt") as fd:
                fd.write(bdHash)
        except Exception as e:
            self.log.error("Could not save hash after synchronization", "%s: %s" % (fileName, str(e)))
>>>>>>> 45ddde11

    def syncDir(self, bundleID, dirToSyncTo):
        """Synchronize directory

        :param str bundleID: bundle ID
        :param str dirToSyncTo: path to sync directory

        :return: S_OK(bool)/S_ERROR()
        """
        dirCreated = False
        if os.path.isdir(dirToSyncTo):
            for p in [os.W_OK, os.R_OK]:
                if not os.access(dirToSyncTo, p):
                    self.log.error("%s does not have the permissions to update %s" % (getpass.getuser(), dirToSyncTo))
                    return S_ERROR("%s does not have the permissions to update %s" % (getpass.getuser(), dirToSyncTo))
        else:
            self.log.info("Creating dir %s" % dirToSyncTo)
            mkDir(dirToSyncTo)
            dirCreated = True
        currentHash = self.__getHash(bundleID, dirToSyncTo)
        self.log.info("Current hash for bundle %s in dir %s is '%s'" % (bundleID, dirToSyncTo, currentHash))
        buff = BytesIO()
        transferClient = self.__getTransferClient()
        result = transferClient.receiveFile(buff, [bundleID, currentHash])
        if not result["OK"]:
            self.log.error("Could not sync dir", result["Message"])
            if dirCreated:
                self.log.info("Removing dir %s" % dirToSyncTo)
                os.unlink(dirToSyncTo)
            buff.close()
            return result
        newHash = result["Value"]
        if newHash == currentHash:
            self.log.info("Dir %s was already in sync" % dirToSyncTo)
            return S_OK(False)
        buff.seek(0)
        self.log.info("Synchronizing dir with remote bundle")
        with tarfile.open(name="dummy", mode="r:gz", fileobj=buff) as tF:
            for tarinfo in tF:
                try:
                    tF.extract(tarinfo, dirToSyncTo)
                except OSError as e:
                    self.log.error("Could not sync dir:", str(e))
                    if dirCreated:
                        self.log.info("Removing dir %s" % dirToSyncTo)
                        os.unlink(dirToSyncTo)
                    buff.close()
                    return S_ERROR("Certificates directory update failed: %s" % str(e))

        buff.close()
        self.__setHash(bundleID, dirToSyncTo, newHash)
        self.log.info("Dir has been synchronized")
        return S_OK(True)

    def syncCAs(self):
        """Synchronize CAs

        :return: S_OK(bool)/S_ERROR()
        """
        X509_CERT_DIR = False
        if "X509_CERT_DIR" in os.environ:
            X509_CERT_DIR = os.environ["X509_CERT_DIR"]
            del os.environ["X509_CERT_DIR"]
        casLocation = Locations.getCAsLocation()
        if not casLocation:
            casLocation = Locations.getCAsDefaultLocation()
        result = self.syncDir("CAs", casLocation)
        if X509_CERT_DIR:
            os.environ["X509_CERT_DIR"] = X509_CERT_DIR
        return result

    def syncCRLs(self):
        """Synchronize CRLs

        :return: S_OK(bool)/S_ERROR()
        """
        X509_CERT_DIR = False
        if "X509_CERT_DIR" in os.environ:
            X509_CERT_DIR = os.environ["X509_CERT_DIR"]
            del os.environ["X509_CERT_DIR"]
        result = self.syncDir("CRLs", Locations.getCAsLocation())
        if X509_CERT_DIR:
            os.environ["X509_CERT_DIR"] = X509_CERT_DIR
        return result

    def getCAs(self):
        """This method can be used to create the CAs. If the file can not be created,
        it will be downloaded from the server.

        :return: S_OK(str)/S_ERROR()
        """
        retVal = Utilities.generateCAFile()
        if not retVal["OK"]:
            self.log.warn("Could not generate/find CA file", retVal["Message"])
            # if we can not found the file, we return the directory, where the file should be
            transferClient = self.__getTransferClient()
            casFile = os.path.join(os.path.dirname(retVal["Message"]), "cas.pem")
            with open(casFile, "w") as fd:
                result = transferClient.receiveFile(fd, "CAs")
                if not result["OK"]:
                    return result
                return S_OK(casFile)
        else:
            return retVal

    def getCLRs(self):
        """This method can be used to create the CRLs. If the file can not be created,
        it will be downloaded from the server.

        :return: S_OK(str)/S_ERROR()
        """
        retVal = Utilities.generateRevokedCertsFile()
        if not retVal["OK"]:
            # if we can not found the file, we return the directory, where the file should be
            transferClient = self.__getTransferClient()
            casFile = os.path.join(os.path.dirname(retVal["Message"]), "crls.pem")
            with open(casFile, "w") as fd:
                result = transferClient.receiveFile(fd, "CRLs")
                if not result["OK"]:
                    return result
                return S_OK(casFile)
        else:
            return retVal<|MERGE_RESOLUTION|>--- conflicted
+++ resolved
@@ -23,21 +23,16 @@
 __RCSID__ = "$Id$"
 
 
-<<<<<<< HEAD
 class BundleDeliveryJSONClient(TornadoClient):
-
-  def receiveFile(self, buff, fileId):
-    retVal = self.executeRPC('streamToClient', fileId)
-    if retVal['OK']:
-      retVal['Value'] = b64decode(retVal['Value'].encode())
-      buff.write(retVal['Value'])
-    return retVal
-
-
-@createClient('Framework/BundleDelivery')
-=======
+    def receiveFile(self, buff, fileId):
+        retVal = self.executeRPC("streamToClient", fileId)
+        if retVal["OK"]:
+            retVal["Value"] = b64decode(retVal["Value"].encode())
+            buff.write(retVal["Value"])
+        return retVal
+
+
 @createClient("Framework/BundleDelivery")
->>>>>>> 45ddde11
 class BundleDeliveryClient(Client):
     def __init__(self, transferClient=False, **kwargs):
         super(BundleDeliveryClient, self).__init__(**kwargs)
@@ -49,19 +44,12 @@
         """Get transfer client
 
         :return: TransferClient()
-<<<<<<< HEAD
-    """
-    if self.transferClient:
-      return self.transferClient
-    return TransferClient("Framework/BundleDelivery",
-                          skipCACheck=skipCACheck(),
-                          httpsClient=BundleDeliveryJSONClient)
-=======
         """
         if self.transferClient:
             return self.transferClient
-        return TransferClient("Framework/BundleDelivery", skipCACheck=skipCACheck())
->>>>>>> 45ddde11
+        return TransferClient(
+            "Framework/BundleDelivery", skipCACheck=skipCACheck(), httpsClient=BundleDeliveryJSONClient
+        )
 
     def __getHash(self, bundleID, dirToSyncTo):
         """Get hash for bundle in directory
@@ -70,23 +58,13 @@
         :param str dirToSyncTo: path to sync directory
 
         :return: str
-<<<<<<< HEAD
-    """
-    try:
-      with open(os.path.join(dirToSyncTo, ".dab.%s" % bundleID), "rb") as fd:
-        bdHash = fd.read().strip()
-        return bdHash.decode()
-    except Exception:
-      return ""
-=======
         """
         try:
-            with open(os.path.join(dirToSyncTo, ".dab.%s" % bundleID), "r") as fd:
+            with open(os.path.join(dirToSyncTo, ".dab.%s" % bundleID), "rb") as fd:
                 bdHash = fd.read().strip()
-                return bdHash
+                return bdHash.decode()
         except Exception:
             return ""
->>>>>>> 45ddde11
 
     def __setHash(self, bundleID, dirToSyncTo, bdHash):
         """Set hash for bundle in directory
@@ -94,23 +72,13 @@
         :param str bundleID: bundle ID
         :param str dirToSyncTo: path to sync directory
         :param str bdHash: new hash
-<<<<<<< HEAD
-    """
-    try:
-      fileName = os.path.join(dirToSyncTo, ".dab.%s" % bundleID)
-      with open(fileName, "wb") as fd:
-        fd.write(bdHash if isinstance(bdHash, bytes) else bdHash.encode())
-    except Exception as e:
-      self.log.error("Could not save hash after synchronization", "%s: %s" % (fileName, str(e)))
-=======
         """
         try:
             fileName = os.path.join(dirToSyncTo, ".dab.%s" % bundleID)
-            with open(fileName, "wt") as fd:
-                fd.write(bdHash)
+            with open(fileName, "wb") as fd:
+                fd.write(bdHash if isinstance(bdHash, bytes) else bdHash.encode())
         except Exception as e:
             self.log.error("Could not save hash after synchronization", "%s: %s" % (fileName, str(e)))
->>>>>>> 45ddde11
 
     def syncDir(self, bundleID, dirToSyncTo):
         """Synchronize directory
