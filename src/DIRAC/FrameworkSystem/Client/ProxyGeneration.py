########################################################################
# File :   ProxyGeneration.py
# Author : Adrian Casajus
########################################################################
from __future__ import division
from __future__ import absolute_import
from __future__ import print_function

import sys
from prompt_toolkit import prompt
from DIRAC import S_OK, S_ERROR, gLogger
from DIRAC.Core.Utilities.DIRACScript import DIRACScript as Script
from DIRAC.Core.Utilities.NTP import getClockDeviation

__RCSID__ = "$Id$"


class CLIParams(object):

    proxyLifeTime = 86400
    diracGroup = False
    proxyStrength = 1024
    limitedProxy = False
    strict = False
    summary = False
    certLoc = False
    keyLoc = False
    proxyLoc = False
    checkWithCS = True
    stdinPasswd = False
    userPasswd = ""
    checkClock = True
    embedDefaultGroup = True
    rfc = True

    def setProxyLifeTime(self, arg):
        """Set proxy lifetime

        :param str arg: arguments

        :return: S_OK()/S_ERROR()
<<<<<<< HEAD
    """
    try:
      fields = [f.strip() for f in arg.split(":")]
      self.proxyLifeTime = int(fields[0]) * 3600 + int(fields[1]) * 60
    except Exception:
      gLogger.error("Can't parse time! Is it a HH:MM?", arg)
      return S_ERROR("Can't parse time argument")
    return S_OK()

  def setRFC(self, _arg):
    """ Set RFC
=======
        """
        try:
            fields = [f.strip() for f in arg.split(":")]
            self.proxyLifeTime = int(fields[0]) * 3600 + int(fields[1]) * 60
        except BaseException:
            gLogger.error("Can't parse time! Is it a HH:MM?", arg)
            return S_ERROR("Can't parse time argument")
        return S_OK()

    def setRFC(self, _arg):
        """Set RFC
>>>>>>> c5981031

        :param _arg: unuse

        :return: S_OK()
        """
        self.rfc = True
        return S_OK()

    def setNoRFC(self, _arg):
        """Unset RFC

        :param _arg: unuse

        :return: S_OK()
        """
        self.rfc = False
        return S_OK()

    def setProxyRemainingSecs(self, arg):
        """Set proxy lifetime

        :param int arg: lifetime in seconds

        :return: S_OK()
        """
        self.proxyLifeTime = int(arg)
        return S_OK()

    def getProxyLifeTime(self):
        """Get proxy lifetime

        :return: str
        """
        hours = int(self.proxyLifeTime / 3600)
        mins = int(self.proxyLifeTime / 60 - hours * 60)
        return "%s:%s" % (hours, mins)

    def getProxyRemainingSecs(self):
        """Get proxy livetime

        :return: int
        """
        return self.proxyLifeTime

    def setDIRACGroup(self, arg):
        """Set DIRAC group

        :param str arg: arguments

        :return: S_OK()
        """
        self.diracGroup = arg
        return S_OK()

    def getDIRACGroup(self):
        """Get DIRAC group

        :return: str
        """
        return self.diracGroup

    def setProxyStrength(self, arg):
        """Get proxy strength

        :return: S_OK()
<<<<<<< HEAD
    """
    try:
      self.proxyStrength = int(arg)
    except Exception:
      gLogger.error("Can't parse bits! Is it a number?", '%s' % arg)
      return S_ERROR("Can't parse strength argument")
    return S_OK()
=======
        """
        try:
            self.proxyStrength = int(arg)
        except BaseException:
            gLogger.error("Can't parse bits! Is it a number?", "%s" % arg)
            return S_ERROR("Can't parse strength argument")
        return S_OK()
>>>>>>> c5981031

    def setProxyLimited(self, _arg):
        """Set proxy limited

        :param _arg: unuse

        :return: str
        """
        self.limitedProxy = True
        return S_OK()

    def setSummary(self, _arg):
        """Set proxy limited

        :param _arg: unuse

        :return: str
        """
        gLogger.info("Enabling summary output")
        self.summary = True
        return S_OK()

    def setCertLocation(self, arg):
        """Set certificate path

        :param str arg: certificate path

        :return: S_OK()
        """
        self.certLoc = arg
        return S_OK()

    def setKeyLocation(self, arg):
        """Set key path

        :param str arg: key path

        :return: S_OK()
        """
        self.keyLoc = arg
        return S_OK()

    def setProxyLocation(self, arg):
        """Set proxy path

        :param str arg: proxy path

        :return: S_OK()
        """
        self.proxyLoc = arg
        return S_OK()

    def setDisableCSCheck(self, _arg):
        """Disable CS check

        :param _arg: unuse

        :return: S_OK()
        """
        self.checkWithCS = False
        return S_OK()

    def setStdinPasswd(self, _arg):
        """Set stdin passwd

        :param _arg: unuse

        :return: S_OK()
        """
        self.stdinPasswd = True
        return S_OK()

    def setStrict(self, _arg):
        """Set strict

        :param _arg: unuse

        :return: S_OK()
        """
        self.strict = True
        return S_OK()

    def showVersion(self, _arg):
        """Show version

        :param _arg: unuse

        :return: S_OK()
        """
        gLogger.always("Version: %s" % __RCSID__)
        sys.exit(0)
        return S_OK()

    def disableClockCheck(self, _arg):
        """Disable clock check

        :param _arg: unuse

        :return: S_OK()
        """
        self.checkClock = False
        return S_OK()

    def registerCLISwitches(self):
        """Register CLI switches"""
        Script.registerSwitch(
            "v:", "valid=", "Valid HH:MM for the proxy. By default is 24 hours", self.setProxyLifeTime
        )
        Script.registerSwitch("g:", "group=", "DIRAC Group to embed in the proxy", self.setDIRACGroup)
        Script.registerSwitch("b:", "strength=", "Set the proxy strength in bytes", self.setProxyStrength)
        Script.registerSwitch("l", "limited", "Generate a limited proxy", self.setProxyLimited)
        Script.registerSwitch("t", "strict", "Fail on each error. Treat warnings as errors.", self.setStrict)
        Script.registerSwitch("S", "summary", "Enable summary output when generating proxy", self.setSummary)
        Script.registerSwitch("C:", "Cert=", "File to use as user certificate", self.setCertLocation)
        Script.registerSwitch("K:", "Key=", "File to use as user key", self.setKeyLocation)
        Script.registerSwitch("u:", "out=", "File to write as proxy", self.setProxyLocation)
        Script.registerSwitch("x", "nocs", "Disable CS check", self.setDisableCSCheck)
        Script.registerSwitch("p", "pwstdin", "Get passwd from stdin", self.setStdinPasswd)
        Script.registerSwitch("i", "version", "Print version", self.showVersion)
        Script.registerSwitch("j", "noclockcheck", "Disable checking if time is ok", self.disableClockCheck)
        Script.registerSwitch("r", "rfc", "Create an RFC proxy, true by default, deprecated flag", self.setRFC)
        Script.registerSwitch("L", "legacy", "Create a legacy non-RFC proxy", self.setNoRFC)


from DIRAC.Core.Security.X509Chain import X509Chain  # pylint: disable=import-error
from DIRAC.ConfigurationSystem.Client.Helpers import Registry
from DIRAC.Core.Security import Locations


def generateProxy(params):
    """Generate proxy

    :param params: parameters

    :return: S_OK()/S_ERROR()
    """
    if params.checkClock:
        result = getClockDeviation()
        if result["OK"]:
            deviation = result["Value"]
            if deviation > 600:
                gLogger.error("Your host clock seems to be off by more than TEN MINUTES! Thats really bad.")
                gLogger.error("We're cowardly refusing to generate a proxy. Please fix your system time")
                sys.exit(1)
            elif deviation > 180:
                gLogger.error("Your host clock seems to be off by more than THREE minutes! Thats bad.")
                gLogger.notice("We'll generate the proxy but please fix your system time")
            elif deviation > 60:
                gLogger.error("Your host clock seems to be off by more than a minute! Thats not good.")
                gLogger.notice("We'll generate the proxy but please fix your system time")

    certLoc = params.certLoc
    keyLoc = params.keyLoc
    if not certLoc or not keyLoc:
        cakLoc = Locations.getCertificateAndKeyLocation()
        if not cakLoc:
            return S_ERROR("Can't find user certificate and key")
        if not certLoc:
            certLoc = cakLoc[0]
        if not keyLoc:
            keyLoc = cakLoc[1]
    params.certLoc = certLoc
    params.keyLoc = keyLoc

    # Load password
    testChain = X509Chain()
    retVal = testChain.loadChainFromFile(params.certLoc)
    if not retVal["OK"]:
        return S_ERROR("Cannot load certificate %s: %s" % (params.certLoc, retVal["Message"]))
    timeLeft = int(testChain.getRemainingSecs()["Value"] / 86400)
    if timeLeft < 30:
        gLogger.notice("\nYour certificate will expire in %d days. Please renew it!\n" % timeLeft)

    # First try reading the key from the file
    retVal = testChain.loadKeyFromFile(params.keyLoc, password=params.userPasswd)  # XXX why so commented?
    if not retVal["OK"]:
        if params.stdinPasswd:
            userPasswd = sys.stdin.readline().strip("\n")
        else:
            try:
                userPasswd = prompt(u"Enter Certificate password: ", is_password=True)
            except KeyboardInterrupt:
                return S_ERROR("Caught KeyboardInterrupt, exiting...")
        params.userPasswd = userPasswd

    # Find location
    proxyLoc = params.proxyLoc
    if not proxyLoc:
        proxyLoc = Locations.getDefaultProxyLocation()

    chain = X509Chain()
    # Load user cert and key
    retVal = chain.loadChainFromFile(certLoc)
    if not retVal["OK"]:
        gLogger.warn(retVal["Message"])
        return S_ERROR("Can't load %s" % certLoc)
    retVal = chain.loadKeyFromFile(keyLoc, password=params.userPasswd)
    if not retVal["OK"]:
        gLogger.warn(retVal["Message"])
        if "bad decrypt" in retVal["Message"] or "bad pass phrase" in retVal["Message"]:
            return S_ERROR("Bad passphrase")
        return S_ERROR("Can't load %s" % keyLoc)

    if params.checkWithCS:
        retVal = chain.generateProxyToFile(
            proxyLoc, params.proxyLifeTime, strength=params.proxyStrength, limited=params.limitedProxy, rfc=params.rfc
        )

        gLogger.info("Contacting CS...")
        retVal = Script.enableCS()
        if not retVal["OK"]:
            gLogger.warn(retVal["Message"])
            if "Unauthorized query" in retVal["Message"]:
                # add hint for users
                return S_ERROR(
                    "Can't contact DIRAC CS: %s (User possibly not registered with dirac server) " % retVal["Message"]
                )
            return S_ERROR("Can't contact DIRAC CS: %s" % retVal["Message"])
        userDN = chain.getCertInChain(-1)["Value"].getSubjectDN()["Value"]

        if not params.diracGroup:
            result = Registry.findDefaultGroupForDN(userDN)
            if not result["OK"]:
                gLogger.warn("Could not get a default group for DN %s: %s" % (userDN, result["Message"]))
            else:
                params.diracGroup = result["Value"]
                gLogger.info("Default discovered group is %s" % params.diracGroup)
        gLogger.info("Checking DN %s" % userDN)
        retVal = Registry.getUsernameForDN(userDN)
        if not retVal["OK"]:
            gLogger.warn(retVal["Message"])
            return S_ERROR("DN %s is not registered" % userDN)
        username = retVal["Value"]
        gLogger.info("Username is %s" % username)
        retVal = Registry.getGroupsForUser(username)
        if not retVal["OK"]:
            gLogger.warn(retVal["Message"])
            return S_ERROR("User %s has no groups defined" % username)
        groups = retVal["Value"]
        if params.diracGroup not in groups:
            return S_ERROR("Requested group %s is not valid for DN %s" % (params.diracGroup, userDN))
        gLogger.info("Creating proxy for %s@%s (%s)" % (username, params.diracGroup, userDN))
    if params.summary:
        h = int(params.proxyLifeTime / 3600)
        m = int(params.proxyLifeTime / 60) - h * 60
        gLogger.notice("Proxy lifetime will be %02d:%02d" % (h, m))
        gLogger.notice("User cert is %s" % certLoc)
        gLogger.notice("User key  is %s" % keyLoc)
        gLogger.notice("Proxy will be written to %s" % proxyLoc)
        if params.diracGroup:
            gLogger.notice("DIRAC Group will be set to %s" % params.diracGroup)
        else:
            gLogger.notice("No DIRAC Group will be set")
        gLogger.notice("Proxy strength will be %s" % params.proxyStrength)
        if params.limitedProxy:
            gLogger.notice("Proxy will be limited")
    retVal = chain.generateProxyToFile(
        proxyLoc,
        params.proxyLifeTime,
        params.diracGroup,
        strength=params.proxyStrength,
        limited=params.limitedProxy,
        rfc=params.rfc,
    )
    if not retVal["OK"]:
        gLogger.warn(retVal["Message"])
        return S_ERROR("Couldn't generate proxy: %s" % retVal["Message"])
    return S_OK(proxyLoc)<|MERGE_RESOLUTION|>--- conflicted
+++ resolved
@@ -39,31 +39,17 @@
         :param str arg: arguments
 
         :return: S_OK()/S_ERROR()
-<<<<<<< HEAD
-    """
-    try:
-      fields = [f.strip() for f in arg.split(":")]
-      self.proxyLifeTime = int(fields[0]) * 3600 + int(fields[1]) * 60
-    except Exception:
-      gLogger.error("Can't parse time! Is it a HH:MM?", arg)
-      return S_ERROR("Can't parse time argument")
-    return S_OK()
-
-  def setRFC(self, _arg):
-    """ Set RFC
-=======
         """
         try:
             fields = [f.strip() for f in arg.split(":")]
             self.proxyLifeTime = int(fields[0]) * 3600 + int(fields[1]) * 60
-        except BaseException:
+        except Exception:
             gLogger.error("Can't parse time! Is it a HH:MM?", arg)
             return S_ERROR("Can't parse time argument")
         return S_OK()
 
     def setRFC(self, _arg):
         """Set RFC
->>>>>>> c5981031
 
         :param _arg: unuse
 
@@ -129,23 +115,13 @@
         """Get proxy strength
 
         :return: S_OK()
-<<<<<<< HEAD
-    """
-    try:
-      self.proxyStrength = int(arg)
-    except Exception:
-      gLogger.error("Can't parse bits! Is it a number?", '%s' % arg)
-      return S_ERROR("Can't parse strength argument")
-    return S_OK()
-=======
         """
         try:
             self.proxyStrength = int(arg)
-        except BaseException:
+        except Exception:
             gLogger.error("Can't parse bits! Is it a number?", "%s" % arg)
             return S_ERROR("Can't parse strength argument")
         return S_OK()
->>>>>>> c5981031
 
     def setProxyLimited(self, _arg):
         """Set proxy limited
