""" PlottingClient is a client of the Plotting Service
"""
from __future__ import absolute_import
from __future__ import division
from __future__ import print_function

__RCSID__ = "$Id$"

import tempfile
from DIRAC import S_OK, S_ERROR
from DIRAC.Core.DISET.RPCClient import RPCClient
from DIRAC.Core.DISET.TransferClient import TransferClient


class PlottingClient(object):
    def __init__(self, rpcClient=None, transferClient=None):
        self.serviceName = "Framework/Plotting"
        self.rpcClient = rpcClient
        self.transferClient = transferClient

    def __getRPCClient(self):
        if self.rpcClient:
            return self.rpcClient
        return RPCClient(self.serviceName)

    def __getTransferClient(self):
        if self.transferClient:
            return self.transferClient
        return TransferClient(self.serviceName)

    def getPlotToMemory(self, plotName):
        """Get the prefabricated plot from the service and return it as a string"""
        transferClient = self.__getTransferClient()
        tmpFile = tempfile.TemporaryFile()
        retVal = transferClient.receiveFile(tmpFile, plotName)
        if not retVal["OK"]:
            return retVal
        tmpFile.seek(0)
        data = tmpFile.read()
        tmpFile.close()
        return S_OK(data)

    def getPlotToFile(self, plotName, fileName):
        """Get the prefabricated plot from the service and store it in a file"""
        transferClient = self.__getTransferClient()
        try:
            with open(fileName, "wb") as destFile:
                retVal = transferClient.receiveFile(destFile, plotName)
        except Exception as e:
            return S_ERROR("Can't open file %s for writing: %s" % (fileName, str(e)))
        if not retVal["OK"]:
            return retVal
        return S_OK(fileName)

    def graph(self, data, fname=False, *args, **kw):
        """Generic method to obtain graphs from the Plotting service. The requested
        graphs are completely described by their data and metadata
<<<<<<< HEAD
    """

    client = self.__getRPCClient()
    plotMetadata = {}
    for arg in args:
      if isinstance(arg, dict):
        plotMetadata.update(arg)
      else:
        return S_ERROR('Non-dictionary non-keyed argument')
    plotMetadata.update(kw)
    result = client.generatePlot(data, plotMetadata)
    if not result['OK']:
      return result

    plotName = result['Value']
    if fname and fname != 'Memory':
      result = self.getPlotToFile(plotName, fname)
    else:
      result = self.getPlotToMemory(plotName)

    return result

  def barGraph(self, data, fileName, *args, **kw):
    return self.graph(data, fileName, plot_type='BarGraph', statistics_line=True, *args, **kw)

  def lineGraph(self, data, fileName, *args, **kw):
    return self.graph(data, fileName, plot_type='LineGraph', statistics_line=True, *args, **kw)

  def curveGraph(self, data, fileName, *args, **kw):
    return self.graph(data, fileName, plot_type='CurveGraph', statistics_line=True, *args, **kw)

  def cumulativeGraph(self, data, fileName, *args, **kw):
    return self.graph(data, fileName, plot_type='LineGraph', cumulate_data=True, *args, **kw)

  def pieGraph(self, data, fileName, *args, **kw):
    prefs = {'xticks': False, 'yticks': False, 'legend_position': 'right'}
    return self.graph(data, fileName, prefs, plot_type='PieGraph', *args, **kw)

  def qualityGraph(self, data, fileName, *args, **kw):
    prefs = {'plot_axis_grid': False}
    return self.graph(data, fileName, prefs, plot_type='QualityMapGraph', *args, **kw)

  def textGraph(self, text, fileName, *args, **kw):
    prefs = {'text_image': text}
    return self.graph({}, fileName, prefs, *args, **kw)

  def histogram(self, data, fileName, bins, *args, **kw):
    try:
      from pylab import hist
    except Exception:
      return S_ERROR("No pylab module available")
    values, vbins, patches = hist(data, bins)
    histo = dict(zip(vbins, values))
    span = (max(data) - min(data)) / float(bins) * 0.98
    return self.graph(histo, fileName, plot_type='BarGraph', span=span, statistics_line=True, *args, **kw)
=======
        """

        client = self.__getRPCClient()
        plotMetadata = {}
        for arg in args:
            if isinstance(arg, dict):
                plotMetadata.update(arg)
            else:
                return S_ERROR("Non-dictionary non-keyed argument")
        plotMetadata.update(kw)
        result = client.generatePlot(data, plotMetadata)
        if not result["OK"]:
            return result

        plotName = result["Value"]
        if fname and fname != "Memory":
            result = self.getPlotToFile(plotName, fname)
        else:
            result = self.getPlotToMemory(plotName)

        return result

    def barGraph(self, data, fileName, *args, **kw):
        return self.graph(data, fileName, plot_type="BarGraph", statistics_line=True, *args, **kw)

    def lineGraph(self, data, fileName, *args, **kw):
        return self.graph(data, fileName, plot_type="LineGraph", statistics_line=True, *args, **kw)

    def curveGraph(self, data, fileName, *args, **kw):
        return self.graph(data, fileName, plot_type="CurveGraph", statistics_line=True, *args, **kw)

    def cumulativeGraph(self, data, fileName, *args, **kw):
        return self.graph(data, fileName, plot_type="LineGraph", cumulate_data=True, *args, **kw)

    def pieGraph(self, data, fileName, *args, **kw):
        prefs = {"xticks": False, "yticks": False, "legend_position": "right"}
        return self.graph(data, fileName, prefs, plot_type="PieGraph", *args, **kw)

    def qualityGraph(self, data, fileName, *args, **kw):
        prefs = {"plot_axis_grid": False}
        return self.graph(data, fileName, prefs, plot_type="QualityMapGraph", *args, **kw)

    def textGraph(self, text, fileName, *args, **kw):
        prefs = {"text_image": text}
        return self.graph({}, fileName, prefs, *args, **kw)

    def histogram(self, data, fileName, bins, *args, **kw):
        try:
            from pylab import hist
        except BaseException:
            return S_ERROR("No pylab module available")
        values, vbins, patches = hist(data, bins)
        histo = dict(zip(vbins, values))
        span = (max(data) - min(data)) / float(bins) * 0.98
        return self.graph(histo, fileName, plot_type="BarGraph", span=span, statistics_line=True, *args, **kw)
>>>>>>> c5981031
<|MERGE_RESOLUTION|>--- conflicted
+++ resolved
@@ -55,63 +55,6 @@
     def graph(self, data, fname=False, *args, **kw):
         """Generic method to obtain graphs from the Plotting service. The requested
         graphs are completely described by their data and metadata
-<<<<<<< HEAD
-    """
-
-    client = self.__getRPCClient()
-    plotMetadata = {}
-    for arg in args:
-      if isinstance(arg, dict):
-        plotMetadata.update(arg)
-      else:
-        return S_ERROR('Non-dictionary non-keyed argument')
-    plotMetadata.update(kw)
-    result = client.generatePlot(data, plotMetadata)
-    if not result['OK']:
-      return result
-
-    plotName = result['Value']
-    if fname and fname != 'Memory':
-      result = self.getPlotToFile(plotName, fname)
-    else:
-      result = self.getPlotToMemory(plotName)
-
-    return result
-
-  def barGraph(self, data, fileName, *args, **kw):
-    return self.graph(data, fileName, plot_type='BarGraph', statistics_line=True, *args, **kw)
-
-  def lineGraph(self, data, fileName, *args, **kw):
-    return self.graph(data, fileName, plot_type='LineGraph', statistics_line=True, *args, **kw)
-
-  def curveGraph(self, data, fileName, *args, **kw):
-    return self.graph(data, fileName, plot_type='CurveGraph', statistics_line=True, *args, **kw)
-
-  def cumulativeGraph(self, data, fileName, *args, **kw):
-    return self.graph(data, fileName, plot_type='LineGraph', cumulate_data=True, *args, **kw)
-
-  def pieGraph(self, data, fileName, *args, **kw):
-    prefs = {'xticks': False, 'yticks': False, 'legend_position': 'right'}
-    return self.graph(data, fileName, prefs, plot_type='PieGraph', *args, **kw)
-
-  def qualityGraph(self, data, fileName, *args, **kw):
-    prefs = {'plot_axis_grid': False}
-    return self.graph(data, fileName, prefs, plot_type='QualityMapGraph', *args, **kw)
-
-  def textGraph(self, text, fileName, *args, **kw):
-    prefs = {'text_image': text}
-    return self.graph({}, fileName, prefs, *args, **kw)
-
-  def histogram(self, data, fileName, bins, *args, **kw):
-    try:
-      from pylab import hist
-    except Exception:
-      return S_ERROR("No pylab module available")
-    values, vbins, patches = hist(data, bins)
-    histo = dict(zip(vbins, values))
-    span = (max(data) - min(data)) / float(bins) * 0.98
-    return self.graph(histo, fileName, plot_type='BarGraph', span=span, statistics_line=True, *args, **kw)
-=======
         """
 
         client = self.__getRPCClient()
@@ -161,10 +104,9 @@
     def histogram(self, data, fileName, bins, *args, **kw):
         try:
             from pylab import hist
-        except BaseException:
+        except Exception:
             return S_ERROR("No pylab module available")
         values, vbins, patches = hist(data, bins)
         histo = dict(zip(vbins, values))
         span = (max(data) - min(data)) / float(bins) * 0.98
-        return self.graph(histo, fileName, plot_type="BarGraph", span=span, statistics_line=True, *args, **kw)
->>>>>>> c5981031
+        return self.graph(histo, fileName, plot_type="BarGraph", span=span, statistics_line=True, *args, **kw)