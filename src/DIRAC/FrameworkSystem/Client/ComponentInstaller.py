--- conflicted
+++ resolved
@@ -2380,26 +2380,15 @@
       with io.open(runFile, 'wt') as fd:
         fd.write(
             u"""#!/bin/bash
-<<<<<<< HEAD
 rcfile=%(bashrc)s
 [ -e $rcfile ] && source $rcfile
 #
+export DIRAC_USE_TORNADO_IOLOOP=Yes
 exec 2>&1
 #
 #
 exec tornado-start-all
 """ % {'bashrc': os.path.join(self.instancePath, 'bashrc')})
-=======
-  rcfile=%(bashrc)s
-  [ -e $rcfile ] && source $rcfile
-  #
-  export DIRAC_USE_TORNADO_IOLOOP=Yes
-  exec 2>&1
-  #
-  #
-  exec tornado-start-all
-  """ % {'bashrc': os.path.join(self.instancePath, 'bashrc')})
->>>>>>> 1851f465
 
       os.chmod(runFile, self.gDefaultPerms)
 
