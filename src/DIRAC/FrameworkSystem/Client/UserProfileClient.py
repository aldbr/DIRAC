from __future__ import absolute_import
from __future__ import division
from __future__ import print_function

from DIRAC import S_OK, S_ERROR
from DIRAC.Core.DISET.RPCClient import RPCClient
from DIRAC.Core.Utilities import DEncode


class UserProfileClient(object):
<<<<<<< HEAD
  def __init__(self, profile, rpcClientFunctor=RPCClient):
    self.rpcClientFunctor = rpcClientFunctor
    self.profile = profile

  def __getRPCClient(self):
    return self.rpcClientFunctor("Framework/UserProfileManager")

  def storeVar(self, varName, data, perms={}):
    try:
      stub = DEncode.encode(data)
    except Exception as e:
      return S_ERROR("Cannot encode data:%s" % str(e))
    return self.__getRPCClient().storeProfileVar(self.profile, varName, stub, perms)

  def __decodeVar(self, data):
    try:
      dataObj, lenData = DEncode.decode(data.encode())
    except Exception as e:
      return S_ERROR("Cannot decode data: %s" % str(e))
    return S_OK(dataObj)

  def retrieveVar(self, varName):
    rpcClient = self.__getRPCClient()
    result = rpcClient.retrieveProfileVar(self.profile, varName)
    if not result['OK']:
      return result
    return self.__decodeVar(result['Value'])

  def retrieveVarFromUser(self, ownerName, ownerGroup, varName):
    rpcClient = self.__getRPCClient()
    result = rpcClient.retrieveProfileVarFromUser(ownerName, ownerGroup, self.profile, varName)
    if not result['OK']:
      return result
    return self.__decodeVar(result['Value'])

  def retrieveAllVars(self):
    rpcClient = self.__getRPCClient()
    result = rpcClient.retrieveProfileAllVars(self.profile)
    if not result['OK']:
      return result
    try:
      encodedData = result['Value']
      dataObj = {
          key: DEncode.decode(value.encode())[0]
          for key, value in encodedData.items()
      }
    except Exception as e:
      return S_ERROR("Cannot decode data: %s" % str(e))
    return S_OK(dataObj)

  def listAvailableVars(self, filterDict={}):
    rpcClient = self.__getRPCClient()
    return rpcClient.listAvailableProfileVars(self.profile, filterDict)

  def getUserProfiles(self):
    rpcClient = self.__getRPCClient()
    return rpcClient.getUserProfiles()

  def setVarPermissions(self, varName, perms):
    rpcClient = self.__getRPCClient()
    return rpcClient.setProfileVarPermissions(self.profile, varName, perms)

  def getVarPermissions(self, varName):
    rpcClient = self.__getRPCClient()
    return rpcClient.getProfileVarPermissions(self.profile, varName)

  def deleteVar(self, varName):
    return self.__getRPCClient().deleteProfileVar(self.profile, varName)

  def deleteProfiles(self, userList):
    return self.__getRPCClient().deleteProfiles(userList)

  def getUserProfileNames(self, permission=dict()):
    """
    it returns the available profile names by not taking account the permission: ReadAccess and PublishAccess
    """
    return self.__getRPCClient().getUserProfileNames(permission)

  def listStatesForWeb(self, permission={}):
    return self.__getRPCClient().listStatesForWeb(permission)
=======
    def __init__(self, profile, rpcClientFunctor=False):
        if rpcClientFunctor:
            self.rpcClientFunctor = rpcClientFunctor
        else:
            self.rpcClientFunctor = RPCClient
        self.profile = profile

    def __getRPCClient(self):
        return self.rpcClientFunctor("Framework/UserProfileManager")

    def __generateTypeDest(self, dataObj):
        if isinstance(dataObj, bool):
            return "b"
        if dataObj is None:
            return "o"
        if isinstance(dataObj, six.integer_types + (float,)):
            return "n"
        if isinstance(dataObj, six.string_types):
            return "s"
        # Not even trying here...
        if isinstance(dataObj, Time._allTypes):
            return "t"
        if isinstance(dataObj, (list, tuple)):
            return "l%se" % "".join([self.__generateTypeDest(so) for so in dataObj])
        if isinstance(dataObj, dict):
            return "d%se" % "".join(
                ["%s%s" % (self.__generateTypeDest(k), self.__generateTypeDest(dataObj[k])) for k in dataObj]
            )
        return ""

    @deprecated("Unused, will be removed in v7r3")
    def checkTypeRe(self, dataObj, typeRE):
        if typeRE[0] != "^":
            typeRE = "^%s" % typeRE
        if typeRE[-1] != "$":
            typeRE = "%s$" % typeRE
        typeDesc = self.__generateTypeDest(dataObj)
        if not re.match(typeRE, typeDesc):
            return S_ERROR("Stored data does not match typeRE: %s vs %s" % (typeDesc, typeRE))
        return S_OK()

    def storeVar(self, varName, data, perms={}):
        try:
            stub = DEncode.encode(data)
        except Exception as e:
            return S_ERROR("Cannot encode data:%s" % str(e))
        return self.__getRPCClient().storeProfileVar(self.profile, varName, stub, perms)

    def __decodeVar(self, data, dataTypeRE):
        try:
            dataObj, lenData = DEncode.decode(data.encode())
        except Exception as e:
            return S_ERROR("Cannot decode data: %s" % str(e))
        if dataTypeRE:
            result = self.checkTypeRe(dataObj, dataTypeRE)
            if not result["OK"]:
                return result
        return S_OK(dataObj)

    def retrieveVar(self, varName, dataTypeRE=False):
        rpcClient = self.__getRPCClient()
        result = rpcClient.retrieveProfileVar(self.profile, varName)
        if not result["OK"]:
            return result
        return self.__decodeVar(result["Value"], dataTypeRE)

    def retrieveVarFromUser(self, ownerName, ownerGroup, varName, dataTypeRE=False):
        rpcClient = self.__getRPCClient()
        result = rpcClient.retrieveProfileVarFromUser(ownerName, ownerGroup, self.profile, varName)
        if not result["OK"]:
            return result
        return self.__decodeVar(result["Value"], dataTypeRE)

    def retrieveAllVars(self):
        rpcClient = self.__getRPCClient()
        result = rpcClient.retrieveProfileAllVars(self.profile)
        if not result["OK"]:
            return result
        try:
            encodedData = result["Value"]
            dataObj = {key: DEncode.decode(value.encode())[0] for key, value in encodedData.items()}
        except Exception as e:
            return S_ERROR("Cannot decode data: %s" % str(e))
        return S_OK(dataObj)

    def listAvailableVars(self, filterDict={}):
        rpcClient = self.__getRPCClient()
        return rpcClient.listAvailableProfileVars(self.profile, filterDict)

    def getUserProfiles(self):
        rpcClient = self.__getRPCClient()
        return rpcClient.getUserProfiles()

    def setVarPermissions(self, varName, perms):
        rpcClient = self.__getRPCClient()
        return rpcClient.setProfileVarPermissions(self.profile, varName, perms)

    def getVarPermissions(self, varName):
        rpcClient = self.__getRPCClient()
        return rpcClient.getProfileVarPermissions(self.profile, varName)

    def deleteVar(self, varName):
        return self.__getRPCClient().deleteProfileVar(self.profile, varName)

    def deleteProfiles(self, userList):
        return self.__getRPCClient().deleteProfiles(userList)

    @deprecated("Unused, will be removed in v7r3")
    def storeHashTag(self, tagName):
        return self.__getRPCClient().storeHashTag(tagName)

    @deprecated("Unused, will be removed in v7r3")
    def retrieveHashTag(self, hashTag):
        return self.__getRPCClient().retrieveHashTag(hashTag)

    @deprecated("Unused, will be removed in v7r3")
    def retrieveAllHashTags(self):
        return self.__getRPCClient().retrieveAllHashTags()

    def getUserProfileNames(self, permission=dict()):
        """
        it returns the available profile names by not taking account the permission: ReadAccess and PublishAccess
        """
        return self.__getRPCClient().getUserProfileNames(permission)

    def listStatesForWeb(self, permission={}):
        return self.__getRPCClient().listStatesForWeb(permission)
>>>>>>> c5981031
<|MERGE_RESOLUTION|>--- conflicted
+++ resolved
@@ -8,128 +8,12 @@
 
 
 class UserProfileClient(object):
-<<<<<<< HEAD
-  def __init__(self, profile, rpcClientFunctor=RPCClient):
-    self.rpcClientFunctor = rpcClientFunctor
-    self.profile = profile
-
-  def __getRPCClient(self):
-    return self.rpcClientFunctor("Framework/UserProfileManager")
-
-  def storeVar(self, varName, data, perms={}):
-    try:
-      stub = DEncode.encode(data)
-    except Exception as e:
-      return S_ERROR("Cannot encode data:%s" % str(e))
-    return self.__getRPCClient().storeProfileVar(self.profile, varName, stub, perms)
-
-  def __decodeVar(self, data):
-    try:
-      dataObj, lenData = DEncode.decode(data.encode())
-    except Exception as e:
-      return S_ERROR("Cannot decode data: %s" % str(e))
-    return S_OK(dataObj)
-
-  def retrieveVar(self, varName):
-    rpcClient = self.__getRPCClient()
-    result = rpcClient.retrieveProfileVar(self.profile, varName)
-    if not result['OK']:
-      return result
-    return self.__decodeVar(result['Value'])
-
-  def retrieveVarFromUser(self, ownerName, ownerGroup, varName):
-    rpcClient = self.__getRPCClient()
-    result = rpcClient.retrieveProfileVarFromUser(ownerName, ownerGroup, self.profile, varName)
-    if not result['OK']:
-      return result
-    return self.__decodeVar(result['Value'])
-
-  def retrieveAllVars(self):
-    rpcClient = self.__getRPCClient()
-    result = rpcClient.retrieveProfileAllVars(self.profile)
-    if not result['OK']:
-      return result
-    try:
-      encodedData = result['Value']
-      dataObj = {
-          key: DEncode.decode(value.encode())[0]
-          for key, value in encodedData.items()
-      }
-    except Exception as e:
-      return S_ERROR("Cannot decode data: %s" % str(e))
-    return S_OK(dataObj)
-
-  def listAvailableVars(self, filterDict={}):
-    rpcClient = self.__getRPCClient()
-    return rpcClient.listAvailableProfileVars(self.profile, filterDict)
-
-  def getUserProfiles(self):
-    rpcClient = self.__getRPCClient()
-    return rpcClient.getUserProfiles()
-
-  def setVarPermissions(self, varName, perms):
-    rpcClient = self.__getRPCClient()
-    return rpcClient.setProfileVarPermissions(self.profile, varName, perms)
-
-  def getVarPermissions(self, varName):
-    rpcClient = self.__getRPCClient()
-    return rpcClient.getProfileVarPermissions(self.profile, varName)
-
-  def deleteVar(self, varName):
-    return self.__getRPCClient().deleteProfileVar(self.profile, varName)
-
-  def deleteProfiles(self, userList):
-    return self.__getRPCClient().deleteProfiles(userList)
-
-  def getUserProfileNames(self, permission=dict()):
-    """
-    it returns the available profile names by not taking account the permission: ReadAccess and PublishAccess
-    """
-    return self.__getRPCClient().getUserProfileNames(permission)
-
-  def listStatesForWeb(self, permission={}):
-    return self.__getRPCClient().listStatesForWeb(permission)
-=======
-    def __init__(self, profile, rpcClientFunctor=False):
-        if rpcClientFunctor:
-            self.rpcClientFunctor = rpcClientFunctor
-        else:
-            self.rpcClientFunctor = RPCClient
+    def __init__(self, profile, rpcClientFunctor=RPCClient):
+        self.rpcClientFunctor = rpcClientFunctor
         self.profile = profile
 
     def __getRPCClient(self):
         return self.rpcClientFunctor("Framework/UserProfileManager")
-
-    def __generateTypeDest(self, dataObj):
-        if isinstance(dataObj, bool):
-            return "b"
-        if dataObj is None:
-            return "o"
-        if isinstance(dataObj, six.integer_types + (float,)):
-            return "n"
-        if isinstance(dataObj, six.string_types):
-            return "s"
-        # Not even trying here...
-        if isinstance(dataObj, Time._allTypes):
-            return "t"
-        if isinstance(dataObj, (list, tuple)):
-            return "l%se" % "".join([self.__generateTypeDest(so) for so in dataObj])
-        if isinstance(dataObj, dict):
-            return "d%se" % "".join(
-                ["%s%s" % (self.__generateTypeDest(k), self.__generateTypeDest(dataObj[k])) for k in dataObj]
-            )
-        return ""
-
-    @deprecated("Unused, will be removed in v7r3")
-    def checkTypeRe(self, dataObj, typeRE):
-        if typeRE[0] != "^":
-            typeRE = "^%s" % typeRE
-        if typeRE[-1] != "$":
-            typeRE = "%s$" % typeRE
-        typeDesc = self.__generateTypeDest(dataObj)
-        if not re.match(typeRE, typeDesc):
-            return S_ERROR("Stored data does not match typeRE: %s vs %s" % (typeDesc, typeRE))
-        return S_OK()
 
     def storeVar(self, varName, data, perms={}):
         try:
@@ -138,30 +22,26 @@
             return S_ERROR("Cannot encode data:%s" % str(e))
         return self.__getRPCClient().storeProfileVar(self.profile, varName, stub, perms)
 
-    def __decodeVar(self, data, dataTypeRE):
+    def __decodeVar(self, data):
         try:
             dataObj, lenData = DEncode.decode(data.encode())
         except Exception as e:
             return S_ERROR("Cannot decode data: %s" % str(e))
-        if dataTypeRE:
-            result = self.checkTypeRe(dataObj, dataTypeRE)
-            if not result["OK"]:
-                return result
         return S_OK(dataObj)
 
-    def retrieveVar(self, varName, dataTypeRE=False):
+    def retrieveVar(self, varName):
         rpcClient = self.__getRPCClient()
         result = rpcClient.retrieveProfileVar(self.profile, varName)
         if not result["OK"]:
             return result
-        return self.__decodeVar(result["Value"], dataTypeRE)
+        return self.__decodeVar(result["Value"])
 
-    def retrieveVarFromUser(self, ownerName, ownerGroup, varName, dataTypeRE=False):
+    def retrieveVarFromUser(self, ownerName, ownerGroup, varName):
         rpcClient = self.__getRPCClient()
         result = rpcClient.retrieveProfileVarFromUser(ownerName, ownerGroup, self.profile, varName)
         if not result["OK"]:
             return result
-        return self.__decodeVar(result["Value"], dataTypeRE)
+        return self.__decodeVar(result["Value"])
 
     def retrieveAllVars(self):
         rpcClient = self.__getRPCClient()
@@ -197,18 +77,6 @@
     def deleteProfiles(self, userList):
         return self.__getRPCClient().deleteProfiles(userList)
 
-    @deprecated("Unused, will be removed in v7r3")
-    def storeHashTag(self, tagName):
-        return self.__getRPCClient().storeHashTag(tagName)
-
-    @deprecated("Unused, will be removed in v7r3")
-    def retrieveHashTag(self, hashTag):
-        return self.__getRPCClient().retrieveHashTag(hashTag)
-
-    @deprecated("Unused, will be removed in v7r3")
-    def retrieveAllHashTags(self):
-        return self.__getRPCClient().retrieveAllHashTags()
-
     def getUserProfileNames(self, permission=dict()):
         """
         it returns the available profile names by not taking account the permission: ReadAccess and PublishAccess
@@ -216,5 +84,4 @@
         return self.__getRPCClient().getUserProfileNames(permission)
 
     def listStatesForWeb(self, permission={}):
-        return self.__getRPCClient().listStatesForWeb(permission)
->>>>>>> c5981031
+        return self.__getRPCClient().listStatesForWeb(permission)