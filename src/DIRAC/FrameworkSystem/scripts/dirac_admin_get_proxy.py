#!/usr/bin/env python
########################################################################
# File :    dirac-admin-get-proxy
# Author :  Stuart Paterson
########################################################################
"""
Retrieve a delegated proxy for the given user and group

Example:
  $ dirac-admin-get-proxy vhamar dirac_user
  Proxy downloaded to /afs/in2p3.fr/home/h/hamar/proxy.vhamar.dirac_user
"""
from __future__ import print_function
from __future__ import absolute_import
from __future__ import division

import os

import six

import DIRAC
from DIRAC import gLogger, S_OK, S_ERROR
from DIRAC.Core.Utilities.DIRACScript import DIRACScript as Script
from DIRAC.FrameworkSystem.Client.ProxyManagerClient import gProxyManager
from DIRAC.ConfigurationSystem.Client.Helpers import Registry

__RCSID__ = "$Id$"


class Params(object):

    limited = False
    proxyPath = False
    proxyLifeTime = 86400
    enableVOMS = False
    vomsAttr = None

    def setLimited(self, args):
        """Set limited

        :param bool args: is limited

        :return: S_OK()/S_ERROR()
        """
        self.limited = True
        return S_OK()

    def setProxyLocation(self, args):
        """Set proxy location

        :param str args: proxy path

        :return: S_OK()/S_ERROR()
        """
        self.proxyPath = args
        return S_OK()

    def setProxyLifeTime(self, arg):
        """Set proxy lifetime

        :param int arg: lifetime in a seconds

        :return: S_OK()/S_ERROR()
<<<<<<< HEAD
    """
    try:
      fields = [f.strip() for f in arg.split(":")]
      self.proxyLifeTime = int(fields[0]) * 3600 + int(fields[1]) * 60
    except Exception:
      gLogger.notice("Can't parse %s time! Is it a HH:MM?" % arg)
      return S_ERROR("Can't parse time argument")
    return S_OK()

  def automaticVOMS(self, arg):
    """ Enable VOMS
=======
        """
        try:
            fields = [f.strip() for f in arg.split(":")]
            self.proxyLifeTime = int(fields[0]) * 3600 + int(fields[1]) * 60
        except BaseException:
            gLogger.notice("Can't parse %s time! Is it a HH:MM?" % arg)
            return S_ERROR("Can't parse time argument")
        return S_OK()

    def automaticVOMS(self, arg):
        """Enable VOMS
>>>>>>> c5981031

        :param bool arg: enable VOMS

        :return: S_OK()/S_ERROR()
        """
        self.enableVOMS = True
        return S_OK()

    def setVOMSAttr(self, arg):
        """Register CLI switches

        :param str arg: VOMS attribute
        """
        self.enableVOMS = True
        self.vomsAttr = arg
        return S_OK()

    def registerCLISwitches(self):
        """Register CLI switches"""
        Script.registerSwitch(
            "v:", "valid=", "Valid HH:MM for the proxy. By default is 24 hours", self.setProxyLifeTime
        )
        Script.registerSwitch("l", "limited", "Get a limited proxy", self.setLimited)
        Script.registerSwitch("u:", "out=", "File to write as proxy", self.setProxyLocation)
        Script.registerSwitch(
            "a", "voms", "Get proxy with VOMS extension mapped to the DIRAC group", self.automaticVOMS
        )
        Script.registerSwitch("m:", "vomsAttr=", "VOMS attribute to require", self.setVOMSAttr)


@Script()
def main():
<<<<<<< HEAD
  params = Params()
  params.registerCLISwitches()
  # Registering arguments will automatically add their description to the help menu
  Script.registerArgument(("DN:       DN of the user",
                           "user:     DIRAC user name (will fail if there is more than 1 DN registered)"))
  Script.registerArgument(" group:    DIRAC group name")

  Script.parseCommandLine(ignoreErrors=True)
  # parseCommandLine show help when mandatory arguments are not specified or incorrect argument
  userDN, userGroup = Script.getPositionalArgs(group=True)

  userName = False
  if userDN.find("/") != 0:
    userName = userDN
    retVal = Registry.getDNForUsername(userName)
    if not retVal['OK']:
      gLogger.notice("Cannot discover DN for username %s\n\t%s" % (userName, retVal['Message']))
      DIRAC.exit(2)
    DNList = retVal['Value']
    if len(DNList) > 1:
      gLogger.notice("Username %s has more than one DN registered" % userName)
      ind = 0
      for dn in DNList:
        gLogger.notice("%d %s" % (ind, dn))
        ind += 1
      inp = six.moves.input("Which DN do you want to download? [default 0] ")
      if not inp:
        inp = 0
      else:
        inp = int(inp)
      userDN = DNList[inp]
=======
    params = Params()
    params.registerCLISwitches()

    Script.parseCommandLine(ignoreErrors=True)
    args = Script.getPositionalArgs()

    if len(args) != 2:
        Script.showHelp()

    userGroup = str(args[1])
    userDN = str(args[0])
    userName = False
    if userDN.find("/") != 0:
        userName = userDN
        retVal = Registry.getDNForUsername(userName)
        if not retVal["OK"]:
            gLogger.notice("Cannot discover DN for username %s\n\t%s" % (userName, retVal["Message"]))
            DIRAC.exit(2)
        DNList = retVal["Value"]
        if len(DNList) > 1:
            gLogger.notice("Username %s has more than one DN registered" % userName)
            ind = 0
            for dn in DNList:
                gLogger.notice("%d %s" % (ind, dn))
                ind += 1
            inp = six.moves.input("Which DN do you want to download? [default 0] ")
            if not inp:
                inp = 0
            else:
                inp = int(inp)
            userDN = DNList[inp]
        else:
            userDN = DNList[0]

    if not params.proxyPath:
        if not userName:
            result = Registry.getUsernameForDN(userDN)
            if not result["OK"]:
                gLogger.notice("DN '%s' is not registered in DIRAC" % userDN)
                DIRAC.exit(2)
            userName = result["Value"]
        params.proxyPath = "%s/proxy.%s.%s" % (os.getcwd(), userName, userGroup)

    if params.enableVOMS:
        result = gProxyManager.downloadVOMSProxy(
            userDN,
            userGroup,
            limited=params.limited,
            requiredTimeLeft=params.proxyLifeTime,
            requiredVOMSAttribute=params.vomsAttr,
        )
>>>>>>> c5981031
    else:
        result = gProxyManager.downloadProxy(
            userDN, userGroup, limited=params.limited, requiredTimeLeft=params.proxyLifeTime
        )
    if not result["OK"]:
        gLogger.notice("Proxy file cannot be retrieved: %s" % result["Message"])
        DIRAC.exit(2)
    chain = result["Value"]
    result = chain.dumpAllToFile(params.proxyPath)
    if not result["OK"]:
        gLogger.notice("Proxy file cannot be written to %s: %s" % (params.proxyPath, result["Message"]))
        DIRAC.exit(2)
    gLogger.notice("Proxy downloaded to %s" % params.proxyPath)
    DIRAC.exit(0)


if __name__ == "__main__":
    main()<|MERGE_RESOLUTION|>--- conflicted
+++ resolved
@@ -61,31 +61,17 @@
         :param int arg: lifetime in a seconds
 
         :return: S_OK()/S_ERROR()
-<<<<<<< HEAD
-    """
-    try:
-      fields = [f.strip() for f in arg.split(":")]
-      self.proxyLifeTime = int(fields[0]) * 3600 + int(fields[1]) * 60
-    except Exception:
-      gLogger.notice("Can't parse %s time! Is it a HH:MM?" % arg)
-      return S_ERROR("Can't parse time argument")
-    return S_OK()
-
-  def automaticVOMS(self, arg):
-    """ Enable VOMS
-=======
         """
         try:
             fields = [f.strip() for f in arg.split(":")]
             self.proxyLifeTime = int(fields[0]) * 3600 + int(fields[1]) * 60
-        except BaseException:
+        except Exception:
             gLogger.notice("Can't parse %s time! Is it a HH:MM?" % arg)
             return S_ERROR("Can't parse time argument")
         return S_OK()
 
     def automaticVOMS(self, arg):
         """Enable VOMS
->>>>>>> c5981031
 
         :param bool arg: enable VOMS
 
@@ -118,50 +104,18 @@
 
 @Script()
 def main():
-<<<<<<< HEAD
-  params = Params()
-  params.registerCLISwitches()
-  # Registering arguments will automatically add their description to the help menu
-  Script.registerArgument(("DN:       DN of the user",
-                           "user:     DIRAC user name (will fail if there is more than 1 DN registered)"))
-  Script.registerArgument(" group:    DIRAC group name")
-
-  Script.parseCommandLine(ignoreErrors=True)
-  # parseCommandLine show help when mandatory arguments are not specified or incorrect argument
-  userDN, userGroup = Script.getPositionalArgs(group=True)
-
-  userName = False
-  if userDN.find("/") != 0:
-    userName = userDN
-    retVal = Registry.getDNForUsername(userName)
-    if not retVal['OK']:
-      gLogger.notice("Cannot discover DN for username %s\n\t%s" % (userName, retVal['Message']))
-      DIRAC.exit(2)
-    DNList = retVal['Value']
-    if len(DNList) > 1:
-      gLogger.notice("Username %s has more than one DN registered" % userName)
-      ind = 0
-      for dn in DNList:
-        gLogger.notice("%d %s" % (ind, dn))
-        ind += 1
-      inp = six.moves.input("Which DN do you want to download? [default 0] ")
-      if not inp:
-        inp = 0
-      else:
-        inp = int(inp)
-      userDN = DNList[inp]
-=======
     params = Params()
     params.registerCLISwitches()
+    # Registering arguments will automatically add their description to the help menu
+    Script.registerArgument(
+        ("DN:       DN of the user", "user:     DIRAC user name (will fail if there is more than 1 DN registered)")
+    )
+    Script.registerArgument(" group:    DIRAC group name")
 
     Script.parseCommandLine(ignoreErrors=True)
-    args = Script.getPositionalArgs()
+    # parseCommandLine show help when mandatory arguments are not specified or incorrect argument
+    userDN, userGroup = Script.getPositionalArgs(group=True)
 
-    if len(args) != 2:
-        Script.showHelp()
-
-    userGroup = str(args[1])
-    userDN = str(args[0])
     userName = False
     if userDN.find("/") != 0:
         userName = userDN
@@ -202,7 +156,6 @@
             requiredTimeLeft=params.proxyLifeTime,
             requiredVOMSAttribute=params.vomsAttr,
         )
->>>>>>> c5981031
     else:
         result = gProxyManager.downloadProxy(
             userDN, userGroup, limited=params.limited, requiredTimeLeft=params.proxyLifeTime
