--- conflicted
+++ resolved
@@ -38,25 +38,14 @@
     proxyPath = False
     proxyLifeTime = 3600
 
-<<<<<<< HEAD
-  def setProxyLifeTime(self, arg):
-    try:
-      fields = [f.strip() for f in arg.split(":")]
-      self.proxyLifeTime = int(fields[0]) * 3600 + int(fields[1]) * 60
-    except Exception:
-      print("Can't parse %s time! Is it a HH:MM?" % arg)
-      return DIRAC.S_ERROR("Can't parse time argument")
-    return DIRAC.S_OK()
-=======
     def setProxyLifeTime(self, arg):
         try:
             fields = [f.strip() for f in arg.split(":")]
             self.proxyLifeTime = int(fields[0]) * 3600 + int(fields[1]) * 60
-        except BaseException:
+        except Exception:
             print("Can't parse %s time! Is it a HH:MM?" % arg)
             return DIRAC.S_ERROR("Can't parse time argument")
         return DIRAC.S_OK()
->>>>>>> c5981031
 
     def registerCLISwitches(self):
         Script.registerSwitch("v:", "valid=", "Required HH:MM for the users", self.setProxyLifeTime)
@@ -64,24 +53,13 @@
 
 @Script()
 def main():
-<<<<<<< HEAD
-  params = Params()
-  params.registerCLISwitches()
-  Script.parseCommandLine(ignoreErrors=True)
-  result = gProxyManager.getDBContents()
-  if not result['OK']:
-    print("Can't retrieve list of users: %s" % result['Message'])
-    DIRAC.exit(1)
-=======
     params = Params()
     params.registerCLISwitches()
     Script.parseCommandLine(ignoreErrors=True)
-    args = Script.getPositionalArgs()
     result = gProxyManager.getDBContents()
     if not result["OK"]:
         print("Can't retrieve list of users: %s" % result["Message"])
         DIRAC.exit(1)
->>>>>>> c5981031
 
     keys = result["Value"]["ParameterNames"]
     records = result["Value"]["Records"]
