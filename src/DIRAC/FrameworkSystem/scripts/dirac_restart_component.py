--- conflicted
+++ resolved
@@ -13,38 +13,28 @@
 
 @Script()
 def main():
-<<<<<<< HEAD
-  Script.disableCS()
-  # Registering arguments will automatically add their description to the help menu
-  Script.registerArgument(" System:  Name of the system for the component (default *: all)",
-                          mandatory=False, default='*')
-  Script.registerArgument(("Service: Name of the particular component (default *: all)",
-                           "Agent:   Name of the particular component (default *: all)"),
-                          mandatory=False, default='*')
-  _, args = Script.parseCommandLine()
-  system, component = Script.getPositionalArgs(group=True)
+    Script.disableCS()
+    # Registering arguments will automatically add their description to the help menu
+    Script.registerArgument(
+        " System:  Name of the system for the component (default *: all)", mandatory=False, default="*"
+    )
+    Script.registerArgument(
+        (
+            "Service: Name of the particular component (default *: all)",
+            "Agent:   Name of the particular component (default *: all)",
+        ),
+        mandatory=False,
+        default="*",
+    )
+    _, args = Script.parseCommandLine()
+    system, component = Script.getPositionalArgs(group=True)
 
-  if len(args) > 2:
-    Script.showHelp(exitCode=1)
-
-  if system != '*':
-    if len(args) > 1:
-      component = args[1]
-=======
-    Script.disableCS()
-    Script.parseCommandLine()
-    args = Script.getPositionalArgs()
     if len(args) > 2:
         Script.showHelp(exitCode=1)
 
-    system = "*"
-    component = "*"
-    if args:
-        system = args[0]
     if system != "*":
         if len(args) > 1:
             component = args[1]
->>>>>>> c5981031
 
     from DIRAC.FrameworkSystem.Client.ComponentInstaller import gComponentInstaller
 
