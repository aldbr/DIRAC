#!/usr/bin/env python
########################################################################
# File :    dirac-proxy-init.py
# Author :  Adrian Casajus
########################################################################
"""
Creating a proxy.

Example:
  $ dirac-proxy-init -g dirac_user -t --rfc
  Enter Certificate password:
"""
from __future__ import division
from __future__ import absolute_import
from __future__ import print_function

import os
import sys
import glob
import time
import datetime

import DIRAC

from DIRAC import gLogger, S_OK, S_ERROR
from DIRAC.Core.Utilities.DIRACScript import DIRACScript as Script
from DIRAC.FrameworkSystem.Client import ProxyGeneration, ProxyUpload
from DIRAC.Core.Security import X509Chain, ProxyInfo, VOMS
from DIRAC.Core.Security.Locations import getCAsLocation
from DIRAC.ConfigurationSystem.Client.Helpers import Registry
from DIRAC.FrameworkSystem.Client.BundleDeliveryClient import BundleDeliveryClient

__RCSID__ = "$Id$"


class Params(ProxyGeneration.CLIParams):

    addVOMSExt = False
    uploadProxy = True
    uploadPilot = False

    def setVOMSExt(self, _arg):
        self.addVOMSExt = True
        return S_OK()

    def disableProxyUpload(self, _arg):
        self.uploadProxy = False
        return S_OK()

    def registerCLISwitches(self):
        ProxyGeneration.CLIParams.registerCLISwitches(self)
        Script.registerSwitch(
            "U", "upload", "Upload a long lived proxy to the ProxyManager (deprecated, see --no-upload)"
        )
        Script.registerSwitch(
            "N", "no-upload", "Do not upload a long lived proxy to the ProxyManager", self.disableProxyUpload
        )
        Script.registerSwitch("M", "VOMS", "Add voms extension", self.setVOMSExt)


class ProxyInit(object):
    def __init__(self, piParams):
        self.__piParams = piParams
        self.__issuerCert = False
        self.__proxyGenerated = False
        self.__uploadedInfo = {}

    def getIssuerCert(self):
        if self.__issuerCert:
            return self.__issuerCert
        proxyChain = X509Chain.X509Chain()
        resultProxyChainFromFile = proxyChain.loadChainFromFile(self.__piParams.certLoc)
        if not resultProxyChainFromFile["OK"]:
            gLogger.error("Could not load the proxy: %s" % resultProxyChainFromFile["Message"])
            sys.exit(1)
        resultIssuerCert = proxyChain.getIssuerCert()
        if not resultIssuerCert["OK"]:
            gLogger.error("Could not load the proxy: %s" % resultIssuerCert["Message"])
            sys.exit(1)
        self.__issuerCert = resultIssuerCert["Value"]
        return self.__issuerCert

    def certLifeTimeCheck(self):
        minLife = Registry.getGroupOption(self.__piParams.diracGroup, "SafeCertificateLifeTime", 2592000)
        resultIssuerCert = self.getIssuerCert()
        resultRemainingSecs = resultIssuerCert.getRemainingSecs()  # pylint: disable=no-member
        if not resultRemainingSecs["OK"]:
            gLogger.error("Could not retrieve certificate expiration time", resultRemainingSecs["Message"])
            return
        lifeLeft = resultRemainingSecs["Value"]
        if minLife > lifeLeft:
            daysLeft = int(lifeLeft / 86400)
            msg = "Your certificate will expire in less than %d days. Please renew it!" % daysLeft
            sep = "=" * (len(msg) + 4)
            msg = "%s\n  %s  \n%s" % (sep, msg, sep)
            gLogger.notice(msg)

    def addVOMSExtIfNeeded(self):
        addVOMS = self.__piParams.addVOMSExt or Registry.getGroupOption(
            self.__piParams.diracGroup, "AutoAddVOMS", False
        )
        if not addVOMS:
            return S_OK()

        vomsAttr = Registry.getVOMSAttributeForGroup(self.__piParams.diracGroup)
        if not vomsAttr:
            return S_ERROR(
                "Requested adding a VOMS extension but no VOMS attribute defined for group %s"
                % self.__piParams.diracGroup
            )

        resultVomsAttributes = VOMS.VOMS().setVOMSAttributes(
            self.__proxyGenerated, attribute=vomsAttr, vo=Registry.getVOMSVOForGroup(self.__piParams.diracGroup)
        )
        if not resultVomsAttributes["OK"]:
            return S_ERROR(
                "Could not add VOMS extensions to the proxy\nFailed adding VOMS attribute: %s"
                % resultVomsAttributes["Message"]
            )

        gLogger.notice("Added VOMS attribute %s" % vomsAttr)
        chain = resultVomsAttributes["Value"]
        result = chain.dumpAllToFile(self.__proxyGenerated)
        if not result["OK"]:
            return result
        return S_OK()

    def createProxy(self):
        """Creates the proxy on disk"""
        gLogger.notice("Generating proxy...")
        resultProxyGenerated = ProxyGeneration.generateProxy(piParams)
        if not resultProxyGenerated["OK"]:
            gLogger.error(resultProxyGenerated["Message"])
            sys.exit(1)
        self.__proxyGenerated = resultProxyGenerated["Value"]
        return resultProxyGenerated

    def uploadProxy(self):
        """Upload the proxy to the proxyManager service"""
        issuerCert = self.getIssuerCert()
        resultUserDN = issuerCert.getSubjectDN()  # pylint: disable=no-member
        if not resultUserDN["OK"]:
            return resultUserDN
        userDN = resultUserDN["Value"]

        gLogger.notice("Uploading proxy..")
        if userDN in self.__uploadedInfo:
            expiry = self.__uploadedInfo[userDN].get("")
            if expiry:
                if (
                    issuerCert.getNotAfterDate()["Value"] - datetime.timedelta(minutes=10) < expiry
                ):  # pylint: disable=no-member
                    gLogger.info('Proxy with DN "%s" already uploaded' % userDN)
                    return S_OK()
        gLogger.info("Uploading %s proxy to ProxyManager..." % userDN)
        upParams = ProxyUpload.CLIParams()
        upParams.onTheFly = True
        upParams.proxyLifeTime = issuerCert.getRemainingSecs()["Value"] - 300  # pylint: disable=no-member
        upParams.rfcIfPossible = self.__piParams.rfc
        for k in ("certLoc", "keyLoc", "userPasswd"):
            setattr(upParams, k, getattr(self.__piParams, k))
        resultProxyUpload = ProxyUpload.uploadProxy(upParams)
        if not resultProxyUpload["OK"]:
            gLogger.error(resultProxyUpload["Message"])
            return resultProxyUpload
        self.__uploadedInfo = resultProxyUpload["Value"]
        gLogger.info("Proxy uploaded")
        return S_OK()

    def printInfo(self):
        """Printing utilities"""
        resultProxyInfoAsAString = ProxyInfo.getProxyInfoAsString(self.__proxyGenerated)
        if not resultProxyInfoAsAString["OK"]:
            gLogger.error("Failed to get the new proxy info: %s" % resultProxyInfoAsAString["Message"])
        else:
            gLogger.notice("Proxy generated:")
            gLogger.notice(resultProxyInfoAsAString["Value"])
        if self.__uploadedInfo:
            gLogger.notice("\nProxies uploaded:")
            maxDNLen = 0
            maxGroupLen = 0
            for userDN in self.__uploadedInfo:
                maxDNLen = max(maxDNLen, len(userDN))
                for group in self.__uploadedInfo[userDN]:
                    maxGroupLen = max(maxGroupLen, len(group))
            gLogger.notice(" %s | %s | Until (GMT)" % ("DN".ljust(maxDNLen), "Group".ljust(maxGroupLen)))
            for userDN in self.__uploadedInfo:
                for group in self.__uploadedInfo[userDN]:
                    gLogger.notice(
                        " %s | %s | %s"
                        % (
                            userDN.ljust(maxDNLen),
                            group.ljust(maxGroupLen),
                            self.__uploadedInfo[userDN][group].strftime("%Y/%m/%d %H:%M"),
                        )
                    )

    def checkCAs(self):
        caDir = getCAsLocation()
        if not caDir:
            gLogger.warn("No valid CA dir found.")
            return
        # In globus standards .r0 files are CRLs. They have the same names of the CAs but diffent file extension
        searchExp = os.path.join(caDir, "*.r0")
        crlList = glob.glob(searchExp)
        if not crlList:
            gLogger.warn("No CRL files found for %s. Abort check of CAs" % searchExp)
            return
        newestFPath = max(crlList, key=os.path.getmtime)
        newestFTime = os.path.getmtime(newestFPath)
        if newestFTime > (time.time() - (2 * 24 * 3600)):
            # At least one of the files has been updated in the last 2 days
            return S_OK()
        if not os.access(caDir, os.W_OK):
            gLogger.error("Your CRLs appear to be outdated, but you have no access to update them.")
            # Try to continue anyway...
            return S_OK()
        # Update the CAs & CRLs
        gLogger.notice("Your CRLs appear to be outdated; attempting to update them...")
        bdc = BundleDeliveryClient()
        res = bdc.syncCAs()
        if not res["OK"]:
            gLogger.error("Failed to update CAs", res["Message"])
        res = bdc.syncCRLs()
        if not res["OK"]:
            gLogger.error("Failed to update CRLs", res["Message"])
        # Continue even if the update failed...
        return S_OK()

    def doTheMagic(self):
        proxy = self.createProxy()
        if not proxy["OK"]:
            return proxy

        self.checkCAs()
        pI.certLifeTimeCheck()
        resultProxyWithVOMS = pI.addVOMSExtIfNeeded()
        if not resultProxyWithVOMS["OK"]:
            if "returning a valid AC for the user" in resultProxyWithVOMS["Message"]:
                gLogger.error(resultProxyWithVOMS["Message"])
                gLogger.error("\n Are you sure you are properly registered in the VO?")
            elif "Missing voms-proxy" in resultProxyWithVOMS["Message"]:
                gLogger.notice("Failed to add VOMS extension: no standard grid interface available")
            else:
                gLogger.error(resultProxyWithVOMS["Message"])
            if self.__piParams.strict:
                return resultProxyWithVOMS

        if self.__piParams.uploadProxy:
            resultProxyUpload = pI.uploadProxy()
            if not resultProxyUpload["OK"]:
                if self.__piParams.strict:
                    return resultProxyUpload

        return S_OK()


@Script()
def main():
<<<<<<< HEAD
  global piParams, pI
  piParams = Params()
  piParams.registerCLISwitches()
  # Take off tokens
  os.environ['DIRAC_USE_ACCESS_TOKEN'] = 'False'
=======
    global piParams, pI
    piParams = Params()
    piParams.registerCLISwitches()
>>>>>>> 45ddde11

    Script.disableCS()
    Script.parseCommandLine(ignoreErrors=True)
    DIRAC.gConfig.setOptionValue("/DIRAC/Security/UseServerCertificate", "False")

    pI = ProxyInit(piParams)
    resultDoTheMagic = pI.doTheMagic()
    if not resultDoTheMagic["OK"]:
        gLogger.fatal(resultDoTheMagic["Message"])
        sys.exit(1)

    pI.printInfo()

    sys.exit(0)


if __name__ == "__main__":
    main()<|MERGE_RESOLUTION|>--- conflicted
+++ resolved
@@ -257,17 +257,11 @@
 
 @Script()
 def main():
-<<<<<<< HEAD
-  global piParams, pI
-  piParams = Params()
-  piParams.registerCLISwitches()
-  # Take off tokens
-  os.environ['DIRAC_USE_ACCESS_TOKEN'] = 'False'
-=======
     global piParams, pI
     piParams = Params()
     piParams.registerCLISwitches()
->>>>>>> 45ddde11
+    # Take off tokens
+    os.environ["DIRAC_USE_ACCESS_TOKEN"] = "False"
 
     Script.disableCS()
     Script.parseCommandLine(ignoreErrors=True)
