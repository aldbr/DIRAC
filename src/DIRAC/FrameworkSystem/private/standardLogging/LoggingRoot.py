--- conflicted
+++ resolved
@@ -27,101 +27,6 @@
     - As it defines the default behaviour of the Logging objects, it needs a specific class
     - It is unique, there is one and only one parent at the top of the chain: this justifies the usage of a Singleton
 
-<<<<<<< HEAD
-    # root Logger level is set to NOTICE by default
-    self._logger.setLevel(LogLevels.NOTICE)
-
-    # initialization of the UTC time
-    # Actually, time.gmtime is equal to UTC time: it has its DST flag to 0 which means there is no clock advance
-    logging.Formatter.converter = time.gmtime
-
-    # initialization of the default backend
-    # use the StdoutBackend directly to avoid dependancy loop with ObjectLoader
-    self._addBackend(StdoutBackend)
-
-    # configuration of the level and update the format
-    self.__configureLevel()
-
-  def initialize(self, systemName, cfgPath, forceInit=False):
-    """
-    Configure the root Logging.
-    It can be possible to :
-    - attach it some backends : LogBackends = stdout,stderr,file,server
-    - attach backend options : BackendOptions { FileName = /tmp/file.log }
-    - add colors and the path of the call : LogColor = True, LogShowLine = True
-    - precise a level : LogLevel = DEBUG
-
-    :param str systemName: <system name>/<component name>
-    :param str cfgPath: configuration path
-    :param bool forceInit: Force the initialization even if it had already happened.
-                           This should not be used !! The only case is LocalConfiguration.enableCS
-                           In order to take into account extensions' backends
-    """
-    # we have to put the import line here to avoid a dependancy loop
-    from DIRAC import gConfig
-
-    self._lockConfig.acquire()
-    try:
-      if not LoggingRoot.__configuredLogging or forceInit:
-        Logging._componentName = systemName
-
-        # prepare to remove all the backends from the root Logging as in the old gLogger.
-        # store them in a list handlersToRemove.
-        # we will remove them later, because some components as ObjectLoader need a backend.
-        # this can be useful to have logs only in a file for instance.
-        handlersToRemove = []
-        for backend in self._backendsList:
-          handlersToRemove.append(backend.getHandler())
-        del self._backendsList[:]
-
-        # get the backends, the backend options and add them to the root Logging
-        desiredBackends = self.__getBackendsFromCFG(cfgPath)
-        for backend in desiredBackends:
-          desiredOptions = self.__getBackendOptionsFromCFG(cfgPath, backend)
-          self.registerBackend(desiredOptions.get('Plugin', backend), desiredOptions)
-
-        # Format options
-        self._options['color'] = gConfig.getValue("%s/LogColor" % cfgPath, False)
-
-        # Remove the old backends
-        for handler in handlersToRemove:
-          self._logger.removeHandler(handler)
-
-        levelName = gConfig.getValue("%s/LogLevel" % cfgPath, None)
-        if levelName is not None:
-          self.setLevel(levelName)
-
-        LoggingRoot.__configuredLogging = True
-    finally:
-      self._lockConfig.release()
-
-  def __getBackendsFromCFG(self, cfgPath):
-    """
-    Get backends from the configuration and register them in LoggingRoot.
-    This is the new way to get the backends providing a general configuration.
-
-    :param str cfgPath: configuration path
-    """
-    # We have to put the import line here to avoid a dependancy loop
-    from DIRAC.ConfigurationSystem.Client.Helpers.Operations import Operations
-    from DIRAC import gConfig
-
-    # get the second last string representing the component type in the configuration
-    # example : 'Agents', 'Services'
-    component = cfgPath.split("/")[-2]
-    operation = Operations()
-
-    # Search desired backends in the component
-    desiredBackends = gConfig.getValue("%s/%s" % (cfgPath, 'LogBackends'), [])
-    if not desiredBackends:
-      # Search desired backends in the operation section according to the
-      # component type
-      desiredBackends = operation.getValue(
-          "Logging/Default%sBackends" % component, [])
-      if not desiredBackends:
-        # Search desired backends in the operation section
-        desiredBackends = operation.getValue("Logging/DefaultBackends", [])
-=======
     """
 
     # Boolean preventing the LoggingRoot to be configured once more
@@ -175,7 +80,6 @@
         """
         Configure the root Logging.
         It can be possible to :
-
         - attach it some backends : LogBackends = stdout,stderr,file,server
         - attach backend options : BackendOptions { FileName = /tmp/file.log }
         - add colors and the path of the call : LogColor = True, LogShowLine = True
@@ -243,7 +147,6 @@
 
         # Search desired backends in the component
         desiredBackends = gConfig.getValue("%s/%s" % (cfgPath, "LogBackends"), [])
->>>>>>> c5981031
         if not desiredBackends:
             # Search desired backends in the operation section according to the
             # component type
