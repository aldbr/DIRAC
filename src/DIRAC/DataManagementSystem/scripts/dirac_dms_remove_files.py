--- conflicted
+++ resolved
@@ -16,40 +16,22 @@
 
 @Script()
 def main():
-<<<<<<< HEAD
-  # Registering arguments will automatically add their description to the help menu
-  Script.registerArgument(("LocalFile: Path to local file containing LFNs",
-                           "LFN:       Logical File Names"))
-  Script.registerArgument(["LFN:       Logical File Names"], mandatory=False)
-  Script.parseCommandLine()
-=======
+    # Registering arguments will automatically add their description to the help menu
+    Script.registerArgument(("LocalFile: Path to local file containing LFNs", "LFN:       Logical File Names"))
+    Script.registerArgument(["LFN:       Logical File Names"], mandatory=False)
     Script.parseCommandLine()
->>>>>>> c5981031
 
     import os
     import DIRAC
     from DIRAC import gLogger
 
-<<<<<<< HEAD
-  first, lfns = Script.getPositionalArgs(group=True)
-  if os.path.exists(first):
-    with open(first, 'r') as inputFile:
-      string = inputFile.read()
-    lfns.extend([lfn.strip() for lfn in string.splitlines()])
-  else:
-    lfns.insert(0, first)
-=======
-    args = Script.getPositionalArgs()
-    lfns = []
-    for inputFileName in args:
-        if os.path.exists(inputFileName):
-            inputFile = open(inputFileName, "r")
+    first, lfns = Script.getPositionalArgs(group=True)
+    if os.path.exists(first):
+        with open(first, "r") as inputFile:
             string = inputFile.read()
-            inputFile.close()
-            lfns.extend([lfn.strip() for lfn in string.splitlines()])
-        else:
-            lfns.append(inputFileName)
->>>>>>> c5981031
+        lfns.extend([lfn.strip() for lfn in string.splitlines()])
+    else:
+        lfns.insert(0, first)
 
     from DIRAC.Core.Utilities.List import breakListIntoChunks
     from DIRAC.DataManagementSystem.Client.DataManager import DataManager
