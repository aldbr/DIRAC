--- conflicted
+++ resolved
@@ -117,68 +117,6 @@
     if not fromSE and not targetSE:
         fromSE = list(seForSeBases)
         targetSE = list(seForSeBases)
-<<<<<<< HEAD
-
-  fromSE = sorted(fromSE)
-  targetSE = sorted(targetSE)
-
-  gLogger.notice("Using sources: %s" % ','.join(fromSE))
-  gLogger.notice("Using target: %s" % ','.join(targetSE))
-
-  # Now we construct the SE object for each SE that we want to appear
-  ses = {}
-  for se in set(fromSE + targetSE):
-    ses[se] = StorageElement(seForSeBases.get(se, se))
-
-  ret = getVOfromProxyGroup()
-  if not ret['OK'] or not ret.get('Value', ''):
-    gLogger.error('Aborting, Bad Proxy:', ret.get('Message', 'Proxy does not belong to a VO!'))
-    exit(1)
-  vo = ret['Value']
-  gLogger.notice('Using the Virtual Organization:', vo)
-  # dummy LFN, still has to follow lfn convention
-  lfn = '/%s/toto.xml' % vo
-
-  # Create a matrix of protocol src/dest
-
-  tpMatrix = defaultdict(dict)
-
-  # For each source and destination, generate the url pair, and the compatible third party protocols
-  for src, dst in ((x, y) for x in fromSE for y in targetSE):
-    try:
-      fts3TpcProto = fts3Plugin.selectTPCProtocols(sourceSEName=src, destSEName=dst)
-      res = ses[dst].generateTransferURLsBetweenSEs(lfn, ses[src], fts3TpcProto)
-    except ValueError as e:
-      res = S_ERROR(str(e))
-    if not res['OK']:
-      surls = 'Error'
-      gLogger.notice("Could not generate transfer URLS", "src:%s, dst:%s, error:%s" % (src, dst, res['Message']))
-    else:
-      # We only keep the protocol part of the url
-      surls = '/'.join(res['Value']['Protocols'])
-
-    # Add also the third party protocols
-    proto = ','.join(ses[dst].negociateProtocolWithOtherSE(ses[src], thirdPartyProtocols)['Value'])
-    if ftsOnly:
-      tpMatrix[src][dst] = '%s' % surls
-    else:
-      tpMatrix[src][dst] = '%s (%s)' % (surls, proto)
-    gLogger.verbose("%s -> %s: %s" % (src, dst, surls))
-    gLogger.verbose("%s -> %s: %s" % (src, dst, proto))
-
-  # Write the matrix in the file
-  with open(outputFile, 'w') as csvfile:
-    csvWriter = csv.writer(csvfile, delimiter=';', quoting=csv.QUOTE_MINIMAL)
-
-    csvWriter.writerow(['src/dst'] + targetSE)
-
-    for src in fromSE:
-      srcRow = [src]
-      for dst in targetSE:
-        srcRow.append(tpMatrix[src].get(dst, 'NA'))
-      csvWriter.writerow(srcRow)
-  gLogger.notice('Wrote Matrix to', outputFile)
-=======
     else:  # he specified at least source of dest
 
         # if bidirection, source and target should be the same
@@ -245,7 +183,7 @@
         gLogger.verbose("%s -> %s: %s" % (src, dst, proto))
 
     # Write the matrix in the file
-    with open(outputFile, "wb" if six.PY2 else "w") as csvfile:
+    with open(outputFile, "w") as csvfile:
         csvWriter = csv.writer(csvfile, delimiter=";", quoting=csv.QUOTE_MINIMAL)
 
         csvWriter.writerow(["src/dst"] + targetSE)
@@ -256,7 +194,6 @@
                 srcRow.append(tpMatrix[src].get(dst, "NA"))
             csvWriter.writerow(srcRow)
     gLogger.notice("Wrote Matrix to", outputFile)
->>>>>>> 45ddde11
 
 
 if __name__ == "__main__":
