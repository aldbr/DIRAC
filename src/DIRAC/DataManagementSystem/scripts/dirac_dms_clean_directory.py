--- conflicted
+++ resolved
@@ -22,42 +22,16 @@
 
 @Script()
 def main():
-<<<<<<< HEAD
-  # Registering arguments will automatically add their description to the help menu
-  Script.registerArgument(("LocalFile: Path to local file containing LFNs",
-                           "LFN:       Logical File Name"))
+    # Registering arguments will automatically add their description to the help menu
+    Script.registerArgument(("LocalFile: Path to local file containing LFNs", "LFN:       Logical File Name"))
 
-  Script.parseCommandLine()
-
-  # parseCommandLine show help when mandatory arguments are not specified or incorrect argument
-  inputFileName = Script.getPositionalArgs(group=True)
-
-  if os.path.exists(inputFileName):
-    lfns = [lfn.strip().split()[0] for lfn in sorted(open(inputFileName, 'r').read().splitlines())]
-  else:
-    lfns = [inputFileName]
-
-  from DIRAC.DataManagementSystem.Client.DataManager import DataManager
-  dm = DataManager()
-  retVal = 0
-  for lfn in [lfn for lfn in lfns if lfn]:
-    gLogger.notice("Cleaning directory %r ... " % lfn)
-    result = dm.cleanLogicalDirectory(lfn)
-    if not result['OK']:
-      gLogger.error('Failed to clean directory', result['Message'])
-      retVal = -1
-=======
     Script.parseCommandLine()
 
-    args = Script.getPositionalArgs()
-    if len(args) != 1:
-        Script.showHelp(exitCode=1)
-
-    inputFileName = args[0]
+    # parseCommandLine show help when mandatory arguments are not specified or incorrect argument
+    inputFileName = Script.getPositionalArgs(group=True)
 
     if os.path.exists(inputFileName):
         lfns = [lfn.strip().split()[0] for lfn in sorted(open(inputFileName, "r").read().splitlines())]
->>>>>>> c5981031
     else:
         lfns = [inputFileName]
 
