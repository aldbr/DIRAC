#!/usr/bin/env python
########################################################################
# $Header:  $
########################################################################
"""
Remove the given file or a list of files from the File Catalog

Example:
  $ dirac-dms-remove-catalog-files   /formation/user/v/vhamar/1/1134/StdOut
  Successfully removed 1 catalog files.
"""
from __future__ import print_function
from __future__ import absolute_import
from __future__ import division

__RCSID__ = "$Id$"

from DIRAC.Core.Utilities.DIRACScript import DIRACScript as Script
from DIRAC import exit as dexit
from DIRAC import gLogger


@Script()
def main():
<<<<<<< HEAD
  # Registering arguments will automatically add their description to the help menu
  Script.registerArgument(("LocalFile: Path to local file containing LFNs",
                           "LFN:       Logical File Names"))
  Script.parseCommandLine()

  from DIRAC.ConfigurationSystem.Client.Helpers.Operations import Operations
  allowUsers = Operations().getValue("DataManagement/AllowUserReplicaManagement", False)

  from DIRAC.Core.Security.ProxyInfo import getProxyInfo
  res = getProxyInfo()
  if not res['OK']:
    gLogger.fatal("Can't get proxy info", res['Message'])
    dexit(1)
  properties = res['Value'].get('groupProperties', [])

  if not allowUsers:
    if 'FileCatalogManagement' not in properties:
      gLogger.error("You need to use a proxy from a group with FileCatalogManagement")
      dexit(5)

  from DIRAC.Resources.Catalog.FileCatalog import FileCatalog
  fc = FileCatalog()
  import os

  # parseCommandLine show help when mandatory arguments are not specified or incorrect argument
  args = Script.getPositionalArgs()

  inputFileName = args[0]

  if os.path.exists(inputFileName):
    inputFile = open(inputFileName, 'r')
    string = inputFile.read()
    lfns = [lfn.strip() for lfn in string.splitlines()]
    inputFile.close()
  else:
    lfns = [inputFileName]

  res = fc.removeFile(lfns)
  if not res['OK']:
    print("Error:", res['Message'])
    dexit(1)
  for lfn in sorted(res['Value']['Failed'].keys()):
    message = res['Value']['Failed'][lfn]
    print('Error: failed to remove %s: %s' % (lfn, message))
  print('Successfully removed %d catalog files.' % (len(res['Value']['Successful'])))
=======
    Script.parseCommandLine()

    from DIRAC.ConfigurationSystem.Client.Helpers.Operations import Operations

    allowUsers = Operations().getValue("DataManagement/AllowUserReplicaManagement", False)

    from DIRAC.Core.Security.ProxyInfo import getProxyInfo

    res = getProxyInfo()
    if not res["OK"]:
        gLogger.fatal("Can't get proxy info", res["Message"])
        dexit(1)
    properties = res["Value"].get("groupProperties", [])

    if not allowUsers:
        if "FileCatalogManagement" not in properties:
            gLogger.error("You need to use a proxy from a group with FileCatalogManagement")
            dexit(5)

    from DIRAC.Resources.Catalog.FileCatalog import FileCatalog

    fc = FileCatalog()
    import os

    args = Script.getPositionalArgs()

    if len(args) < 1:
        Script.showHelp(exitCode=1)
    else:
        inputFileName = args[0]

    if os.path.exists(inputFileName):
        inputFile = open(inputFileName, "r")
        string = inputFile.read()
        lfns = [lfn.strip() for lfn in string.splitlines()]
        inputFile.close()
    else:
        lfns = [inputFileName]

    res = fc.removeFile(lfns)
    if not res["OK"]:
        print("Error:", res["Message"])
        dexit(1)
    for lfn in sorted(res["Value"]["Failed"].keys()):
        message = res["Value"]["Failed"][lfn]
        print("Error: failed to remove %s: %s" % (lfn, message))
    print("Successfully removed %d catalog files." % (len(res["Value"]["Successful"])))
>>>>>>> c5981031


if __name__ == "__main__":
    main()<|MERGE_RESOLUTION|>--- conflicted
+++ resolved
@@ -22,53 +22,8 @@
 
 @Script()
 def main():
-<<<<<<< HEAD
-  # Registering arguments will automatically add their description to the help menu
-  Script.registerArgument(("LocalFile: Path to local file containing LFNs",
-                           "LFN:       Logical File Names"))
-  Script.parseCommandLine()
-
-  from DIRAC.ConfigurationSystem.Client.Helpers.Operations import Operations
-  allowUsers = Operations().getValue("DataManagement/AllowUserReplicaManagement", False)
-
-  from DIRAC.Core.Security.ProxyInfo import getProxyInfo
-  res = getProxyInfo()
-  if not res['OK']:
-    gLogger.fatal("Can't get proxy info", res['Message'])
-    dexit(1)
-  properties = res['Value'].get('groupProperties', [])
-
-  if not allowUsers:
-    if 'FileCatalogManagement' not in properties:
-      gLogger.error("You need to use a proxy from a group with FileCatalogManagement")
-      dexit(5)
-
-  from DIRAC.Resources.Catalog.FileCatalog import FileCatalog
-  fc = FileCatalog()
-  import os
-
-  # parseCommandLine show help when mandatory arguments are not specified or incorrect argument
-  args = Script.getPositionalArgs()
-
-  inputFileName = args[0]
-
-  if os.path.exists(inputFileName):
-    inputFile = open(inputFileName, 'r')
-    string = inputFile.read()
-    lfns = [lfn.strip() for lfn in string.splitlines()]
-    inputFile.close()
-  else:
-    lfns = [inputFileName]
-
-  res = fc.removeFile(lfns)
-  if not res['OK']:
-    print("Error:", res['Message'])
-    dexit(1)
-  for lfn in sorted(res['Value']['Failed'].keys()):
-    message = res['Value']['Failed'][lfn]
-    print('Error: failed to remove %s: %s' % (lfn, message))
-  print('Successfully removed %d catalog files.' % (len(res['Value']['Successful'])))
-=======
+    # Registering arguments will automatically add their description to the help menu
+    Script.registerArgument(("LocalFile: Path to local file containing LFNs", "LFN:       Logical File Names"))
     Script.parseCommandLine()
 
     from DIRAC.ConfigurationSystem.Client.Helpers.Operations import Operations
@@ -93,12 +48,10 @@
     fc = FileCatalog()
     import os
 
+    # parseCommandLine show help when mandatory arguments are not specified or incorrect argument
     args = Script.getPositionalArgs()
 
-    if len(args) < 1:
-        Script.showHelp(exitCode=1)
-    else:
-        inputFileName = args[0]
+    inputFileName = args[0]
 
     if os.path.exists(inputFileName):
         inputFile = open(inputFileName, "r")
@@ -116,7 +69,6 @@
         message = res["Value"]["Failed"][lfn]
         print("Error: failed to remove %s: %s" % (lfn, message))
     print("Successfully removed %d catalog files." % (len(res["Value"]["Successful"])))
->>>>>>> c5981031
 
 
 if __name__ == "__main__":
