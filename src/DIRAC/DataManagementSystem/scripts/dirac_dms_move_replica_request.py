--- conflicted
+++ resolved
@@ -27,81 +27,17 @@
 
 @Script()
 def main():
-<<<<<<< HEAD
-  # Registering arguments will automatically add their description to the help menu
-  Script.registerArgument(" sourceSE:   source SE")
-  Script.registerArgument(" LFN:        LFN or file containing a List of LFNs")
-  Script.registerArgument(["targetSE:   target SEs"])
-  Script.parseCommandLine()
-
-  import DIRAC
-  from DIRAC import gLogger
-
-  # parseCommandLine show help when mandatory arguments are not specified or incorrect argument
-  args = Script.getPositionalArgs()
-
-  sourceSE = args[0]
-  lfnList = getLFNList(args[1])
-  targetSEs = list(set([se for targetSE in args[2:] for se in targetSE.split(',')]))
-
-  gLogger.info("Will create request with 'MoveReplica' "
-               "operation using %s lfns and %s target SEs" % (len(lfnList), len(targetSEs)))
-
-  from DIRAC.RequestManagementSystem.Client.ReqClient import ReqClient
-  from DIRAC.RequestManagementSystem.Client.Request import Request
-  from DIRAC.RequestManagementSystem.Client.Operation import Operation
-  from DIRAC.RequestManagementSystem.Client.File import File
-  from DIRAC.Resources.Catalog.FileCatalog import FileCatalog
-  from DIRAC.Core.Utilities.List import breakListIntoChunks
-
-  lfnChunks = breakListIntoChunks(lfnList, 100)
-  multiRequests = len(lfnChunks) > 1
-
-  error = 0
-  count = 0
-  reqClient = ReqClient()
-  fc = FileCatalog()
-  for lfnChunk in lfnChunks:
-    metaDatas = fc.getFileMetadata(lfnChunk)
-    if not metaDatas["OK"]:
-      gLogger.error("unable to read metadata for lfns: %s" % metaDatas["Message"])
-      error = -1
-      continue
-    metaDatas = metaDatas["Value"]
-    for failedLFN, reason in metaDatas["Failed"].items():
-      gLogger.error("skipping %s: %s" % (failedLFN, reason))
-    lfnChunk = set(metaDatas["Successful"])
-
-    if not lfnChunk:
-      gLogger.error("LFN list is empty!!!")
-      error = -1
-      continue
-
-    if len(lfnChunk) > Operation.MAX_FILES:
-      gLogger.error("too many LFNs, max number of files per operation is %s" % Operation.MAX_FILES)
-      error = -1
-      continue
-
-    count += 1
-
-    request = Request()
-    request.RequestName = "%s_%s" % (
-        md5(repr(time.time()).encode()).hexdigest()[:16],
-        md5(repr(time.time()).encode()).hexdigest()[:16],
-    )
-=======
-    from DIRAC.Core.Base.Script import parseCommandLine
->>>>>>> c5981031
-
-    parseCommandLine()
+    # Registering arguments will automatically add their description to the help menu
+    Script.registerArgument(" sourceSE:   source SE")
+    Script.registerArgument(" LFN:        LFN or file containing a List of LFNs")
+    Script.registerArgument(["targetSE:   target SEs"])
+    Script.parseCommandLine()
 
     import DIRAC
     from DIRAC import gLogger
 
+    # parseCommandLine show help when mandatory arguments are not specified or incorrect argument
     args = Script.getPositionalArgs()
-
-    if len(args) < 3:
-        Script.showHelp()
 
     sourceSE = args[0]
     lfnList = getLFNList(args[1])
