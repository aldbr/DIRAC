--- conflicted
+++ resolved
@@ -17,110 +17,21 @@
 
 @Script()
 def main():
-<<<<<<< HEAD
-  # Registering arguments will automatically add their description to the help menu
-  Script.registerArgument(" SE:   StorageElement|All")
-  Script.registerArgument(["LFN:  LFN or file containing a List of LFNs"])
-  Script.parseCommandLine(ignoreErrors=False)
-
-  # parseCommandLine show help when mandatory arguments are not specified or incorrect argument
-  args = Script.getPositionalArgs()
-
-  targetSE = args.pop(0)
-
-  lfns = []
-  for inputFileName in args:
-    if os.path.exists(inputFileName):
-      with open(inputFileName, 'r') as inputFile:
-        string = inputFile.read()
-      lfns.extend([lfn.strip() for lfn in string.splitlines()])
-    else:
-      lfns.append(inputFileName)
-
-  from DIRAC.Resources.Storage.StorageElement import StorageElement
-  import DIRAC
-  # Check is provided SE is OK
-  if targetSE != 'All':
-    se = StorageElement(targetSE)
-    if not se.valid:
-      print(se.errorReason)
-      print()
-      Script.showHelp()
-
-  from DIRAC.RequestManagementSystem.Client.Request import Request
-  from DIRAC.RequestManagementSystem.Client.Operation import Operation
-  from DIRAC.RequestManagementSystem.Client.File import File
-  from DIRAC.RequestManagementSystem.Client.ReqClient import ReqClient
-  from DIRAC.RequestManagementSystem.private.RequestValidator import RequestValidator
-  from DIRAC.Resources.Catalog.FileCatalog import FileCatalog
-
-  reqClient = ReqClient()
-  fc = FileCatalog()
-
-  requestOperation = 'RemoveReplica'
-  if targetSE == 'All':
-    requestOperation = 'RemoveFile'
-
-  for lfnList in breakListIntoChunks(lfns, 100):
-
-    oRequest = Request()
-    requestName = "%s_%s" % (
-        md5(repr(time.time()).encode()).hexdigest()[:16],
-        md5(repr(time.time()).encode()).hexdigest()[:16],
-    )
-    oRequest.RequestName = requestName
-
-    oOperation = Operation()
-    oOperation.Type = requestOperation
-    oOperation.TargetSE = targetSE
-
-    res = fc.getFileMetadata(lfnList)
-    if not res['OK']:
-      print("Can't get file metadata: %s" % res['Message'])
-      DIRAC.exit(1)
-    if res['Value']['Failed']:
-      print("Could not get the file metadata of the following, so skipping them:")
-      for fFile in res['Value']['Failed']:
-        print(fFile)
-
-    lfnMetadata = res['Value']['Successful']
-
-    for lfn in lfnMetadata:
-      rarFile = File()
-      rarFile.LFN = lfn
-      rarFile.Size = lfnMetadata[lfn]['Size']
-      rarFile.Checksum = lfnMetadata[lfn]['Checksum']
-      rarFile.GUID = lfnMetadata[lfn]['GUID']
-      rarFile.ChecksumType = 'ADLER32'
-      oOperation.addFile(rarFile)
-
-    oRequest.addOperation(oOperation)
-
-    isValid = RequestValidator().validate(oRequest)
-    if not isValid['OK']:
-      print("Request is not valid: ", isValid['Message'])
-      DIRAC.exit(1)
-
-    result = reqClient.putRequest(oRequest)
-    if result['OK']:
-      print('Request %d Submitted' % result['Value'])
-    else:
-      print('Failed to submit Request: ', result['Message'])
-=======
+    # Registering arguments will automatically add their description to the help menu
+    Script.registerArgument(" SE:   StorageElement|All")
+    Script.registerArgument(["LFN:  LFN or file containing a List of LFNs"])
     Script.parseCommandLine(ignoreErrors=False)
 
+    # parseCommandLine show help when mandatory arguments are not specified or incorrect argument
     args = Script.getPositionalArgs()
-    if len(args) < 2:
-        Script.showHelp()
 
     targetSE = args.pop(0)
 
     lfns = []
     for inputFileName in args:
         if os.path.exists(inputFileName):
-            inputFile = open(inputFileName, "r")
-            string = inputFile.read()
-            inputFile.close()
+            with open(inputFileName, "r") as inputFile:
+                string = inputFile.read()
             lfns.extend([lfn.strip() for lfn in string.splitlines()])
         else:
             lfns.append(inputFileName)
@@ -195,7 +106,6 @@
             print("Request %d Submitted" % result["Value"])
         else:
             print("Failed to submit Request: ", result["Message"])
->>>>>>> c5981031
 
 
 if __name__ == "__main__":
