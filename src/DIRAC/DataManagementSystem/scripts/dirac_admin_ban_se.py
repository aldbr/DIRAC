#!/usr/bin/env python

"""
Ban one or more Storage Elements for usage

Example:
  $ dirac-admin-ban-se M3PEC-disk
"""
from __future__ import print_function
from __future__ import absolute_import
from __future__ import division

__RCSID__ = "$Id$"

import DIRAC
from DIRAC.Core.Utilities.DIRACScript import DIRACScript as Script


@Script()
def main():
<<<<<<< HEAD
  read = True
  write = True
  check = True
  remove = True
  sites = []
  mute = False

  Script.registerSwitch("r", "BanRead", "     Ban only reading from the storage element")
  Script.registerSwitch("w", "BanWrite", "     Ban writing to the storage element")
  Script.registerSwitch("k", "BanCheck", "     Ban check access to the storage element")
  Script.registerSwitch("v", "BanRemove", "    Ban remove access to the storage element")
  Script.registerSwitch("a", "All", "    Ban all access to the storage element")
  Script.registerSwitch("m", "Mute", "     Do not send email")
  Script.registerSwitch(
      "S:",
      "Site=",
      "     Ban all SEs associate to site (note that if writing is allowed, check is always allowed)")
  # Registering arguments will automatically add their description to the help menu
  Script.registerArgument(["seGroupList: list of SEs or comma-separated SEs"])

  switches, ses = Script.parseCommandLine(ignoreErrors=True)

  for switch in switches:
    if switch[0].lower() in ("r", "banread"):
      write = False
      check = False
      remove = False
    if switch[0].lower() in ("w", "banwrite"):
      read = False
      check = False
      remove = False
    if switch[0].lower() in ("k", "bancheck"):
      read = False
      write = False
      remove = False
    if switch[0].lower() in ("v", "banremove"):
      read = False
      write = False
      check = False
    if switch[0].lower() in ("a", "all"):
      pass
    if switch[0].lower() in ("m", "mute"):
      mute = True
    if switch[0].lower() in ("s", "site"):
      sites = switch[1].split(',')

  # from DIRAC.ConfigurationSystem.Client.CSAPI           import CSAPI
  from DIRAC import gConfig, gLogger
  from DIRAC.ConfigurationSystem.Client.Helpers.Operations import Operations
  from DIRAC.Core.Security.ProxyInfo import getProxyInfo
  from DIRAC.Interfaces.API.DiracAdmin import DiracAdmin
  from DIRAC.ResourceStatusSystem.Client.ResourceStatus import ResourceStatus
  from DIRAC.DataManagementSystem.Utilities.DMSHelpers import resolveSEGroup, DMSHelpers

  ses = resolveSEGroup(ses)
  diracAdmin = DiracAdmin()
  setup = gConfig.getValue('/DIRAC/Setup', '')
  if not setup:
    print('ERROR: Could not contact Configuration Service')
    DIRAC.exit(2)

  res = getProxyInfo()
  if not res['OK']:
    gLogger.error('Failed to get proxy information', res['Message'])
    DIRAC.exit(2)

  userName = res['Value'].get('username')
  if not userName:
    gLogger.error('Failed to get username for proxy')
    DIRAC.exit(2)

  for site in sites:
    res = DMSHelpers().getSEsForSite(site)
    if not res['OK']:
      gLogger.error(res['Message'], site)
      DIRAC.exit(-1)
    ses.extend(res['Value'])

  if not ses:
    gLogger.error('There were no SEs provided')
    DIRAC.exit(-1)

  readBanned = []
  writeBanned = []
  checkBanned = []
  removeBanned = []

  resourceStatus = ResourceStatus()

  res = resourceStatus.getElementStatus(ses, "StorageElement")
  if not res['OK']:
    gLogger.error("Storage Element %s does not exist" % ses)
    DIRAC.exit(-1)

  reason = 'Forced with dirac-admin-ban-se by %s' % userName

  for se, seOptions in res['Value'].items():

    resW = resC = resR = {'OK': False}

    # Eventually, we will get rid of the notion of InActive, as we always write Banned.
    if read and 'ReadAccess' in seOptions:

      if seOptions['ReadAccess'] == 'Banned':
        gLogger.notice('Read access already banned', se)
        resR['OK'] = True
      elif not seOptions['ReadAccess'] in ['Active', 'Degraded', 'Probing']:
        gLogger.notice('Read option for %s is %s, instead of %s' %
                       (se, seOptions['ReadAccess'], ['Active', 'Degraded', 'Probing']))
        gLogger.notice('Try specifying the command switches')
      else:

        resR = resourceStatus.setElementStatus(se, 'StorageElement', 'ReadAccess', 'Banned', reason, userName)
        # res = csAPI.setOption( "%s/%s/ReadAccess" % ( storageCFGBase, se ), "InActive" )
        if not resR['OK']:
          gLogger.error('Failed to update %s read access to Banned' % se)
        else:
          gLogger.notice('Successfully updated %s read access to Banned' % se)
          readBanned.append(se)

    # Eventually, we will get rid of the notion of InActive, as we always write Banned.
    if write and 'WriteAccess' in seOptions:

      if seOptions['WriteAccess'] == 'Banned':
        gLogger.notice('Write access already banned', se)
        resW['OK'] = True
      elif not seOptions['WriteAccess'] in ['Active', 'Degraded', 'Probing']:
        gLogger.notice('Write option for %s is %s, instead of %s' %
                       (se, seOptions['WriteAccess'], ['Active', 'Degraded', 'Probing']))
        gLogger.notice('Try specifying the command switches')
      else:

        resW = resourceStatus.setElementStatus(se, 'StorageElement', 'WriteAccess', 'Banned', reason, userName)
        # res = csAPI.setOption( "%s/%s/WriteAccess" % ( storageCFGBase, se ), "InActive" )
        if not resW['OK']:
          gLogger.error("Failed to update %s write access to Banned" % se)
        else:
          gLogger.notice("Successfully updated %s write access to Banned" % se)
          writeBanned.append(se)

    # Eventually, we will get rid of the notion of InActive, as we always write Banned.
    if check and 'CheckAccess' in seOptions:

      if seOptions['CheckAccess'] == 'Banned':
        gLogger.notice('Check access already banned', se)
        resC['OK'] = True
      elif not seOptions['CheckAccess'] in ['Active', 'Degraded', 'Probing']:
        gLogger.notice('Check option for %s is %s, instead of %s' %
                       (se, seOptions['CheckAccess'], ['Active', 'Degraded', 'Probing']))
        gLogger.notice('Try specifying the command switches')
      else:

        resC = resourceStatus.setElementStatus(se, 'StorageElement', 'CheckAccess', 'Banned', reason, userName)
        # res = csAPI.setOption( "%s/%s/CheckAccess" % ( storageCFGBase, se ), "InActive" )
        if not resC['OK']:
          gLogger.error("Failed to update %s check access to Banned" % se)
        else:
          gLogger.notice("Successfully updated %s check access to Banned" % se)
          checkBanned.append(se)

    # Eventually, we will get rid of the notion of InActive, as we always write Banned.
    if remove and 'RemoveAccess' in seOptions:

      if seOptions['RemoveAccess'] == 'Banned':
        gLogger.notice('Remove access already banned', se)
        resC['OK'] = True
      elif not seOptions['RemoveAccess'] in ['Active', 'Degraded', 'Probing']:
        gLogger.notice('Remove option for %s is %s, instead of %s' %
                       (se, seOptions['RemoveAccess'], ['Active', 'Degraded', 'Probing']))
        gLogger.notice('Try specifying the command switches')
      else:

        resC = resourceStatus.setElementStatus(se, 'StorageElement', 'RemoveAccess', 'Banned', reason, userName)
        # res = csAPI.setOption( "%s/%s/CheckAccess" % ( storageCFGBase, se ), "InActive" )
        if not resC['OK']:
          gLogger.error("Failed to update %s remove access to Banned" % se)
        else:
          gLogger.notice("Successfully updated %s remove access to Banned" % se)
          removeBanned.append(se)

    if not(resR['OK'] or resW['OK'] or resC['OK']):
      DIRAC.exit(-1)

  if not (writeBanned or readBanned or checkBanned or removeBanned):
    gLogger.notice("No storage elements were banned")
    DIRAC.exit(-1)

  if mute:
    gLogger.notice('Email is muted by script switch')
    DIRAC.exit(0)

  subject = '%s storage elements banned for use' % len(writeBanned + readBanned + checkBanned + removeBanned)
  addressPath = 'EMail/Production'
  address = Operations().getValue(addressPath, '')

  body = ''
  if read:
    body = "%s\n\nThe following storage elements were banned for reading:" % body
    for se in readBanned:
      body = "%s\n%s" % (body, se)
  if write:
    body = "%s\n\nThe following storage elements were banned for writing:" % body
    for se in writeBanned:
      body = "%s\n%s" % (body, se)
  if check:
    body = "%s\n\nThe following storage elements were banned for check access:" % body
    for se in checkBanned:
      body = "%s\n%s" % (body, se)
  if remove:
    body = "%s\n\nThe following storage elements were banned for remove access:" % body
    for se in removeBanned:
      body = "%s\n%s" % (body, se)

  if not address:
    gLogger.notice("'%s' not defined in Operations, can not send Mail\n" % addressPath, body)
=======
    read = True
    write = True
    check = True
    remove = True
    sites = []
    mute = False

    Script.registerSwitch("r", "BanRead", "     Ban only reading from the storage element")
    Script.registerSwitch("w", "BanWrite", "     Ban writing to the storage element")
    Script.registerSwitch("k", "BanCheck", "     Ban check access to the storage element")
    Script.registerSwitch("v", "BanRemove", "    Ban remove access to the storage element")
    Script.registerSwitch("a", "All", "    Ban all access to the storage element")
    Script.registerSwitch("m", "Mute", "     Do not send email")
    Script.registerSwitch(
        "S:", "Site=", "     Ban all SEs associate to site (note that if writing is allowed, check is always allowed)"
    )
    Script.parseCommandLine(ignoreErrors=True)

    ses = Script.getPositionalArgs()
    for switch in Script.getUnprocessedSwitches():
        if switch[0].lower() in ("r", "banread"):
            write = False
            check = False
            remove = False
        if switch[0].lower() in ("w", "banwrite"):
            read = False
            check = False
            remove = False
        if switch[0].lower() in ("k", "bancheck"):
            read = False
            write = False
            remove = False
        if switch[0].lower() in ("v", "banremove"):
            read = False
            write = False
            check = False
        if switch[0].lower() in ("a", "all"):
            pass
        if switch[0].lower() in ("m", "mute"):
            mute = True
        if switch[0].lower() in ("s", "site"):
            sites = switch[1].split(",")

    # from DIRAC.ConfigurationSystem.Client.CSAPI           import CSAPI
    from DIRAC import gConfig, gLogger
    from DIRAC.ConfigurationSystem.Client.Helpers.Operations import Operations
    from DIRAC.Core.Security.ProxyInfo import getProxyInfo
    from DIRAC.Interfaces.API.DiracAdmin import DiracAdmin
    from DIRAC.ResourceStatusSystem.Client.ResourceStatus import ResourceStatus
    from DIRAC.DataManagementSystem.Utilities.DMSHelpers import resolveSEGroup, DMSHelpers

    ses = resolveSEGroup(ses)
    diracAdmin = DiracAdmin()
    setup = gConfig.getValue("/DIRAC/Setup", "")
    if not setup:
        print("ERROR: Could not contact Configuration Service")
        DIRAC.exit(2)

    res = getProxyInfo()
    if not res["OK"]:
        gLogger.error("Failed to get proxy information", res["Message"])
        DIRAC.exit(2)

    userName = res["Value"].get("username")
    if not userName:
        gLogger.error("Failed to get username for proxy")
        DIRAC.exit(2)

    for site in sites:
        res = DMSHelpers().getSEsForSite(site)
        if not res["OK"]:
            gLogger.error(res["Message"], site)
            DIRAC.exit(-1)
        ses.extend(res["Value"])

    if not ses:
        gLogger.error("There were no SEs provided")
        DIRAC.exit(-1)

    readBanned = []
    writeBanned = []
    checkBanned = []
    removeBanned = []

    resourceStatus = ResourceStatus()

    res = resourceStatus.getElementStatus(ses, "StorageElement")
    if not res["OK"]:
        gLogger.error("Storage Element %s does not exist" % ses)
        DIRAC.exit(-1)

    reason = "Forced with dirac-admin-ban-se by %s" % userName

    for se, seOptions in res["Value"].items():

        resW = resC = resR = {"OK": False}

        # Eventually, we will get rid of the notion of InActive, as we always write Banned.
        if read and "ReadAccess" in seOptions:

            if seOptions["ReadAccess"] == "Banned":
                gLogger.notice("Read access already banned", se)
                resR["OK"] = True
            elif not seOptions["ReadAccess"] in ["Active", "Degraded", "Probing"]:
                gLogger.notice(
                    "Read option for %s is %s, instead of %s"
                    % (se, seOptions["ReadAccess"], ["Active", "Degraded", "Probing"])
                )
                gLogger.notice("Try specifying the command switches")
            else:

                resR = resourceStatus.setElementStatus(se, "StorageElement", "ReadAccess", "Banned", reason, userName)
                # res = csAPI.setOption( "%s/%s/ReadAccess" % ( storageCFGBase, se ), "InActive" )
                if not resR["OK"]:
                    gLogger.error("Failed to update %s read access to Banned" % se)
                else:
                    gLogger.notice("Successfully updated %s read access to Banned" % se)
                    readBanned.append(se)

        # Eventually, we will get rid of the notion of InActive, as we always write Banned.
        if write and "WriteAccess" in seOptions:

            if seOptions["WriteAccess"] == "Banned":
                gLogger.notice("Write access already banned", se)
                resW["OK"] = True
            elif not seOptions["WriteAccess"] in ["Active", "Degraded", "Probing"]:
                gLogger.notice(
                    "Write option for %s is %s, instead of %s"
                    % (se, seOptions["WriteAccess"], ["Active", "Degraded", "Probing"])
                )
                gLogger.notice("Try specifying the command switches")
            else:

                resW = resourceStatus.setElementStatus(se, "StorageElement", "WriteAccess", "Banned", reason, userName)
                # res = csAPI.setOption( "%s/%s/WriteAccess" % ( storageCFGBase, se ), "InActive" )
                if not resW["OK"]:
                    gLogger.error("Failed to update %s write access to Banned" % se)
                else:
                    gLogger.notice("Successfully updated %s write access to Banned" % se)
                    writeBanned.append(se)

        # Eventually, we will get rid of the notion of InActive, as we always write Banned.
        if check and "CheckAccess" in seOptions:

            if seOptions["CheckAccess"] == "Banned":
                gLogger.notice("Check access already banned", se)
                resC["OK"] = True
            elif not seOptions["CheckAccess"] in ["Active", "Degraded", "Probing"]:
                gLogger.notice(
                    "Check option for %s is %s, instead of %s"
                    % (se, seOptions["CheckAccess"], ["Active", "Degraded", "Probing"])
                )
                gLogger.notice("Try specifying the command switches")
            else:

                resC = resourceStatus.setElementStatus(se, "StorageElement", "CheckAccess", "Banned", reason, userName)
                # res = csAPI.setOption( "%s/%s/CheckAccess" % ( storageCFGBase, se ), "InActive" )
                if not resC["OK"]:
                    gLogger.error("Failed to update %s check access to Banned" % se)
                else:
                    gLogger.notice("Successfully updated %s check access to Banned" % se)
                    checkBanned.append(se)

        # Eventually, we will get rid of the notion of InActive, as we always write Banned.
        if remove and "RemoveAccess" in seOptions:

            if seOptions["RemoveAccess"] == "Banned":
                gLogger.notice("Remove access already banned", se)
                resC["OK"] = True
            elif not seOptions["RemoveAccess"] in ["Active", "Degraded", "Probing"]:
                gLogger.notice(
                    "Remove option for %s is %s, instead of %s"
                    % (se, seOptions["RemoveAccess"], ["Active", "Degraded", "Probing"])
                )
                gLogger.notice("Try specifying the command switches")
            else:

                resC = resourceStatus.setElementStatus(se, "StorageElement", "RemoveAccess", "Banned", reason, userName)
                # res = csAPI.setOption( "%s/%s/CheckAccess" % ( storageCFGBase, se ), "InActive" )
                if not resC["OK"]:
                    gLogger.error("Failed to update %s remove access to Banned" % se)
                else:
                    gLogger.notice("Successfully updated %s remove access to Banned" % se)
                    removeBanned.append(se)

        if not (resR["OK"] or resW["OK"] or resC["OK"]):
            DIRAC.exit(-1)

    if not (writeBanned or readBanned or checkBanned or removeBanned):
        gLogger.notice("No storage elements were banned")
        DIRAC.exit(-1)

    if mute:
        gLogger.notice("Email is muted by script switch")
        DIRAC.exit(0)

    subject = "%s storage elements banned for use" % len(writeBanned + readBanned + checkBanned + removeBanned)
    addressPath = "EMail/Production"
    address = Operations().getValue(addressPath, "")

    body = ""
    if read:
        body = "%s\n\nThe following storage elements were banned for reading:" % body
        for se in readBanned:
            body = "%s\n%s" % (body, se)
    if write:
        body = "%s\n\nThe following storage elements were banned for writing:" % body
        for se in writeBanned:
            body = "%s\n%s" % (body, se)
    if check:
        body = "%s\n\nThe following storage elements were banned for check access:" % body
        for se in checkBanned:
            body = "%s\n%s" % (body, se)
    if remove:
        body = "%s\n\nThe following storage elements were banned for remove access:" % body
        for se in removeBanned:
            body = "%s\n%s" % (body, se)

    if not address:
        gLogger.notice("'%s' not defined in Operations, can not send Mail\n" % addressPath, body)
        DIRAC.exit(0)

    res = diracAdmin.sendMail(address, subject, body)
    gLogger.notice("Notifying %s" % address)
    if res["OK"]:
        gLogger.notice(res["Value"])
    else:
        gLogger.notice(res["Message"])
>>>>>>> c5981031
    DIRAC.exit(0)


if __name__ == "__main__":
    main()<|MERGE_RESOLUTION|>--- conflicted
+++ resolved
@@ -18,223 +18,6 @@
 
 @Script()
 def main():
-<<<<<<< HEAD
-  read = True
-  write = True
-  check = True
-  remove = True
-  sites = []
-  mute = False
-
-  Script.registerSwitch("r", "BanRead", "     Ban only reading from the storage element")
-  Script.registerSwitch("w", "BanWrite", "     Ban writing to the storage element")
-  Script.registerSwitch("k", "BanCheck", "     Ban check access to the storage element")
-  Script.registerSwitch("v", "BanRemove", "    Ban remove access to the storage element")
-  Script.registerSwitch("a", "All", "    Ban all access to the storage element")
-  Script.registerSwitch("m", "Mute", "     Do not send email")
-  Script.registerSwitch(
-      "S:",
-      "Site=",
-      "     Ban all SEs associate to site (note that if writing is allowed, check is always allowed)")
-  # Registering arguments will automatically add their description to the help menu
-  Script.registerArgument(["seGroupList: list of SEs or comma-separated SEs"])
-
-  switches, ses = Script.parseCommandLine(ignoreErrors=True)
-
-  for switch in switches:
-    if switch[0].lower() in ("r", "banread"):
-      write = False
-      check = False
-      remove = False
-    if switch[0].lower() in ("w", "banwrite"):
-      read = False
-      check = False
-      remove = False
-    if switch[0].lower() in ("k", "bancheck"):
-      read = False
-      write = False
-      remove = False
-    if switch[0].lower() in ("v", "banremove"):
-      read = False
-      write = False
-      check = False
-    if switch[0].lower() in ("a", "all"):
-      pass
-    if switch[0].lower() in ("m", "mute"):
-      mute = True
-    if switch[0].lower() in ("s", "site"):
-      sites = switch[1].split(',')
-
-  # from DIRAC.ConfigurationSystem.Client.CSAPI           import CSAPI
-  from DIRAC import gConfig, gLogger
-  from DIRAC.ConfigurationSystem.Client.Helpers.Operations import Operations
-  from DIRAC.Core.Security.ProxyInfo import getProxyInfo
-  from DIRAC.Interfaces.API.DiracAdmin import DiracAdmin
-  from DIRAC.ResourceStatusSystem.Client.ResourceStatus import ResourceStatus
-  from DIRAC.DataManagementSystem.Utilities.DMSHelpers import resolveSEGroup, DMSHelpers
-
-  ses = resolveSEGroup(ses)
-  diracAdmin = DiracAdmin()
-  setup = gConfig.getValue('/DIRAC/Setup', '')
-  if not setup:
-    print('ERROR: Could not contact Configuration Service')
-    DIRAC.exit(2)
-
-  res = getProxyInfo()
-  if not res['OK']:
-    gLogger.error('Failed to get proxy information', res['Message'])
-    DIRAC.exit(2)
-
-  userName = res['Value'].get('username')
-  if not userName:
-    gLogger.error('Failed to get username for proxy')
-    DIRAC.exit(2)
-
-  for site in sites:
-    res = DMSHelpers().getSEsForSite(site)
-    if not res['OK']:
-      gLogger.error(res['Message'], site)
-      DIRAC.exit(-1)
-    ses.extend(res['Value'])
-
-  if not ses:
-    gLogger.error('There were no SEs provided')
-    DIRAC.exit(-1)
-
-  readBanned = []
-  writeBanned = []
-  checkBanned = []
-  removeBanned = []
-
-  resourceStatus = ResourceStatus()
-
-  res = resourceStatus.getElementStatus(ses, "StorageElement")
-  if not res['OK']:
-    gLogger.error("Storage Element %s does not exist" % ses)
-    DIRAC.exit(-1)
-
-  reason = 'Forced with dirac-admin-ban-se by %s' % userName
-
-  for se, seOptions in res['Value'].items():
-
-    resW = resC = resR = {'OK': False}
-
-    # Eventually, we will get rid of the notion of InActive, as we always write Banned.
-    if read and 'ReadAccess' in seOptions:
-
-      if seOptions['ReadAccess'] == 'Banned':
-        gLogger.notice('Read access already banned', se)
-        resR['OK'] = True
-      elif not seOptions['ReadAccess'] in ['Active', 'Degraded', 'Probing']:
-        gLogger.notice('Read option for %s is %s, instead of %s' %
-                       (se, seOptions['ReadAccess'], ['Active', 'Degraded', 'Probing']))
-        gLogger.notice('Try specifying the command switches')
-      else:
-
-        resR = resourceStatus.setElementStatus(se, 'StorageElement', 'ReadAccess', 'Banned', reason, userName)
-        # res = csAPI.setOption( "%s/%s/ReadAccess" % ( storageCFGBase, se ), "InActive" )
-        if not resR['OK']:
-          gLogger.error('Failed to update %s read access to Banned' % se)
-        else:
-          gLogger.notice('Successfully updated %s read access to Banned' % se)
-          readBanned.append(se)
-
-    # Eventually, we will get rid of the notion of InActive, as we always write Banned.
-    if write and 'WriteAccess' in seOptions:
-
-      if seOptions['WriteAccess'] == 'Banned':
-        gLogger.notice('Write access already banned', se)
-        resW['OK'] = True
-      elif not seOptions['WriteAccess'] in ['Active', 'Degraded', 'Probing']:
-        gLogger.notice('Write option for %s is %s, instead of %s' %
-                       (se, seOptions['WriteAccess'], ['Active', 'Degraded', 'Probing']))
-        gLogger.notice('Try specifying the command switches')
-      else:
-
-        resW = resourceStatus.setElementStatus(se, 'StorageElement', 'WriteAccess', 'Banned', reason, userName)
-        # res = csAPI.setOption( "%s/%s/WriteAccess" % ( storageCFGBase, se ), "InActive" )
-        if not resW['OK']:
-          gLogger.error("Failed to update %s write access to Banned" % se)
-        else:
-          gLogger.notice("Successfully updated %s write access to Banned" % se)
-          writeBanned.append(se)
-
-    # Eventually, we will get rid of the notion of InActive, as we always write Banned.
-    if check and 'CheckAccess' in seOptions:
-
-      if seOptions['CheckAccess'] == 'Banned':
-        gLogger.notice('Check access already banned', se)
-        resC['OK'] = True
-      elif not seOptions['CheckAccess'] in ['Active', 'Degraded', 'Probing']:
-        gLogger.notice('Check option for %s is %s, instead of %s' %
-                       (se, seOptions['CheckAccess'], ['Active', 'Degraded', 'Probing']))
-        gLogger.notice('Try specifying the command switches')
-      else:
-
-        resC = resourceStatus.setElementStatus(se, 'StorageElement', 'CheckAccess', 'Banned', reason, userName)
-        # res = csAPI.setOption( "%s/%s/CheckAccess" % ( storageCFGBase, se ), "InActive" )
-        if not resC['OK']:
-          gLogger.error("Failed to update %s check access to Banned" % se)
-        else:
-          gLogger.notice("Successfully updated %s check access to Banned" % se)
-          checkBanned.append(se)
-
-    # Eventually, we will get rid of the notion of InActive, as we always write Banned.
-    if remove and 'RemoveAccess' in seOptions:
-
-      if seOptions['RemoveAccess'] == 'Banned':
-        gLogger.notice('Remove access already banned', se)
-        resC['OK'] = True
-      elif not seOptions['RemoveAccess'] in ['Active', 'Degraded', 'Probing']:
-        gLogger.notice('Remove option for %s is %s, instead of %s' %
-                       (se, seOptions['RemoveAccess'], ['Active', 'Degraded', 'Probing']))
-        gLogger.notice('Try specifying the command switches')
-      else:
-
-        resC = resourceStatus.setElementStatus(se, 'StorageElement', 'RemoveAccess', 'Banned', reason, userName)
-        # res = csAPI.setOption( "%s/%s/CheckAccess" % ( storageCFGBase, se ), "InActive" )
-        if not resC['OK']:
-          gLogger.error("Failed to update %s remove access to Banned" % se)
-        else:
-          gLogger.notice("Successfully updated %s remove access to Banned" % se)
-          removeBanned.append(se)
-
-    if not(resR['OK'] or resW['OK'] or resC['OK']):
-      DIRAC.exit(-1)
-
-  if not (writeBanned or readBanned or checkBanned or removeBanned):
-    gLogger.notice("No storage elements were banned")
-    DIRAC.exit(-1)
-
-  if mute:
-    gLogger.notice('Email is muted by script switch')
-    DIRAC.exit(0)
-
-  subject = '%s storage elements banned for use' % len(writeBanned + readBanned + checkBanned + removeBanned)
-  addressPath = 'EMail/Production'
-  address = Operations().getValue(addressPath, '')
-
-  body = ''
-  if read:
-    body = "%s\n\nThe following storage elements were banned for reading:" % body
-    for se in readBanned:
-      body = "%s\n%s" % (body, se)
-  if write:
-    body = "%s\n\nThe following storage elements were banned for writing:" % body
-    for se in writeBanned:
-      body = "%s\n%s" % (body, se)
-  if check:
-    body = "%s\n\nThe following storage elements were banned for check access:" % body
-    for se in checkBanned:
-      body = "%s\n%s" % (body, se)
-  if remove:
-    body = "%s\n\nThe following storage elements were banned for remove access:" % body
-    for se in removeBanned:
-      body = "%s\n%s" % (body, se)
-
-  if not address:
-    gLogger.notice("'%s' not defined in Operations, can not send Mail\n" % addressPath, body)
-=======
     read = True
     write = True
     check = True
@@ -251,10 +34,12 @@
     Script.registerSwitch(
         "S:", "Site=", "     Ban all SEs associate to site (note that if writing is allowed, check is always allowed)"
     )
-    Script.parseCommandLine(ignoreErrors=True)
-
-    ses = Script.getPositionalArgs()
-    for switch in Script.getUnprocessedSwitches():
+    # Registering arguments will automatically add their description to the help menu
+    Script.registerArgument(["seGroupList: list of SEs or comma-separated SEs"])
+
+    switches, ses = Script.parseCommandLine(ignoreErrors=True)
+
+    for switch in switches:
         if switch[0].lower() in ("r", "banread"):
             write = False
             check = False
@@ -463,7 +248,6 @@
         gLogger.notice(res["Value"])
     else:
         gLogger.notice(res["Message"])
->>>>>>> c5981031
     DIRAC.exit(0)
 
 
