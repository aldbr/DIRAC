--- conflicted
+++ resolved
@@ -19,12 +19,8 @@
 # imports
 import csv
 
-<<<<<<< HEAD
 from six import StringIO
-=======
-from io import BytesIO
 
->>>>>>> c5981031
 # from DIRAC
 
 from DIRAC import gLogger, S_ERROR
@@ -36,15 +32,9 @@
 sLog = gLogger.getSubLogger(__name__)
 
 
-<<<<<<< HEAD
 class TornadoFileCatalogHandler(FileCatalogHandlerMixin, TornadoService):
-  """
-  ..class:: FileCatalogHandler
-=======
-class TornadoFileCatalogHandler(FileCataloghandlerMixin, TornadoService):
     """
     ..class:: FileCatalogHandler
->>>>>>> c5981031
 
     A simple Replica and Metadata Catalog service.
     """
@@ -65,25 +55,13 @@
 
         retVal = self.getSEDump(seName)
 
-<<<<<<< HEAD
-    try:
-      csvOutput = StringIO()
-      writer = csv.writer(csvOutput, delimiter='|')
-      writer.writerows(retVal)
+        try:
+            csvOutput = StringIO()
+            writer = csv.writer(csvOutput, delimiter="|")
+            writer.writerows(retVal)
 
-      ret = csvOutput.getvalue()
-      return ret
-=======
-        try:
-            csvOutput = BytesIO()
-            writer = csv.writer(csvOutput, delimiter="|")
-            for lfn in retVal:
-                writer.writerow(lfn)
-
-            # csvOutput.seek(0)
             ret = csvOutput.getvalue()
             return ret
->>>>>>> c5981031
 
         except Exception as e:
             sLog.exception("Exception while sending seDump", repr(e))
