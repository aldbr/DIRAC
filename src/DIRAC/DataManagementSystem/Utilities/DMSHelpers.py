--- conflicted
+++ resolved
@@ -93,142 +93,6 @@
 
 class DMSHelpers(object):
     """
-<<<<<<< HEAD
-    if self.siteSEMapping:
-      return S_OK(self.siteSEMapping)
-
-    # Get the list of SEs and keep a mapping of those using an Alias or a
-    # BaseSE
-    storageElements = gConfig.getSections('Resources/StorageElements')
-    if not storageElements['OK']:
-      gLogger.warn('Problem retrieving storage elements',
-                   storageElements['Message'])
-      return storageElements
-    storageElements = storageElements['Value']
-    equivalentSEs = {}
-    for se in storageElements:
-      for option in ('BaseSE', 'Alias'):
-        originalSE = gConfig.getValue(
-            'Resources/StorageElements/%s/%s' % (se, option))
-        if originalSE:
-          equivalentSEs.setdefault(originalSE, []).append(se)
-          break
-
-    siteSEMapping = {}
-    gridTypes = gConfig.getSections('Resources/Sites/')
-    if not gridTypes['OK']:
-      gLogger.warn(
-          'Problem retrieving sections in /Resources/Sites', gridTypes['Message'])
-      return gridTypes
-
-    gridTypes = gridTypes['Value']
-
-    gLogger.debug('Grid Types are: %s' % (', '.join(gridTypes)))
-    # Get a list of sites and their local SEs
-    siteSet = set()
-    storageElementSet = set()
-    siteSEMapping[LOCAL] = {}
-    for grid in gridTypes:
-      result = gConfig.getSections('/Resources/Sites/%s' % grid)
-      if not result['OK']:
-        gLogger.warn('Problem retrieving /Resources/Sites/%s section' % grid)
-        return result
-      sites = result['Value']
-      siteSet.update(sites)
-      for site in sites:
-        candidateSEs = gConfig.getValue(
-            '/Resources/Sites/%s/%s/SE' % (grid, site), [])
-        if candidateSEs:
-          candidateSEs += [
-              eqSE for se in candidateSEs for eqSE in equivalentSEs.get(se, [])]
-          siteSEMapping[LOCAL].setdefault(site, set()).update(candidateSEs)
-          storageElementSet.update(candidateSEs)
-
-    # Add Sites from the SiteSEMappingByProtocol in the CS
-    siteSEMapping[PROTOCOL] = {}
-    cfgLocalSEPath = cfgPath('SiteSEMappingByProtocol')
-    result = self.__opsHelper.getOptionsDict(cfgLocalSEPath)
-    if result['OK']:
-      sites = result['Value']
-      for site in sites:
-        candidates = set(self.__opsHelper.getValue(
-            cfgPath(cfgLocalSEPath, site), []))
-        ses = set(resolveSEGroup(candidates - siteSet)
-                  ) | (candidates & siteSet)
-        # If a candidate is a site, then all local SEs are eligible
-        for candidate in ses & siteSet:
-          ses.remove(candidate)
-          ses.update(siteSEMapping[LOCAL][candidate])
-        siteSEMapping[PROTOCOL].setdefault(site, set()).update(ses)
-
-    # Add Sites from the SiteSEMappingByDownload in the CS, else
-    # SiteLocalSEMapping (old convention)
-    siteSEMapping[DOWNLOAD] = {}
-    cfgLocalSEPath = cfgPath('SiteSEMappingByDownload')
-    result = self.__opsHelper.getOptionsDict(cfgLocalSEPath)
-    if not result['OK']:
-      cfgLocalSEPath = cfgPath('SiteLocalSEMapping')
-      result = self.__opsHelper.getOptionsDict(cfgLocalSEPath)
-    if result['OK']:
-      sites = result['Value']
-      for site in sites:
-        candidates = set(self.__opsHelper.getValue(
-            cfgPath(cfgLocalSEPath, site), []))
-        ses = set(resolveSEGroup(candidates - siteSet)
-                  ) | (candidates & siteSet)
-        # If a candidate is a site, then all local SEs are eligible
-        for candidate in ses & siteSet:
-          ses.remove(candidate)
-          ses.update(siteSEMapping[LOCAL][candidate])
-        siteSEMapping[DOWNLOAD].setdefault(site, set()).update(ses)
-
-    self.siteSEMapping = siteSEMapping
-    # Add storage elements that may not be associated with a site
-    result = gConfig.getSections('/Resources/StorageElements')
-    if not result['OK']:
-      gLogger.warn(
-          'Problem retrieving /Resources/StorageElements section', result['Message'])
-      return result
-    self.storageElementSet = storageElementSet | set(result['Value'])
-    self.siteSet = siteSet
-    return S_OK(siteSEMapping)
-
-  def getSites(self):
-    """ Get the list of known sites """
-    self.getSiteSEMapping()
-    return sorted(self.siteSet)
-
-  def getTiers(self, withStorage=False, tier=None):
-    """ Get the list of sites for a given (list of) Tier level """
-    sites = sorted(self.getShortSiteNames(
-        withStorage=withStorage, tier=tier).values())
-    if sites and isinstance(sites[0], list):
-      # List of lists, flatten it
-      sites = [s for sl in sites for s in sl]
-    return sites
-
-  def getShortSiteNames(self, withStorage=True, tier=None):
-    """ Create a directory of short site names pointing to full site names """
-    siteDict = {}
-    result = self.getSiteSEMapping()
-    if result['OK']:
-      for site in self.siteSEMapping[LOCAL] if withStorage else self.siteSet:
-        grid, shortSite, _country = site.split('.')
-        if isinstance(tier, six.integer_types) and (
-            grid != "LCG"
-            or gConfig.getValue("/Resources/Sites/%s/%s/MoUTierLevel" % (grid, site), 999)
-            != tier
-        ):
-          continue
-        if isinstance(tier, (list, tuple, dict, set)) and (
-            grid != "LCG"
-            or gConfig.getValue("/Resources/Sites/%s/%s/MoUTierLevel" % (grid, site), 999)
-            not in tier
-        ):
-          continue
-        if withStorage or tier is not None:
-          siteDict[shortSite] = site
-=======
     This class is used to get information about sites, SEs and their interrelations
     """
 
@@ -479,7 +343,6 @@
             self.getSiteSEMapping()
         if site not in self.siteSet:
             siteList = [s for s in self.siteSet if ".%s." % site in s]
->>>>>>> c5981031
         else:
             siteList = [site]
         if not siteList:
