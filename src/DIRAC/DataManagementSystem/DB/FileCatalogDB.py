""" DIRAC FileCatalog Database """
from __future__ import absolute_import
from __future__ import division
from __future__ import print_function

__RCSID__ = "$Id$"

import errno

from DIRAC import gLogger, S_OK, S_ERROR
from DIRAC.Core.Base.DB import DB
from DIRAC.Resources.Catalog.Utilities import checkArgumentFormat
from DIRAC.Core.Utilities.ObjectLoader import ObjectLoader

#############################################################################


class FileCatalogDB(DB):
<<<<<<< HEAD

  def __init__(self, databaseLocation='DataManagement/FileCatalogDB'):
    # The database location can be specified in System/Database form or in just the Database name
    # in the DataManagement system
    db = databaseLocation
    if "/" not in db:
      db = 'DataManagement/' + db

    super(FileCatalogDB, self).__init__('FileCatalogDB', db)

    self.ugManager = None
    self.seManager = None
    self.securityManager = None
    self.dtree = None
    self.fileManager = None
    self.dmeta = None
    self.fmeta = None
    self.datasetManager = None

  def setConfig(self, databaseConfig):
    self.directories = {}
    # In memory storage of the various parameters
    self.users = {}
    self.uids = {}
    self.groups = {}
    self.gids = {}
    self.seNames = {}
    self.seids = {}

    # Obtain some general configuration of the database
    self.uniqueGUID = databaseConfig['UniqueGUID']
    self.globalReadAccess = databaseConfig['GlobalReadAccess']
    self.lfnPfnConvention = databaseConfig['LFNPFNConvention']
    if self.lfnPfnConvention == "None":
      self.lfnPfnConvention = False
    self.resolvePfn = databaseConfig['ResolvePFN']
    self.umask = databaseConfig['DefaultUmask']
    self.validFileStatus = databaseConfig['ValidFileStatus']
    self.validReplicaStatus = databaseConfig['ValidReplicaStatus']
    self.visibleFileStatus = databaseConfig['VisibleFileStatus']
    self.visibleReplicaStatus = databaseConfig['VisibleReplicaStatus']

    # Load the configured components
    for compAttribute, componentType in [("ugManager", "UserGroupManager"),
                                         ("seManager", "SEManager"),
                                         ("securityManager", "SecurityManager"),
                                         ("dtree", "DirectoryManager"),
                                         ("fileManager", "FileManager"),
                                         ("datasetManager", "DatasetManager"),
                                         ("dmeta", "DirectoryMetadata"),
                                         ("fmeta", "FileMetadata")]:

      result = self.__loadCatalogComponent(componentType, databaseConfig[componentType])
      if not result['OK']:
        return result
      self.__setattr__(compAttribute, result['Value'])

    return S_OK()

  def __loadCatalogComponent(self, componentType, componentName):
    """ Create an object of a given catalog component
    """
    componentModule = 'DataManagementSystem.DB.FileCatalogComponents.%s.%s' % (componentType, componentName)
    result = ObjectLoader().loadObject(componentModule)
    if not result['OK']:
      gLogger.error('Failed to load catalog component', '%s: %s' % (componentName, result['Message']))
      return result
    componentClass = result['Value']
    component = componentClass(self)
    return S_OK(component)

  def setUmask(self, umask):
    self.umask = umask

  ########################################################################
  #
  #  SE based write methods
  #

  def addSE(self, seName, credDict):
    """
=======
    def __init__(self, databaseLocation="DataManagement/FileCatalogDB"):
        """Standard Constructor"""

        # The database location can be specified in System/Database form or in just the Database name
        # in the DataManagement system
        db = databaseLocation
        if db.find("/") == -1:
            db = "DataManagement/" + db

        super(FileCatalogDB, self).__init__("FileCatalogDB", db)

        self.ugManager = None
        self.seManager = None
        self.securityManager = None
        self.dtree = None
        self.fileManager = None
        self.dmeta = None
        self.fmeta = None
        self.datasetManager = None
        self.objectLoader = None

    def setConfig(self, databaseConfig):

        self.directories = {}
        # In memory storage of the various parameters
        self.users = {}
        self.uids = {}
        self.groups = {}
        self.gids = {}
        self.seNames = {}
        self.seids = {}

        # Obtain some general configuration of the database
        self.uniqueGUID = databaseConfig["UniqueGUID"]
        self.globalReadAccess = databaseConfig["GlobalReadAccess"]
        self.lfnPfnConvention = databaseConfig["LFNPFNConvention"]
        if self.lfnPfnConvention == "None":
            self.lfnPfnConvention = False
        self.resolvePfn = databaseConfig["ResolvePFN"]
        self.umask = databaseConfig["DefaultUmask"]
        self.validFileStatus = databaseConfig["ValidFileStatus"]
        self.validReplicaStatus = databaseConfig["ValidReplicaStatus"]
        self.visibleFileStatus = databaseConfig["VisibleFileStatus"]
        self.visibleReplicaStatus = databaseConfig["VisibleReplicaStatus"]

        # Obtain the plugins to be used for DB interaction
        self.objectLoader = ObjectLoader()

        # Load the configured components
        for compAttribute, componentType in [
            ("ugManager", "UserGroupManager"),
            ("seManager", "SEManager"),
            ("securityManager", "SecurityManager"),
            ("dtree", "DirectoryManager"),
            ("fileManager", "FileManager"),
            ("datasetManager", "DatasetManager"),
            ("dmeta", "DirectoryMetadata"),
            ("fmeta", "FileMetadata"),
        ]:

            result = self.__loadCatalogComponent(componentType, databaseConfig[componentType])
            if not result["OK"]:
                return result
            self.__setattr__(compAttribute, result["Value"])

        return S_OK()

    def __loadCatalogComponent(self, componentType, componentName):
        """Create an object of a given catalog component"""
        componentModule = "DataManagementSystem.DB.FileCatalogComponents.%s.%s" % (componentType, componentName)
        result = self.objectLoader.loadObject(componentModule, componentName)
        if not result["OK"]:
            gLogger.error("Failed to load catalog component", "%s: %s" % (componentName, result["Message"]))
            return result
        componentClass = result["Value"]
        component = componentClass(self)
        return S_OK(component)

    def setUmask(self, umask):
        self.umask = umask

    ########################################################################
    #
    #  SE based write methods
    #

    def addSE(self, seName, credDict):
        """
>>>>>>> c5981031
        Add a new StorageElement

        :param str seName: Name of the StorageElement
        :param credDict: credential
<<<<<<< HEAD
    """
    res = self._checkAdminPermission(credDict)
    if not res['OK']:
      return res
    if not res['Value']:
      return S_ERROR(errno.EACCES, "Permission denied")
    return self.seManager.addSE(seName)

  def deleteSE(self, seName, credDict):
    """
      Delete a StorageElement

      :param str seName: Name of the StorageElement
      :param credDict: credential
    """
    res = self._checkAdminPermission(credDict)
    if not res['OK']:
      return res
    if not res['Value']:
      return S_ERROR(errno.EACCES, "Permission denied")
    return self.seManager.deleteSE(seName)

  ########################################################################
  #
  #  User/groups based write methods
  #

  def addUser(self, userName, credDict):
    """
      Add a new user

      :param str userName: Name of the User
      :param credDict: credential
    """
    res = self._checkAdminPermission(credDict)
    if not res['OK']:
      return res
    if not res['Value']:
      return S_ERROR(errno.EACCES, "Permission denied")
    return self.ugManager.addUser(userName)

  def deleteUser(self, userName, credDict):
    """
      Delete a user

      :param str userName: Name of the User
      :param credDict: credential
    """
    res = self._checkAdminPermission(credDict)
    if not res['OK']:
      return res
    if not res['Value']:
      return S_ERROR(errno.EACCES, "Permission denied")
    return self.ugManager.deleteUser(userName)

  def addGroup(self, groupName, credDict):
    """
      Add a new group

      :param str groupName: Name of the group
      :param credDict: credential
    """
    res = self._checkAdminPermission(credDict)
    if not res['OK']:
      return res
    if not res['Value']:
      return S_ERROR(errno.EACCES, "Permission denied")
    return self.ugManager.addGroup(groupName)

  def deleteGroup(self, groupName, credDict):
    """
      Delete a group

      :param str groupName: Name of the group
      :param credDict: credential
    """
    res = self._checkAdminPermission(credDict)
    if not res['OK']:
      return res
    if not res['Value']:
      return S_ERROR(errno.EACCES, "Permission denied")
    return self.ugManager.deleteGroup(groupName)

  ########################################################################
  #
  #  User/groups based read methods
  #

  def getUsers(self, credDict):
    """
      Returns the list of users

      :param credDict: credential
      :return: dictionary indexed on the user name
    """
    res = self._checkAdminPermission(credDict)
    if not res['OK']:
      return res
    if not res['Value']:
      return S_ERROR(errno.EACCES, "Permission denied")
    return self.ugManager.getUsers()

  def getGroups(self, credDict):
    """
      Returns the list of groups

      :param credDict: credential
      :return: dictionary indexed on the group name
    """

    res = self._checkAdminPermission(credDict)
    if not res['OK']:
      return res
    if not res['Value']:
      return S_ERROR(errno.EACCES, "Permission denied")
    return self.ugManager.getGroups()

  ########################################################################
  #
  #  Path based read methods
  #

  def exists(self, lfns, credDict):
    res = self._checkPathPermissions('exists', lfns, credDict)
    if not res['OK']:
      return res
    failed = res['Value']['Failed']
    successful = {}
    if res['Value']['Successful']:
      res = self.fileManager.exists(res['Value']['Successful'])
      if not res['OK']:
        return res
      failed.update(res['Value']['Failed'])
      successful = res['Value']['Successful']

      notExist = []
      for lfn in list(res['Value']['Successful']):
        if not successful[lfn]:
          notExist.append(lfn)
          successful.pop(lfn)
      if notExist:
        res = self.dtree.exists(notExist)
        if not res['OK']:
          return res
        failed.update(res['Value']['Failed'])
        successful.update(res['Value']['Successful'])

    return S_OK({'Successful': successful, 'Failed': failed})

  def getPathPermissions(self, lfns, credDict):
    """ Get permissions for the given user/group to manipulate the given lfns
    """
    res = checkArgumentFormat(lfns)
    if not res['OK']:
      return res
    lfns = res['Value']

    return self.securityManager.getPathPermissions(list(lfns), credDict)

  def hasAccess(self, opType, paths, credDict):
    """ Get permissions for the given user/group to execute the given operation
=======
        """
        res = self._checkAdminPermission(credDict)
        if not res["OK"]:
            return res
        if not res["Value"]:
            return S_ERROR(errno.EACCES, "Permission denied")
        return self.seManager.addSE(seName)

    def deleteSE(self, seName, credDict):
        """
        Delete a StorageElement

        :param str seName: Name of the StorageElement
        :param credDict: credential
        """
        res = self._checkAdminPermission(credDict)
        if not res["OK"]:
            return res
        if not res["Value"]:
            return S_ERROR(errno.EACCES, "Permission denied")
        return self.seManager.deleteSE(seName)

    ########################################################################
    #
    #  User/groups based write methods
    #

    def addUser(self, userName, credDict):
        """
        Add a new user

        :param str userName: Name of the User
        :param credDict: credential
        """
        res = self._checkAdminPermission(credDict)
        if not res["OK"]:
            return res
        if not res["Value"]:
            return S_ERROR(errno.EACCES, "Permission denied")
        return self.ugManager.addUser(userName)

    def deleteUser(self, userName, credDict):
        """
        Delete a user

        :param str userName: Name of the User
        :param credDict: credential
        """
        res = self._checkAdminPermission(credDict)
        if not res["OK"]:
            return res
        if not res["Value"]:
            return S_ERROR(errno.EACCES, "Permission denied")
        return self.ugManager.deleteUser(userName)

    def addGroup(self, groupName, credDict):
        """
        Add a new group

        :param str groupName: Name of the group
        :param credDict: credential
        """
        res = self._checkAdminPermission(credDict)
        if not res["OK"]:
            return res
        if not res["Value"]:
            return S_ERROR(errno.EACCES, "Permission denied")
        return self.ugManager.addGroup(groupName)

    def deleteGroup(self, groupName, credDict):
        """
        Delete a group

        :param str groupName: Name of the group
        :param credDict: credential
        """
        res = self._checkAdminPermission(credDict)
        if not res["OK"]:
            return res
        if not res["Value"]:
            return S_ERROR(errno.EACCES, "Permission denied")
        return self.ugManager.deleteGroup(groupName)

    ########################################################################
    #
    #  User/groups based read methods
    #

    def getUsers(self, credDict):
        """
        Returns the list of users

        :param credDict: credential
        :return: dictionary indexed on the user name
        """
        res = self._checkAdminPermission(credDict)
        if not res["OK"]:
            return res
        if not res["Value"]:
            return S_ERROR(errno.EACCES, "Permission denied")
        return self.ugManager.getUsers()

    def getGroups(self, credDict):
        """
        Returns the list of groups

        :param credDict: credential
        :return: dictionary indexed on the group name
        """

        res = self._checkAdminPermission(credDict)
        if not res["OK"]:
            return res
        if not res["Value"]:
            return S_ERROR(errno.EACCES, "Permission denied")
        return self.ugManager.getGroups()

    ########################################################################
    #
    #  Path based read methods
    #

    def exists(self, lfns, credDict):
        res = self._checkPathPermissions("exists", lfns, credDict)
        if not res["OK"]:
            return res
        failed = res["Value"]["Failed"]
        successful = {}
        if res["Value"]["Successful"]:
            res = self.fileManager.exists(res["Value"]["Successful"])
            if not res["OK"]:
                return res
            failed.update(res["Value"]["Failed"])
            successful = res["Value"]["Successful"]

            notExist = []
            for lfn in res["Value"]["Successful"].keys():
                if not successful[lfn]:
                    notExist.append(lfn)
                    successful.pop(lfn)
            if notExist:
                res = self.dtree.exists(notExist)
                if not res["OK"]:
                    return res
                failed.update(res["Value"]["Failed"])
                successful.update(res["Value"]["Successful"])

        return S_OK({"Successful": successful, "Failed": failed})

    def getPathPermissions(self, lfns, credDict):
        """Get permissions for the given user/group to manipulate the given lfns"""
        res = checkArgumentFormat(lfns)
        if not res["OK"]:
            return res
        lfns = res["Value"]

        return self.securityManager.getPathPermissions(list(lfns), credDict)

    def hasAccess(self, opType, paths, credDict):
        """Get permissions for the given user/group to execute the given operation
>>>>>>> c5981031
        on the given paths

        returns Successful dict with True/False
        """
        res = checkArgumentFormat(paths)
        if not res["OK"]:
            return res
        paths = res["Value"]

        return self.securityManager.hasAccess(opType, paths, credDict)

    ########################################################################
    #
    #  Path based read methods
    #

    def changePathOwner(self, paths, credDict, recursive=False):
        """Bulk method to change Owner for the given paths

        :param dict paths: dictionary < lfn : owner >
        :param dict credDict: dictionary of the caller credentials
        :param boolean recursive: flag to apply the operation recursively
        """
        res = self._checkPathPermissions("changePathOwner", paths, credDict)
        if not res["OK"]:
            return res
        failed = res["Value"]["Failed"]
        successful = {}
        if res["Value"]["Successful"]:
            result = self.__changePathFunction(
                res["Value"]["Successful"],
                credDict,
                self.dtree.changeDirectoryOwner,
                self.fileManager.changeFileOwner,
                recursive=recursive,
            )
            failed.update(result["Value"]["Failed"])
            successful = result["Value"]["Successful"]
        return S_OK({"Successful": successful, "Failed": failed})

    def changePathGroup(self, paths, credDict, recursive=False):
        """Bulk method to change Group for the given paths

        :param dict paths: dictionary < lfn : group >
        :param dict credDict: dictionary of the caller credentials
        :param boolean recursive: flag to apply the operation recursively
        """
        res = self._checkPathPermissions("changePathGroup", paths, credDict)
        if not res["OK"]:
            return res
        failed = res["Value"]["Failed"]
        successful = {}
        if res["Value"]["Successful"]:
            result = self.__changePathFunction(
                res["Value"]["Successful"],
                credDict,
                self.dtree.changeDirectoryGroup,
                self.fileManager.changeFileGroup,
                recursive=recursive,
            )
            failed.update(result["Value"]["Failed"])
            successful = result["Value"]["Successful"]
        return S_OK({"Successful": successful, "Failed": failed})

    def changePathMode(self, paths, credDict, recursive=False):
        """Bulk method to change Mode for the given paths

        :param dict paths: dictionary < lfn : mode >
        :param dict credDict: dictionary of the caller credentials
        :param boolean recursive: flag to apply the operation recursively
        """

        res = self._checkPathPermissions("changePathMode", paths, credDict)
        if not res["OK"]:
            return res
        failed = res["Value"]["Failed"]
        successful = {}
        if res["Value"]["Successful"]:
            result = self.__changePathFunction(
                res["Value"]["Successful"],
                credDict,
                self.dtree.changeDirectoryMode,
                self.fileManager.changeFileMode,
                recursive=recursive,
            )
            failed.update(result["Value"]["Failed"])
            successful = result["Value"]["Successful"]
        return S_OK({"Successful": successful, "Failed": failed})

    def __changePathFunction(self, paths, credDict, change_function_directory, change_function_file, recursive=False):
        """A generic function to change Owner, Group or Mode for the given paths

        :param dict paths: dictionary < lfn : parameter_value >
        :param dict credDict: dictionary of the caller credentials
        :param function change_function_directory: function to change directory parameters
        :param function change_function_file: function to change file parameters
        :param boolean recursive: flag to apply the operation recursively
        """
        dirList = []
        result = self.isDirectory(paths, credDict)
        if not result["OK"]:
            return result
        for di in result["Value"]["Successful"]:
            if result["Value"]["Successful"][di]:
                dirList.append(di)
        fileList = []
        if len(dirList) < len(paths):
            result = self.isFile(paths, credDict)
            if not result["OK"]:
                return result
            for fi in result["Value"]["Successful"]:
                if result["Value"]["Successful"][fi]:
                    fileList.append(fi)

        successful = {}
        failed = {}

        dirArgs = {}
        fileArgs = {}

        for path in paths:
            if (path not in dirList) and (path not in fileList):
                failed[path] = "No such file or directory"
            if path in dirList:
                dirArgs[path] = paths[path]
            elif path in fileList:
                fileArgs[path] = paths[path]
        if dirArgs:
            result = change_function_directory(dirArgs, recursive=recursive)
            if not result["OK"]:
                return result
            successful.update(result["Value"]["Successful"])
            failed.update(result["Value"]["Failed"])
        if fileArgs:
            result = change_function_file(fileArgs)
            if not result["OK"]:
                return result
            successful.update(result["Value"]["Successful"])
            failed.update(result["Value"]["Failed"])
        return S_OK({"Successful": successful, "Failed": failed})

    ########################################################################
    #
    #  File based write methods
    #

    def addFile(self, lfns, credDict):
        """
        Add a new File

        :param dict lfns: indexed on file's LFN, the values are dictionaries which contains
                          the attributes of the files (PFN, SE, Size, GUID, Checksum)
        :param creDict: credential

        :return: Successful/Failed dict.
        """
        res = self._checkPathPermissions("addFile", lfns, credDict)
        if not res["OK"]:
            return res
        failed = res["Value"]["Failed"]
        # if no successful, just return
        if not res["Value"]["Successful"]:
            return S_OK({"Successful": {}, "Failed": failed})

        res = self.fileManager.addFile(res["Value"]["Successful"], credDict)
        if not res["OK"]:
            return res
        failed.update(res["Value"]["Failed"])
        successful = res["Value"]["Successful"]
        return S_OK({"Successful": successful, "Failed": failed})

    def setFileStatus(self, lfns, credDict):
        """
        Set the status of a File

        :param dict lfns: dict indexed on the LFNs. The values are the status (should be in config['ValidFileStatus'])
        :param creDict: credential

        :return: Successful/Failed dict.
        """

        res = self._checkPathPermissions("setFileStatus", lfns, credDict)
        if not res["OK"]:
            return res
        failed = res["Value"]["Failed"]

        # if no successful, just return
        if not res["Value"]["Successful"]:
            return S_OK({"Successful": {}, "Failed": failed})

        res = self.fileManager.setFileStatus(res["Value"]["Successful"], credDict)
        if not res["OK"]:
            return res
        failed.update(res["Value"]["Failed"])
        successful = res["Value"]["Successful"]
        return S_OK({"Successful": successful, "Failed": failed})

    def removeFile(self, lfns, credDict):
        """
         Remove files

        :param lfns: list of LFNs to remove
        :type lfns: python:list
        :param creDict: credential
        :return: Successful/Failed dict.
        """

        res = self._checkPathPermissions("removeFile", lfns, credDict)
        if not res["OK"]:
            return res
        failed = res["Value"]["Failed"]

        # if no successful, just return
        if not res["Value"]["Successful"]:
            return S_OK({"Successful": {}, "Failed": failed})

        res = self.fileManager.removeFile(res["Value"]["Successful"])
        if not res["OK"]:
            return res
        failed.update(res["Value"]["Failed"])
        successful = res["Value"]["Successful"]
        return S_OK({"Successful": successful, "Failed": failed})

    def addReplica(self, lfns, credDict):
        """
         Add a replica to a File

        :param dict lfns: keys are LFN. The values are dict with key PFN and SE
                          (e.g. {myLfn : {"PFN" : "myPfn", "SE" : "mySE"}})
        :param creDict: credential

        :return: Successful/Failed dict.
        """

        res = self._checkPathPermissions("addReplica", lfns, credDict)
        if not res["OK"]:
            return res
        failed = res["Value"]["Failed"]

        # if no successful, just return
        if not res["Value"]["Successful"]:
            return S_OK({"Successful": {}, "Failed": failed})

        res = self.fileManager.addReplica(res["Value"]["Successful"])
        if not res["OK"]:
            return res
        failed.update(res["Value"]["Failed"])
        successful = res["Value"]["Successful"]
        return S_OK({"Successful": successful, "Failed": failed})

    def removeReplica(self, lfns, credDict):
        """
         Remove replicas

        :param dict lfns: keys are LFN. The values are dict with key PFN and SE
                          (e.g. {myLfn : {"PFN" : "myPfn", "SE" : "mySE"}})
        :param creDict: credential

        :return: Successful/Failed dict.
        """

        res = self._checkPathPermissions("removeReplica", lfns, credDict)
        if not res["OK"]:
            return res
        failed = res["Value"]["Failed"]

        # if no successful, just return
        if not res["Value"]["Successful"]:
            return S_OK({"Successful": {}, "Failed": failed})

        res = self.fileManager.removeReplica(res["Value"]["Successful"])
        if not res["OK"]:
            return res
        failed.update(res["Value"]["Failed"])
        successful = res["Value"]["Successful"]
        return S_OK({"Successful": successful, "Failed": failed})

    def setReplicaStatus(self, lfns, credDict):
        """
        Set the status of a Replicas

        :param dict lfns: dict indexed on the LFNs. The values are dict with keys
                          "SE" and "Status" (that has to be in config['ValidReplicaStatus'])
        :param creDict: credential

        :return: Successful/Failed dict.
        """
        res = self._checkPathPermissions("setReplicaStatus", lfns, credDict)
        if not res["OK"]:
            return res
        failed = res["Value"]["Failed"]

        # if no successful, just return
        if not res["Value"]["Successful"]:
            return S_OK({"Successful": {}, "Failed": failed})

        res = self.fileManager.setReplicaStatus(res["Value"]["Successful"])
        if not res["OK"]:
            return res
        failed.update(res["Value"]["Failed"])
        successful = res["Value"]["Successful"]
        return S_OK({"Successful": successful, "Failed": failed})

    def setReplicaHost(self, lfns, credDict):
        res = self._checkPathPermissions("setReplicaHost", lfns, credDict)
        if not res["OK"]:
            return res
        failed = res["Value"]["Failed"]

        # if no successful, just return
        if not res["Value"]["Successful"]:
            return S_OK({"Successful": {}, "Failed": failed})

        res = self.fileManager.setReplicaHost(res["Value"]["Successful"])
        if not res["OK"]:
            return res
        failed.update(res["Value"]["Failed"])
        successful = res["Value"]["Successful"]
        return S_OK({"Successful": successful, "Failed": failed})

    def addFileAncestors(self, lfns, credDict):
        """Add ancestor information for the given LFNs"""
        res = self._checkPathPermissions("addFileAncestors", lfns, credDict)
        if not res["OK"]:
            return res
        failed = res["Value"]["Failed"]

        # if no successful, just return
        if not res["Value"]["Successful"]:
            return S_OK({"Successful": {}, "Failed": failed})

        res = self.fileManager.addFileAncestors(res["Value"]["Successful"])
        if not res["OK"]:
            return res
        failed.update(res["Value"]["Failed"])
        successful = res["Value"]["Successful"]
        return S_OK({"Successful": successful, "Failed": failed})

    ########################################################################
    #
    #  File based read methods
    #

    def isFile(self, lfns, credDict):
        """
        Checks whether a list of LFNS are files or not

        :param lfns: list of LFN to check
        :type lfns: python:list
        :param creDict: credential

        :return: Successful/Failed dict.
                The values of the successful dict are True or False whether it's a file or not
        """

        res = self._checkPathPermissions("isFile", lfns, credDict)
        if not res["OK"]:
            return res
        failed = res["Value"]["Failed"]

        # if no successful, just return
        if not res["Value"]["Successful"]:
            return S_OK({"Successful": {}, "Failed": failed})

        res = self.fileManager.isFile(res["Value"]["Successful"])
        if not res["OK"]:
            return res
        failed.update(res["Value"]["Failed"])
        successful = res["Value"]["Successful"]
        return S_OK({"Successful": successful, "Failed": failed})

    def getFileSize(self, lfns, credDict):
        """
        Gets the size of a list of lfns

        :param lfns: list of LFN to check
        :type lfns: python:list
        :param creDict: credential

        :return: Successful/Failed dict.
        """

        res = self._checkPathPermissions("getFileSize", lfns, credDict)
        if not res["OK"]:
            return res
        failed = res["Value"]["Failed"]

        # if no successful, just return
        if not res["Value"]["Successful"]:
            return S_OK({"Successful": {}, "Failed": failed})

        res = self.fileManager.getFileSize(res["Value"]["Successful"])
        if not res["OK"]:
            return res
        failed.update(res["Value"]["Failed"])
        successful = res["Value"]["Successful"]
        return S_OK({"Successful": successful, "Failed": failed})

    def getFileMetadata(self, lfns, credDict):
        """
        Gets the metadata of a list of lfns

        :param lfns: list of LFN to check
        :type lfns: python:list
        :param creDict: credential

        :return: Successful/Failed dict.
        """

        res = self._checkPathPermissions("getFileMetadata", lfns, credDict)
        if not res["OK"]:
            return res
        failed = res["Value"]["Failed"]

        # if no successful, just return
        if not res["Value"]["Successful"]:
            return S_OK({"Successful": {}, "Failed": failed})

        res = self.fileManager.getFileMetadata(res["Value"]["Successful"])

        if not res["OK"]:
            return res
        failed.update(res["Value"]["Failed"])
        successful = res["Value"]["Successful"]
        return S_OK({"Successful": successful, "Failed": failed})

    def getReplicas(self, lfns, allStatus, credDict):
        """
        Gets the list of replicas of a list of lfns

        :param lfns: list of LFN to check
        :type lfns: python:list
        :param allStatus: if all the status are visible, or only those defined in config['ValidReplicaStatus']
        :param creDict: credential

        :return: Successful/Failed dict. Successful is indexed on the LFN, and the values are dictionary
                 with the SEName as keys
        """

        res = self._checkPathPermissions("getReplicas", lfns, credDict)
        if not res["OK"]:
            return res
        failed = res["Value"]["Failed"]

        # if no successful, just return
        if not res["Value"]["Successful"]:
            return S_OK({"Successful": {}, "Failed": failed})

        res = self.fileManager.getReplicas(res["Value"]["Successful"], allStatus=allStatus)
        if not res["OK"]:
            return res
        failed.update(res["Value"]["Failed"])
        successful = res["Value"]["Successful"]
        return S_OK({"Successful": successful, "Failed": failed})

    def getReplicaStatus(self, lfns, credDict):
        """
        Gets the status of a list of replicas

        :param dict lfns: <lfn, se name>
        :param creDict: credential

        :return: Successful/Failed dict.
        """

        res = self._checkPathPermissions("getReplicaStatus", lfns, credDict)
        if not res["OK"]:
            return res
        failed = res["Value"]["Failed"]

        # if no successful, just return
        if not res["Value"]["Successful"]:
            return S_OK({"Successful": {}, "Failed": failed})

        res = self.fileManager.getReplicaStatus(res["Value"]["Successful"])
        if not res["OK"]:
            return res
        failed.update(res["Value"]["Failed"])
        successful = res["Value"]["Successful"]
        return S_OK({"Successful": successful, "Failed": failed})

    def getFileAncestors(self, lfns, depths, credDict):
        res = self._checkPathPermissions("getFileAncestors", lfns, credDict)
        if not res["OK"]:
            return res
        failed = res["Value"]["Failed"]

        # if no successful, just return
        if not res["Value"]["Successful"]:
            return S_OK({"Successful": {}, "Failed": failed})

        res = self.fileManager.getFileAncestors(res["Value"]["Successful"], depths)
        if not res["OK"]:
            return res
        failed.update(res["Value"]["Failed"])
        successful = res["Value"]["Successful"]
        return S_OK({"Successful": successful, "Failed": failed})

    def getFileDescendents(self, lfns, depths, credDict):
        res = self._checkPathPermissions("getFileDescendents", lfns, credDict)
        if not res["OK"]:
            return res
        failed = res["Value"]["Failed"]

        # if no successful, just return
        if not res["Value"]["Successful"]:
            return S_OK({"Successful": {}, "Failed": failed})

        res = self.fileManager.getFileDescendents(res["Value"]["Successful"], depths)
        if not res["OK"]:
            return res
        failed.update(res["Value"]["Failed"])
        successful = res["Value"]["Successful"]
        return S_OK({"Successful": successful, "Failed": failed})

    def getFileDetails(self, lfnList, credDict):
        """Get all the metadata for the given files"""
        connection = False
        result = self.fileManager._findFiles(lfnList, connection=connection)
        if not result["OK"]:
            return result
        resultDict = {}
        fileIDDict = {}
        lfnDict = result["Value"]["Successful"]
        for lfn in lfnDict:
            fileIDDict[lfnDict[lfn]["FileID"]] = lfn

        result = self.fileManager._getFileMetadataByID(list(fileIDDict), connection=connection)
        if not result["OK"]:
            return result
        for fileID in result["Value"]:
            resultDict[fileIDDict[fileID]] = result["Value"][fileID]

        result = self.fmeta._getFileUserMetadataByID(list(fileIDDict), credDict, connection=connection)
        if not result["OK"]:
            return result
        for fileID in fileIDDict:
            resultDict[fileIDDict[fileID]].setdefault("Metadata", {})
            if fileID in result["Value"]:
                resultDict[fileIDDict[fileID]]["Metadata"] = result["Value"][fileID]

        return S_OK(resultDict)

    def getLFNForGUID(self, guids, credDict):
        """
        Gets the lfns that match a list of guids

        :param lfns: list of guid to look for
        :type lfns: python:list
        :param creDict: credential

        :return: S_OK({guid:lfn}) dict.
        """
        return self.fileManager.getLFNForGUID(guids)

    ########################################################################
    #
    #  Directory based Write methods
    #

    def createDirectory(self, lfns, credDict):
        """
        Create new directories

        :param lfns: list of directories
        :type lfns: python:list
        :param creDict: credential

        :return: Successful/Failed dict.
        """
        res = self._checkPathPermissions("createDirectory", lfns, credDict)
        if not res["OK"]:
            return res
        failed = res["Value"]["Failed"]

        # if no successful, just return
        if not res["Value"]["Successful"]:
            return S_OK({"Successful": {}, "Failed": failed})

        res = self.dtree.createDirectory(res["Value"]["Successful"], credDict)
        if not res["OK"]:
            return res
        failed.update(res["Value"]["Failed"])
        successful = res["Value"]["Successful"]
        return S_OK({"Successful": successful, "Failed": failed})

    def removeDirectory(self, lfns, credDict):
        """
        Remove directories

        :param lfns: list of directories
        :type lfns: python:list
        :param creDict: credential

        :return: Successful/Failed dict.
        """
        res = self._checkPathPermissions("removeDirectory", lfns, credDict)
        if not res["OK"]:
            return res
        failed = res["Value"]["Failed"]

        # if no successful, just return
        if not res["Value"]["Successful"]:
            return S_OK({"Successful": {}, "Failed": failed})

        res = self.dtree.removeDirectory(res["Value"]["Successful"], credDict)
        if not res["OK"]:
            return res
        failed.update(res["Value"]["Failed"])
        successful = res["Value"]["Successful"]
        if not successful:
            return S_OK({"Successful": successful, "Failed": failed})

        # Remove the directory metadata now
        dirIdList = [successful[p]["DirID"] for p in successful if "DirID" in successful[p]]
        result = self.dmeta.removeMetadataForDirectory(dirIdList, credDict)
        if not result["OK"]:
            return result
        failed.update(result["Value"]["Failed"])
        # We remove from The successful those that failed in the metadata removal
        map(lambda x: successful.pop(x) if x in successful else None, failed)
        # We update the successful
        successful.update(result["Value"]["Successful"])
        return S_OK({"Successful": successful, "Failed": failed})

    ########################################################################
    #
    #  Directory based read methods
    #

    def listDirectory(self, lfns, credDict, verbose=False):
        """
        List directories

        :param lfns: list of directories
        :type lfns: python:list
        :param creDict: credential

        :return: Successful/Failed dict.
           The successful values are dictionaries indexed "Files", "Datasets", "Subdirs" and "Links"
        """

        res = self._checkPathPermissions("listDirectory", lfns, credDict)
        if not res["OK"]:
            return res
        failed = res["Value"]["Failed"]

        # if no successful, just return
        if not res["Value"]["Successful"]:
            return S_OK({"Successful": {}, "Failed": failed})

        res = self.dtree.listDirectory(res["Value"]["Successful"], verbose=verbose)
        if not res["OK"]:
            return res
        failed.update(res["Value"]["Failed"])
        successful = res["Value"]["Successful"]
        return S_OK({"Successful": successful, "Failed": failed})

    def isDirectory(self, lfns, credDict):
        """
        Checks whether a list of LFNS are directories or not

        :param lfns: list of LFN to check
        :type lfns: python:list
        :param creDict: credential

        :return: Successful/Failed dict.
                The values of the successful dict are True or False whether it's a dir or not
        """

        res = self._checkPathPermissions("isDirectory", lfns, credDict)
        if not res["OK"]:
            return res
        failed = res["Value"]["Failed"]

        # if no successful, just return
        if not res["Value"]["Successful"]:
            return S_OK({"Successful": {}, "Failed": failed})

        res = self.dtree.isDirectory(res["Value"]["Successful"])
        if not res["OK"]:
            return res
        failed.update(res["Value"]["Failed"])
        successful = res["Value"]["Successful"]
        return S_OK({"Successful": successful, "Failed": failed})

    def getDirectoryReplicas(self, lfns, allStatus, credDict):
        res = self._checkPathPermissions("getDirectoryReplicas", lfns, credDict)
        if not res["OK"]:
            return res
        failed = res["Value"]["Failed"]

        # if no successful, just return
        if not res["Value"]["Successful"]:
            return S_OK({"Successful": {}, "Failed": failed})

        res = self.dtree.getDirectoryReplicas(res["Value"]["Successful"], allStatus)
        if not res["OK"]:
            return res
        failed.update(res["Value"]["Failed"])
        successful = res["Value"]["Successful"]
        return S_OK({"Successful": successful, "Failed": failed})

    def getDirectorySize(self, lfns, longOutput, fromFiles, recursiveSum, credDict):
        """
        Get the sizes of a list of directories

        :param lfns: list of LFN to check
        :type lfns: python:list
        :param longOutput: if True, get also the physical size per SE (takes longer)
        :param fromFiles: if True, recompute the size from the file tables instead of the
                         precomputed values (takes longer)
        :param recursiveSum: if True (default), takes into account the subdirectories
        :param creDict: credential

        :return: Successful/Failed dict.
            The successful values are dictionaries indexed "LogicalFiles" (nb of files),
            "LogicalDirectories" (nb of dir) and "LogicalSize" (sum of File's sizes)
        """

        res = self._checkPathPermissions("getDirectorySize", lfns, credDict)
        if not res["OK"]:
            return res
        failed = res["Value"]["Failed"]

        # if no successful, just return
        if not res["Value"]["Successful"]:
            return S_OK({"Successful": {}, "Failed": failed})

        res = self.dtree.getDirectorySize(res["Value"]["Successful"], longOutput, fromFiles, recursiveSum)
        if not res["OK"]:
            return res
        failed.update(res["Value"]["Failed"])
        successful = res["Value"]["Successful"]
        queryTime = res["Value"].get("QueryTime", -1.0)
        return S_OK({"Successful": successful, "Failed": failed, "QueryTime": queryTime})

    def getDirectoryMetadata(self, lfns, credDict):
        """Get standard directory metadata

        :param lfns: list of directory paths
        :type lfns: python:list
        :param dict credDict: credentials
        :return: Successful/Failed dict.
        """
        res = self._checkPathPermissions("getDirectoryMetadata", lfns, credDict)
        if not res["OK"]:
            return res
        failed = res["Value"]["Failed"]
        successful = {}
        for lfn in res["Value"]["Successful"]:
            result = self.dtree.getDirectoryParameters(lfn)
            if result["OK"]:
                successful[lfn] = result["Value"]
            else:
                failed[lfn] = result["Message"]

        return S_OK({"Successful": successful, "Failed": failed})

    def rebuildDirectoryUsage(self):
        """Rebuild DirectoryUsage table from scratch"""

        result = self.dtree._rebuildDirectoryUsage()
        return result

    def repairCatalog(self, credDict={}):
        """Repair catalog inconsistencies"""

        result = self._checkAdminPermission(credDict)
        if not result["OK"]:
            return result
        if not result["Value"]:
            return S_ERROR(errno.EACCES, "Not authorized to perform catalog repairs")

        resultDict = {}
        resultDict["RecoverOrphanDirectories"] = self.dtree.recoverOrphanDirectories(credDict)
        resultDict["RepairFileTables"] = self.fileManager.repairFileTables()

        return S_OK(resultDict)

    #######################################################################
    #
    #  Catalog metadata methods
    #

    def setMetadata(self, path, metadataDict, credDict):
        """Add metadata to the given path"""
        res = self._checkPathPermissions("setMetadata", path, credDict)
        if not res["OK"]:
            return res
        if not res["Value"]["Successful"]:
            return S_ERROR(errno.EACCES, "Permission denied")
        if not res["Value"]["Successful"][path]:
            return S_ERROR(errno.EACCES, "Permission denied")

        result = self.dtree.isDirectory({path: True})
        if not result["OK"]:
            return result
        if not result["Value"]["Successful"]:
            return S_ERROR("Failed to determine the path type")
        if result["Value"]["Successful"][path]:
            # This is a directory
            return self.dmeta.setMetadata(path, metadataDict, credDict)
        else:
            # This is a file
            return self.fmeta.setMetadata(path, metadataDict, credDict)

    def setMetadataBulk(self, pathMetadataDict, credDict):
        """Add metadata for the given paths"""
        successful = {}
        failed = {}
        for path, metadataDict in pathMetadataDict.items():
            result = self.setMetadata(path, metadataDict, credDict)
            if result["OK"]:
                successful[path] = True
            else:
                failed[path] = result["Message"]

        return S_OK({"Successful": successful, "Failed": failed})

    def removeMetadata(self, pathMetadataDict, credDict):
        """Remove metadata for the given paths"""
        successful = {}
        failed = {}
        for path, metadataDict in pathMetadataDict.items():
            result = self.__removeMetadata(path, metadataDict, credDict)
            if result["OK"]:
                successful[path] = True
            else:
                failed[path] = result["Message"]

        return S_OK({"Successful": successful, "Failed": failed})

    def __removeMetadata(self, path, metadata, credDict):
        """Remove metadata from the given path"""
        res = self._checkPathPermissions("__removeMetadata", path, credDict)
        if not res["OK"]:
            return res
        if not res["Value"]["Successful"]:
            return S_ERROR("Permission denied")
        if not res["Value"]["Successful"][path]:
            return S_ERROR("Permission denied")

        result = self.dtree.isDirectory({path: True})
        if not result["OK"]:
            return result
        if not result["Value"]["Successful"]:
            return S_ERROR("Failed to determine the path type")
        if result["Value"]["Successful"][path]:
            # This is a directory
            return self.dmeta.removeMetadata(path, metadata, credDict)
        else:
            # This is a file
            return self.fmeta.removeMetadata(path, metadata, credDict)

    #######################################################################
    #
    #  Catalog admin methods
    #

    def getCatalogCounters(self, credDict):
        counterDict = {}
        res = self._checkAdminPermission(credDict)
        if not res["OK"]:
            return res
        if not res["Value"]:
            return S_ERROR(errno.EACCES, "Permission denied")
        # res = self.dtree.getDirectoryCounters()
        # if not res['OK']:
        #  return res
        # counterDict.update(res['Value'])
        res = self.fileManager.getFileCounters()
        if not res["OK"]:
            return res
        counterDict.update(res["Value"])
        res = self.fileManager.getReplicaCounters()
        if not res["OK"]:
            return res
        counterDict.update(res["Value"])
        res = self.dtree.getDirectoryCounters()
        if not res["OK"]:
            return res
        counterDict.update(res["Value"])
        return S_OK(counterDict)

    ########################################################################
    #
    #  Security based methods
    #

    def _checkAdminPermission(self, credDict):
        return self.securityManager.hasAdminAccess(credDict)

    def _checkPathPermissions(self, operation, lfns, credDict):

        res = checkArgumentFormat(lfns)
        if not res["OK"]:
            return res
        lfns = res["Value"]

        res = self.securityManager.hasAccess(operation, list(lfns), credDict)
        if not res["OK"]:
            return res
        # Do not consider those paths for which we failed to determine access
        failed = res["Value"]["Failed"]
        for lfn in failed:
            lfns.pop(lfn)
        # Do not consider those paths for which access is denied
        successful = {}
        for lfn, access in res["Value"]["Successful"].items():
            if not access:
                failed[lfn] = "Permission denied"
            else:
                successful[lfn] = lfns[lfn]
        return S_OK({"Successful": successful, "Failed": failed})

    def getSEDump(self, seName):
        """
         Return all the files at a given SE, together with checksum and size

        :param seName: name of the StorageElement

        :returns: S_OK with list of tuples (lfn, checksum, size)
        """
        return self.fileManager.getSEDump(seName)<|MERGE_RESOLUTION|>--- conflicted
+++ resolved
@@ -16,96 +16,11 @@
 
 
 class FileCatalogDB(DB):
-<<<<<<< HEAD
-
-  def __init__(self, databaseLocation='DataManagement/FileCatalogDB'):
-    # The database location can be specified in System/Database form or in just the Database name
-    # in the DataManagement system
-    db = databaseLocation
-    if "/" not in db:
-      db = 'DataManagement/' + db
-
-    super(FileCatalogDB, self).__init__('FileCatalogDB', db)
-
-    self.ugManager = None
-    self.seManager = None
-    self.securityManager = None
-    self.dtree = None
-    self.fileManager = None
-    self.dmeta = None
-    self.fmeta = None
-    self.datasetManager = None
-
-  def setConfig(self, databaseConfig):
-    self.directories = {}
-    # In memory storage of the various parameters
-    self.users = {}
-    self.uids = {}
-    self.groups = {}
-    self.gids = {}
-    self.seNames = {}
-    self.seids = {}
-
-    # Obtain some general configuration of the database
-    self.uniqueGUID = databaseConfig['UniqueGUID']
-    self.globalReadAccess = databaseConfig['GlobalReadAccess']
-    self.lfnPfnConvention = databaseConfig['LFNPFNConvention']
-    if self.lfnPfnConvention == "None":
-      self.lfnPfnConvention = False
-    self.resolvePfn = databaseConfig['ResolvePFN']
-    self.umask = databaseConfig['DefaultUmask']
-    self.validFileStatus = databaseConfig['ValidFileStatus']
-    self.validReplicaStatus = databaseConfig['ValidReplicaStatus']
-    self.visibleFileStatus = databaseConfig['VisibleFileStatus']
-    self.visibleReplicaStatus = databaseConfig['VisibleReplicaStatus']
-
-    # Load the configured components
-    for compAttribute, componentType in [("ugManager", "UserGroupManager"),
-                                         ("seManager", "SEManager"),
-                                         ("securityManager", "SecurityManager"),
-                                         ("dtree", "DirectoryManager"),
-                                         ("fileManager", "FileManager"),
-                                         ("datasetManager", "DatasetManager"),
-                                         ("dmeta", "DirectoryMetadata"),
-                                         ("fmeta", "FileMetadata")]:
-
-      result = self.__loadCatalogComponent(componentType, databaseConfig[componentType])
-      if not result['OK']:
-        return result
-      self.__setattr__(compAttribute, result['Value'])
-
-    return S_OK()
-
-  def __loadCatalogComponent(self, componentType, componentName):
-    """ Create an object of a given catalog component
-    """
-    componentModule = 'DataManagementSystem.DB.FileCatalogComponents.%s.%s' % (componentType, componentName)
-    result = ObjectLoader().loadObject(componentModule)
-    if not result['OK']:
-      gLogger.error('Failed to load catalog component', '%s: %s' % (componentName, result['Message']))
-      return result
-    componentClass = result['Value']
-    component = componentClass(self)
-    return S_OK(component)
-
-  def setUmask(self, umask):
-    self.umask = umask
-
-  ########################################################################
-  #
-  #  SE based write methods
-  #
-
-  def addSE(self, seName, credDict):
-    """
-=======
     def __init__(self, databaseLocation="DataManagement/FileCatalogDB"):
-        """Standard Constructor"""
-
         # The database location can be specified in System/Database form or in just the Database name
         # in the DataManagement system
         db = databaseLocation
-        if db.find("/") == -1:
+        if "/" not in db:
             db = "DataManagement/" + db
 
         super(FileCatalogDB, self).__init__("FileCatalogDB", db)
@@ -118,10 +33,8 @@
         self.dmeta = None
         self.fmeta = None
         self.datasetManager = None
-        self.objectLoader = None
 
     def setConfig(self, databaseConfig):
-
         self.directories = {}
         # In memory storage of the various parameters
         self.users = {}
@@ -144,9 +57,6 @@
         self.visibleFileStatus = databaseConfig["VisibleFileStatus"]
         self.visibleReplicaStatus = databaseConfig["VisibleReplicaStatus"]
 
-        # Obtain the plugins to be used for DB interaction
-        self.objectLoader = ObjectLoader()
-
         # Load the configured components
         for compAttribute, componentType in [
             ("ugManager", "UserGroupManager"),
@@ -169,7 +79,7 @@
     def __loadCatalogComponent(self, componentType, componentName):
         """Create an object of a given catalog component"""
         componentModule = "DataManagementSystem.DB.FileCatalogComponents.%s.%s" % (componentType, componentName)
-        result = self.objectLoader.loadObject(componentModule, componentName)
+        result = ObjectLoader().loadObject(componentModule)
         if not result["OK"]:
             gLogger.error("Failed to load catalog component", "%s: %s" % (componentName, result["Message"]))
             return result
@@ -187,174 +97,10 @@
 
     def addSE(self, seName, credDict):
         """
->>>>>>> c5981031
         Add a new StorageElement
 
         :param str seName: Name of the StorageElement
         :param credDict: credential
-<<<<<<< HEAD
-    """
-    res = self._checkAdminPermission(credDict)
-    if not res['OK']:
-      return res
-    if not res['Value']:
-      return S_ERROR(errno.EACCES, "Permission denied")
-    return self.seManager.addSE(seName)
-
-  def deleteSE(self, seName, credDict):
-    """
-      Delete a StorageElement
-
-      :param str seName: Name of the StorageElement
-      :param credDict: credential
-    """
-    res = self._checkAdminPermission(credDict)
-    if not res['OK']:
-      return res
-    if not res['Value']:
-      return S_ERROR(errno.EACCES, "Permission denied")
-    return self.seManager.deleteSE(seName)
-
-  ########################################################################
-  #
-  #  User/groups based write methods
-  #
-
-  def addUser(self, userName, credDict):
-    """
-      Add a new user
-
-      :param str userName: Name of the User
-      :param credDict: credential
-    """
-    res = self._checkAdminPermission(credDict)
-    if not res['OK']:
-      return res
-    if not res['Value']:
-      return S_ERROR(errno.EACCES, "Permission denied")
-    return self.ugManager.addUser(userName)
-
-  def deleteUser(self, userName, credDict):
-    """
-      Delete a user
-
-      :param str userName: Name of the User
-      :param credDict: credential
-    """
-    res = self._checkAdminPermission(credDict)
-    if not res['OK']:
-      return res
-    if not res['Value']:
-      return S_ERROR(errno.EACCES, "Permission denied")
-    return self.ugManager.deleteUser(userName)
-
-  def addGroup(self, groupName, credDict):
-    """
-      Add a new group
-
-      :param str groupName: Name of the group
-      :param credDict: credential
-    """
-    res = self._checkAdminPermission(credDict)
-    if not res['OK']:
-      return res
-    if not res['Value']:
-      return S_ERROR(errno.EACCES, "Permission denied")
-    return self.ugManager.addGroup(groupName)
-
-  def deleteGroup(self, groupName, credDict):
-    """
-      Delete a group
-
-      :param str groupName: Name of the group
-      :param credDict: credential
-    """
-    res = self._checkAdminPermission(credDict)
-    if not res['OK']:
-      return res
-    if not res['Value']:
-      return S_ERROR(errno.EACCES, "Permission denied")
-    return self.ugManager.deleteGroup(groupName)
-
-  ########################################################################
-  #
-  #  User/groups based read methods
-  #
-
-  def getUsers(self, credDict):
-    """
-      Returns the list of users
-
-      :param credDict: credential
-      :return: dictionary indexed on the user name
-    """
-    res = self._checkAdminPermission(credDict)
-    if not res['OK']:
-      return res
-    if not res['Value']:
-      return S_ERROR(errno.EACCES, "Permission denied")
-    return self.ugManager.getUsers()
-
-  def getGroups(self, credDict):
-    """
-      Returns the list of groups
-
-      :param credDict: credential
-      :return: dictionary indexed on the group name
-    """
-
-    res = self._checkAdminPermission(credDict)
-    if not res['OK']:
-      return res
-    if not res['Value']:
-      return S_ERROR(errno.EACCES, "Permission denied")
-    return self.ugManager.getGroups()
-
-  ########################################################################
-  #
-  #  Path based read methods
-  #
-
-  def exists(self, lfns, credDict):
-    res = self._checkPathPermissions('exists', lfns, credDict)
-    if not res['OK']:
-      return res
-    failed = res['Value']['Failed']
-    successful = {}
-    if res['Value']['Successful']:
-      res = self.fileManager.exists(res['Value']['Successful'])
-      if not res['OK']:
-        return res
-      failed.update(res['Value']['Failed'])
-      successful = res['Value']['Successful']
-
-      notExist = []
-      for lfn in list(res['Value']['Successful']):
-        if not successful[lfn]:
-          notExist.append(lfn)
-          successful.pop(lfn)
-      if notExist:
-        res = self.dtree.exists(notExist)
-        if not res['OK']:
-          return res
-        failed.update(res['Value']['Failed'])
-        successful.update(res['Value']['Successful'])
-
-    return S_OK({'Successful': successful, 'Failed': failed})
-
-  def getPathPermissions(self, lfns, credDict):
-    """ Get permissions for the given user/group to manipulate the given lfns
-    """
-    res = checkArgumentFormat(lfns)
-    if not res['OK']:
-      return res
-    lfns = res['Value']
-
-    return self.securityManager.getPathPermissions(list(lfns), credDict)
-
-  def hasAccess(self, opType, paths, credDict):
-    """ Get permissions for the given user/group to execute the given operation
-=======
         """
         res = self._checkAdminPermission(credDict)
         if not res["OK"]:
@@ -491,7 +237,7 @@
             successful = res["Value"]["Successful"]
 
             notExist = []
-            for lfn in res["Value"]["Successful"].keys():
+            for lfn in list(res["Value"]["Successful"]):
                 if not successful[lfn]:
                     notExist.append(lfn)
                     successful.pop(lfn)
@@ -515,7 +261,6 @@
 
     def hasAccess(self, opType, paths, credDict):
         """Get permissions for the given user/group to execute the given operation
->>>>>>> c5981031
         on the given paths
 
         returns Successful dict with True/False
