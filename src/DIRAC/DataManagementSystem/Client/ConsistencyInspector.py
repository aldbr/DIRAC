--- conflicted
+++ resolved
@@ -583,194 +583,6 @@
     def checkPhysicalFiles(self, replicas, catalogMetadata, ses=None):
         """This method takes the supplied replica and metadata information obtained
         from the catalog and checks against the storage elements.
-<<<<<<< HEAD
-    """
-
-    # FIXME: we better use the compareChecksum function instead of this one!
-    # or maybe directly checkFC2SE
-
-    gLogger.info("-" * 40)
-    gLogger.info("Performing the FC->SE check")
-    gLogger.info("-" * 40)
-    seLfns = {}
-    for lfn, replicaDict in replicas.items():
-      for se, _url in replicaDict.items():
-        if (ses) and (se not in ses):
-          continue
-        seLfns.setdefault(se, []).append(lfn)
-    gLogger.info('%s %s' % ('Storage Element'.ljust(20), 'Replicas'.rjust(20)))
-
-    for se in sorted(seLfns):
-      files = len(seLfns[se])
-      gLogger.info('%s %s' % (se.ljust(20), str(files).rjust(20)))
-
-      lfns = seLfns[se]
-      sizeMismatch = []
-      res = self.__checkPhysicalFileMetadata(lfns, se)
-      if not res['OK']:
-        gLogger.error('Failed to get physical file metadata.', res['Message'])
-        return res
-      for lfn, metadata in res['Value'].items():
-        if lfn in catalogMetadata:
-          # and ( metadata['Size'] != 0 ):
-          if metadata['Size'] != catalogMetadata[lfn]['Size']:
-            sizeMismatch.append(
-                (lfn, 'deprecatedUrl', se, 'CatalogPFNSizeMismatch'))
-      if sizeMismatch:
-        self.dic.reportProblematicReplicas(
-            sizeMismatch, se, 'CatalogPFNSizeMismatch')
-    return S_OK()
-
-  def __checkPhysicalFileMetadata(self, lfns, se):
-    """ Check obtain the physical file metadata and check the files are available
-    """
-    gLogger.info('Checking the integrity of %s physical files at %s' %
-                 (len(lfns), se))
-
-    res = StorageElement(se).getFileMetadata(lfns)
-
-    if not res['OK']:
-      gLogger.error('Failed to get metadata for lfns.', res['Message'])
-      return res
-    pfnMetadata = res['Value']['Successful']
-    # If the replicas are completely missing
-    missingReplicas = []
-    for lfn, reason in res['Value']['Failed'].items():
-      if re.search('File does not exist', reason):
-        missingReplicas.append((lfn, 'deprecatedUrl', se, 'PFNMissing'))
-    if missingReplicas:
-      self.dic.reportProblematicReplicas(missingReplicas, se, 'PFNMissing')
-    lostReplicas = []
-    unavailableReplicas = []
-    zeroSizeReplicas = []
-    # If the files are not accessible
-    for lfn, metadata in pfnMetadata.items():
-      if metadata.get('Lost'):
-        lostReplicas.append((lfn, 'deprecatedUrl', se, 'PFNLost'))
-      if metadata.get('Unavailable') or not metadata['Accessible']:
-        unavailableReplicas.append(
-            (lfn, 'deprecatedUrl', se, 'PFNUnavailable'))
-      if not metadata['Size']:
-        zeroSizeReplicas.append((lfn, 'deprecatedUrl', se, 'PFNZeroSize'))
-    if lostReplicas:
-      self.dic.reportProblematicReplicas(lostReplicas, se, 'PFNLost')
-    if unavailableReplicas:
-      self.dic.reportProblematicReplicas(
-          unavailableReplicas, se, 'PFNUnavailable')
-    if zeroSizeReplicas:
-      self.dic.reportProblematicReplicas(zeroSizeReplicas, se, 'PFNZeroSize')
-    gLogger.info(
-        'Checking the integrity of physical files at %s complete' % se)
-    return S_OK(pfnMetadata)
-
-  ##########################################################################
-  #
-  # This section contains the specific methods for SE->File Catalog checks
-  #
-
-  def _getCatalogDirectoryContents(self, lfnDirs):
-    """ Obtain the contents of the supplied directory, recursively
-    """
-
-    def _getDirectoryContent(directory):
-      """ Inner function: recursively scan a directory, returns list of LFNs
-      """
-      filesInDirectory = {}
-
-      gLogger.debug("Examining %s" % directory)
-
-      res = self.fileCatalog.listDirectory(directory)
-      if not res['OK']:
-        gLogger.error('Failed to get directory contents', res['Message'])
-        return res
-      if directory in res['Value']['Failed']:
-        gLogger.error('Failed to get directory content', '%s %s' %
-                      (directory, res['Value']['Failed'][directory]))
-        return S_ERROR('Failed to get directory content')
-      if directory not in res['Value']['Successful']:
-        return S_ERROR('Directory not existing?')
-
-      # first, adding the files found in the current directory
-      gLogger.debug("Files in %s: %d" % (directory, len(
-          res['Value']['Successful'][directory]['Files'])))
-      filesInDirectory.update(res['Value']['Successful'][directory]['Files'])
-
-      # then, looking for subDirectories content
-      if res['Value']['Successful'][directory]['SubDirs']:
-        for l_dir in res['Value']['Successful'][directory]['SubDirs']:
-          # recursion here
-          subDirContent = _getDirectoryContent(l_dir)
-          if not subDirContent['OK']:
-            return subDirContent
-          else:
-            filesInDirectory.update(subDirContent['Value'])
-
-      return S_OK(filesInDirectory)
-
-    gLogger.info(
-        'Obtaining the catalog contents for %d directories' % len(lfnDirs))
-
-    allFiles = {}
-    for lfnDir in lfnDirs:
-      dirContent = _getDirectoryContent(lfnDir)
-      if not dirContent['OK']:
-        return dirContent
-      else:
-        gLogger.debug("Content of directory %s: %d files" %
-                      (lfnDir, len(dirContent['Value'])))
-        allFiles.update(dirContent['Value'])
-
-    gLogger.debug("Content of directories examined: %d files" % len(allFiles))
-
-    replicas = self.fileCatalog.getReplicas(list(allFiles))
-    if not replicas['OK']:
-      return replicas
-    if replicas['Value']['Failed']:
-      return S_ERROR("Failures in replicas discovery")
-
-    return S_OK({'Metadata': allFiles, 'Replicas': replicas['Value']['Successful']})
-
-  def _getCatalogReplicas(self, lfns):
-    """ Obtain the file replicas from the catalog while checking that there are replicas
-    """
-    if not lfns:
-      return S_OK(([], []))
-
-    gLogger.info('Obtaining the replicas for %s files' % len(lfns))
-    zeroReplicaFiles = []
-    res = self.fileCatalog.getReplicas(lfns, allStatus=True)
-    if not res['OK']:
-      gLogger.error('Failed to get catalog replicas', res['Message'])
-      return res
-    allReplicas = res['Value']['Successful']
-    for lfn, error in res['Value']['Failed'].items():
-      if re.search('File has zero replicas', error):
-        zeroReplicaFiles.append(lfn)
-    gLogger.info('Obtaining the replicas for files complete')
-    return S_OK((allReplicas, zeroReplicaFiles))
-
-  def _getCatalogMetadata(self, lfns):
-    """ Obtain the file metadata from the catalog while checking they exist
-    """
-    allMetadata = []
-    missingCatalogFiles = []
-    zeroSizeFiles = []
-
-    if not lfns:
-      return S_OK((allMetadata, missingCatalogFiles, zeroSizeFiles))
-    gLogger.info('Obtaining the catalog metadata for %s files' % len(lfns))
-
-    res = self.fileCatalog.getFileMetadata(lfns)
-    if not res['OK']:
-      gLogger.error('Failed to get catalog metadata', res['Message'])
-      return res
-    allMetadata = res['Value']['Successful']
-    for lfn, error in res['Value']['Failed'].items():
-      if re.search('No such file or directory', error):
-        missingCatalogFiles.append(lfn)
-    gLogger.info('Obtaining the catalog metadata complete')
-    return S_OK((allMetadata, missingCatalogFiles, zeroSizeFiles))
-=======
         """
 
         # FIXME: we better use the compareChecksum function instead of this one!
@@ -908,8 +720,10 @@
 
     def _getCatalogReplicas(self, lfns):
         """Obtain the file replicas from the catalog while checking that there are replicas"""
+        if not lfns:
+            return S_OK(([], []))
+
         gLogger.info("Obtaining the replicas for %s files" % len(lfns))
-
         zeroReplicaFiles = []
         res = self.fileCatalog.getReplicas(lfns, allStatus=True)
         if not res["OK"]:
@@ -924,12 +738,14 @@
 
     def _getCatalogMetadata(self, lfns):
         """Obtain the file metadata from the catalog while checking they exist"""
-        if not lfns:
-            return S_OK({})
-        gLogger.info("Obtaining the catalog metadata for %s files" % len(lfns))
-
+        allMetadata = []
         missingCatalogFiles = []
         zeroSizeFiles = []
+
+        if not lfns:
+            return S_OK((allMetadata, missingCatalogFiles, zeroSizeFiles))
+        gLogger.info("Obtaining the catalog metadata for %s files" % len(lfns))
+
         res = self.fileCatalog.getFileMetadata(lfns)
         if not res["OK"]:
             gLogger.error("Failed to get catalog metadata", res["Message"])
@@ -939,5 +755,4 @@
             if re.search("No such file or directory", error):
                 missingCatalogFiles.append(lfn)
         gLogger.info("Obtaining the catalog metadata complete")
-        return S_OK((allMetadata, missingCatalogFiles, zeroSizeFiles))
->>>>>>> c5981031
+        return S_OK((allMetadata, missingCatalogFiles, zeroSizeFiles))