--- conflicted
+++ resolved
@@ -16,364 +16,6 @@
 
 
 class ModulesTestCase(unittest.TestCase):
-<<<<<<< HEAD
-  """ Base class for the Modules test cases
-  """
-
-  def setUp(self):
-
-    gLogger.setLevel('ERROR')
-#    import sys
-#    sys.modules["DIRAC"] = DIRAC.ResourceStatusSystem.test.fake_Logger
-#    sys.modules["DIRAC.ResourceStatusSystem.Utilities.CS"] = DIRAC.ResourceStatusSystem.test.fake_Logger
-
-    self.jr_mock = Mock()
-    self.jr_mock.setApplicationStatus.return_value = {'OK': True, 'Value': ''}
-    self.jr_mock.generateRequest.return_value = {'OK': True, 'Value': 'pippo'}
-    self.jr_mock.setJobParameter.return_value = {'OK': True, 'Value': 'pippo'}
-    self.jr_mock.generateForwardDISET.return_value = {'OK': True, 'Value': 'pippo'}
-#    self.jr_mock.setJobApplicationStatus.return_value = {'OK': True, 'Value': 'pippo'}
-
-    self.fr_mock = Mock()
-    self.fr_mock.getFiles.return_value = {}
-    self.fr_mock.setFileStatus.return_value = {'OK': True, 'Value': ''}
-    self.fr_mock.commit.return_value = {'OK': True, 'Value': ''}
-    self.fr_mock.generateRequest.return_value = {'OK': True, 'Value': ''}
-
-    rc_mock = Mock()
-    rc_mock.update.return_value = {'OK': True, 'Value': ''}
-    rc_mock.setDISETRequest.return_value = {'OK': True, 'Value': ''}
-    rc_mock.isEmpty.return_value = {'OK': True, 'Value': ''}
-    rc_mock.toXML.return_value = {'OK': True, 'Value': ''}
-    rc_mock.getDigest.return_value = {'OK': True, 'Value': ''}
-    rc_mock.__len__.return_value = 1
-    self.rc_mock = rc_mock
-
-    ar_mock = Mock()
-    ar_mock.commit.return_value = {'OK': True, 'Value': ''}
-
-    self.rm_mock = Mock()
-    self.rm_mock.getReplicas.return_value = {'OK': True, 'Value': {'Successful': {'pippo': 'metadataPippo'},
-                                                                   'Failed': None}}
-    self.rm_mock.getCatalogFileMetadata.return_value = {'OK': True, 'Value': {'Successful': {'pippo': 'metadataPippo'},
-                                                                              'Failed': None}}
-    self.rm_mock.removeFile.return_value = {'OK': True, 'Value': {'Failed': False}}
-    self.rm_mock.putStorageDirectory.return_value = {'OK': True, 'Value': {'Failed': False}}
-    self.rm_mock.addCatalogFile.return_value = {'OK': True, 'Value': {'Failed': False}}
-    self.rm_mock.putAndRegister.return_value = {'OK': True, 'Value': {'Failed': False}}
-    self.rm_mock.getFile.return_value = {'OK': True, 'Value': {'Failed': False}}
-
-    self.jsu_mock = Mock()
-    self.jsu_mock.setJobApplicationStatus.return_value = {'OK': True, 'Value': ''}
-
-    self.jsu_mock = Mock()
-    self.jsu_mock.setJobApplicationStatus.return_value = {'OK': True, 'Value': ''}
-
-    request_mock = Mock()
-    request_mock.addSubRequest.return_value = {'OK': True, 'Value': ''}
-    request_mock.setSubRequestFiles.return_value = {'OK': True, 'Value': ''}
-    request_mock.getNumSubRequests.return_value = {'OK': True, 'Value': ''}
-    request_mock._getLastOrder.return_value = 1
-
-    self.ft_mock = Mock()
-    self.ft_mock.transferAndRegisterFile.return_value = {'OK': True, 'Value': {'uploadedSE': ''}}
-    self.ft_mock.transferAndRegisterFileFailover.return_value = {'OK': True, 'Value': {}}
-
-    self.nc_mock = Mock()
-    self.nc_mock.sendMail.return_value = {'OK': True, 'Value': ''}
-
-    self.prod_id = 123
-    self.prod_job_id = 456
-    self.wms_job_id = 0
-    self.workflowStatus = {'OK': True}
-    self.stepStatus = {'OK': True}
-
-    self.wf_commons = [{'PRODUCTION_ID': str(self.prod_id),
-                        'JOB_ID': str(self.prod_job_id),
-                        'eventType': '123456789',
-                        'jobType': 'merge',
-                        'configName': 'aConfigName',
-                        'configVersion': 'aConfigVersion',
-                        'outputDataFileMask': '',
-                        'BookkeepingLFNs': 'aa',
-                        'ProductionOutputData': 'ProductionOutputData',
-                        'numberOfEvents': '100',
-                        'JobReport': self.jr_mock,
-                        'Request': rc_mock,
-                        'AccountingReport': ar_mock,
-                        'FileReport': self.fr_mock,
-                        'runNumber': 'Unknown',
-                        'appSteps': ['someApp_1']},
-                       {'PRODUCTION_ID': str(self.prod_id),
-                        'JOB_ID': str(self.prod_job_id),
-                        'configName': 'aConfigName',
-                        'configVersion': 'aConfigVersion',
-                        'outputDataFileMask': '',
-                        'jobType': 'merge',
-                        'BookkeepingLFNs': 'aa',
-                        'ProductionOutputData': 'ProductionOutputData',
-                        'numberOfEvents': '100',
-                        'JobReport': self.jr_mock,
-                        'Request': rc_mock,
-                        'AccountingReport': ar_mock,
-                        'FileReport': self.fr_mock,
-                        'LogFilePath': 'someDir',
-                        'runNumber': 'Unknown',
-                        'appSteps': ['someApp_1']},
-                       {'PRODUCTION_ID': str(self.prod_id),
-                        'JOB_ID': str(self.prod_job_id),
-                        'configName': 'aConfigName',
-                        'configVersion': 'aConfigVersion',
-                        'outputDataFileMask': '',
-                        'jobType': 'merge',
-                        'BookkeepingLFNs': 'aa',
-                        'ProductionOutputData': 'ProductionOutputData',
-                        'numberOfEvents': '100',
-                        'JobReport': self.jr_mock,
-                        'Request': rc_mock,
-                        'AccountingReport': ar_mock,
-                        'FileReport': self.fr_mock,
-                        'LogFilePath': 'someDir',
-                        'LogTargetPath': 'someOtherDir',
-                        'runNumber': 'Unknown',
-                        'appSteps': ['someApp_1']},
-                       {'PRODUCTION_ID': str(self.prod_id),
-                        'JOB_ID': str(self.prod_job_id),
-                        'configName': 'aConfigName',
-                        'configVersion': 'aConfigVersion',
-                        'outputDataFileMask': '',
-                        'jobType': 'merge',
-                        'BookkeepingLFNs': 'aa',
-                        'ProductionOutputData': 'ProductionOutputData',
-                        'numberOfEvents': '100',
-                        'JobReport': self.jr_mock,
-                        'Request': rc_mock,
-                        'AccountingReport': ar_mock,
-                        'FileReport': self.fr_mock,
-                        'LogFilePath': 'someDir',
-                        'LogTargetPath': 'someOtherDir',
-                        'runNumber': 'Unknown',
-                        'appSteps': ['someApp_1']},
-                       {'PRODUCTION_ID': str(self.prod_id),
-                        'JOB_ID': str(self.prod_job_id),
-                        'configName': 'aConfigName',
-                        'configVersion': 'aConfigVersion',
-                        'outputDataFileMask': '',
-                        'jobType': 'reco',
-                        'BookkeepingLFNs': 'aa',
-                        'ProductionOutputData': 'ProductionOutputData',
-                        'JobReport': self.jr_mock,
-                        'Request': rc_mock,
-                        'AccountingReport': ar_mock,
-                        'FileReport': self.fr_mock,
-                        'runNumber': 'Unknown',
-                        'appSteps': ['someApp_1']},
-                       {'PRODUCTION_ID': str(self.prod_id),
-                        'JOB_ID': str(self.prod_job_id),
-                        'configName': 'aConfigName',
-                        'configVersion': 'aConfigVersion',
-                        'outputDataFileMask': '',
-                        'jobType': 'reco',
-                        'BookkeepingLFNs': 'aa',
-                        'ProductionOutputData': 'ProductionOutputData',
-                        'JobReport': self.jr_mock,
-                        'Request': rc_mock,
-                        'AccountingReport': ar_mock,
-                        'FileReport': self.fr_mock,
-                        'LogFilePath': 'someDir',
-                        'runNumber': 'Unknown',
-                        'appSteps': ['someApp_1']},
-                       {'PRODUCTION_ID': str(self.prod_id),
-                        'JOB_ID': str(self.prod_job_id),
-                        'configName': 'aConfigName',
-                        'configVersion': 'aConfigVersion',
-                        'outputDataFileMask': '',
-                        'jobType': 'reco',
-                        'BookkeepingLFNs': 'aa',
-                        'ProductionOutputData': 'ProductionOutputData',
-                        'JobReport': self.jr_mock,
-                        'Request': rc_mock,
-                        'AccountingReport': ar_mock,
-                        'FileReport': self.fr_mock,
-                        'LogFilePath': 'someDir',
-                        'LogTargetPath': 'someOtherDir',
-                        'runNumber': 'Unknown',
-                        'appSteps': ['someApp_1']},
-                       {'PRODUCTION_ID': str(self.prod_id),
-                        'JOB_ID': str(self.prod_job_id),
-                        'configName': 'aConfigName',
-                        'configVersion': 'aConfigVersion',
-                        'outputDataFileMask': '',
-                        'jobType': 'reco',
-                        'BookkeepingLFNs': 'aa',
-                        'ProductionOutputData': 'ProductionOutputData',
-                        'JobReport': self.jr_mock,
-                        'Request': rc_mock,
-                        'AccountingReport': ar_mock,
-                        'FileReport': self.fr_mock,
-                        'LogFilePath': 'someDir',
-                        'LogTargetPath': 'someOtherDir',
-                        'runNumber': 'Unknown',
-                        'appSteps': ['someApp_1']},
-                       {'PRODUCTION_ID': str(self.prod_id),
-                        'JOB_ID': str(self.prod_job_id),
-                        'configName': 'aConfigName',
-                        'configVersion': 'aConfigVersion',
-                        'outputDataFileMask': '',
-                        'jobType': 'reco',
-                        'BookkeepingLFNs': 'aa',
-                        'ProductionOutputData': 'ProductionOutputData',
-                        'JobReport': self.jr_mock,
-                        'Request': rc_mock,
-                        'AccountingReport': ar_mock,
-                        'FileReport': self.fr_mock,
-                        'LogFilePath': 'someDir',
-                        'LogTargetPath': 'someOtherDir',
-                        'runNumber': 'Unknown',
-                        'InputData': '',
-                        'appSteps': ['someApp_1']},
-                       {'PRODUCTION_ID': str(self.prod_id),
-                        'JOB_ID': str(self.prod_job_id),
-                        'configName': 'aConfigName',
-                        'configVersion': 'aConfigVersion',
-                        'outputDataFileMask': '',
-                        'jobType': 'reco',
-                        'BookkeepingLFNs': 'aa',
-                        'ProductionOutputData': 'ProductionOutputData',
-                        'JobReport': self.jr_mock,
-                        'Request': rc_mock,
-                        'AccountingReport': ar_mock,
-                        'FileReport': self.fr_mock,
-                        'LogFilePath': 'someDir',
-                        'LogTargetPath': 'someOtherDir',
-                        'runNumber': 'Unknown',
-                        'InputData': 'foo;bar',
-                        'appSteps': ['someApp_1']},
-                       {'PRODUCTION_ID': str(self.prod_id),
-                        'JOB_ID': str(self.prod_job_id),
-                        'configName': 'aConfigName',
-                        'configVersion': 'aConfigVersion',
-                        'outputDataFileMask': '',
-                        'jobType': 'reco',
-                        'BookkeepingLFNs': 'aa',
-                        'ProductionOutputData': 'ProductionOutputData',
-                        'JobReport': self.jr_mock,
-                        'Request': rc_mock,
-                        'AccountingReport': ar_mock,
-                        'FileReport': self.fr_mock,
-                        'LogFilePath': 'someDir',
-                        'LogTargetPath': 'someOtherDir',
-                        'runNumber': 'Unknown',
-                        'InputData': 'foo;bar',
-                        'ParametricInputData': '',
-                        'appSteps': ['someApp_1']},
-                       {'PRODUCTION_ID': str(self.prod_id),
-                        'JOB_ID': str(self.prod_job_id),
-                        'configName': 'aConfigName',
-                        'configVersion': 'aConfigVersion',
-                        'outputDataFileMask': '',
-                        'jobType': 'reco',
-                        'BookkeepingLFNs': 'aa',
-                        'ProductionOutputData': 'ProductionOutputData',
-                        'JobReport': self.jr_mock,
-                        'Request': rc_mock,
-                        'AccountingReport': ar_mock,
-                        'FileReport': self.fr_mock,
-                        'LogFilePath': 'someDir',
-                        'LogTargetPath': 'someOtherDir',
-                        'runNumber': 'Unknown',
-                        'InputData': 'foo;bar',
-                        'ParametricInputData': 'pid1;pid2;pid3',
-                        'appSteps': ['someApp_1']},
-                       ]
-    self.step_commons = [{'applicationName': 'someApp',
-                          'applicationVersion': 'v1r0',
-                          'eventType': '123456789',
-                          'applicationLog': 'appLog',
-                          'extraPackages': '',
-                          'XMLSummary': 'XMLSummaryFile',
-                          'numberOfEvents': '100',
-                          'BKStepID': '123',
-                          'StepProcPass': 'Sim123',
-                          'outputFilePrefix': 'pref_',
-                          'STEP_INSTANCE_NAME': 'someApp_1',
-                          'listoutput': [{'outputDataName': str(self.prod_id) + '_' + str(self.prod_job_id) + '_',
-                                          'outputDataSE': 'aaa',
-                                          'outputDataType': 'bbb'}]},
-                         {'applicationName': 'someApp',
-                          'applicationVersion': 'v1r0',
-                          'eventType': '123456789',
-                          'applicationLog': 'appLog',
-                          'extraPackages': '',
-                          'XMLSummary': 'XMLSummaryFile',
-                          'numberOfEvents': '100',
-                          'BKStepID': '123',
-                          'StepProcPass': 'Sim123',
-                          'outputFilePrefix': 'pref_',
-                          'optionsLine': '',
-                          'STEP_INSTANCE_NAME': 'someApp_1',
-                          'listoutput': [{'outputDataName': str(self.prod_id) + '_' + str(self.prod_job_id) + '_',
-                                          'outputDataSE': 'aaa',
-                                          'outputDataType': 'bbb'}]},
-                         {'applicationName': 'someApp',
-                          'applicationVersion': 'v1r0',
-                          'eventType': '123456789',
-                          'applicationLog': 'appLog',
-                          'extraPackages': '',
-                          'XMLSummary': 'XMLSummaryFile',
-                          'numberOfEvents': '100',
-                          'BKStepID': '123',
-                          'StepProcPass': 'Sim123',
-                          'outputFilePrefix': 'pref_',
-                          'extraOptionsLine': 'blaBla',
-                          'STEP_INSTANCE_NAME': 'someApp_1',
-                          'listoutput': [{'outputDataName': str(self.prod_id) + '_' + str(self.prod_job_id) + '_',
-                                          'outputDataSE': 'aaa',
-                                          'outputDataType': 'bbb'}]}]
-    self.step_number = '321'
-    self.step_id = '%s_%s_%s' % (self.prod_id, self.prod_job_id, self.step_number)
-
-    from DIRAC.Workflow.Modules.ModuleBase import ModuleBase
-    self.mb = ModuleBase()
-
-    self.mb.rm = self.rm_mock
-    self.mb.request = self.rc_mock
-    self.mb.jobReport = self.jr_mock
-    self.mb.fileReport = self.fr_mock
-    self.mb.workflow_commons = self.wf_commons[0]
-
-    from DIRAC.Workflow.Modules.FailoverRequest import FailoverRequest
-    self.fr = FailoverRequest()
-
-    self.fr.request = self.rc_mock
-    self.fr.jobReport = self.jr_mock
-    self.fr.fileReport = self.fr_mock
-
-    from DIRAC.Workflow.Modules.Script import Script
-    self.script = Script()
-
-    self.script.request = self.rc_mock
-    self.script.jobReport = self.jr_mock
-    self.script.fileReport = self.fr_mock
-
-  def tearDown(self):
-    for fileProd in ['appLog', 'foo.txt', 'aaa.Bhadron.dst', 'bbb.Calibration.dst', 'bar_2.py', 'foo_1.txt',
-                     'ccc.charm.mdst', 'prova.txt', 'foo.txt', 'BAR.txt', 'FooBAR.ext.txt', 'applicationLog.txt',
-                     'ErrorLogging_Step1_coredump.log', '123_00000456_request.xml', 'lfn1', 'lfn2',
-                     'aaa.bhadron.dst', 'bbb.calibration.dst', 'ProductionOutputData', 'data.py',
-                     '00000123_00000456.tar', 'someOtherDir', 'DISABLE_WATCHDOG_CPU_WALLCLOCK_CHECK',
-                     ]:
-      try:
-        os.remove(fileProd)
-      except OSError:
-        continue
-
-    for directory in ['./job', 'job']:
-      try:
-        shutil.rmtree(directory)
-      except Exception:
-        continue
-=======
     """Base class for the Modules test cases"""
 
     def setUp(self):
@@ -798,10 +440,9 @@
         for directory in ["./job", "job"]:
             try:
                 shutil.rmtree(directory)
-            except BaseException:
+            except Exception:
                 continue
 
->>>>>>> c5981031
 
 #############################################################################
 # ModuleBase.py
