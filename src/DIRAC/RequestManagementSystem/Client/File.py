########################################################################
# File: File.py
# Date: 2012/08/03 15:02:53
########################################################################
"""
:mod: File

.. module: File
  :synopsis: RMS operation file

operation file
"""
from __future__ import absolute_import
from __future__ import division
from __future__ import print_function

# Disable invalid names warning
# pylint: disable=invalid-name

__RCSID__ = "$Id$"

# # imports
import datetime
import os
import json
import six

from DIRAC import S_OK, S_ERROR
from DIRAC.Core.Utilities.File import checkGuid
from DIRAC.RequestManagementSystem.private.JSONUtils import RMSEncoder


########################################################################
class File(object):

    """
     A bag object holding Operation file attributes.

    :param Operation.Operation _parent: reference to parent Operation
    :param dict __data__: attrs dict


    It is managed by SQLAlchemy, so the OperationID, FileID should never be set by hand
    (except when constructed from JSON of course...)
    In principle, the _parent attribute could be totally managed by SQLAlchemy. However, it is
    set only when inserted into the DB, this is why I manually set it in the Operation

    .. warning::

      You cannot add a File object to multiple Operations. They are different entry in the DB, so they must be different
      objects

    """
<<<<<<< HEAD
    self._parent = None
    self._Status = 'Waiting'
    self._LFN = None
    self.PFN = None
    self._ChecksumType = None
    self.Checksum = None
    self._GUID = None
    self.Attempt = 0
    self.Size = 0
    self.Error = None
    self._duration = 0

    # This variable is used in the setter to know whether they are called
    # because of the json initialization or not
    self.initialLoading = True

    fromDict = fromDict if isinstance(fromDict, dict)\
        else json.loads(fromDict) if isinstance(fromDict, six.string_types)\
        else {}

    for attrName, attrValue in fromDict.items():
      # The JSON module forces the use of UTF-8, which is not properly
      # taken into account in DIRAC.
      # One would need to replace all the '== str' with 'in six.string_types'
      # This is converting `unicode` to `str` and doesn't make sense in Python 3
      if attrValue:
        setattr(self, attrName, attrValue)

    self.initialLoading = False

  @property
  def LFN(self):
    """ LFN prop """
    return self._LFN

  @LFN.setter
  def LFN(self, value):
    """ lfn setter """
    if not isinstance(value, six.string_types):
      raise TypeError("LFN has to be a string!")
    if not os.path.isabs(value):
      raise ValueError("LFN should be an absolute path!")
    self._LFN = value

  @property
  def GUID(self):
    """ GUID prop """
    return self._GUID

  @GUID.setter
  def GUID(self, value):
    """ GUID setter """
    if value:
      if not isinstance(value, six.string_types):
        raise TypeError("GUID should be a string!")
      if not checkGuid(value):
        raise ValueError("'%s' is not a valid GUID!" % str(value))
    self._GUID = value

  @property
  def ChecksumType(self):
    """ checksum type prop """
    return self._ChecksumType

  @ChecksumType.setter
  def ChecksumType(self, value):
    """ checksum type setter """
    if not value:
      self._ChecksumType = ""
    elif value and str(value).strip().upper() not in ("ADLER32", "MD5", "SHA1"):
      if str(value).strip().upper() == 'AD':
        self._ChecksumType = 'ADLER32'
      else:
        raise ValueError("unknown checksum type: %s" % value)
    else:
      self._ChecksumType = str(value).strip().upper()

  @property
  def Status(self):
    """ status prop """
    if not self._Status:
      self._Status = 'Waiting'
    return self._Status

  @Status.setter
  def Status(self, value):
    """ status setter """
    if value not in ("Waiting", "Failed", "Done", "Scheduled"):
      raise ValueError("Unknown Status: %s!" % str(value))

    if value == 'Done':
      self.Error = ''

    updateTime = (self._Status != value)
    if updateTime and self._parent:
      self._parent.LastUpdate = datetime.datetime.utcnow().replace(microsecond=0)

    self._Status = value

    if self._parent:
      self._parent._notify()

  def __str__(self):
    """ str operator """
    return self.toJSON()['Value']

  def toJSON(self):
    """ Returns the json formated string that describes the File """
    try:
      jsonStr = json.dumps(self, cls=RMSEncoder)
      return S_OK(jsonStr)
    except Exception as e:
      return S_ERROR(str(e))

  def _getJSONData(self):
    """ Returns the data that have to be serialized by JSON """
    attrNames = ['FileID', 'OperationID', "Status", "LFN",
                 "PFN", "ChecksumType", "Checksum", "GUID", "Attempt",
                 "Size", "Error"]

    jsonData = {}

    for attrName in attrNames:

      # FileID and OperationID might not be set since they are managed by SQLAlchemy
      if not hasattr(self, attrName):
        continue

      jsonData[attrName] = getattr(self, attrName)
      value = getattr(self, attrName)

      if isinstance(value, datetime.datetime):
        # We convert date time to a string
        jsonData[attrName] = value.strftime(self._datetimeFormat)  # pylint: disable=no-member
      else:
        jsonData[attrName] = value

    return jsonData
=======

    _datetimeFormat = "%Y-%m-%d %H:%M:%S"

    def __init__(self, fromDict=None):
        """c'tor

        :param self: self reference
        :param dict fromDict: property dict
        """
        self._parent = None
        self._Status = "Waiting"
        self._LFN = None
        self.PFN = None
        self._ChecksumType = None
        self.Checksum = None
        self._GUID = None
        self.Attempt = 0
        self.Size = 0
        self.Error = None
        self._duration = 0

        # This variable is used in the setter to know whether they are called
        # because of the json initialization or not
        self.initialLoading = True

        fromDict = (
            fromDict
            if isinstance(fromDict, dict)
            else json.loads(fromDict)
            if isinstance(fromDict, six.string_types)
            else {}
        )

        for attrName, attrValue in fromDict.items():
            # The JSON module forces the use of UTF-8, which is not properly
            # taken into account in DIRAC.
            # One would need to replace all the '== str' with 'in six.string_types'
            # This is converting `unicode` to `str` and doesn't make sense in Python 3
            if six.PY2 and isinstance(attrValue, six.string_types):
                attrValue = attrValue.encode()
            if attrValue:
                setattr(self, attrName, attrValue)

        self.initialLoading = False

    @property
    def LFN(self):
        """LFN prop"""
        return self._LFN

    @LFN.setter
    def LFN(self, value):
        """lfn setter"""
        if not isinstance(value, six.string_types):
            raise TypeError("LFN has to be a string!")
        if not os.path.isabs(value):
            raise ValueError("LFN should be an absolute path!")
        self._LFN = value

    @property
    def GUID(self):
        """GUID prop"""
        return self._GUID

    @GUID.setter
    def GUID(self, value):
        """GUID setter"""
        if value:
            if not isinstance(value, six.string_types):
                raise TypeError("GUID should be a string!")
            if not checkGuid(value):
                raise ValueError("'%s' is not a valid GUID!" % str(value))
        self._GUID = value

    @property
    def ChecksumType(self):
        """checksum type prop"""
        return self._ChecksumType

    @ChecksumType.setter
    def ChecksumType(self, value):
        """checksum type setter"""
        if not value:
            self._ChecksumType = ""
        elif value and str(value).strip().upper() not in ("ADLER32", "MD5", "SHA1"):
            if str(value).strip().upper() == "AD":
                self._ChecksumType = "ADLER32"
            else:
                raise ValueError("unknown checksum type: %s" % value)
        else:
            self._ChecksumType = str(value).strip().upper()

    @property
    def Status(self):
        """status prop"""
        if not self._Status:
            self._Status = "Waiting"
        return self._Status

    @Status.setter
    def Status(self, value):
        """status setter"""
        if value not in ("Waiting", "Failed", "Done", "Scheduled"):
            raise ValueError("Unknown Status: %s!" % str(value))

        if value == "Done":
            self.Error = ""

        updateTime = self._Status != value
        if updateTime and self._parent:
            self._parent.LastUpdate = datetime.datetime.utcnow().replace(microsecond=0)

        self._Status = value

        if self._parent:
            self._parent._notify()

    def __str__(self):
        """str operator"""
        return self.toJSON()["Value"]

    def toJSON(self):
        """Returns the json formated string that describes the File"""
        try:
            jsonStr = json.dumps(self, cls=RMSEncoder)
            return S_OK(jsonStr)
        except Exception as e:
            return S_ERROR(str(e))

    def _getJSONData(self):
        """Returns the data that have to be serialized by JSON"""
        attrNames = [
            "FileID",
            "OperationID",
            "Status",
            "LFN",
            "PFN",
            "ChecksumType",
            "Checksum",
            "GUID",
            "Attempt",
            "Size",
            "Error",
        ]

        jsonData = {}

        for attrName in attrNames:

            # FileID and OperationID might not be set since they are managed by SQLAlchemy
            if not hasattr(self, attrName):
                continue

            jsonData[attrName] = getattr(self, attrName)
            value = getattr(self, attrName)

            if isinstance(value, datetime.datetime):
                # We convert date time to a string
                jsonData[attrName] = value.strftime(self._datetimeFormat)  # pylint: disable=no-member
            else:
                jsonData[attrName] = value

        return jsonData
>>>>>>> 45ddde11
<|MERGE_RESOLUTION|>--- conflicted
+++ resolved
@@ -51,146 +51,6 @@
       objects
 
     """
-<<<<<<< HEAD
-    self._parent = None
-    self._Status = 'Waiting'
-    self._LFN = None
-    self.PFN = None
-    self._ChecksumType = None
-    self.Checksum = None
-    self._GUID = None
-    self.Attempt = 0
-    self.Size = 0
-    self.Error = None
-    self._duration = 0
-
-    # This variable is used in the setter to know whether they are called
-    # because of the json initialization or not
-    self.initialLoading = True
-
-    fromDict = fromDict if isinstance(fromDict, dict)\
-        else json.loads(fromDict) if isinstance(fromDict, six.string_types)\
-        else {}
-
-    for attrName, attrValue in fromDict.items():
-      # The JSON module forces the use of UTF-8, which is not properly
-      # taken into account in DIRAC.
-      # One would need to replace all the '== str' with 'in six.string_types'
-      # This is converting `unicode` to `str` and doesn't make sense in Python 3
-      if attrValue:
-        setattr(self, attrName, attrValue)
-
-    self.initialLoading = False
-
-  @property
-  def LFN(self):
-    """ LFN prop """
-    return self._LFN
-
-  @LFN.setter
-  def LFN(self, value):
-    """ lfn setter """
-    if not isinstance(value, six.string_types):
-      raise TypeError("LFN has to be a string!")
-    if not os.path.isabs(value):
-      raise ValueError("LFN should be an absolute path!")
-    self._LFN = value
-
-  @property
-  def GUID(self):
-    """ GUID prop """
-    return self._GUID
-
-  @GUID.setter
-  def GUID(self, value):
-    """ GUID setter """
-    if value:
-      if not isinstance(value, six.string_types):
-        raise TypeError("GUID should be a string!")
-      if not checkGuid(value):
-        raise ValueError("'%s' is not a valid GUID!" % str(value))
-    self._GUID = value
-
-  @property
-  def ChecksumType(self):
-    """ checksum type prop """
-    return self._ChecksumType
-
-  @ChecksumType.setter
-  def ChecksumType(self, value):
-    """ checksum type setter """
-    if not value:
-      self._ChecksumType = ""
-    elif value and str(value).strip().upper() not in ("ADLER32", "MD5", "SHA1"):
-      if str(value).strip().upper() == 'AD':
-        self._ChecksumType = 'ADLER32'
-      else:
-        raise ValueError("unknown checksum type: %s" % value)
-    else:
-      self._ChecksumType = str(value).strip().upper()
-
-  @property
-  def Status(self):
-    """ status prop """
-    if not self._Status:
-      self._Status = 'Waiting'
-    return self._Status
-
-  @Status.setter
-  def Status(self, value):
-    """ status setter """
-    if value not in ("Waiting", "Failed", "Done", "Scheduled"):
-      raise ValueError("Unknown Status: %s!" % str(value))
-
-    if value == 'Done':
-      self.Error = ''
-
-    updateTime = (self._Status != value)
-    if updateTime and self._parent:
-      self._parent.LastUpdate = datetime.datetime.utcnow().replace(microsecond=0)
-
-    self._Status = value
-
-    if self._parent:
-      self._parent._notify()
-
-  def __str__(self):
-    """ str operator """
-    return self.toJSON()['Value']
-
-  def toJSON(self):
-    """ Returns the json formated string that describes the File """
-    try:
-      jsonStr = json.dumps(self, cls=RMSEncoder)
-      return S_OK(jsonStr)
-    except Exception as e:
-      return S_ERROR(str(e))
-
-  def _getJSONData(self):
-    """ Returns the data that have to be serialized by JSON """
-    attrNames = ['FileID', 'OperationID', "Status", "LFN",
-                 "PFN", "ChecksumType", "Checksum", "GUID", "Attempt",
-                 "Size", "Error"]
-
-    jsonData = {}
-
-    for attrName in attrNames:
-
-      # FileID and OperationID might not be set since they are managed by SQLAlchemy
-      if not hasattr(self, attrName):
-        continue
-
-      jsonData[attrName] = getattr(self, attrName)
-      value = getattr(self, attrName)
-
-      if isinstance(value, datetime.datetime):
-        # We convert date time to a string
-        jsonData[attrName] = value.strftime(self._datetimeFormat)  # pylint: disable=no-member
-      else:
-        jsonData[attrName] = value
-
-    return jsonData
-=======
 
     _datetimeFormat = "%Y-%m-%d %H:%M:%S"
 
@@ -229,8 +89,6 @@
             # taken into account in DIRAC.
             # One would need to replace all the '== str' with 'in six.string_types'
             # This is converting `unicode` to `str` and doesn't make sense in Python 3
-            if six.PY2 and isinstance(attrValue, six.string_types):
-                attrValue = attrValue.encode()
             if attrValue:
                 setattr(self, attrName, attrValue)
 
@@ -353,5 +211,4 @@
             else:
                 jsonData[attrName] = value
 
-        return jsonData
->>>>>>> 45ddde11
+        return jsonData