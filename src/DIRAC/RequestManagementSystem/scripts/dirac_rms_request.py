#!/bin/env python
"""
Show request given its ID, a jobID or a transformation and a task
"""
from __future__ import absolute_import
from __future__ import division
from __future__ import print_function

__RCSID__ = "$Id$"

import datetime
import os
from DIRAC.Core.Utilities.DIRACScript import DIRACScript as Script


def convertDate(date):
    try:
        value = datetime.datetime.strptime(date, "%Y-%m-%d")
        return value
    except Exception:
        pass
    try:
        value = datetime.datetime.utcnow() - datetime.timedelta(hours=int(24 * float(date)))
    except Exception:
        from DIRAC import gLogger

        gLogger.fatal("Invalid date", date)
        value = None
    return value


@Script()
def main():
<<<<<<< HEAD
  Script.registerSwitch('', 'Job=', '   JobID[,jobID2,...]')
  Script.registerSwitch('', 'Transformation=', '   transformation ID')
  Script.registerSwitch('', 'Tasks=', '      Associated to --Transformation, list of taskIDs')
  Script.registerSwitch('', 'Verbose', '   Print more information')
  Script.registerSwitch('', 'Terse', '   Only print request status')
  Script.registerSwitch('', 'Full', '   Print full request content')
  Script.registerSwitch('', 'Status=', '   Select all requests in a given status')
  Script.registerSwitch('', 'Since=',
                        '      Associated to --Status, start date yyyy-mm-dd or nb of days (default= -one day')
  Script.registerSwitch('', 'Until=', '      Associated to --Status, end date (default= now')
  Script.registerSwitch('', 'Maximum=', '      Associated to --Status, max number of requests ')
  Script.registerSwitch('', 'Reset', '   Reset Failed files to Waiting if any')
  Script.registerSwitch('', 'Force', '   Force reset even if not Failed')
  Script.registerSwitch('', 'All', '      (if --Status Failed) all requests, otherwise exclude irrecoverable failures')
  Script.registerSwitch('', 'FixJob', '   Set job Done if the request is Done')
  Script.registerSwitch('', 'Cancel', '   Cancel the request')
  Script.registerSwitch('', 'ListJobs', ' List the corresponding jobs')
  Script.registerSwitch('', 'TargetSE=', ' Select request only if that SE is in the targetSEs')
  # Registering arguments will automatically add their description to the help menu
  Script.registerArgument(("file:     a file containing a list of requests (Comma-separated on each line)",
                           "request:  a request ID or a unique request name"), mandatory=False)
  Script.registerArgument(["request:  a request ID or a unique request name"], mandatory=False)
  Script.parseCommandLine()
=======
    from DIRAC.Core.Base import Script
>>>>>>> c5981031

    Script.registerSwitch("", "Job=", "   JobID[,jobID2,...]")
    Script.registerSwitch("", "Transformation=", "   transformation ID")
    Script.registerSwitch("", "Tasks=", "      Associated to --Transformation, list of taskIDs")
    Script.registerSwitch("", "Verbose", "   Print more information")
    Script.registerSwitch("", "Terse", "   Only print request status")
    Script.registerSwitch("", "Full", "   Print full request content")
    Script.registerSwitch("", "Status=", "   Select all requests in a given status")
    Script.registerSwitch(
        "", "Since=", "      Associated to --Status, start date yyyy-mm-dd or nb of days (default= -one day"
    )
    Script.registerSwitch("", "Until=", "      Associated to --Status, end date (default= now")
    Script.registerSwitch("", "Maximum=", "      Associated to --Status, max number of requests ")
    Script.registerSwitch("", "Reset", "   Reset Failed files to Waiting if any")
    Script.registerSwitch("", "Force", "   Force reset even if not Failed")
    Script.registerSwitch(
        "", "All", "      (if --Status Failed) all requests, otherwise exclude irrecoverable failures"
    )
    Script.registerSwitch("", "FixJob", "   Set job Done if the request is Done")
    Script.registerSwitch("", "Cancel", "   Cancel the request")
    Script.registerSwitch("", "ListJobs", " List the corresponding jobs")
    Script.registerSwitch("", "TargetSE=", " Select request only if that SE is in the targetSEs")
    from DIRAC.Core.Base.Script import parseCommandLine

    parseCommandLine()

    import DIRAC
    from DIRAC import gLogger

    jobs = []
    requestID = 0
    transID = None
    taskIDs = None
    tasks = None
    requests = []
    full = False
    verbose = False
    status = None
    until = None
    since = None
    terse = False
    allR = False
    reset = False
    fixJob = False
    maxRequests = 999999999999
    cancel = False
    listJobs = False
    force = False
    targetSE = set()
    for switch in Script.getUnprocessedSwitches():
        if switch[0] == "Job":
            jobs = []
            job = "Unknown"
            try:
                for arg in switch[1].split(","):
                    if os.path.exists(arg):
                        with open(arg, "r") as fp:
                            lines = fp.readlines()
                        for line in lines:
                            for job in line.split(","):
                                jobs += [int(job.strip())]
                        gLogger.notice("Found %d jobs in file %s" % (len(jobs), arg))
                    else:
                        jobs.append(int(arg))
            except TypeError:
                gLogger.fatal("Invalid jobID", job)
        elif switch[0] == "Transformation":
            try:
                transID = int(switch[1])
            except Exception:
                gLogger.fatal("Invalid transID", switch[1])
        elif switch[0] == "Tasks":
            try:
                taskIDs = [int(task) for task in switch[1].split(",")]
            except Exception:
                gLogger.fatal("Invalid tasks", switch[1])
        elif switch[0] == "Full":
            full = True
        elif switch[0] == "Verbose":
            verbose = True
        elif switch[0] == "Terse":
            terse = True
        elif switch[0] == "All":
            allR = True
        elif switch[0] == "Reset":
            reset = True
        elif switch[0] == "Force":
            force = True
        elif switch[0] == "Status":
            status = switch[1].capitalize()
        elif switch[0] == "Since":
            since = convertDate(switch[1])
        elif switch[0] == "Until":
            until = convertDate(switch[1])
        elif switch[0] == "FixJob":
            fixJob = True
        elif switch[0] == "Cancel":
            cancel = True
        elif switch[0] == "ListJobs":
            listJobs = True
        elif switch[0] == "Maximum":
            try:
                maxRequests = int(switch[1])
            except Exception:
                pass
        elif switch[0] == "TargetSE":
            targetSE = set(switch[1].split(","))

    if reset and not force:
        status = "Failed"
    if fixJob:
        status = "Done"
    if terse:
        verbose = True
    if status:
        if not until:
            until = datetime.datetime.utcnow()
        if not since:
            since = until - datetime.timedelta(hours=24)
    from DIRAC.RequestManagementSystem.Client.ReqClient import ReqClient
    from DIRAC.RequestManagementSystem.Client.ReqClient import printRequest, recoverableRequest

    reqClient = ReqClient()
    if transID:
        if not taskIDs:
            gLogger.fatal("If Transformation is set, a list of Tasks should also be set")
            Script.showHelp(exitCode=2)
        # In principle, the task name is unique, so the request name should be unique as well
        # If ever this would not work anymore, we would need to use the transformationClient
        # to fetch the ExternalID
        requests = ["%08d_%08d" % (transID, task) for task in taskIDs]
        allR = True

    elif not jobs:
        requests = []
        # Get full list of arguments, with and without comma
        for arg in [x.strip() for arg in Script.getPositionalArgs() for x in arg.split(",")]:
            if os.path.exists(arg):
                lines = open(arg, "r").readlines()
                requests += [reqID.strip() for line in lines for reqID in line.split(",")]
                gLogger.notice("Found %d requests in file" % len(requests))
            else:
                requests.append(arg)
            allR = True
    else:
        res = reqClient.getRequestIDsForJobs(jobs)
        if not res["OK"]:
            gLogger.fatal("Error getting request for jobs", res["Message"])
            DIRAC.exit(2)
        if res["Value"]["Failed"]:
            gLogger.error("No request found for jobs %s" % ",".join(sorted(str(job) for job in res["Value"]["Failed"])))
        requests = sorted(res["Value"]["Successful"].values())
        if requests:
            allR = True
        else:
            DIRAC.exit(0)

    if status and not requests:
        allR = allR or status != "Failed"
        res = reqClient.getRequestIDsList([status], limit=maxRequests, since=since, until=until)

        if not res["OK"]:
            gLogger.error("Error getting requests:", res["Message"])
            DIRAC.exit(2)
        requests = [reqID for reqID, _st, updTime in res["Value"] if updTime > since and updTime <= until and reqID]
        gLogger.notice("Obtained %d requests %s between %s and %s" % (len(requests), status, since, until))
    if not requests:
        gLogger.notice("No request selected....")
        Script.showHelp(exitCode=2)
    okRequests = []
    warningPrinted = False
    jobIDList = []
    for reqID in requests:
        # We allow reqID to be the requestName if it is unique
        try:
            requestID = int(reqID)
        except ValueError:
            requestID = reqClient.getRequestIDForName(reqID)
            if not requestID["OK"]:
                gLogger.notice(requestID["Message"])
                continue
            requestID = requestID["Value"]

        request = reqClient.peekRequest(requestID)
        if not request["OK"]:
            gLogger.error(request["Message"])
            DIRAC.exit(-1)

        request = request["Value"]
        if not request:
            gLogger.error("no such request %s" % requestID)
            continue
        # If no operation as the targetSE, skip
        if targetSE:
            found = False
            for op in request:
                if op.TargetSE and targetSE.intersection(op.TargetSE.split(",")):
                    found = True
                    break
            if not found:
                continue
        # keep a list of jobIDs if requested
        if request.JobID and listJobs:
            jobIDList.append(request.JobID)

        if status and request.Status != status:
            gLogger.notice(
                "Request %s is not in requested status %s%s" % (reqID, status, " (cannot be reset)" if reset else "")
            )
            continue

        if fixJob and request.Status == "Done" and request.JobID:
            # The request is for a job and is Done, verify that the job is in the proper status
            result = reqClient.finalizeRequest(request.RequestID, request.JobID, useCertificates=False)
            if not result["OK"]:
                gLogger.error("Error finalizing job", result["Message"])
            else:
                gLogger.notice("Job %d updated to %s" % (request.JobID, result["Value"]))
            continue

        if cancel:
            if request.Status not in ("Done", "Failed"):
                ret = reqClient.cancelRequest(requestID)
                if not ret["OK"]:
                    gLogger.error("Error canceling request %s" % reqID, ret["Message"])
                else:
                    gLogger.notice("Request %s cancelled" % reqID)
            else:
                gLogger.notice("Request %s is in status %s, not cancelled" % (reqID, request.Status))

        elif allR or recoverableRequest(request):
            okRequests.append(str(requestID))
            if reset:
                gLogger.notice("============ Request %s =============" % requestID)
                ret = reqClient.resetFailedRequest(requestID, allR=allR)
                if not ret["OK"]:
                    gLogger.error("Error resetting request %s" % requestID, ret["Message"])
            else:
                if len(requests) > 1:
                    gLogger.notice("\n===================================")
                dbStatus = reqClient.getRequestStatus(requestID).get("Value", "Unknown")
                printRequest(request, status=dbStatus, full=full, verbose=verbose, terse=terse)

    if listJobs:
        gLogger.notice("List of %d jobs:\n" % len(jobIDList), ",".join(str(jobID) for jobID in jobIDList))

    if status and okRequests:
        from DIRAC.Core.Utilities.List import breakListIntoChunks

        gLogger.notice("\nList of %d selected requests:" % len(okRequests))
        for reqs in breakListIntoChunks(okRequests, 100):
            gLogger.notice(",".join(reqs))


if __name__ == "__main__":
    main()<|MERGE_RESOLUTION|>--- conflicted
+++ resolved
@@ -31,34 +31,6 @@
 
 @Script()
 def main():
-<<<<<<< HEAD
-  Script.registerSwitch('', 'Job=', '   JobID[,jobID2,...]')
-  Script.registerSwitch('', 'Transformation=', '   transformation ID')
-  Script.registerSwitch('', 'Tasks=', '      Associated to --Transformation, list of taskIDs')
-  Script.registerSwitch('', 'Verbose', '   Print more information')
-  Script.registerSwitch('', 'Terse', '   Only print request status')
-  Script.registerSwitch('', 'Full', '   Print full request content')
-  Script.registerSwitch('', 'Status=', '   Select all requests in a given status')
-  Script.registerSwitch('', 'Since=',
-                        '      Associated to --Status, start date yyyy-mm-dd or nb of days (default= -one day')
-  Script.registerSwitch('', 'Until=', '      Associated to --Status, end date (default= now')
-  Script.registerSwitch('', 'Maximum=', '      Associated to --Status, max number of requests ')
-  Script.registerSwitch('', 'Reset', '   Reset Failed files to Waiting if any')
-  Script.registerSwitch('', 'Force', '   Force reset even if not Failed')
-  Script.registerSwitch('', 'All', '      (if --Status Failed) all requests, otherwise exclude irrecoverable failures')
-  Script.registerSwitch('', 'FixJob', '   Set job Done if the request is Done')
-  Script.registerSwitch('', 'Cancel', '   Cancel the request')
-  Script.registerSwitch('', 'ListJobs', ' List the corresponding jobs')
-  Script.registerSwitch('', 'TargetSE=', ' Select request only if that SE is in the targetSEs')
-  # Registering arguments will automatically add their description to the help menu
-  Script.registerArgument(("file:     a file containing a list of requests (Comma-separated on each line)",
-                           "request:  a request ID or a unique request name"), mandatory=False)
-  Script.registerArgument(["request:  a request ID or a unique request name"], mandatory=False)
-  Script.parseCommandLine()
-=======
-    from DIRAC.Core.Base import Script
->>>>>>> c5981031
-
     Script.registerSwitch("", "Job=", "   JobID[,jobID2,...]")
     Script.registerSwitch("", "Transformation=", "   transformation ID")
     Script.registerSwitch("", "Tasks=", "      Associated to --Transformation, list of taskIDs")
@@ -80,9 +52,16 @@
     Script.registerSwitch("", "Cancel", "   Cancel the request")
     Script.registerSwitch("", "ListJobs", " List the corresponding jobs")
     Script.registerSwitch("", "TargetSE=", " Select request only if that SE is in the targetSEs")
-    from DIRAC.Core.Base.Script import parseCommandLine
-
-    parseCommandLine()
+    # Registering arguments will automatically add their description to the help menu
+    Script.registerArgument(
+        (
+            "file:     a file containing a list of requests (Comma-separated on each line)",
+            "request:  a request ID or a unique request name",
+        ),
+        mandatory=False,
+    )
+    Script.registerArgument(["request:  a request ID or a unique request name"], mandatory=False)
+    Script.parseCommandLine()
 
     import DIRAC
     from DIRAC import gLogger
