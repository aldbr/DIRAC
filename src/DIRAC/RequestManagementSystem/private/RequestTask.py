--- conflicted
+++ resolved
@@ -20,12 +20,8 @@
 from __future__ import division
 from __future__ import print_function
 
-<<<<<<< HEAD
 __RCSID__ = "$Id$"
 
-=======
-__RCSID__ = "$Id $"
->>>>>>> c5981031
 # #
 # @file RequestTask.py
 # @author Krzysztof.Ciba@NOSPAMgmail.com
@@ -60,186 +56,6 @@
 
     request's processing task
     """
-<<<<<<< HEAD
-    if operation.Type not in self.handlersDict:
-      return S_ERROR("handler for operation '%s' not set" % operation.Type)
-    handler = self.handlers.get(operation.Type, None)
-    if not handler:
-      try:
-        handlerCls = self.loadHandler(self.handlersDict[operation.Type])
-        self.handlers[operation.Type] = handlerCls(
-            csPath="%s/OperationHandlers/%s" % (self.csPath, operation.Type))
-        handler = self.handlers[operation.Type]
-      except (ImportError, TypeError) as error:
-        self.log.exception("Error getting Handler", "%s" % error, lException=error)
-        return S_ERROR(str(error))
-    # # set operation for this handler
-    handler.setOperation(operation)
-    # # and return
-    return S_OK(handler)
-
-  def updateRequest(self):
-    """ put back request to the RequestDB """
-    updateRequest = self.requestClient.putRequest(
-        self.request, useFailoverProxy=False, retryMainService=2)
-    if not updateRequest["OK"]:
-      self.log.error("Cannot updateRequest", updateRequest["Message"])
-    return updateRequest
-
-  def __call__(self):
-    """ request processing """
-
-    self.log.debug("about to execute request")
-    if not self.rmsMonitoring:
-      gMonitor.addMark("RequestAtt", 1)
-
-    # # setup proxy for request owner
-    setupProxy = self.setupProxy()
-    if not setupProxy["OK"]:
-      userSuspended = "User is currently suspended"
-      self.request.Error = setupProxy["Message"]
-      # In case the user does not have proxy
-      if DErrno.cmpError(setupProxy, DErrno.EPROXYFIND):
-        self.log.error('Error setting proxy. Request set to Failed:', setupProxy["Message"])
-        # If user is no longer registered, fail the request
-        for operation in self.request:
-          for opFile in operation:
-            opFile.Status = 'Failed'
-          operation.Status = 'Failed'
-      elif userSuspended in setupProxy['Message']:
-        # If user is suspended, wait for a long time
-        self.request.delayNextExecution(6 * 60)
-        self.request.Error = userSuspended
-        self.log.error("Error setting proxy: " + userSuspended, self.request.OwnerDN)
-      else:
-        self.log.error("Error setting proxy", setupProxy["Message"])
-      return S_OK(self.request)
-    shifter = setupProxy["Value"]["Shifter"]
-
-    error = None
-
-    while self.request.Status == "Waiting":
-
-      # # get waiting operation
-      operation = self.request.getWaiting()
-      if not operation["OK"]:
-        self.log.error("Cannot get waiting operation", operation["Message"])
-        return operation
-      operation = operation["Value"]
-      self.log.info("executing operation", "%s" % operation.Type)
-
-      # # and handler for it
-      handler = self.getHandler(operation)
-      if not handler["OK"]:
-        self.log.error("Unable to process operation", "%s: %s" % (operation.Type, handler["Message"]))
-        # gMonitor.addMark( "%s%s" % ( operation.Type, "Fail" ), 1 )
-        operation.Error = handler["Message"]
-        break
-
-      handler = handler["Value"]
-      # # set shifters list in the handler
-      handler.shifter = shifter
-      # set rmsMonitoring flag for the RequestOperation
-      handler.rmsMonitoring = self.rmsMonitoring
-      # # and execute
-      pluginName = self.getPluginName(self.handlersDict.get(operation.Type))
-      if self.standalone:
-        useServerCertificate = gConfig.useServerCertificate()
-      else:
-        # Always use server certificates if executed within an agent
-        useServerCertificate = True
-      try:
-        if pluginName:
-          if self.rmsMonitoring:
-            self.rmsMonitoringReporter.addRecord({
-                "timestamp": int(Time.toEpoch()),
-                "host": Network.getFQDN(),
-                "objectType": "Operation",
-                "operationType": pluginName,
-                "objectID": operation.OperationID,
-                "parentID": operation.RequestID,
-                "status": "Attempted",
-                "nbObject": 1
-            })
-          else:
-            gMonitor.addMark("%s%s" % (pluginName, "Att"), 1)
-        # Always use request owner proxy
-        if useServerCertificate:
-          gConfigurationData.setOptionInCFG('/DIRAC/Security/UseServerCertificate', 'false')
-        exe = handler()
-        if useServerCertificate:
-          gConfigurationData.setOptionInCFG('/DIRAC/Security/UseServerCertificate', 'true')
-        if not exe["OK"]:
-          self.log.error("unable to process operation", "%s: %s" % (operation.Type, exe["Message"]))
-          if pluginName:
-            if self.rmsMonitoring:
-              self.rmsMonitoringReporter.addRecord({
-                  "timestamp": int(Time.toEpoch()),
-                  "host": Network.getFQDN(),
-                  "objectType": "Operation",
-                  "operationType": pluginName,
-                  "objectID": operation.OperationID,
-                  "parentID": operation.RequestID,
-                  "status": "Failed",
-                  "nbObject": 1
-              })
-            else:
-              gMonitor.addMark("%s%s" % (pluginName, "Fail"), 1)
-          if self.rmsMonitoring:
-            self.rmsMonitoringReporter.addRecord({
-                "timestamp": int(Time.toEpoch()),
-                "host": Network.getFQDN(),
-                "objectType": "Request",
-                "objectID": operation.RequestID,
-                "status": "Failed",
-                "nbObject": 1
-            })
-          else:
-            gMonitor.addMark("RequestFail", 1)
-
-          if self.request.JobID:
-            # Check if the job exists
-            monitorServer = JobMonitoringClient(useCertificates=True)
-            res = monitorServer.getJobSummary(int(self.request.JobID))
-            if not res["OK"]:
-              self.log.error("RequestTask: Failed to get job status", "%d" % self.request.JobID)
-            elif not res['Value']:
-              self.log.warn(
-                  "RequestTask: job does not exist (anymore): failed request", "JobID: %d" % self.request.JobID)
-              for opFile in operation:
-                opFile.Status = 'Failed'
-              if operation.Status != 'Failed':
-                operation.Status = 'Failed'
-              self.request.Error = 'Job no longer exists'
-      except Exception as error:
-        self.log.exception("hit by exception:", "%s" % error)
-        if pluginName:
-          if self.rmsMonitoring:
-            self.rmsMonitoringReporter.addRecord({
-                "timestamp": int(Time.toEpoch()),
-                "host": Network.getFQDN(),
-                "objectType": "Operation",
-                "operationType": pluginName,
-                "objectID": operation.OperationID,
-                "parentID": operation.RequestID,
-                "status": "Failed",
-                "nbObject": 1
-            })
-          else:
-            gMonitor.addMark("%s%s" % (pluginName, "Fail"), 1)
-        if self.rmsMonitoring:
-          self.rmsMonitoringReporter.addRecord({
-              "timestamp": int(Time.toEpoch()),
-              "host": Network.getFQDN(),
-              "objectType": "Request",
-              "objectID": operation.RequestID,
-              "status": "Failed",
-              "nbObject": 1
-          })
-        else:
-          gMonitor.addMark("RequestFail", 1)
-=======
->>>>>>> c5981031
 
     def __init__(
         self, requestJSON, handlersDict, csPath, agentName, standalone=False, requestClient=None, rmsMonitoring=False
@@ -579,8 +395,8 @@
 
                     if self.request.JobID:
                         # Check if the job exists
-                        monitorServer = RPCClient("WorkloadManagement/JobMonitoring", useCertificates=True)
-                        res = monitorServer.getJobPrimarySummary(int(self.request.JobID))
+                        monitorServer = JobMonitoringClient(useCertificates=True)
+                        res = monitorServer.getJobSummary(int(self.request.JobID))
                         if not res["OK"]:
                             self.log.error("RequestTask: Failed to get job status", "%d" % self.request.JobID)
                         elif not res["Value"]:
