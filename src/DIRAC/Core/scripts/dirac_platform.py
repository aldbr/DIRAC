#!/usr/bin/env python
########################################################################
# File :   dirac-platform
# Author : Adria Casajus
########################################################################
"""
The *dirac-platform* script determines the "platform" of a certain node.
The platform is a string used to identify the minimal characteristics of the node,
enough to determine which version of DIRAC can be installed.

Invoked at any installation, so by the *dirac-install* script, and by the pilots.

On a RHEL 6 node, for example, the determined dirac platform is "Linux_x86_64_glibc-2.5"

Usage:
  dirac-platform [options]

Example:
  $ dirac-platform
  Linux_x86_64_glibc-2.5

"""
from __future__ import print_function
from __future__ import absolute_import
from __future__ import division

__RCSID__ = "$Id$"


try:
    from DIRAC.Core.Utilities.Platform import getPlatformString
except Exception:
    import argparse
    import platform
    import os
    import sys
    import re
    import subprocess

    parser = argparse.ArgumentParser(description=__doc__, formatter_class=argparse.RawDescriptionHelpFormatter)
    parser.parse_known_args()

    # We need to patch python platform module. It does a string comparison for the libc versions.
    # it fails when going from 2.9 to 2.10,
    # the fix converts the version to a tuple and attempts a numeric comparison

    _libc_search = re.compile(r"(__libc_init)" "|" "(GLIBC_([0-9.]+))" "|" r"(libc(_\w+)?\.so(?:\.(\d[0-9.]*))?)")

    def libc_ver(executable=sys.executable, lib="", version="", chunksize=2048):
        """Tries to determine the libc version that the file executable
        (which defaults to the Python interpreter) is linked against.

        Returns a tuple of strings (lib,version) which default to the
        given parameters in case the lookup fails.

        Note that the function has intimate knowledge of how different
        libc versions add symbols to the executable and thus is probably
        only useable for executables compiled using gcc.

        The file is read and scanned in chunks of chunksize bytes.

        """
        with open(executable, "rb") as f:
            binary = f.read(chunksize)
            pos = 0
            version = [0, 0, 0]
            while True:
                m = _libc_search.search(binary, pos)
                if not m:
                    binary = f.read(chunksize)
                    if not binary:
                        break
                    pos = 0
                    continue
                libcinit, glibc, glibcversion, so, threads, soversion = m.groups()
                if libcinit and not lib:
                    lib = "libc"
                elif glibc:
                    glibcversion_parts = glibcversion.split(".")
                    for i in range(len(glibcversion_parts)):
                        try:
                            glibcversion_parts[i] = int(glibcversion_parts[i])
                        except ValueError:
                            glibcversion_parts[i] = 0
                    if libcinit and not lib:
                        lib = "libc"
                    elif glibc:
                        if lib != "glibc":
                            lib = "glibc"
                            version = glibcversion_parts
                        elif glibcversion_parts > version:
                            version = glibcversion_parts
                elif so:
                    if lib != "glibc":
                        lib = "libc"
                        version = max(version, soversion)
                        if threads and version[-len(threads) :] != threads:
                            version = version + threads
                pos = m.end()
        return lib, ".".join(map(str, version))

    # Command line interface
    def getPlatformString():
        # Modified to return our desired platform string, R. Graciani
        platformTuple = (platform.system(), platform.machine())
        if platformTuple[0] == "Linux":
            sp = subprocess.Popen(["/sbin/ldconfig", "--print-cache"], stdout=subprocess.PIPE)
            ldre = re.compile(r".*=> (.*/libc\.so\..*$)")
            libs = []
            for line in sp.stdout.readlines():
                reM = ldre.match(line)
                if reM:
                    libs.append(reM.groups()[0])
            if not libs:
                # get version of higher libc installed
                if platform.machine().find("64") != -1:
                    lib = "/lib64"
                else:
                    lib = "/lib"
                for libFile in os.listdir(lib):
                    if libFile.find("libc-") == 0 or libFile.find("libc.so") == 0:
                        libs.append(os.path.join(lib, libFile))
            newest_lib = [0, 0, 0]
            for lib in libs:
                lib_parts = libc_ver(lib)[1].split(".")
                for i in range(len(lib_parts)):
                    try:
                        lib_parts[i] = int(lib_parts[i])
                    except ValueError:
                        lib_parts[i] = 0
                        # print "non integer version numbers"
                if lib_parts > newest_lib:
                    newest_lib = lib_parts

            platformTuple += ("glibc-" + ".".join(map(str, newest_lib)),)
        elif platformTuple[0] == "Darwin":
            platformTuple += (".".join(platform.mac_ver()[0].split(".")[:2]),)
        elif platformTuple[0] == "Windows":
            platformTuple += (platform.win32_ver()[0],)
        else:
            platformTuple += platform.release()

        platformString = "%s_%s_%s" % platformTuple

        return platformString

    def main():
        print(getPlatformString())


else:
<<<<<<< HEAD
  from DIRAC.Core.Utilities.DIRACScript import DIRACScript as Script

  @Script()
  def main():
    print(getPlatformString())
=======
    from DIRAC.Core.Utilities.DIRACScript import DIRACScript

    @DIRACScript()
    def main():
        print(getPlatformString())
>>>>>>> c5981031


if __name__ == "__main__":
    main()<|MERGE_RESOLUTION|>--- conflicted
+++ resolved
@@ -149,19 +149,11 @@
 
 
 else:
-<<<<<<< HEAD
-  from DIRAC.Core.Utilities.DIRACScript import DIRACScript as Script
+    from DIRAC.Core.Utilities.DIRACScript import DIRACScript as Script
 
-  @Script()
-  def main():
-    print(getPlatformString())
-=======
-    from DIRAC.Core.Utilities.DIRACScript import DIRACScript
-
-    @DIRACScript()
+    @Script()
     def main():
         print(getPlatformString())
->>>>>>> c5981031
 
 
 if __name__ == "__main__":
