--- conflicted
+++ resolved
@@ -49,57 +49,6 @@
 
 @Script()
 def main():
-<<<<<<< HEAD
-  Script.disableCS()
-
-  Script.registerSwitch("t:", "type=", "Installation type. 'server' by default.", setInstallType)
-  Script.parseCommandLine(ignoreErrors=True)
-
-  # Collect all the requested python modules to install
-  reqDict = {}
-  for entry in os.listdir(rootPath):
-    if len(entry) < 5 or entry.find("DIRAC") != len(entry) - 5:
-      continue
-    reqFile = os.path.join(rootPath, entry, "releases.cfg")
-    try:
-      with open(reqFile, "r") as extfd:
-        reqCFG = CFG().loadFromBuffer(extfd.read())
-    except Exception:
-      gLogger.verbose("%s not found" % reqFile)
-      continue
-    reqList = reqCFG.getOption("/RequiredExternals/%s" % instType.capitalize(), [])
-    if not reqList:
-      gLogger.verbose("%s does not have requirements for %s installation" % (entry, instType))
-      continue
-    for req in reqList:
-      reqName = False
-      reqCond = ""
-      for cond in ("==", ">="):
-        iP = cond.find(req)
-        if iP > 0:
-          reqName = req[:iP]
-          reqCond = req[iP:]
-          break
-      if not reqName:
-        reqName = req
-      if reqName not in reqDict:
-        reqDict[reqName] = (reqCond, entry)
-      else:
-        gLogger.notice("Skipping %s, it's already requested by %s" % (reqName, reqDict[reqName][1]))
-
-  if not reqDict:
-    gLogger.notice("No extra python module requested to be installed")
-    sys.exit(0)
-
-  for reqName in reqDict:
-    package = "%s%s" % (reqName, reqDict[reqName][0])
-    gLogger.notice("Requesting installation of %s" % package)
-    status, output = pipInstall(package)
-    if status != 0:
-      gLogger.error(output)
-    else:
-      gLogger.notice("Successfully installed %s" % package)
-=======
     Script.disableCS()
 
     Script.registerSwitch("t:", "type=", "Installation type. 'server' by default.", setInstallType)
@@ -114,7 +63,7 @@
         try:
             with open(reqFile, "r") as extfd:
                 reqCFG = CFG().loadFromBuffer(extfd.read())
-        except BaseException:
+        except Exception:
             gLogger.verbose("%s not found" % reqFile)
             continue
         reqList = reqCFG.getOption("/RequiredExternals/%s" % instType.capitalize(), [])
@@ -149,7 +98,6 @@
             gLogger.error(output)
         else:
             gLogger.notice("Successfully installed %s" % package)
->>>>>>> c5981031
 
 
 if __name__ == "__main__":
