--- conflicted
+++ resolved
@@ -18,19 +18,6 @@
 except ImportError:
     import selectors2 as selectors
 
-<<<<<<< HEAD
-=======
-# TODO: Remove ThreadPool later
-useThreadPoolExecutor = False
-if os.getenv("DIRAC_USE_NEWTHREADPOOL", "YES").lower() in ("yes", "true"):
-    from concurrent.futures import ThreadPoolExecutor
-
-    useThreadPoolExecutor = True
-else:
-    from DIRAC.Core.Utilities.ThreadPool import ThreadPool
-    from DIRAC.Core.Utilities.ThreadPool import getGlobalThreadPool
-
->>>>>>> c5981031
 from DIRAC import gLogger, S_OK, S_ERROR
 from DIRAC.Core.DISET.private.TransportPool import getGlobalTransportPool
 from DIRAC.Core.Utilities.ReturnValues import isReturnStructure
@@ -55,10 +42,7 @@
             transportPool = getGlobalTransportPool()
         self.__trPool = transportPool
         if not threadPool:
-            if useThreadPoolExecutor:
-                threadPool = ThreadPoolExecutor(100)
-            else:
-                threadPool = getGlobalThreadPool()
+            threadPool = ThreadPoolExecutor(100)
         self.__threadPool = threadPool
         self.__listeningForMessages = False
         self.__listenThread = None
@@ -201,299 +185,9 @@
                 "from %s : %s" % (self.__trPool.get(trid).getFormattedCredentials(), result["Message"]),
             )
             return self.removeTransport(trid)
-        if useThreadPoolExecutor:
-            self.__threadPool.submit(self.__processIncomingData, trid, result)
-        else:
-            self.__threadPool.generateJobAndQueueIt(self.__processIncomingData, args=(trid, result))
+        self.__threadPool.submit(self.__processIncomingData, trid, result)
         return S_OK()
 
-<<<<<<< HEAD
-  def __init__(self, name, transportPool=None, threadPool=None):
-    self.__name = name
-    self.__messageTransports = {}
-    self.__msgCounter = 0
-    self.__msgCounterLock = threading.Lock()
-    self.__responseCallbacks = {}
-    self.__msgInTransport = {}
-    self.__listenPersistConn = False
-    self.__useMessageObjects = True
-    self.__callbacksLock = threading.Condition()
-    self.__trInOutLock = threading.Lock()
-    self.__msgFactory = MessageFactory()
-    self.__log = gLogger.getSubLogger("MSGBRK")
-    if not transportPool:
-      transportPool = getGlobalTransportPool()
-    self.__trPool = transportPool
-    if not threadPool:
-      threadPool = ThreadPoolExecutor(100)
-    self.__threadPool = threadPool
-    self.__listeningForMessages = False
-    self.__listenThread = None
-
-  def getNumConnections(self):
-    return len(self.__messageTransports)
-
-  def getMsgFactory(self):
-    return self.__msgFactory
-
-  def useMessageObjects(self, bD):
-    self.__useMessageObjects = bD
-
-  # Message id generation
-
-  def __generateMsgId(self):
-    self.__msgCounterLock.acquire()
-    try:
-      msgId = "%s:%d" % (self.__name, self.__msgCounter)
-      self.__msgCounter += 1
-      return msgId
-    finally:
-      self.__msgCounterLock.release()
-
-  def getTransportPool(self):
-    return self.__trPool
-
-  # Add and remove transport to/from broker
-
-  def addTransport(self, transport, *args, **kwargs):
-    trid = self.__trPool.add(transport)
-    try:
-      result = self.addTransportId(trid, *args, **kwargs)
-    except Exception as e:
-      gLogger.exception("Cannot add transport id", lException=e)
-      result = S_ERROR("Cannot add transport id")
-    if not result['OK']:
-      self.__trPool.remove(trid)
-      return result
-    return S_OK(trid)
-
-  def addTransportId(self, trid, svcName,
-                     receiveMessageCallback=None, disconnectCallback=None,
-                     idleRead=False, listenToConnection=True):
-    self.__trInOutLock.acquire()
-    try:
-      if trid in self.__messageTransports:
-        return S_OK()
-      tr = self.__trPool.get(trid)
-      if not tr:
-        return S_ERROR("No transport with id %s registered" % trid)
-      self.__messageTransports[trid] = {'transport': tr,
-                                        'svcName': svcName,
-                                        'cbReceiveMessage': receiveMessageCallback,
-                                        'cbDisconnect': disconnectCallback,
-                                        'listen': listenToConnection,
-                                        'idleRead': idleRead}
-      self.__startListeningThread()
-      return S_OK()
-    finally:
-      self.__trInOutLock.release()
-
-  def listenToTransport(self, trid, listen=True):
-    self.__trInOutLock.acquire()
-    try:
-      if trid in self.__messageTransports:
-        self.__messageTransports[trid]['listen'] = listen
-      self.__startListeningThread()
-    finally:
-      self.__trInOutLock.release()
-
-  # Listen to connections
-
-  def __startListeningThread(self):
-    threadDead = self.__listeningForMessages and self.__listenThread is not None and not self.__listenThread.is_alive()
-    if not self.__listeningForMessages or threadDead:
-      self.__listeningForMessages = True
-      self.__listenThread = threading.Thread(target=self.__listenAutoReceiveConnections)
-      self.__listenThread.setDaemon(True)
-      self.__listenThread.start()
-
-  def __listenAutoReceiveConnections(self):
-    while self.__listeningForMessages:
-      self.__trInOutLock.acquire()
-      try:
-        # TODO: A single DefaultSelector instance can probably be shared by all threads
-        sel = selectors.DefaultSelector()
-        for trid in self.__messageTransports:
-          mt = self.__messageTransports[trid]
-          if not mt['listen']:
-            continue
-          sel.register(mt['transport'].getSocket(), selectors.EVENT_READ, trid)
-        if not sel.get_map():
-          self.__listeningForMessages = False
-          return
-      finally:
-        self.__trInOutLock.release()
-
-      try:
-        events = sel.select(timeout=1)
-      except (socket.error, select.error):
-        # TODO: When can this happen?
-        time.sleep(0.001)
-        continue
-      except Exception as e:
-        gLogger.exception("Exception while selecting persistent connections", lException=e)
-        continue
-
-      for key, event in events:
-        if event & selectors.EVENT_READ:
-          trid = key.data
-          if trid in self.__messageTransports:
-            result = self.__receiveMsgDataAndQueue(trid)
-            if not result['OK']:
-              self.removeTransport(trid)
-
-  # Process received data functions
-
-  def __receiveMsgDataAndQueue(self, trid):
-    # Receive
-    result = self.__trPool.receive(trid,
-                                   blockAfterKeepAlive=False,
-                                   idleReceive=self.__messageTransports[trid]['idleRead'])
-    self.__log.debug("[trid %s] Received data: %s" % (trid, str(result)))
-    # If error close transport and exit
-    if not result['OK']:
-      self.__log.debug("[trid %s] ERROR RCV DATA %s" % (trid, result['Message']))
-      gLogger.warn("Error while receiving message",
-                   "from %s : %s" % (self.__trPool.get(trid).getFormattedCredentials(),
-                                     result['Message']))
-      return self.removeTransport(trid)
-    self.__threadPool.submit(self.__processIncomingData, trid, result)
-    return S_OK()
-
-  def __processIncomingData(self, trid, receivedResult):
-    # If keep alive, return OK
-    if 'keepAlive' in receivedResult and receivedResult['keepAlive']:
-      return S_OK()
-    # If idle read return
-    self.__trInOutLock.acquire()
-    try:
-      idleRead = self.__messageTransports[trid]['idleRead']
-    except KeyError:
-      return S_ERROR("Transport %s unknown" % trid)
-    finally:
-      self.__trInOutLock.release()
-    if idleRead:
-      if receivedResult['Value']:
-        gLogger.fatal("OOOops. Idle read has returned data!")
-      return S_OK()
-    if not receivedResult['Value']:
-      self.__log.debug("Transport %s closed connection" % trid)
-      return self.removeTransport(trid)
-    # This is a message req/resp
-    msg = receivedResult['Value']
-    # Valid message?
-    if 'request' not in msg:
-      gLogger.warn("Received data does not seem to be a message !!!!")
-      return self.removeTransport(trid)
-    # Decide if it's a response or a request
-    if msg['request']:
-      # If message has Id return ACK to received
-      if 'id' in msg:
-        self.__sendResponse(trid, msg['id'], S_OK())
-      # Process msg
-      result = self.__processIncomingRequest(trid, msg)
-    else:
-      result = self.__processIncomingResponse(trid, msg)
-    # If error close the transport
-    if not result['OK']:
-      gLogger.info("Closing transport because of error while processing message", result['Message'])
-      return self.removeTransport(trid)
-    return S_OK()
-
-  def __processIncomingRequest(self, trid, msg):
-    self.__trInOutLock.acquire()
-    try:
-      rcvCB = self.__messageTransports[trid]['cbReceiveMessage']
-    except KeyError:
-      return S_ERROR("Transport %s unknown" % trid)
-    finally:
-      self.__trInOutLock.release()
-    if not rcvCB:
-      gLogger.fatal("Transport %s does not have a callback defined and a message arrived!" % trid)
-      return S_ERROR("No message was expected in for this transport")
-    # Check message has id and name
-    for requiredField in ['name']:
-      if requiredField not in msg:
-        gLogger.error("Message does not have required field", requiredField)
-        return S_ERROR("Message does not have %s" % requiredField)
-    # Load message
-    if 'attrs' in msg:
-      attrs = msg['attrs']
-      if not isinstance(attrs, (tuple, list)):
-        return S_ERROR("Message args has to be a tuple or a list, not %s" % type(attrs))
-    else:
-      attrs = None
-    # Do we "unpack" or do we send the raw data to the callback?
-    if self.__useMessageObjects:
-      result = self.__msgFactory.createMessage(self.__messageTransports[trid]['svcName'], msg['name'], attrs)
-      if not result['OK']:
-        return result
-      msgObj = result['Value']
-    else:
-      msgObj = DummyMessage(msg)
-    # Is msg ok?
-    if not msgObj.isOK():
-      return S_ERROR("Messsage is invalid")
-    try:
-      # Callback it and return response
-      result = rcvCB(trid, msgObj)
-      if not isReturnStructure(result):
-        return S_ERROR("Request function does not return a result structure")
-      return result
-    except Exception as e:
-      # Whoops. Show exception and return
-      gLogger.exception("Exception while processing message %s" % msg['name'], lException=e)
-      return S_ERROR("Exception while processing message %s: %s" % (msg['name'], str(e)))
-
-  def __processIncomingResponse(self, trid, msg):
-    # This is a message response
-    for requiredField in ('id', 'result'):
-      if requiredField not in msg:
-        gLogger.error("Message does not have required field", requiredField)
-        return S_ERROR("Message does not have %s" % requiredField)
-    if not isReturnStructure(msg['result']):
-      return S_ERROR("Message response did not return a result structure")
-    return self.__notifyCallback(msg['id'], msg['result'])
-
-  # Sending functions
-
-  def __sendResponse(self, trid, msgId, msgResult):
-    msgResponse = {'request': False, 'id': msgId, 'result': msgResult}
-    self.__trPool.send(trid, S_OK(msgResponse))
-
-  def sendMessage(self, trid, msgObj):
-    if not msgObj.isOK():
-      return S_ERROR("Message is not ready to be sent")
-    result = self.__sendMessage(trid, msgObj)
-    if not result['OK']:
-      self.removeTransport(trid)
-    return result
-
-  def __sendMessage(self, trid, msgObj):
-    if not self.__trPool.exists(trid):
-      return S_ERROR("Not transport with id %s defined for messaging" % trid)
-
-    msg = {'request': True, 'name': msgObj.getName()}
-    attrs = msgObj.dumpAttrs()['Value']
-    msg['attrs'] = attrs
-    waitForAck = msgObj.getWaitForAck()
-
-    if not waitForAck:
-      return self.__trPool.send(trid, S_OK(msg))
-
-    msgId = self.__generateMsgId()
-    msg['id'] = msgId
-
-    self.__generateMessageResponse(trid, msgId)
-    result = self.__trPool.send(trid, S_OK(msg))
-
-    # Lock and generate and wait
-    self.__callbacksLock.acquire()
-    try:
-      if not result['OK']:
-        # Release lock and exit
-        self.__clearCallback(msgId)
-=======
     def __processIncomingData(self, trid, receivedResult):
         # If keep alive, return OK
         if "keepAlive" in receivedResult and receivedResult["keepAlive"]:
@@ -593,7 +287,7 @@
 
     def __sendResponse(self, trid, msgId, msgResult):
         msgResponse = {"request": False, "id": msgId, "result": msgResult}
-        _result = self.__trPool.send(trid, S_OK(msgResponse))
+        self.__trPool.send(trid, S_OK(msgResponse))
 
     def sendMessage(self, trid, msgObj):
         if not msgObj.isOK():
@@ -601,7 +295,6 @@
         result = self.__sendMessage(trid, msgObj)
         if not result["OK"]:
             self.removeTransport(trid)
->>>>>>> c5981031
         return result
 
     def __sendMessage(self, trid, msgObj):
@@ -689,38 +382,6 @@
             self.__callbacksLock.release()
         return S_OK()
 
-<<<<<<< HEAD
-      # Save the disconnect callback if it's there
-      if self.__messageTransports[trid]['cbDisconnect']:
-        cbDisconnect = self.__messageTransports[trid]['cbDisconnect']
-      else:
-        cbDisconnect = False
-
-      self.__messageTransports.pop(trid)
-      if closeTransport:
-        self.__trPool.close(trid)
-    finally:
-      self.__trInOutLock.release()
-
-    # Flush remaining messages
-    self.__callbacksLock.acquire()
-    try:
-      msgIds = False
-      if trid in self.__msgInTransport:
-        msgIds = set(self.__msgInTransport[trid])
-        self.__msgInTransport.pop(trid)
-        for msgId in msgIds:
-          self.__setCallbackResult(msgId, S_ERROR("Connection closed by peer"))
-      self.__callbacksLock.notifyAll()
-    finally:
-      self.__callbacksLock.release()
-
-    # Queue the disconnect CB if it's there
-    if cbDisconnect:
-      self.__threadPool.submit(cbDisconnect, trid)
-
-    return S_OK()
-=======
     def removeTransport(self, trid, closeTransport=True):
         # Delete from the message Transports
         self.__trInOutLock.acquire()
@@ -755,13 +416,9 @@
 
         # Queue the disconnect CB if it's there
         if cbDisconnect:
-            if useThreadPoolExecutor:
-                self.__threadPool.submit(cbDisconnect, trid)
-            else:
-                self.__threadPool.generateJobAndQueueIt(cbDisconnect, args=(trid,))
+            self.__threadPool.submit(cbDisconnect, trid)
 
         return S_OK()
->>>>>>> c5981031
 
 
 class MessageSender(object):
