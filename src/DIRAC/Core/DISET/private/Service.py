"""
  Service class implements the server side part of the DISET protocol
  There are 2 main parts in this class:

  - All useful functions for initialization
  - All useful functions to handle the requests
"""

from __future__ import absolute_import
from __future__ import division
from __future__ import print_function

# pylint: skip-file
# __searchInitFunctions gives RuntimeError: maximum recursion depth exceeded

import os
import time
import threading

from concurrent.futures import ThreadPoolExecutor

import DIRAC
from DIRAC import gConfig, gLogger, S_OK, S_ERROR
from DIRAC.ConfigurationSystem.Client import PathFinder
from DIRAC.ConfigurationSystem.Client.Helpers.Operations import Operations
from DIRAC.Core.DISET.private.LockManager import LockManager
from DIRAC.Core.DISET.private.ServiceConfiguration import ServiceConfiguration
from DIRAC.Core.DISET.private.TransportPool import getGlobalTransportPool
from DIRAC.Core.DISET.private.MessageBroker import MessageBroker, MessageSender
from DIRAC.Core.DISET.AuthManager import AuthManager
from DIRAC.Core.DISET.RequestHandler import getServiceOption
from DIRAC.Core.Utilities import Time, MemStat, Network
from DIRAC.Core.Utilities.DErrno import ENOAUTH
from DIRAC.Core.Utilities.ReturnValues import isReturnStructure
from DIRAC.Core.Utilities.ThreadScheduler import gThreadScheduler
from DIRAC.FrameworkSystem.Client.MonitoringClient import gMonitor
from DIRAC.FrameworkSystem.Client.MonitoringClient import MonitoringClient
from DIRAC.FrameworkSystem.Client.SecurityLogClient import SecurityLogClient

__RCSID__ = "$Id$"


class Service(object):

    SVC_VALID_ACTIONS = {"RPC": "export", "FileTransfer": "transfer", "Message": "msg", "Connection": "Message"}
    SVC_SECLOG_CLIENT = SecurityLogClient()

    def __init__(self, serviceData):
        """
        Init the variables for the service

        :param serviceData: dict with modName, standalone, loadName, moduleObj, classObj. e.g.:
          {'modName': 'Framework/serviceName',
          'standalone': True,
          'loadName': 'Framework/serviceName',
          'moduleObj': <module 'serviceNameHandler' from '/home/DIRAC/FrameworkSystem/Service/serviceNameHandler.pyo'>,
          'classObj': <class 'serviceNameHandler.serviceHandler'>}

          Standalone is true if there is only one service started
          If it's false, every service is linked to a different MonitoringClient
        """
        self._svcData = serviceData
        self._name = serviceData["modName"]
        self._startTime = Time.dateTime()
        self._validNames = [serviceData["modName"]]
        if serviceData["loadName"] not in self._validNames:
            self._validNames.append(serviceData["loadName"])
        self._cfg = ServiceConfiguration(list(self._validNames))
        self._standalone = serviceData["standalone"]
        self.__monitorLastStatsUpdate = time.time()
        self._stats = {"queries": 0, "connections": 0}
        self._authMgr = AuthManager("%s/Authorization" % PathFinder.getServiceSection(serviceData["loadName"]))
        self._transportPool = getGlobalTransportPool()
        self.__cloneId = 0
        self.__maxFD = 0

    def setCloneProcessId(self, cloneId):
        self.__cloneId = cloneId
        if not self.activityMonitoring:
            self._monitor.setComponentName("%s-Clone:%s" % (self._name, cloneId))

    def _isMetaAction(self, action):
        referedAction = Service.SVC_VALID_ACTIONS[action]
        if referedAction in Service.SVC_VALID_ACTIONS:
            return referedAction
        return False

    def initialize(self):
        # Build the URLs
        self._url = self._cfg.getURL()
        if not self._url:
            return S_ERROR("Could not build service URL for %s" % self._name)
        gLogger.verbose("Service URL is %s" % self._url)
        # Load handler
        result = self._loadHandlerInit()
        if not result["OK"]:
            return result
        self._handler = result["Value"]
        # Initialize lock manager
        self._lockManager = LockManager(self._cfg.getMaxWaitingPetitions())
        self._threadPool = ThreadPoolExecutor(max(0, self._cfg.getMaxThreads()))
        self._msgBroker = MessageBroker("%sMSB" % self._name, threadPool=self._threadPool)
        # Create static dict
        self._serviceInfoDict = {
            "serviceName": self._name,
            "serviceSectionPath": PathFinder.getServiceSection(self._name),
            "URL": self._cfg.getURL(),
            "messageSender": MessageSender(self._name, self._msgBroker),
            "validNames": self._validNames,
            "csPaths": [PathFinder.getServiceSection(svcName) for svcName in self._validNames],
        }
        # Initialize Monitoring
        # This is a flag used to check whether "EnableActivityMonitoring" is enabled or not from the config file.
        self.activityMonitoring = Operations().getValue("EnableActivityMonitoring", False) or getServiceOption(
            self._serviceInfoDict, "EnableActivityMonitoring", False
        )
        if self.activityMonitoring:
            # The import needs to be here because of the CS must be initialized before importing
            # this class (see https://github.com/DIRACGrid/DIRAC/issues/4793)
            from DIRAC.MonitoringSystem.Client.MonitoringReporter import MonitoringReporter

            self.activityMonitoringReporter = MonitoringReporter(monitoringType="ComponentMonitoring")
            gThreadScheduler.addPeriodicTask(100, self.__activityMonitoringReporting)
        elif self._standalone:
            self._monitor = gMonitor
        else:
<<<<<<< HEAD
          typeAttr = "types_%s_%s" % (Service.SVC_VALID_ACTIONS[actionType], exportedName)
          authAttr = "auth_%s_%s" % (Service.SVC_VALID_ACTIONS[actionType], exportedName)
        if typeAttr in handlerAttributeList:
          obj = getattr(handlerClass, typeAttr)
          gLogger.verbose("|- Found type definition %s: %s" % (typeAttr, str(obj)))
          typeCheck[actionType][exportedName] = obj
        if authAttr in handlerAttributeList:
          obj = getattr(handlerClass, authAttr)
          gLogger.verbose("|- Found auth rules %s: %s" % (authAttr, str(obj)))
          authRules[actionType][exportedName] = obj

    for actionType in Service.SVC_VALID_ACTIONS:
      referedAction = self._isMetaAction(actionType)
      if not referedAction:
        continue
      gLogger.verbose("Action %s is a meta action for %s" % (actionType, referedAction))
      authRules[actionType] = []
      for method in authRules[referedAction]:
        for prop in authRules[referedAction][method]:
          if prop not in authRules[actionType]:
            authRules[actionType].append(prop)
      gLogger.verbose("Meta action %s props are %s" % (actionType, authRules[actionType]))

    return S_OK({'methods': methodsList, 'auth': authRules, 'types': typeCheck})

  def _initMonitoring(self):
    if not self.activityMonitoring:
      # Init extra bits of monitoring
      self._monitor.setComponentType(MonitoringClient.COMPONENT_SERVICE)
      self._monitor.setComponentName(self._name)
      self._monitor.setComponentLocation(self._cfg.getURL())
      self._monitor.initialize()
      self._monitor.registerActivity(
          "Connections",
          "Connections received",
          "Framework",
          "connections",
          MonitoringClient.OP_RATE)
      self._monitor.registerActivity("Queries", "Queries served", "Framework", "queries", MonitoringClient.OP_RATE)
      self._monitor.registerActivity('CPU', "CPU Usage", 'Framework', "CPU,%", MonitoringClient.OP_MEAN, 600)
      self._monitor.registerActivity('MEM', "Memory Usage", 'Framework', 'Memory,MB', MonitoringClient.OP_MEAN, 600)
      self._monitor.registerActivity(
          'PendingQueries',
          "Pending queries",
          'Framework',
          'queries',
          MonitoringClient.OP_MEAN)
      self._monitor.registerActivity(
          'ActiveQueries',
          "Active queries",
          'Framework',
          'threads',
          MonitoringClient.OP_MEAN)
      self._monitor.registerActivity(
          'RunningThreads',
          "Running threads",
          'Framework',
          'threads',
          MonitoringClient.OP_MEAN)
      self._monitor.registerActivity('MaxFD', "Max File Descriptors", 'Framework', 'fd', MonitoringClient.OP_MEAN)

      self._monitor.setComponentExtraParam('DIRACVersion', DIRAC.version)
      self._monitor.setComponentExtraParam('platform', DIRAC.getPlatform())
      self._monitor.setComponentExtraParam('startTime', Time.dateTime())
      props = [("__doc__", "description")]
      for prop in props:
=======
            self._monitor = MonitoringClient()
        self._initMonitoring()
        # Call static initialization function
>>>>>>> 45ddde11
        try:
            if self.activityMonitoring:
                self._handler["class"]._rh__initializeClass(
                    dict(self._serviceInfoDict), self._lockManager, self._msgBroker, self.activityMonitoringReporter
                )
            else:
                self._handler["class"]._rh__initializeClass(
                    dict(self._serviceInfoDict), self._lockManager, self._msgBroker, self._monitor
                )
            if self._handler["init"]:
                for initFunc in self._handler["init"]:
                    gLogger.verbose("Executing initialization function")
                    try:
                        result = initFunc(dict(self._serviceInfoDict))
                    except Exception as excp:
                        gLogger.exception("Exception while calling initialization function", lException=excp)
                        return S_ERROR("Exception while calling initialization function: %s" % str(excp))
                    if not isReturnStructure(result):
                        return S_ERROR("Service initialization function %s must return S_OK/S_ERROR" % initFunc)
                    if not result["OK"]:
                        return S_ERROR("Error while initializing %s: %s" % (self._name, result["Message"]))
        except Exception as e:
            errMsg = "Exception while initializing %s" % self._name
            gLogger.exception(e)
            gLogger.exception(errMsg)
            return S_ERROR(errMsg)

        # Load actions after the handler has initialized itself
        result = self._loadActions()
        if not result["OK"]:
            return result
        self._actions = result["Value"]

        if not self.activityMonitoring:
            gThreadScheduler.addPeriodicTask(30, self.__reportThreadPoolContents)

        return S_OK()

    def __searchInitFunctions(self, handlerClass, currentClass=None):
        if not currentClass:
            currentClass = handlerClass
        initFuncs = []
        ancestorHasInit = False
        for ancestor in currentClass.__bases__:
            initFuncs += self.__searchInitFunctions(handlerClass, ancestor)
            if "initializeHandler" in dir(ancestor):
                ancestorHasInit = True
        if ancestorHasInit:
            initFuncs.append(super(currentClass, handlerClass).initializeHandler)
        if currentClass == handlerClass and "initializeHandler" in dir(handlerClass):
            initFuncs.append(handlerClass.initializeHandler)
        return initFuncs

    def _loadHandlerInit(self):
        handlerClass = self._svcData["classObj"]
        handlerName = handlerClass.__name__
        handlerInitMethods = self.__searchInitFunctions(handlerClass)
        try:
            handlerInitMethods.append(getattr(self._svcData["moduleObj"], "initialize%s" % handlerName))
        except AttributeError:
            gLogger.verbose("Not found global initialization function for service")

        if handlerInitMethods:
            gLogger.info("Found %s initialization methods" % len(handlerInitMethods))

        handlerInfo = {}
        handlerInfo["name"] = handlerName
        handlerInfo["module"] = self._svcData["moduleObj"]
        handlerInfo["class"] = handlerClass
        handlerInfo["init"] = handlerInitMethods

        return S_OK(handlerInfo)

    def _loadActions(self):

        handlerClass = self._handler["class"]

        authRules = {}
        typeCheck = {}
        methodsList = {}
        for actionType in Service.SVC_VALID_ACTIONS:
            if self._isMetaAction(actionType):
                continue
            authRules[actionType] = {}
            typeCheck[actionType] = {}
            methodsList[actionType] = []
        handlerAttributeList = dir(handlerClass)
        for actionType in Service.SVC_VALID_ACTIONS:
            if self._isMetaAction(actionType):
                continue
            methodPrefix = "%s_" % Service.SVC_VALID_ACTIONS[actionType]
            for attribute in handlerAttributeList:
                if attribute.find(methodPrefix) != 0:
                    continue
                exportedName = attribute[len(methodPrefix) :]
                methodsList[actionType].append(exportedName)
                gLogger.verbose("+ Found %s method %s" % (actionType, exportedName))
                # Create lock for method
                self._lockManager.createLock(
                    "%s/%s" % (actionType, exportedName), self._cfg.getMaxThreadsForMethod(actionType, exportedName)
                )
                # Look for type and auth rules
                if actionType == "RPC":
                    typeAttr = "types_%s" % exportedName
                    authAttr = "auth_%s" % exportedName
                else:
                    typeAttr = "types_%s_%s" % (Service.SVC_VALID_ACTIONS[actionType], exportedName)
                    authAttr = "auth_%s_%s" % (Service.SVC_VALID_ACTIONS[actionType], exportedName)
                if typeAttr in handlerAttributeList:
                    obj = getattr(handlerClass, typeAttr)
                    gLogger.verbose("|- Found type definition %s: %s" % (typeAttr, str(obj)))
                    typeCheck[actionType][exportedName] = obj
                if authAttr in handlerAttributeList:
                    obj = getattr(handlerClass, authAttr)
                    gLogger.verbose("|- Found auth rules %s: %s" % (authAttr, str(obj)))
                    authRules[actionType][exportedName] = obj

        for actionType in Service.SVC_VALID_ACTIONS:
            referedAction = self._isMetaAction(actionType)
            if not referedAction:
                continue
            gLogger.verbose("Action %s is a meta action for %s" % (actionType, referedAction))
            authRules[actionType] = []
            for method in authRules[referedAction]:
                for prop in authRules[referedAction][method]:
                    if prop not in authRules[actionType]:
                        authRules[actionType].append(prop)
            gLogger.verbose("Meta action %s props are %s" % (actionType, authRules[actionType]))

        return S_OK({"methods": methodsList, "auth": authRules, "types": typeCheck})

    def _initMonitoring(self):
        if not self.activityMonitoring:
            # Init extra bits of monitoring
            self._monitor.setComponentType(MonitoringClient.COMPONENT_SERVICE)
            self._monitor.setComponentName(self._name)
            self._monitor.setComponentLocation(self._cfg.getURL())
            self._monitor.initialize()
            self._monitor.registerActivity(
                "Connections", "Connections received", "Framework", "connections", MonitoringClient.OP_RATE
            )
            self._monitor.registerActivity(
                "Queries", "Queries served", "Framework", "queries", MonitoringClient.OP_RATE
            )
            self._monitor.registerActivity("CPU", "CPU Usage", "Framework", "CPU,%", MonitoringClient.OP_MEAN, 600)
            self._monitor.registerActivity(
                "MEM", "Memory Usage", "Framework", "Memory,MB", MonitoringClient.OP_MEAN, 600
            )
            self._monitor.registerActivity(
                "PendingQueries", "Pending queries", "Framework", "queries", MonitoringClient.OP_MEAN
            )
            self._monitor.registerActivity(
                "ActiveQueries", "Active queries", "Framework", "threads", MonitoringClient.OP_MEAN
            )
            self._monitor.registerActivity(
                "RunningThreads", "Running threads", "Framework", "threads", MonitoringClient.OP_MEAN
            )
            self._monitor.registerActivity("MaxFD", "Max File Descriptors", "Framework", "fd", MonitoringClient.OP_MEAN)

            self._monitor.setComponentExtraParam("DIRACVersion", DIRAC.version)
            self._monitor.setComponentExtraParam("platform", DIRAC.getPlatform())
            self._monitor.setComponentExtraParam("startTime", Time.dateTime())
            props = [("__doc__", "description")]
            if six.PY2:
                props += [("__RCSID__", "version")]
            for prop in props:
                try:
                    value = getattr(self._handler["module"], prop[0])
                except Exception as e:
                    gLogger.exception(e)
                    gLogger.error("Missing property", prop[0])
                    value = "unset"
                self._monitor.setComponentExtraParam(prop[1], value)

        for secondaryName in self._cfg.registerAlsoAs():
            gLogger.info("Registering %s also as %s" % (self._name, secondaryName))
            self._validNames.append(secondaryName)

        return S_OK()

    def __reportThreadPoolContents(self):
        # TODO: remove later
        pendingQueries = self._threadPool._work_queue.qsize()
        activeQuereies = len(self._threadPool._threads)

        self._monitor.addMark("PendingQueries", pendingQueries)
        self._monitor.addMark("ActiveQueries", activeQuereies)
        self._monitor.addMark("RunningThreads", threading.activeCount())
        self._monitor.addMark("MaxFD", self.__maxFD)
        self.__maxFD = 0

    def getConfig(self):
        return self._cfg

    # End of initialization functions

    def handleConnection(self, clientTransport):
        """
        This method may be called by ServiceReactor.
        The method stacks openened connection in a queue, another thread
        read this queue and handle connection.

        :param clientTransport: Object which describes opened connection (PlainTransport or SSLTransport)
        """
        if not self.activityMonitoring:
            self._stats["connections"] += 1
            self._monitor.setComponentExtraParam("queries", self._stats["connections"])
        # TODO: remove later
        nQueued = self._threadPool._work_queue.qsize()
        if nQueued > self._cfg.getMaxWaitingPetitions():
            gLogger.warn(
                "Dropping request due to too many tasks",
                "queued: %s limit: %s source: %s"
                % (nQueued, self._cfg.getMaxWaitingPetitions(), clientTransport.getFormattedCredentials()),
            )
            clientTransport.close()
            return
        self._threadPool.submit(self._processInThread, clientTransport)

    # Threaded process function
    def _processInThread(self, clientTransport):
        """
        This method handles a RPC, FileTransfer or Connection.
        Connection may be opened via ServiceReactor.__acceptIncomingConnection


        - Do the SSL/TLS Handshake (if dips is used) and extract credentials
        - Get the action called by the client
        - Check if the client is authorized to perform ation
          - If not, connection is closed
        - Instanciate the RequestHandler (RequestHandler contain all methods callable)

        (Following is not directly in this method but it describe what happen at
        #Execute the action)
        - Notify the client we're ready to execute the action (via _processProposal)
          and call RequestHandler._rh_executeAction()
        - Receive arguments/file/something else (depending on action) in the RequestHandler
        - Executing the action asked by the client

        :param clientTransport: Object which describe the opened connection (SSLTransport or PlainTransport)

        :return: S_OK with "closeTransport" a boolean to indicate if th connection have to be closed
                e.g. after RPC, closeTransport=True

        """
        self.__maxFD = max(self.__maxFD, clientTransport.oSocket.fileno())
        self._lockManager.lockGlobal()
        try:
            monReport = self.__startReportToMonitoring()
        except Exception:
            monReport = False
        try:
            # Handshake
            try:
                result = clientTransport.handshake()
                if not result["OK"]:
                    clientTransport.close()
                    return
            except Exception:
                return
            # Add to the transport pool
            trid = self._transportPool.add(clientTransport)
            if not trid:
                return
            # Receive and check proposal
            result = self._receiveAndCheckProposal(trid)
            if not result["OK"]:
                self._transportPool.sendAndClose(trid, result)
                return
            proposalTuple = result["Value"]
            # Instantiate handler
            result = self._instantiateHandler(trid, proposalTuple)
            if not result["OK"]:
                self._transportPool.sendAndClose(trid, result)
                return
            handlerObj = result["Value"]
            # Execute the action
            result = self._processProposal(trid, proposalTuple, handlerObj)
            # Close the connection if required
            if result["closeTransport"] or not result["OK"]:
                if not result["OK"]:
                    gLogger.error("Error processing proposal", result["Message"])
                self._transportPool.close(trid)
            return result
        finally:
            self._lockManager.unlockGlobal()
            if monReport:
                self.__endReportToMonitoring(*monReport)

    def _createIdentityString(self, credDict, clientTransport=None):
        if "username" in credDict:
            if "group" in credDict:
                identity = "[%s:%s]" % (credDict["username"], credDict["group"])
            else:
                identity = "[%s:unknown]" % credDict["username"]
        else:
            identity = "unknown"
        if clientTransport:
            addr = clientTransport.getRemoteAddress()
            if addr:
                addr = "{%s:%s}" % (addr[0], addr[1])
        if "DN" in credDict:
            identity += "(%s)" % credDict["DN"]
        return identity

    @staticmethod
    def _deserializeProposalTuple(serializedProposal):
        """We receive the proposalTuple as a list.
        Turn it into a tuple again
        """
        proposalTuple = tuple(tuple(x) if isinstance(x, list) else x for x in serializedProposal)
        return proposalTuple

    def _receiveAndCheckProposal(self, trid):
        clientTransport = self._transportPool.get(trid)
        # Get the peer credentials
        credDict = clientTransport.getConnectingCredentials()
        # Receive the action proposal
        retVal = clientTransport.receiveData(1024)
        if not retVal["OK"]:
            gLogger.error(
                "Invalid action proposal",
                "%s %s" % (self._createIdentityString(credDict, clientTransport), retVal["Message"]),
            )
            return S_ERROR("Invalid action proposal")
        proposalTuple = Service._deserializeProposalTuple(retVal["Value"])
        gLogger.debug("Received action from client", "/".join(list(proposalTuple[1])))
        # Check if there are extra credentials
        if proposalTuple[2]:
            clientTransport.setExtraCredentials(proposalTuple[2])
        # Check if this is the requested service
        requestedService = proposalTuple[0][0]
        if requestedService not in self._validNames:
            return S_ERROR("%s is not up in this server" % requestedService)
        # Check if the action is valid
        requestedActionType = proposalTuple[1][0]
        if requestedActionType not in Service.SVC_VALID_ACTIONS:
            return S_ERROR("%s is not a known action type" % requestedActionType)
        # Check if it's authorized
        result = self._authorizeProposal(proposalTuple[1], trid, credDict)
        if not result["OK"]:
            return result
        # Proposal is OK
        return S_OK(proposalTuple)

    def _authorizeProposal(self, actionTuple, trid, credDict):
        # Find CS path for the Auth rules
        referedAction = self._isMetaAction(actionTuple[0])
        if referedAction:
            csAuthPath = "%s/Default" % actionTuple[0]
            hardcodedMethodAuth = self._actions["auth"][actionTuple[0]]
        else:
            if actionTuple[0] == "RPC":
                csAuthPath = actionTuple[1]
            else:
                csAuthPath = "/".join(actionTuple)
            # Find if there are hardcoded auth rules in the code
            hardcodedMethodAuth = False
            if actionTuple[0] in self._actions["auth"]:
                hardcodedRulesByType = self._actions["auth"][actionTuple[0]]
                if actionTuple[0] == "FileTransfer":
                    methodName = actionTuple[1][0].lower() + actionTuple[1][1:]
                else:
                    methodName = actionTuple[1]

                if methodName in hardcodedRulesByType:
                    hardcodedMethodAuth = hardcodedRulesByType[methodName]
        # Auth time!
        if not self._authMgr.authQuery(csAuthPath, credDict, hardcodedMethodAuth):
            # Get the identity string
            identity = self._createIdentityString(credDict)
            fromHost = "unknown host"
            tr = self._transportPool.get(trid)
            if tr:
                fromHost = "/".join([str(item) for item in tr.getRemoteAddress()])
            gLogger.warn(
                "Unauthorized query", "to %s:%s by %s from %s" % (self._name, "/".join(actionTuple), identity, fromHost)
            )
            result = S_ERROR(ENOAUTH, "Unauthorized query")
        else:
            result = S_OK()

        # Security log
        tr = self._transportPool.get(trid)
        if not tr:
            return S_ERROR("Client disconnected")
        sourceAddress = tr.getRemoteAddress()
        identity = self._createIdentityString(credDict)
        Service.SVC_SECLOG_CLIENT.addMessage(
            result["OK"],
            sourceAddress[0],
            sourceAddress[1],
            identity,
            self._cfg.getHostname(),
            self._cfg.getPort(),
            self._name,
            "/".join(actionTuple),
        )
        return result

    def _instantiateHandler(self, trid, proposalTuple=None):
        """
        Generate an instance of the handler for a given service

        :param int trid: transport ID
        :param tuple proposalTuple: tuple describing the proposed action

        :return: S_OK/S_ERROR, Value is the handler object
        """
        # Generate the client params
        clientParams = {"serviceStartTime": self._startTime}
        if proposalTuple:
            # The 4th element is the client version
            clientParams["clientVersion"] = proposalTuple[3] if len(proposalTuple) > 3 else None
            clientParams["clientSetup"] = proposalTuple[0][1]
            if len(proposalTuple[0]) < 3:
                clientParams["clientVO"] = gConfig.getValue("/DIRAC/VirtualOrganization", "unknown")
            else:
                clientParams["clientVO"] = proposalTuple[0][2]
        clientTransport = self._transportPool.get(trid)
        if clientTransport:
            clientParams["clientAddress"] = clientTransport.getRemoteAddress()
        # Generate handler dict with per client info
        handlerInitDict = dict(self._serviceInfoDict)
        for key in clientParams:
            handlerInitDict[key] = clientParams[key]
        # Instantiate and initialize
        try:
            handlerInstance = self._handler["class"](handlerInitDict, trid)
            handlerInstance.initialize()
        except Exception as e:
            gLogger.exception("Server error while loading handler: %s" % str(e))
            return S_ERROR("Server error while loading handler")
        return S_OK(handlerInstance)

    def _processProposal(self, trid, proposalTuple, handlerObj):
        # Notify the client we're ready to execute the action
        retVal = self._transportPool.send(trid, S_OK())
        if not retVal["OK"]:
            return retVal

        messageConnection = False
        if proposalTuple[1] == ("Connection", "new"):
            messageConnection = True

        if messageConnection:

            if self._msgBroker.getNumConnections() > self._cfg.getMaxMessagingConnections():
                result = S_ERROR("Maximum number of connections reached. Try later")
                result["closeTransport"] = True
                return result

            # This is a stable connection
            self._msgBroker.addTransportId(
                trid,
                self._name,
                receiveMessageCallback=self._mbReceivedMsg,
                disconnectCallback=self._mbDisconnect,
                listenToConnection=False,
            )

        result = self._executeAction(trid, proposalTuple, handlerObj)
        if result["OK"] and messageConnection:
            self._msgBroker.listenToTransport(trid)
            result = self._mbConnect(trid, handlerObj)
            if not result["OK"]:
                self._msgBroker.removeTransport(trid)

        result["closeTransport"] = not messageConnection or not result["OK"]
        return result

    def _mbConnect(self, trid, handlerObj=None):
        if not handlerObj:
            result = self._instantiateHandler(trid)
            if not result["OK"]:
                return result
            handlerObj = result["Value"]
        return handlerObj._rh_executeConnectionCallback("connected")

    def _executeAction(self, trid, proposalTuple, handlerObj):
        try:
            response = handlerObj._rh_executeAction(proposalTuple)
            if not response["OK"]:
                return response
            if self.activityMonitoring:
                self.activityMonitoringReporter.addRecord(
                    {
                        "timestamp": int(Time.toEpoch()),
                        "host": Network.getFQDN(),
                        "componentType": "service",
                        "component": "_".join(self._name.split("/")),
                        "componentLocation": self._cfg.getURL(),
                        "ServiceResponseTime": response["Value"][1],
                    }
                )
            return response["Value"][0]
        except Exception as e:
            gLogger.exception("Exception while executing handler action")
            return S_ERROR("Server error while executing action: %s" % str(e))

    def _mbReceivedMsg(self, trid, msgObj):
        result = self._authorizeProposal(
            ("Message", msgObj.getName()), trid, self._transportPool.get(trid).getConnectingCredentials()
        )
        if not result["OK"]:
            return result
        result = self._instantiateHandler(trid)
        if not result["OK"]:
            return result
        handlerObj = result["Value"]
        response = handlerObj._rh_executeMessageCallback(msgObj)
        if self.activityMonitoring and response["OK"]:
            self.activityMonitoringReporter.addRecord(
                {
                    "timestamp": int(Time.toEpoch()),
                    "host": Network.getFQDN(),
                    "componentType": "service",
                    "component": "_".join(self._name.split("/")),
                    "componentLocation": self._cfg.getURL(),
                    "ServiceResponseTime": response["Value"][1],
                }
            )
        if response["OK"]:
            return response["Value"][0]
        else:
            return response

    def _mbDisconnect(self, trid):
        result = self._instantiateHandler(trid)
        if not result["OK"]:
            return result
        handlerObj = result["Value"]
        return handlerObj._rh_executeConnectionCallback("drop")

    def __activityMonitoringReporting(self):
        """This method is called by the ThreadScheduler as a periodic task in order to commit the collected data which
        is done by the MonitoringReporter and is send to the 'ComponentMonitoring' type.

        :return: True / False
        """
        result = self.activityMonitoringReporter.commit()
        return result["OK"]

    def __startReportToMonitoring(self):
        if not self.activityMonitoring:
            self._monitor.addMark("Queries")

        now = time.time()
        stats = os.times()
        cpuTime = stats[0] + stats[2]
        if now - self.__monitorLastStatsUpdate < 0:
            return (now, cpuTime)
        # Send CPU consumption mark
        self.__monitorLastStatsUpdate = now
        # Send Memory consumption mark
        membytes = MemStat.VmB("VmRSS:")
        if membytes:
            mem = membytes / (1024.0 * 1024.0)
            if not self.activityMonitoring:
                self._monitor.addMark("MEM", mem)
        return (now, cpuTime)

    def __endReportToMonitoring(self, initialWallTime, initialCPUTime):
        wallTime = time.time() - initialWallTime
        stats = os.times()
        cpuTime = stats[0] + stats[2] - initialCPUTime
        percentage = cpuTime / wallTime * 100.0
        if percentage > 0:
            if not self.activityMonitoring:
                self._monitor.addMark("CPU", percentage)<|MERGE_RESOLUTION|>--- conflicted
+++ resolved
@@ -124,78 +124,9 @@
         elif self._standalone:
             self._monitor = gMonitor
         else:
-<<<<<<< HEAD
-          typeAttr = "types_%s_%s" % (Service.SVC_VALID_ACTIONS[actionType], exportedName)
-          authAttr = "auth_%s_%s" % (Service.SVC_VALID_ACTIONS[actionType], exportedName)
-        if typeAttr in handlerAttributeList:
-          obj = getattr(handlerClass, typeAttr)
-          gLogger.verbose("|- Found type definition %s: %s" % (typeAttr, str(obj)))
-          typeCheck[actionType][exportedName] = obj
-        if authAttr in handlerAttributeList:
-          obj = getattr(handlerClass, authAttr)
-          gLogger.verbose("|- Found auth rules %s: %s" % (authAttr, str(obj)))
-          authRules[actionType][exportedName] = obj
-
-    for actionType in Service.SVC_VALID_ACTIONS:
-      referedAction = self._isMetaAction(actionType)
-      if not referedAction:
-        continue
-      gLogger.verbose("Action %s is a meta action for %s" % (actionType, referedAction))
-      authRules[actionType] = []
-      for method in authRules[referedAction]:
-        for prop in authRules[referedAction][method]:
-          if prop not in authRules[actionType]:
-            authRules[actionType].append(prop)
-      gLogger.verbose("Meta action %s props are %s" % (actionType, authRules[actionType]))
-
-    return S_OK({'methods': methodsList, 'auth': authRules, 'types': typeCheck})
-
-  def _initMonitoring(self):
-    if not self.activityMonitoring:
-      # Init extra bits of monitoring
-      self._monitor.setComponentType(MonitoringClient.COMPONENT_SERVICE)
-      self._monitor.setComponentName(self._name)
-      self._monitor.setComponentLocation(self._cfg.getURL())
-      self._monitor.initialize()
-      self._monitor.registerActivity(
-          "Connections",
-          "Connections received",
-          "Framework",
-          "connections",
-          MonitoringClient.OP_RATE)
-      self._monitor.registerActivity("Queries", "Queries served", "Framework", "queries", MonitoringClient.OP_RATE)
-      self._monitor.registerActivity('CPU', "CPU Usage", 'Framework', "CPU,%", MonitoringClient.OP_MEAN, 600)
-      self._monitor.registerActivity('MEM', "Memory Usage", 'Framework', 'Memory,MB', MonitoringClient.OP_MEAN, 600)
-      self._monitor.registerActivity(
-          'PendingQueries',
-          "Pending queries",
-          'Framework',
-          'queries',
-          MonitoringClient.OP_MEAN)
-      self._monitor.registerActivity(
-          'ActiveQueries',
-          "Active queries",
-          'Framework',
-          'threads',
-          MonitoringClient.OP_MEAN)
-      self._monitor.registerActivity(
-          'RunningThreads',
-          "Running threads",
-          'Framework',
-          'threads',
-          MonitoringClient.OP_MEAN)
-      self._monitor.registerActivity('MaxFD', "Max File Descriptors", 'Framework', 'fd', MonitoringClient.OP_MEAN)
-
-      self._monitor.setComponentExtraParam('DIRACVersion', DIRAC.version)
-      self._monitor.setComponentExtraParam('platform', DIRAC.getPlatform())
-      self._monitor.setComponentExtraParam('startTime', Time.dateTime())
-      props = [("__doc__", "description")]
-      for prop in props:
-=======
             self._monitor = MonitoringClient()
         self._initMonitoring()
         # Call static initialization function
->>>>>>> 45ddde11
         try:
             if self.activityMonitoring:
                 self._handler["class"]._rh__initializeClass(
@@ -359,8 +290,6 @@
             self._monitor.setComponentExtraParam("platform", DIRAC.getPlatform())
             self._monitor.setComponentExtraParam("startTime", Time.dateTime())
             props = [("__doc__", "description")]
-            if six.PY2:
-                props += [("__RCSID__", "version")]
             for prop in props:
                 try:
                     value = getattr(self._handler["module"], prop[0])
