"""
  Service class implements the server side part of the DISET protocol
  There are 2 main parts in this class:

  - All useful functions for initialization
  - All useful functions to handle the requests
"""

from __future__ import absolute_import
from __future__ import division
from __future__ import print_function

# pylint: skip-file
# __searchInitFunctions gives RuntimeError: maximum recursion depth exceeded

import os
import time
import threading

<<<<<<< HEAD
from concurrent.futures import ThreadPoolExecutor
=======
# TODO: Remove ThreadPool later
useThreadPoolExecutor = False
if os.getenv("DIRAC_USE_NEWTHREADPOOL", "YES").lower() in ("yes", "true"):
    from concurrent.futures import ThreadPoolExecutor

    useThreadPoolExecutor = True
else:
    from DIRAC.Core.Utilities.ThreadPool import ThreadPool
>>>>>>> c5981031

import six
import DIRAC
from DIRAC import gConfig, gLogger, S_OK, S_ERROR
from DIRAC.ConfigurationSystem.Client import PathFinder
from DIRAC.ConfigurationSystem.Client.Helpers.Operations import Operations
from DIRAC.Core.DISET.private.LockManager import LockManager
from DIRAC.Core.DISET.private.ServiceConfiguration import ServiceConfiguration
from DIRAC.Core.DISET.private.TransportPool import getGlobalTransportPool
from DIRAC.Core.DISET.private.MessageBroker import MessageBroker, MessageSender
from DIRAC.Core.DISET.AuthManager import AuthManager
from DIRAC.Core.DISET.RequestHandler import getServiceOption
from DIRAC.Core.Utilities import Time, MemStat, Network
from DIRAC.Core.Utilities.DErrno import ENOAUTH
from DIRAC.Core.Utilities.ReturnValues import isReturnStructure
from DIRAC.Core.Utilities.ThreadScheduler import gThreadScheduler
from DIRAC.FrameworkSystem.Client.MonitoringClient import gMonitor
from DIRAC.FrameworkSystem.Client.MonitoringClient import MonitoringClient
from DIRAC.FrameworkSystem.Client.SecurityLogClient import SecurityLogClient

__RCSID__ = "$Id$"


class Service(object):

<<<<<<< HEAD
  SVC_VALID_ACTIONS = {'RPC': 'export',
                       'FileTransfer': 'transfer',
                       'Message': 'msg',
                       'Connection': 'Message'}
  SVC_SECLOG_CLIENT = SecurityLogClient()

  def __init__(self, serviceData):
    """
      Init the variables for the service

      :param serviceData: dict with modName, standalone, loadName, moduleObj, classObj. e.g.:
        {'modName': 'Framework/serviceName',
        'standalone': True,
        'loadName': 'Framework/serviceName',
        'moduleObj': <module 'serviceNameHandler' from '/home/DIRAC/FrameworkSystem/Service/serviceNameHandler.pyo'>,
        'classObj': <class 'serviceNameHandler.serviceHandler'>}

        Standalone is true if there is only one service started
        If it's false, every service is linked to a different MonitoringClient
    """
    self._svcData = serviceData
    self._name = serviceData['modName']
    self._startTime = Time.dateTime()
    self._validNames = [serviceData['modName']]
    if serviceData['loadName'] not in self._validNames:
      self._validNames.append(serviceData['loadName'])
    self._cfg = ServiceConfiguration(list(self._validNames))
    self._standalone = serviceData['standalone']
    self.__monitorLastStatsUpdate = time.time()
    self._stats = {'queries': 0, 'connections': 0}
    self._authMgr = AuthManager("%s/Authorization" % PathFinder.getServiceSection(serviceData['loadName']))
    self._transportPool = getGlobalTransportPool()
    self.__cloneId = 0
    self.__maxFD = 0

  def setCloneProcessId(self, cloneId):
    self.__cloneId = cloneId
    if not self.activityMonitoring:
      self._monitor.setComponentName("%s-Clone:%s" % (self._name, cloneId))

  def _isMetaAction(self, action):
    referedAction = Service.SVC_VALID_ACTIONS[action]
    if referedAction in Service.SVC_VALID_ACTIONS:
      return referedAction
    return False

  def initialize(self):
    # Build the URLs
    self._url = self._cfg.getURL()
    if not self._url:
      return S_ERROR("Could not build service URL for %s" % self._name)
    gLogger.verbose("Service URL is %s" % self._url)
    # Load handler
    result = self._loadHandlerInit()
    if not result['OK']:
      return result
    self._handler = result['Value']
    # Initialize lock manager
    self._lockManager = LockManager(self._cfg.getMaxWaitingPetitions())
    self._threadPool = ThreadPoolExecutor(max(0, self._cfg.getMaxThreads()))
    self._msgBroker = MessageBroker("%sMSB" % self._name, threadPool=self._threadPool)
    # Create static dict
    self._serviceInfoDict = {'serviceName': self._name,
                             'serviceSectionPath': PathFinder.getServiceSection(self._name),
                             'URL': self._cfg.getURL(),
                             'messageSender': MessageSender(self._name, self._msgBroker),
                             'validNames': self._validNames,
                             'csPaths': [PathFinder.getServiceSection(svcName) for svcName in self._validNames]
                             }
    # Initialize Monitoring
    # This is a flag used to check whether "EnableActivityMonitoring" is enabled or not from the config file.
    self.activityMonitoring = Operations().getValue(
        "EnableActivityMonitoring", False
    ) or getServiceOption(self._serviceInfoDict, "EnableActivityMonitoring", False)
    if self.activityMonitoring:
      # The import needs to be here because of the CS must be initialized before importing
      # this class (see https://github.com/DIRACGrid/DIRAC/issues/4793)
      from DIRAC.MonitoringSystem.Client.MonitoringReporter import MonitoringReporter
      self.activityMonitoringReporter = MonitoringReporter(monitoringType="ComponentMonitoring")
      gThreadScheduler.addPeriodicTask(100, self.__activityMonitoringReporting)
    elif self._standalone:
      self._monitor = gMonitor
    else:
      self._monitor = MonitoringClient()
    self._initMonitoring()
    # Call static initialization function
    try:
      if self.activityMonitoring:
        self._handler['class']._rh__initializeClass(dict(self._serviceInfoDict),
                                                    self._lockManager,
                                                    self._msgBroker,
                                                    self.activityMonitoringReporter)
      else:
        self._handler['class']._rh__initializeClass(dict(self._serviceInfoDict),
                                                    self._lockManager,
                                                    self._msgBroker,
                                                    self._monitor)
      if self._handler['init']:
        for initFunc in self._handler['init']:
          gLogger.verbose("Executing initialization function")
          try:
            result = initFunc(dict(self._serviceInfoDict))
          except Exception as excp:
            gLogger.exception("Exception while calling initialization function", lException=excp)
            return S_ERROR("Exception while calling initialization function: %s" % str(excp))
          if not isReturnStructure(result):
            return S_ERROR("Service initialization function %s must return S_OK/S_ERROR" % initFunc)
          if not result['OK']:
            return S_ERROR("Error while initializing %s: %s" % (self._name, result['Message']))
    except Exception as e:
      errMsg = "Exception while initializing %s" % self._name
      gLogger.exception(e)
      gLogger.exception(errMsg)
      return S_ERROR(errMsg)

    # Load actions after the handler has initialized itself
    result = self._loadActions()
    if not result['OK']:
      return result
    self._actions = result['Value']

    if not self.activityMonitoring:
      gThreadScheduler.addPeriodicTask(30, self.__reportThreadPoolContents)

    return S_OK()

  def __searchInitFunctions(self, handlerClass, currentClass=None):
    if not currentClass:
      currentClass = handlerClass
    initFuncs = []
    ancestorHasInit = False
    for ancestor in currentClass.__bases__:
      initFuncs += self.__searchInitFunctions(handlerClass, ancestor)
      if 'initializeHandler' in dir(ancestor):
        ancestorHasInit = True
    if ancestorHasInit:
      initFuncs.append(super(currentClass, handlerClass).initializeHandler)
    if currentClass == handlerClass and 'initializeHandler' in dir(handlerClass):
      initFuncs.append(handlerClass.initializeHandler)
    return initFuncs

  def _loadHandlerInit(self):
    handlerClass = self._svcData['classObj']
    handlerName = handlerClass.__name__
    handlerInitMethods = self.__searchInitFunctions(handlerClass)
    try:
      handlerInitMethods.append(getattr(self._svcData['moduleObj'], "initialize%s" % handlerName))
    except AttributeError:
      gLogger.verbose("Not found global initialization function for service")

    if handlerInitMethods:
      gLogger.info("Found %s initialization methods" % len(handlerInitMethods))

    handlerInfo = {}
    handlerInfo["name"] = handlerName
    handlerInfo["module"] = self._svcData['moduleObj']
    handlerInfo["class"] = handlerClass
    handlerInfo["init"] = handlerInitMethods

    return S_OK(handlerInfo)

  def _loadActions(self):

    handlerClass = self._handler['class']

    authRules = {}
    typeCheck = {}
    methodsList = {}
    for actionType in Service.SVC_VALID_ACTIONS:
      if self._isMetaAction(actionType):
        continue
      authRules[actionType] = {}
      typeCheck[actionType] = {}
      methodsList[actionType] = []
    handlerAttributeList = dir(handlerClass)
    for actionType in Service.SVC_VALID_ACTIONS:
      if self._isMetaAction(actionType):
        continue
      methodPrefix = '%s_' % Service.SVC_VALID_ACTIONS[actionType]
      for attribute in handlerAttributeList:
        if attribute.find(methodPrefix) != 0:
          continue
        exportedName = attribute[len(methodPrefix):]
        methodsList[actionType].append(exportedName)
        gLogger.verbose("+ Found %s method %s" % (actionType, exportedName))
        # Create lock for method
        self._lockManager.createLock("%s/%s" % (actionType, exportedName),
                                     self._cfg.getMaxThreadsForMethod(actionType, exportedName))
        # Look for type and auth rules
        if actionType == 'RPC':
          typeAttr = "types_%s" % exportedName
          authAttr = "auth_%s" % exportedName
        else:
          typeAttr = "types_%s_%s" % (Service.SVC_VALID_ACTIONS[actionType], exportedName)
          authAttr = "auth_%s_%s" % (Service.SVC_VALID_ACTIONS[actionType], exportedName)
        if typeAttr in handlerAttributeList:
          obj = getattr(handlerClass, typeAttr)
          gLogger.verbose("|- Found type definition %s: %s" % (typeAttr, str(obj)))
          typeCheck[actionType][exportedName] = obj
        if authAttr in handlerAttributeList:
          obj = getattr(handlerClass, authAttr)
          gLogger.verbose("|- Found auth rules %s: %s" % (authAttr, str(obj)))
          authRules[actionType][exportedName] = obj

    for actionType in Service.SVC_VALID_ACTIONS:
      referedAction = self._isMetaAction(actionType)
      if not referedAction:
        continue
      gLogger.verbose("Action %s is a meta action for %s" % (actionType, referedAction))
      authRules[actionType] = []
      for method in authRules[referedAction]:
        for prop in authRules[referedAction][method]:
          if prop not in authRules[actionType]:
            authRules[actionType].append(prop)
      gLogger.verbose("Meta action %s props are %s" % (actionType, authRules[actionType]))

    return S_OK({'methods': methodsList, 'auth': authRules, 'types': typeCheck})

  def _initMonitoring(self):
    if not self.activityMonitoring:
      # Init extra bits of monitoring
      self._monitor.setComponentType(MonitoringClient.COMPONENT_SERVICE)
      self._monitor.setComponentName(self._name)
      self._monitor.setComponentLocation(self._cfg.getURL())
      self._monitor.initialize()
      self._monitor.registerActivity(
          "Connections",
          "Connections received",
          "Framework",
          "connections",
          MonitoringClient.OP_RATE)
      self._monitor.registerActivity("Queries", "Queries served", "Framework", "queries", MonitoringClient.OP_RATE)
      self._monitor.registerActivity('CPU', "CPU Usage", 'Framework', "CPU,%", MonitoringClient.OP_MEAN, 600)
      self._monitor.registerActivity('MEM', "Memory Usage", 'Framework', 'Memory,MB', MonitoringClient.OP_MEAN, 600)
      self._monitor.registerActivity(
          'PendingQueries',
          "Pending queries",
          'Framework',
          'queries',
          MonitoringClient.OP_MEAN)
      self._monitor.registerActivity(
          'ActiveQueries',
          "Active queries",
          'Framework',
          'threads',
          MonitoringClient.OP_MEAN)
      self._monitor.registerActivity(
          'RunningThreads',
          "Running threads",
          'Framework',
          'threads',
          MonitoringClient.OP_MEAN)
      self._monitor.registerActivity('MaxFD', "Max File Descriptors", 'Framework', 'fd', MonitoringClient.OP_MEAN)

      self._monitor.setComponentExtraParam('DIRACVersion', DIRAC.version)
      self._monitor.setComponentExtraParam('platform', DIRAC.getPlatform())
      self._monitor.setComponentExtraParam('startTime', Time.dateTime())
      props = [("__doc__", "description")]
      if six.PY2:
        props += [("__RCSID__", "version")]
      for prop in props:
=======
    SVC_VALID_ACTIONS = {"RPC": "export", "FileTransfer": "transfer", "Message": "msg", "Connection": "Message"}
    SVC_SECLOG_CLIENT = SecurityLogClient()

    def __init__(self, serviceData):
        """
        Init the variables for the service

        :param serviceData: dict with modName, standalone, loadName, moduleObj, classObj. e.g.:
          {'modName': 'Framework/serviceName',
          'standalone': True,
          'loadName': 'Framework/serviceName',
          'moduleObj': <module 'serviceNameHandler' from '/home/DIRAC/FrameworkSystem/Service/serviceNameHandler.pyo'>,
          'classObj': <class 'serviceNameHandler.serviceHandler'>}

          Standalone is true if there is only one service started
          If it's false, every service is linked to a different MonitoringClient
        """
        self._svcData = serviceData
        self._name = serviceData["modName"]
        self._startTime = Time.dateTime()
        self._validNames = [serviceData["modName"]]
        if serviceData["loadName"] not in self._validNames:
            self._validNames.append(serviceData["loadName"])
        self._cfg = ServiceConfiguration(list(self._validNames))
        self._standalone = serviceData["standalone"]
        self.__monitorLastStatsUpdate = time.time()
        self._stats = {"queries": 0, "connections": 0}
        self._authMgr = AuthManager("%s/Authorization" % PathFinder.getServiceSection(serviceData["loadName"]))
        self._transportPool = getGlobalTransportPool()
        self.__cloneId = 0
        self.__maxFD = 0

    def setCloneProcessId(self, cloneId):
        self.__cloneId = cloneId
        if not self.activityMonitoring:
            self._monitor.setComponentName("%s-Clone:%s" % (self._name, cloneId))

    def _isMetaAction(self, action):
        referedAction = Service.SVC_VALID_ACTIONS[action]
        if referedAction in Service.SVC_VALID_ACTIONS:
            return referedAction
        return False

    def initialize(self):
        # Build the URLs
        self._url = self._cfg.getURL()
        if not self._url:
            return S_ERROR("Could not build service URL for %s" % self._name)
        gLogger.verbose("Service URL is %s" % self._url)
        # Load handler
        result = self._loadHandlerInit()
        if not result["OK"]:
            return result
        self._handler = result["Value"]
        # Initialize lock manager
        self._lockManager = LockManager(self._cfg.getMaxWaitingPetitions())
        # TODO: remove ThreadPool
        if useThreadPoolExecutor:
            self._threadPool = ThreadPoolExecutor(max(0, self._cfg.getMaxThreads()))
        else:
            self._threadPool = ThreadPool(
                max(1, self._cfg.getMinThreads()), max(0, self._cfg.getMaxThreads()), self._cfg.getMaxWaitingPetitions()
            )
            self._threadPool.daemonize()
        self._msgBroker = MessageBroker("%sMSB" % self._name, threadPool=self._threadPool)
        # Create static dict
        self._serviceInfoDict = {
            "serviceName": self._name,
            "serviceSectionPath": PathFinder.getServiceSection(self._name),
            "URL": self._cfg.getURL(),
            "messageSender": MessageSender(self._name, self._msgBroker),
            "validNames": self._validNames,
            "csPaths": [PathFinder.getServiceSection(svcName) for svcName in self._validNames],
        }
        # Initialize Monitoring
        # This is a flag used to check whether "EnableActivityMonitoring" is enabled or not from the config file.
        self.activityMonitoring = Operations().getValue("EnableActivityMonitoring", False) or getServiceOption(
            self._serviceInfoDict, "EnableActivityMonitoring", False
        )
        if self.activityMonitoring:
            # The import needs to be here because of the CS must be initialized before importing
            # this class (see https://github.com/DIRACGrid/DIRAC/issues/4793)
            from DIRAC.MonitoringSystem.Client.MonitoringReporter import MonitoringReporter

            self.activityMonitoringReporter = MonitoringReporter(monitoringType="ComponentMonitoring")
            gThreadScheduler.addPeriodicTask(100, self.__activityMonitoringReporting)
        elif self._standalone:
            self._monitor = gMonitor
        else:
            self._monitor = MonitoringClient()
        self._initMonitoring()
        # Call static initialization function
>>>>>>> c5981031
        try:
            if self.activityMonitoring:
                self._handler["class"]._rh__initializeClass(
                    dict(self._serviceInfoDict), self._lockManager, self._msgBroker, self.activityMonitoringReporter
                )
            else:
                self._handler["class"]._rh__initializeClass(
                    dict(self._serviceInfoDict), self._lockManager, self._msgBroker, self._monitor
                )
            if self._handler["init"]:
                for initFunc in self._handler["init"]:
                    gLogger.verbose("Executing initialization function")
                    try:
                        result = initFunc(dict(self._serviceInfoDict))
                    except Exception as excp:
                        gLogger.exception("Exception while calling initialization function", lException=excp)
                        return S_ERROR("Exception while calling initialization function: %s" % str(excp))
                    if not isReturnStructure(result):
                        return S_ERROR("Service initialization function %s must return S_OK/S_ERROR" % initFunc)
                    if not result["OK"]:
                        return S_ERROR("Error while initializing %s: %s" % (self._name, result["Message"]))
        except Exception as e:
<<<<<<< HEAD
          gLogger.exception(e)
          gLogger.error("Missing property", prop[0])
          value = 'unset'
        self._monitor.setComponentExtraParam(prop[1], value)

    for secondaryName in self._cfg.registerAlsoAs():
      gLogger.info("Registering %s also as %s" % (self._name, secondaryName))
      self._validNames.append(secondaryName)

    return S_OK()

  def __reportThreadPoolContents(self):
    # TODO: remove later
    pendingQueries = self._threadPool._work_queue.qsize()
    activeQuereies = len(self._threadPool._threads)

    self._monitor.addMark('PendingQueries', pendingQueries)
    self._monitor.addMark('ActiveQueries', activeQuereies)
    self._monitor.addMark('RunningThreads', threading.activeCount())
    self._monitor.addMark('MaxFD', self.__maxFD)
    self.__maxFD = 0

  def getConfig(self):
    return self._cfg

  # End of initialization functions

  def handleConnection(self, clientTransport):
    """
      This method may be called by ServiceReactor.
      The method stacks openened connection in a queue, another thread
      read this queue and handle connection.

      :param clientTransport: Object which describes opened connection (PlainTransport or SSLTransport)
    """
    if not self.activityMonitoring:
      self._stats['connections'] += 1
      self._monitor.setComponentExtraParam('queries', self._stats['connections'])
    # TODO: remove later
    nQueued = self._threadPool._work_queue.qsize()
    if nQueued > self._cfg.getMaxWaitingPetitions():
      gLogger.warn(
          "Dropping request due to too many tasks",
          "queued: %s limit: %s source: %s" % (
              nQueued, self._cfg.getMaxWaitingPetitions(), clientTransport.getFormattedCredentials()
          )
      )
      clientTransport.close()
      return
    self._threadPool.submit(self._processInThread, clientTransport)

  # Threaded process function
  def _processInThread(self, clientTransport):
    """
    This method handles a RPC, FileTransfer or Connection.
    Connection may be opened via ServiceReactor.__acceptIncomingConnection


    - Do the SSL/TLS Handshake (if dips is used) and extract credentials
    - Get the action called by the client
    - Check if the client is authorized to perform ation
      - If not, connection is closed
    - Instanciate the RequestHandler (RequestHandler contain all methods callable)

    (Following is not directly in this method but it describe what happen at
    #Execute the action)
    - Notify the client we're ready to execute the action (via _processProposal)
      and call RequestHandler._rh_executeAction()
    - Receive arguments/file/something else (depending on action) in the RequestHandler
    - Executing the action asked by the client

    :param clientTransport: Object which describe the opened connection (SSLTransport or PlainTransport)

    :return: S_OK with "closeTransport" a boolean to indicate if th connection have to be closed
            e.g. after RPC, closeTransport=True

    """
    self.__maxFD = max(self.__maxFD, clientTransport.oSocket.fileno())
    self._lockManager.lockGlobal()
    try:
      monReport = self.__startReportToMonitoring()
    except Exception:
      monReport = False
    try:
      # Handshake
      try:
        result = clientTransport.handshake()
        if not result['OK']:
          clientTransport.close()
          return
      except Exception:
        return
      # Add to the transport pool
      trid = self._transportPool.add(clientTransport)
      if not trid:
        return
      # Receive and check proposal
      result = self._receiveAndCheckProposal(trid)
      if not result['OK']:
        self._transportPool.sendAndClose(trid, result)
        return
      proposalTuple = result['Value']
      # Instantiate handler
      result = self._instantiateHandler(trid, proposalTuple)
      if not result['OK']:
        self._transportPool.sendAndClose(trid, result)
        return
      handlerObj = result['Value']
      # Execute the action
      result = self._processProposal(trid, proposalTuple, handlerObj)
      # Close the connection if required
      if result['closeTransport'] or not result['OK']:
        if not result['OK']:
          gLogger.error("Error processing proposal", result['Message'])
        self._transportPool.close(trid)
      return result
    finally:
      self._lockManager.unlockGlobal()
      if monReport:
        self.__endReportToMonitoring(*monReport)

  def _createIdentityString(self, credDict, clientTransport=None):
    if 'username' in credDict:
      if 'group' in credDict:
        identity = "[%s:%s]" % (credDict['username'], credDict['group'])
      else:
        identity = "[%s:unknown]" % credDict['username']
    else:
      identity = 'unknown'
    if clientTransport:
      addr = clientTransport.getRemoteAddress()
      if addr:
        addr = "{%s:%s}" % (addr[0], addr[1])
    if 'DN' in credDict:
      identity += "(%s)" % credDict['DN']
    return identity

  @staticmethod
  def _deserializeProposalTuple(serializedProposal):
    """ We receive the proposalTuple as a list.
=======
            errMsg = "Exception while initializing %s" % self._name
            gLogger.exception(e)
            gLogger.exception(errMsg)
            return S_ERROR(errMsg)

        # Load actions after the handler has initialized itself
        result = self._loadActions()
        if not result["OK"]:
            return result
        self._actions = result["Value"]

        if not self.activityMonitoring:
            gThreadScheduler.addPeriodicTask(30, self.__reportThreadPoolContents)

        return S_OK()

    def __searchInitFunctions(self, handlerClass, currentClass=None):
        if not currentClass:
            currentClass = handlerClass
        initFuncs = []
        ancestorHasInit = False
        for ancestor in currentClass.__bases__:
            initFuncs += self.__searchInitFunctions(handlerClass, ancestor)
            if "initializeHandler" in dir(ancestor):
                ancestorHasInit = True
        if ancestorHasInit:
            initFuncs.append(super(currentClass, handlerClass).initializeHandler)
        if currentClass == handlerClass and "initializeHandler" in dir(handlerClass):
            initFuncs.append(handlerClass.initializeHandler)
        return initFuncs

    def _loadHandlerInit(self):
        handlerClass = self._svcData["classObj"]
        handlerName = handlerClass.__name__
        handlerInitMethods = self.__searchInitFunctions(handlerClass)
        try:
            handlerInitMethods.append(getattr(self._svcData["moduleObj"], "initialize%s" % handlerName))
        except AttributeError:
            gLogger.verbose("Not found global initialization function for service")

        if handlerInitMethods:
            gLogger.info("Found %s initialization methods" % len(handlerInitMethods))

        handlerInfo = {}
        handlerInfo["name"] = handlerName
        handlerInfo["module"] = self._svcData["moduleObj"]
        handlerInfo["class"] = handlerClass
        handlerInfo["init"] = handlerInitMethods

        return S_OK(handlerInfo)

    def _loadActions(self):

        handlerClass = self._handler["class"]

        authRules = {}
        typeCheck = {}
        methodsList = {}
        for actionType in Service.SVC_VALID_ACTIONS:
            if self._isMetaAction(actionType):
                continue
            authRules[actionType] = {}
            typeCheck[actionType] = {}
            methodsList[actionType] = []
        handlerAttributeList = dir(handlerClass)
        for actionType in Service.SVC_VALID_ACTIONS:
            if self._isMetaAction(actionType):
                continue
            methodPrefix = "%s_" % Service.SVC_VALID_ACTIONS[actionType]
            for attribute in handlerAttributeList:
                if attribute.find(methodPrefix) != 0:
                    continue
                exportedName = attribute[len(methodPrefix) :]
                methodsList[actionType].append(exportedName)
                gLogger.verbose("+ Found %s method %s" % (actionType, exportedName))
                # Create lock for method
                self._lockManager.createLock(
                    "%s/%s" % (actionType, exportedName), self._cfg.getMaxThreadsForMethod(actionType, exportedName)
                )
                # Look for type and auth rules
                if actionType == "RPC":
                    typeAttr = "types_%s" % exportedName
                    authAttr = "auth_%s" % exportedName
                else:
                    typeAttr = "types_%s_%s" % (Service.SVC_VALID_ACTIONS[actionType], exportedName)
                    authAttr = "auth_%s_%s" % (Service.SVC_VALID_ACTIONS[actionType], exportedName)
                if typeAttr in handlerAttributeList:
                    obj = getattr(handlerClass, typeAttr)
                    gLogger.verbose("|- Found type definition %s: %s" % (typeAttr, str(obj)))
                    typeCheck[actionType][exportedName] = obj
                if authAttr in handlerAttributeList:
                    obj = getattr(handlerClass, authAttr)
                    gLogger.verbose("|- Found auth rules %s: %s" % (authAttr, str(obj)))
                    authRules[actionType][exportedName] = obj

        for actionType in Service.SVC_VALID_ACTIONS:
            referedAction = self._isMetaAction(actionType)
            if not referedAction:
                continue
            gLogger.verbose("Action %s is a meta action for %s" % (actionType, referedAction))
            authRules[actionType] = []
            for method in authRules[referedAction]:
                for prop in authRules[referedAction][method]:
                    if prop not in authRules[actionType]:
                        authRules[actionType].append(prop)
            gLogger.verbose("Meta action %s props are %s" % (actionType, authRules[actionType]))

        return S_OK({"methods": methodsList, "auth": authRules, "types": typeCheck})

    def _initMonitoring(self):
        if not self.activityMonitoring:
            # Init extra bits of monitoring
            self._monitor.setComponentType(MonitoringClient.COMPONENT_SERVICE)
            self._monitor.setComponentName(self._name)
            self._monitor.setComponentLocation(self._cfg.getURL())
            self._monitor.initialize()
            self._monitor.registerActivity(
                "Connections", "Connections received", "Framework", "connections", MonitoringClient.OP_RATE
            )
            self._monitor.registerActivity(
                "Queries", "Queries served", "Framework", "queries", MonitoringClient.OP_RATE
            )
            self._monitor.registerActivity("CPU", "CPU Usage", "Framework", "CPU,%", MonitoringClient.OP_MEAN, 600)
            self._monitor.registerActivity(
                "MEM", "Memory Usage", "Framework", "Memory,MB", MonitoringClient.OP_MEAN, 600
            )
            self._monitor.registerActivity(
                "PendingQueries", "Pending queries", "Framework", "queries", MonitoringClient.OP_MEAN
            )
            self._monitor.registerActivity(
                "ActiveQueries", "Active queries", "Framework", "threads", MonitoringClient.OP_MEAN
            )
            self._monitor.registerActivity(
                "RunningThreads", "Running threads", "Framework", "threads", MonitoringClient.OP_MEAN
            )
            self._monitor.registerActivity("MaxFD", "Max File Descriptors", "Framework", "fd", MonitoringClient.OP_MEAN)

            self._monitor.setComponentExtraParam("DIRACVersion", DIRAC.version)
            self._monitor.setComponentExtraParam("platform", DIRAC.getPlatform())
            self._monitor.setComponentExtraParam("startTime", Time.dateTime())
            for prop in (("__RCSID__", "version"), ("__doc__", "description")):
                try:
                    value = getattr(self._handler["module"], prop[0])
                except Exception as e:
                    gLogger.exception(e)
                    gLogger.error("Missing property", prop[0])
                    value = "unset"
                self._monitor.setComponentExtraParam(prop[1], value)

        for secondaryName in self._cfg.registerAlsoAs():
            gLogger.info("Registering %s also as %s" % (self._name, secondaryName))
            self._validNames.append(secondaryName)

        return S_OK()

    def __reportThreadPoolContents(self):
        # TODO: remove later
        if useThreadPoolExecutor:
            pendingQueries = self._threadPool._work_queue.qsize()
            activeQuereies = len(self._threadPool._threads)
        else:
            pendingQueries = self._threadPool.pendingJobs()
            activeQuereies = self._threadPool.numWorkingThreads()

        self._monitor.addMark("PendingQueries", pendingQueries)
        self._monitor.addMark("ActiveQueries", activeQuereies)
        self._monitor.addMark("RunningThreads", threading.activeCount())
        self._monitor.addMark("MaxFD", self.__maxFD)
        self.__maxFD = 0

    def getConfig(self):
        return self._cfg

    # End of initialization functions

    def handleConnection(self, clientTransport):
        """
        This method may be called by ServiceReactor.
        The method stacks openened connection in a queue, another thread
        read this queue and handle connection.

        :param clientTransport: Object which describes opened connection (PlainTransport or SSLTransport)
        """
        if not self.activityMonitoring:
            self._stats["connections"] += 1
            self._monitor.setComponentExtraParam("queries", self._stats["connections"])
        # TODO: remove later
        if useThreadPoolExecutor:
            nQueued = self._threadPool._work_queue.qsize()
            if nQueued > self._cfg.getMaxWaitingPetitions():
                gLogger.warn(
                    "Dropping request due to too many tasks",
                    "queued: %s limit: %s source: %s"
                    % (nQueued, self._cfg.getMaxWaitingPetitions(), clientTransport.getFormattedCredentials()),
                )
                clientTransport.close()
                return
            self._threadPool.submit(self._processInThread, clientTransport)
        else:
            self._threadPool.generateJobAndQueueIt(self._processInThread, args=(clientTransport,))

    # Threaded process function
    def _processInThread(self, clientTransport):
        """
        This method handles a RPC, FileTransfer or Connection.
        Connection may be opened via ServiceReactor.__acceptIncomingConnection


        - Do the SSL/TLS Handshake (if dips is used) and extract credentials
        - Get the action called by the client
        - Check if the client is authorized to perform ation
          - If not, connection is closed
        - Instanciate the RequestHandler (RequestHandler contain all methods callable)

        (Following is not directly in this method but it describe what happen at
        #Execute the action)
        - Notify the client we're ready to execute the action (via _processProposal)
          and call RequestHandler._rh_executeAction()
        - Receive arguments/file/something else (depending on action) in the RequestHandler
        - Executing the action asked by the client

        :param clientTransport: Object which describe the opened connection (SSLTransport or PlainTransport)

        :return: S_OK with "closeTransport" a boolean to indicate if th connection have to be closed
                e.g. after RPC, closeTransport=True

        """
        self.__maxFD = max(self.__maxFD, clientTransport.oSocket.fileno())
        self._lockManager.lockGlobal()
        try:
            monReport = self.__startReportToMonitoring()
        except Exception:
            monReport = False
        try:
            # Handshake
            try:
                result = clientTransport.handshake()
                if not result["OK"]:
                    clientTransport.close()
                    return
            except BaseException:
                return
            # Add to the transport pool
            trid = self._transportPool.add(clientTransport)
            if not trid:
                return
            # Receive and check proposal
            result = self._receiveAndCheckProposal(trid)
            if not result["OK"]:
                self._transportPool.sendAndClose(trid, result)
                return
            proposalTuple = result["Value"]
            # Instantiate handler
            result = self._instantiateHandler(trid, proposalTuple)
            if not result["OK"]:
                self._transportPool.sendAndClose(trid, result)
                return
            handlerObj = result["Value"]
            # Execute the action
            result = self._processProposal(trid, proposalTuple, handlerObj)
            # Close the connection if required
            if result["closeTransport"] or not result["OK"]:
                if not result["OK"]:
                    gLogger.error("Error processing proposal", result["Message"])
                self._transportPool.close(trid)
            return result
        finally:
            self._lockManager.unlockGlobal()
            if monReport:
                self.__endReportToMonitoring(*monReport)

    def _createIdentityString(self, credDict, clientTransport=None):
        if "username" in credDict:
            if "group" in credDict:
                identity = "[%s:%s]" % (credDict["username"], credDict["group"])
            else:
                identity = "[%s:unknown]" % credDict["username"]
        else:
            identity = "unknown"
        if clientTransport:
            addr = clientTransport.getRemoteAddress()
            if addr:
                addr = "{%s:%s}" % (addr[0], addr[1])
        if "DN" in credDict:
            identity += "(%s)" % credDict["DN"]
        return identity

    @staticmethod
    def _deserializeProposalTuple(serializedProposal):
        """We receive the proposalTuple as a list.
>>>>>>> c5981031
        Turn it into a tuple again
        """
        proposalTuple = tuple(tuple(x) if isinstance(x, list) else x for x in serializedProposal)
        return proposalTuple

    def _receiveAndCheckProposal(self, trid):
        clientTransport = self._transportPool.get(trid)
        # Get the peer credentials
        credDict = clientTransport.getConnectingCredentials()
        # Receive the action proposal
        retVal = clientTransport.receiveData(1024)
        if not retVal["OK"]:
            gLogger.error(
                "Invalid action proposal",
                "%s %s" % (self._createIdentityString(credDict, clientTransport), retVal["Message"]),
            )
            return S_ERROR("Invalid action proposal")
        proposalTuple = Service._deserializeProposalTuple(retVal["Value"])
        gLogger.debug("Received action from client", "/".join(list(proposalTuple[1])))
        # Check if there are extra credentials
        if proposalTuple[2]:
            clientTransport.setExtraCredentials(proposalTuple[2])
        # Check if this is the requested service
        requestedService = proposalTuple[0][0]
        if requestedService not in self._validNames:
            return S_ERROR("%s is not up in this server" % requestedService)
        # Check if the action is valid
        requestedActionType = proposalTuple[1][0]
        if requestedActionType not in Service.SVC_VALID_ACTIONS:
            return S_ERROR("%s is not a known action type" % requestedActionType)
        # Check if it's authorized
        result = self._authorizeProposal(proposalTuple[1], trid, credDict)
        if not result["OK"]:
            return result
        # Proposal is OK
        return S_OK(proposalTuple)

    def _authorizeProposal(self, actionTuple, trid, credDict):
        # Find CS path for the Auth rules
        referedAction = self._isMetaAction(actionTuple[0])
        if referedAction:
            csAuthPath = "%s/Default" % actionTuple[0]
            hardcodedMethodAuth = self._actions["auth"][actionTuple[0]]
        else:
            if actionTuple[0] == "RPC":
                csAuthPath = actionTuple[1]
            else:
                csAuthPath = "/".join(actionTuple)
            # Find if there are hardcoded auth rules in the code
            hardcodedMethodAuth = False
            if actionTuple[0] in self._actions["auth"]:
                hardcodedRulesByType = self._actions["auth"][actionTuple[0]]
                if actionTuple[0] == "FileTransfer":
                    methodName = actionTuple[1][0].lower() + actionTuple[1][1:]
                else:
                    methodName = actionTuple[1]

                if methodName in hardcodedRulesByType:
                    hardcodedMethodAuth = hardcodedRulesByType[methodName]
        # Auth time!
        if not self._authMgr.authQuery(csAuthPath, credDict, hardcodedMethodAuth):
            # Get the identity string
            identity = self._createIdentityString(credDict)
            fromHost = "unknown host"
            tr = self._transportPool.get(trid)
            if tr:
                fromHost = "/".join([str(item) for item in tr.getRemoteAddress()])
            gLogger.warn(
                "Unauthorized query", "to %s:%s by %s from %s" % (self._name, "/".join(actionTuple), identity, fromHost)
            )
            result = S_ERROR(ENOAUTH, "Unauthorized query")
        else:
            result = S_OK()

        # Security log
        tr = self._transportPool.get(trid)
        if not tr:
            return S_ERROR("Client disconnected")
        sourceAddress = tr.getRemoteAddress()
        identity = self._createIdentityString(credDict)
        Service.SVC_SECLOG_CLIENT.addMessage(
            result["OK"],
            sourceAddress[0],
            sourceAddress[1],
            identity,
            self._cfg.getHostname(),
            self._cfg.getPort(),
            self._name,
            "/".join(actionTuple),
        )
        return result

    def _instantiateHandler(self, trid, proposalTuple=None):
        """
        Generate an instance of the handler for a given service

        :param int trid: transport ID
        :param tuple proposalTuple: tuple describing the proposed action

        :return: S_OK/S_ERROR, Value is the handler object
        """
        # Generate the client params
        clientParams = {"serviceStartTime": self._startTime}
        if proposalTuple:
            # The 4th element is the client version
            clientParams["clientVersion"] = proposalTuple[3] if len(proposalTuple) > 3 else None
            clientParams["clientSetup"] = proposalTuple[0][1]
            if len(proposalTuple[0]) < 3:
                clientParams["clientVO"] = gConfig.getValue("/DIRAC/VirtualOrganization", "unknown")
            else:
                clientParams["clientVO"] = proposalTuple[0][2]
        clientTransport = self._transportPool.get(trid)
        if clientTransport:
            clientParams["clientAddress"] = clientTransport.getRemoteAddress()
        # Generate handler dict with per client info
        handlerInitDict = dict(self._serviceInfoDict)
        for key in clientParams:
            handlerInitDict[key] = clientParams[key]
        # Instantiate and initialize
        try:
            handlerInstance = self._handler["class"](handlerInitDict, trid)
            handlerInstance.initialize()
        except Exception as e:
            gLogger.exception("Server error while loading handler: %s" % str(e))
            return S_ERROR("Server error while loading handler")
        return S_OK(handlerInstance)

    def _processProposal(self, trid, proposalTuple, handlerObj):
        # Notify the client we're ready to execute the action
        retVal = self._transportPool.send(trid, S_OK())
        if not retVal["OK"]:
            return retVal

        messageConnection = False
        if proposalTuple[1] == ("Connection", "new"):
            messageConnection = True

        if messageConnection:

            if self._msgBroker.getNumConnections() > self._cfg.getMaxMessagingConnections():
                result = S_ERROR("Maximum number of connections reached. Try later")
                result["closeTransport"] = True
                return result

            # This is a stable connection
            self._msgBroker.addTransportId(
                trid,
                self._name,
                receiveMessageCallback=self._mbReceivedMsg,
                disconnectCallback=self._mbDisconnect,
                listenToConnection=False,
            )

        result = self._executeAction(trid, proposalTuple, handlerObj)
        if result["OK"] and messageConnection:
            self._msgBroker.listenToTransport(trid)
            result = self._mbConnect(trid, handlerObj)
            if not result["OK"]:
                self._msgBroker.removeTransport(trid)

        result["closeTransport"] = not messageConnection or not result["OK"]
        return result

    def _mbConnect(self, trid, handlerObj=None):
        if not handlerObj:
            result = self._instantiateHandler(trid)
            if not result["OK"]:
                return result
            handlerObj = result["Value"]
        return handlerObj._rh_executeConnectionCallback("connected")

    def _executeAction(self, trid, proposalTuple, handlerObj):
        try:
            response = handlerObj._rh_executeAction(proposalTuple)
            if not response["OK"]:
                return response
            if self.activityMonitoring:
                self.activityMonitoringReporter.addRecord(
                    {
                        "timestamp": int(Time.toEpoch()),
                        "host": Network.getFQDN(),
                        "componentType": "service",
                        "component": "_".join(self._name.split("/")),
                        "componentLocation": self._cfg.getURL(),
                        "ServiceResponseTime": response["Value"][1],
                    }
                )
            return response["Value"][0]
        except Exception as e:
            gLogger.exception("Exception while executing handler action")
            return S_ERROR("Server error while executing action: %s" % str(e))

    def _mbReceivedMsg(self, trid, msgObj):
        result = self._authorizeProposal(
            ("Message", msgObj.getName()), trid, self._transportPool.get(trid).getConnectingCredentials()
        )
        if not result["OK"]:
            return result
        result = self._instantiateHandler(trid)
        if not result["OK"]:
            return result
        handlerObj = result["Value"]
        response = handlerObj._rh_executeMessageCallback(msgObj)
        if self.activityMonitoring and response["OK"]:
            self.activityMonitoringReporter.addRecord(
                {
                    "timestamp": int(Time.toEpoch()),
                    "host": Network.getFQDN(),
                    "componentType": "service",
                    "component": "_".join(self._name.split("/")),
                    "componentLocation": self._cfg.getURL(),
                    "ServiceResponseTime": response["Value"][1],
                }
            )
        if response["OK"]:
            return response["Value"][0]
        else:
            return response

    def _mbDisconnect(self, trid):
        result = self._instantiateHandler(trid)
        if not result["OK"]:
            return result
        handlerObj = result["Value"]
        return handlerObj._rh_executeConnectionCallback("drop")

    def __activityMonitoringReporting(self):
        """This method is called by the ThreadScheduler as a periodic task in order to commit the collected data which
        is done by the MonitoringReporter and is send to the 'ComponentMonitoring' type.

        :return: True / False
<<<<<<< HEAD
    """
    result = self.activityMonitoringReporter.commit()
    return result['OK']

  def __startReportToMonitoring(self):
    if not self.activityMonitoring:
      self._monitor.addMark("Queries")

    now = time.time()
    stats = os.times()
    cpuTime = stats[0] + stats[2]
    if now - self.__monitorLastStatsUpdate < 0:
      return (now, cpuTime)
    # Send CPU consumption mark
    self.__monitorLastStatsUpdate = now
    # Send Memory consumption mark
    membytes = MemStat.VmB('VmRSS:')
    if membytes:
      mem = membytes / (1024. * 1024.)
      if not self.activityMonitoring:
        self._monitor.addMark('MEM', mem)
    return (now, cpuTime)

  def __endReportToMonitoring(self, initialWallTime, initialCPUTime):
    wallTime = time.time() - initialWallTime
    stats = os.times()
    cpuTime = stats[0] + stats[2] - initialCPUTime
    percentage = cpuTime / wallTime * 100.
    if percentage > 0:
      if not self.activityMonitoring:
        self._monitor.addMark('CPU', percentage)
=======
        """
        result = self.activityMonitoringReporter.commit()
        return result["OK"]

    def __startReportToMonitoring(self):
        if not self.activityMonitoring:
            self._monitor.addMark("Queries")

        now = time.time()
        stats = os.times()
        cpuTime = stats[0] + stats[2]
        if now - self.__monitorLastStatsUpdate < 0:
            return (now, cpuTime)
        # Send CPU consumption mark
        wallClock = now - self.__monitorLastStatsUpdate
        self.__monitorLastStatsUpdate = now
        # Send Memory consumption mark
        membytes = MemStat.VmB("VmRSS:")
        if membytes:
            mem = membytes / (1024.0 * 1024.0)
            if not self.activityMonitoring:
                self._monitor.addMark("MEM", mem)
        return (now, cpuTime)

    def __endReportToMonitoring(self, initialWallTime, initialCPUTime):
        wallTime = time.time() - initialWallTime
        stats = os.times()
        cpuTime = stats[0] + stats[2] - initialCPUTime
        percentage = cpuTime / wallTime * 100.0
        if percentage > 0:
            if not self.activityMonitoring:
                self._monitor.addMark("CPU", percentage)
>>>>>>> c5981031
<|MERGE_RESOLUTION|>--- conflicted
+++ resolved
@@ -17,18 +17,7 @@
 import time
 import threading
 
-<<<<<<< HEAD
 from concurrent.futures import ThreadPoolExecutor
-=======
-# TODO: Remove ThreadPool later
-useThreadPoolExecutor = False
-if os.getenv("DIRAC_USE_NEWTHREADPOOL", "YES").lower() in ("yes", "true"):
-    from concurrent.futures import ThreadPoolExecutor
-
-    useThreadPoolExecutor = True
-else:
-    from DIRAC.Core.Utilities.ThreadPool import ThreadPool
->>>>>>> c5981031
 
 import six
 import DIRAC
@@ -54,269 +43,6 @@
 
 class Service(object):
 
-<<<<<<< HEAD
-  SVC_VALID_ACTIONS = {'RPC': 'export',
-                       'FileTransfer': 'transfer',
-                       'Message': 'msg',
-                       'Connection': 'Message'}
-  SVC_SECLOG_CLIENT = SecurityLogClient()
-
-  def __init__(self, serviceData):
-    """
-      Init the variables for the service
-
-      :param serviceData: dict with modName, standalone, loadName, moduleObj, classObj. e.g.:
-        {'modName': 'Framework/serviceName',
-        'standalone': True,
-        'loadName': 'Framework/serviceName',
-        'moduleObj': <module 'serviceNameHandler' from '/home/DIRAC/FrameworkSystem/Service/serviceNameHandler.pyo'>,
-        'classObj': <class 'serviceNameHandler.serviceHandler'>}
-
-        Standalone is true if there is only one service started
-        If it's false, every service is linked to a different MonitoringClient
-    """
-    self._svcData = serviceData
-    self._name = serviceData['modName']
-    self._startTime = Time.dateTime()
-    self._validNames = [serviceData['modName']]
-    if serviceData['loadName'] not in self._validNames:
-      self._validNames.append(serviceData['loadName'])
-    self._cfg = ServiceConfiguration(list(self._validNames))
-    self._standalone = serviceData['standalone']
-    self.__monitorLastStatsUpdate = time.time()
-    self._stats = {'queries': 0, 'connections': 0}
-    self._authMgr = AuthManager("%s/Authorization" % PathFinder.getServiceSection(serviceData['loadName']))
-    self._transportPool = getGlobalTransportPool()
-    self.__cloneId = 0
-    self.__maxFD = 0
-
-  def setCloneProcessId(self, cloneId):
-    self.__cloneId = cloneId
-    if not self.activityMonitoring:
-      self._monitor.setComponentName("%s-Clone:%s" % (self._name, cloneId))
-
-  def _isMetaAction(self, action):
-    referedAction = Service.SVC_VALID_ACTIONS[action]
-    if referedAction in Service.SVC_VALID_ACTIONS:
-      return referedAction
-    return False
-
-  def initialize(self):
-    # Build the URLs
-    self._url = self._cfg.getURL()
-    if not self._url:
-      return S_ERROR("Could not build service URL for %s" % self._name)
-    gLogger.verbose("Service URL is %s" % self._url)
-    # Load handler
-    result = self._loadHandlerInit()
-    if not result['OK']:
-      return result
-    self._handler = result['Value']
-    # Initialize lock manager
-    self._lockManager = LockManager(self._cfg.getMaxWaitingPetitions())
-    self._threadPool = ThreadPoolExecutor(max(0, self._cfg.getMaxThreads()))
-    self._msgBroker = MessageBroker("%sMSB" % self._name, threadPool=self._threadPool)
-    # Create static dict
-    self._serviceInfoDict = {'serviceName': self._name,
-                             'serviceSectionPath': PathFinder.getServiceSection(self._name),
-                             'URL': self._cfg.getURL(),
-                             'messageSender': MessageSender(self._name, self._msgBroker),
-                             'validNames': self._validNames,
-                             'csPaths': [PathFinder.getServiceSection(svcName) for svcName in self._validNames]
-                             }
-    # Initialize Monitoring
-    # This is a flag used to check whether "EnableActivityMonitoring" is enabled or not from the config file.
-    self.activityMonitoring = Operations().getValue(
-        "EnableActivityMonitoring", False
-    ) or getServiceOption(self._serviceInfoDict, "EnableActivityMonitoring", False)
-    if self.activityMonitoring:
-      # The import needs to be here because of the CS must be initialized before importing
-      # this class (see https://github.com/DIRACGrid/DIRAC/issues/4793)
-      from DIRAC.MonitoringSystem.Client.MonitoringReporter import MonitoringReporter
-      self.activityMonitoringReporter = MonitoringReporter(monitoringType="ComponentMonitoring")
-      gThreadScheduler.addPeriodicTask(100, self.__activityMonitoringReporting)
-    elif self._standalone:
-      self._monitor = gMonitor
-    else:
-      self._monitor = MonitoringClient()
-    self._initMonitoring()
-    # Call static initialization function
-    try:
-      if self.activityMonitoring:
-        self._handler['class']._rh__initializeClass(dict(self._serviceInfoDict),
-                                                    self._lockManager,
-                                                    self._msgBroker,
-                                                    self.activityMonitoringReporter)
-      else:
-        self._handler['class']._rh__initializeClass(dict(self._serviceInfoDict),
-                                                    self._lockManager,
-                                                    self._msgBroker,
-                                                    self._monitor)
-      if self._handler['init']:
-        for initFunc in self._handler['init']:
-          gLogger.verbose("Executing initialization function")
-          try:
-            result = initFunc(dict(self._serviceInfoDict))
-          except Exception as excp:
-            gLogger.exception("Exception while calling initialization function", lException=excp)
-            return S_ERROR("Exception while calling initialization function: %s" % str(excp))
-          if not isReturnStructure(result):
-            return S_ERROR("Service initialization function %s must return S_OK/S_ERROR" % initFunc)
-          if not result['OK']:
-            return S_ERROR("Error while initializing %s: %s" % (self._name, result['Message']))
-    except Exception as e:
-      errMsg = "Exception while initializing %s" % self._name
-      gLogger.exception(e)
-      gLogger.exception(errMsg)
-      return S_ERROR(errMsg)
-
-    # Load actions after the handler has initialized itself
-    result = self._loadActions()
-    if not result['OK']:
-      return result
-    self._actions = result['Value']
-
-    if not self.activityMonitoring:
-      gThreadScheduler.addPeriodicTask(30, self.__reportThreadPoolContents)
-
-    return S_OK()
-
-  def __searchInitFunctions(self, handlerClass, currentClass=None):
-    if not currentClass:
-      currentClass = handlerClass
-    initFuncs = []
-    ancestorHasInit = False
-    for ancestor in currentClass.__bases__:
-      initFuncs += self.__searchInitFunctions(handlerClass, ancestor)
-      if 'initializeHandler' in dir(ancestor):
-        ancestorHasInit = True
-    if ancestorHasInit:
-      initFuncs.append(super(currentClass, handlerClass).initializeHandler)
-    if currentClass == handlerClass and 'initializeHandler' in dir(handlerClass):
-      initFuncs.append(handlerClass.initializeHandler)
-    return initFuncs
-
-  def _loadHandlerInit(self):
-    handlerClass = self._svcData['classObj']
-    handlerName = handlerClass.__name__
-    handlerInitMethods = self.__searchInitFunctions(handlerClass)
-    try:
-      handlerInitMethods.append(getattr(self._svcData['moduleObj'], "initialize%s" % handlerName))
-    except AttributeError:
-      gLogger.verbose("Not found global initialization function for service")
-
-    if handlerInitMethods:
-      gLogger.info("Found %s initialization methods" % len(handlerInitMethods))
-
-    handlerInfo = {}
-    handlerInfo["name"] = handlerName
-    handlerInfo["module"] = self._svcData['moduleObj']
-    handlerInfo["class"] = handlerClass
-    handlerInfo["init"] = handlerInitMethods
-
-    return S_OK(handlerInfo)
-
-  def _loadActions(self):
-
-    handlerClass = self._handler['class']
-
-    authRules = {}
-    typeCheck = {}
-    methodsList = {}
-    for actionType in Service.SVC_VALID_ACTIONS:
-      if self._isMetaAction(actionType):
-        continue
-      authRules[actionType] = {}
-      typeCheck[actionType] = {}
-      methodsList[actionType] = []
-    handlerAttributeList = dir(handlerClass)
-    for actionType in Service.SVC_VALID_ACTIONS:
-      if self._isMetaAction(actionType):
-        continue
-      methodPrefix = '%s_' % Service.SVC_VALID_ACTIONS[actionType]
-      for attribute in handlerAttributeList:
-        if attribute.find(methodPrefix) != 0:
-          continue
-        exportedName = attribute[len(methodPrefix):]
-        methodsList[actionType].append(exportedName)
-        gLogger.verbose("+ Found %s method %s" % (actionType, exportedName))
-        # Create lock for method
-        self._lockManager.createLock("%s/%s" % (actionType, exportedName),
-                                     self._cfg.getMaxThreadsForMethod(actionType, exportedName))
-        # Look for type and auth rules
-        if actionType == 'RPC':
-          typeAttr = "types_%s" % exportedName
-          authAttr = "auth_%s" % exportedName
-        else:
-          typeAttr = "types_%s_%s" % (Service.SVC_VALID_ACTIONS[actionType], exportedName)
-          authAttr = "auth_%s_%s" % (Service.SVC_VALID_ACTIONS[actionType], exportedName)
-        if typeAttr in handlerAttributeList:
-          obj = getattr(handlerClass, typeAttr)
-          gLogger.verbose("|- Found type definition %s: %s" % (typeAttr, str(obj)))
-          typeCheck[actionType][exportedName] = obj
-        if authAttr in handlerAttributeList:
-          obj = getattr(handlerClass, authAttr)
-          gLogger.verbose("|- Found auth rules %s: %s" % (authAttr, str(obj)))
-          authRules[actionType][exportedName] = obj
-
-    for actionType in Service.SVC_VALID_ACTIONS:
-      referedAction = self._isMetaAction(actionType)
-      if not referedAction:
-        continue
-      gLogger.verbose("Action %s is a meta action for %s" % (actionType, referedAction))
-      authRules[actionType] = []
-      for method in authRules[referedAction]:
-        for prop in authRules[referedAction][method]:
-          if prop not in authRules[actionType]:
-            authRules[actionType].append(prop)
-      gLogger.verbose("Meta action %s props are %s" % (actionType, authRules[actionType]))
-
-    return S_OK({'methods': methodsList, 'auth': authRules, 'types': typeCheck})
-
-  def _initMonitoring(self):
-    if not self.activityMonitoring:
-      # Init extra bits of monitoring
-      self._monitor.setComponentType(MonitoringClient.COMPONENT_SERVICE)
-      self._monitor.setComponentName(self._name)
-      self._monitor.setComponentLocation(self._cfg.getURL())
-      self._monitor.initialize()
-      self._monitor.registerActivity(
-          "Connections",
-          "Connections received",
-          "Framework",
-          "connections",
-          MonitoringClient.OP_RATE)
-      self._monitor.registerActivity("Queries", "Queries served", "Framework", "queries", MonitoringClient.OP_RATE)
-      self._monitor.registerActivity('CPU', "CPU Usage", 'Framework', "CPU,%", MonitoringClient.OP_MEAN, 600)
-      self._monitor.registerActivity('MEM', "Memory Usage", 'Framework', 'Memory,MB', MonitoringClient.OP_MEAN, 600)
-      self._monitor.registerActivity(
-          'PendingQueries',
-          "Pending queries",
-          'Framework',
-          'queries',
-          MonitoringClient.OP_MEAN)
-      self._monitor.registerActivity(
-          'ActiveQueries',
-          "Active queries",
-          'Framework',
-          'threads',
-          MonitoringClient.OP_MEAN)
-      self._monitor.registerActivity(
-          'RunningThreads',
-          "Running threads",
-          'Framework',
-          'threads',
-          MonitoringClient.OP_MEAN)
-      self._monitor.registerActivity('MaxFD', "Max File Descriptors", 'Framework', 'fd', MonitoringClient.OP_MEAN)
-
-      self._monitor.setComponentExtraParam('DIRACVersion', DIRAC.version)
-      self._monitor.setComponentExtraParam('platform', DIRAC.getPlatform())
-      self._monitor.setComponentExtraParam('startTime', Time.dateTime())
-      props = [("__doc__", "description")]
-      if six.PY2:
-        props += [("__RCSID__", "version")]
-      for prop in props:
-=======
     SVC_VALID_ACTIONS = {"RPC": "export", "FileTransfer": "transfer", "Message": "msg", "Connection": "Message"}
     SVC_SECLOG_CLIENT = SecurityLogClient()
 
@@ -373,14 +99,7 @@
         self._handler = result["Value"]
         # Initialize lock manager
         self._lockManager = LockManager(self._cfg.getMaxWaitingPetitions())
-        # TODO: remove ThreadPool
-        if useThreadPoolExecutor:
-            self._threadPool = ThreadPoolExecutor(max(0, self._cfg.getMaxThreads()))
-        else:
-            self._threadPool = ThreadPool(
-                max(1, self._cfg.getMinThreads()), max(0, self._cfg.getMaxThreads()), self._cfg.getMaxWaitingPetitions()
-            )
-            self._threadPool.daemonize()
+        self._threadPool = ThreadPoolExecutor(max(0, self._cfg.getMaxThreads()))
         self._msgBroker = MessageBroker("%sMSB" % self._name, threadPool=self._threadPool)
         # Create static dict
         self._serviceInfoDict = {
@@ -409,7 +128,6 @@
             self._monitor = MonitoringClient()
         self._initMonitoring()
         # Call static initialization function
->>>>>>> c5981031
         try:
             if self.activityMonitoring:
                 self._handler["class"]._rh__initializeClass(
@@ -432,148 +150,6 @@
                     if not result["OK"]:
                         return S_ERROR("Error while initializing %s: %s" % (self._name, result["Message"]))
         except Exception as e:
-<<<<<<< HEAD
-          gLogger.exception(e)
-          gLogger.error("Missing property", prop[0])
-          value = 'unset'
-        self._monitor.setComponentExtraParam(prop[1], value)
-
-    for secondaryName in self._cfg.registerAlsoAs():
-      gLogger.info("Registering %s also as %s" % (self._name, secondaryName))
-      self._validNames.append(secondaryName)
-
-    return S_OK()
-
-  def __reportThreadPoolContents(self):
-    # TODO: remove later
-    pendingQueries = self._threadPool._work_queue.qsize()
-    activeQuereies = len(self._threadPool._threads)
-
-    self._monitor.addMark('PendingQueries', pendingQueries)
-    self._monitor.addMark('ActiveQueries', activeQuereies)
-    self._monitor.addMark('RunningThreads', threading.activeCount())
-    self._monitor.addMark('MaxFD', self.__maxFD)
-    self.__maxFD = 0
-
-  def getConfig(self):
-    return self._cfg
-
-  # End of initialization functions
-
-  def handleConnection(self, clientTransport):
-    """
-      This method may be called by ServiceReactor.
-      The method stacks openened connection in a queue, another thread
-      read this queue and handle connection.
-
-      :param clientTransport: Object which describes opened connection (PlainTransport or SSLTransport)
-    """
-    if not self.activityMonitoring:
-      self._stats['connections'] += 1
-      self._monitor.setComponentExtraParam('queries', self._stats['connections'])
-    # TODO: remove later
-    nQueued = self._threadPool._work_queue.qsize()
-    if nQueued > self._cfg.getMaxWaitingPetitions():
-      gLogger.warn(
-          "Dropping request due to too many tasks",
-          "queued: %s limit: %s source: %s" % (
-              nQueued, self._cfg.getMaxWaitingPetitions(), clientTransport.getFormattedCredentials()
-          )
-      )
-      clientTransport.close()
-      return
-    self._threadPool.submit(self._processInThread, clientTransport)
-
-  # Threaded process function
-  def _processInThread(self, clientTransport):
-    """
-    This method handles a RPC, FileTransfer or Connection.
-    Connection may be opened via ServiceReactor.__acceptIncomingConnection
-
-
-    - Do the SSL/TLS Handshake (if dips is used) and extract credentials
-    - Get the action called by the client
-    - Check if the client is authorized to perform ation
-      - If not, connection is closed
-    - Instanciate the RequestHandler (RequestHandler contain all methods callable)
-
-    (Following is not directly in this method but it describe what happen at
-    #Execute the action)
-    - Notify the client we're ready to execute the action (via _processProposal)
-      and call RequestHandler._rh_executeAction()
-    - Receive arguments/file/something else (depending on action) in the RequestHandler
-    - Executing the action asked by the client
-
-    :param clientTransport: Object which describe the opened connection (SSLTransport or PlainTransport)
-
-    :return: S_OK with "closeTransport" a boolean to indicate if th connection have to be closed
-            e.g. after RPC, closeTransport=True
-
-    """
-    self.__maxFD = max(self.__maxFD, clientTransport.oSocket.fileno())
-    self._lockManager.lockGlobal()
-    try:
-      monReport = self.__startReportToMonitoring()
-    except Exception:
-      monReport = False
-    try:
-      # Handshake
-      try:
-        result = clientTransport.handshake()
-        if not result['OK']:
-          clientTransport.close()
-          return
-      except Exception:
-        return
-      # Add to the transport pool
-      trid = self._transportPool.add(clientTransport)
-      if not trid:
-        return
-      # Receive and check proposal
-      result = self._receiveAndCheckProposal(trid)
-      if not result['OK']:
-        self._transportPool.sendAndClose(trid, result)
-        return
-      proposalTuple = result['Value']
-      # Instantiate handler
-      result = self._instantiateHandler(trid, proposalTuple)
-      if not result['OK']:
-        self._transportPool.sendAndClose(trid, result)
-        return
-      handlerObj = result['Value']
-      # Execute the action
-      result = self._processProposal(trid, proposalTuple, handlerObj)
-      # Close the connection if required
-      if result['closeTransport'] or not result['OK']:
-        if not result['OK']:
-          gLogger.error("Error processing proposal", result['Message'])
-        self._transportPool.close(trid)
-      return result
-    finally:
-      self._lockManager.unlockGlobal()
-      if monReport:
-        self.__endReportToMonitoring(*monReport)
-
-  def _createIdentityString(self, credDict, clientTransport=None):
-    if 'username' in credDict:
-      if 'group' in credDict:
-        identity = "[%s:%s]" % (credDict['username'], credDict['group'])
-      else:
-        identity = "[%s:unknown]" % credDict['username']
-    else:
-      identity = 'unknown'
-    if clientTransport:
-      addr = clientTransport.getRemoteAddress()
-      if addr:
-        addr = "{%s:%s}" % (addr[0], addr[1])
-    if 'DN' in credDict:
-      identity += "(%s)" % credDict['DN']
-    return identity
-
-  @staticmethod
-  def _deserializeProposalTuple(serializedProposal):
-    """ We receive the proposalTuple as a list.
-=======
             errMsg = "Exception while initializing %s" % self._name
             gLogger.exception(e)
             gLogger.exception(errMsg)
@@ -714,7 +290,10 @@
             self._monitor.setComponentExtraParam("DIRACVersion", DIRAC.version)
             self._monitor.setComponentExtraParam("platform", DIRAC.getPlatform())
             self._monitor.setComponentExtraParam("startTime", Time.dateTime())
-            for prop in (("__RCSID__", "version"), ("__doc__", "description")):
+            props = [("__doc__", "description")]
+            if six.PY2:
+                props += [("__RCSID__", "version")]
+            for prop in props:
                 try:
                     value = getattr(self._handler["module"], prop[0])
                 except Exception as e:
@@ -731,12 +310,8 @@
 
     def __reportThreadPoolContents(self):
         # TODO: remove later
-        if useThreadPoolExecutor:
-            pendingQueries = self._threadPool._work_queue.qsize()
-            activeQuereies = len(self._threadPool._threads)
-        else:
-            pendingQueries = self._threadPool.pendingJobs()
-            activeQuereies = self._threadPool.numWorkingThreads()
+        pendingQueries = self._threadPool._work_queue.qsize()
+        activeQuereies = len(self._threadPool._threads)
 
         self._monitor.addMark("PendingQueries", pendingQueries)
         self._monitor.addMark("ActiveQueries", activeQuereies)
@@ -761,19 +336,16 @@
             self._stats["connections"] += 1
             self._monitor.setComponentExtraParam("queries", self._stats["connections"])
         # TODO: remove later
-        if useThreadPoolExecutor:
-            nQueued = self._threadPool._work_queue.qsize()
-            if nQueued > self._cfg.getMaxWaitingPetitions():
-                gLogger.warn(
-                    "Dropping request due to too many tasks",
-                    "queued: %s limit: %s source: %s"
-                    % (nQueued, self._cfg.getMaxWaitingPetitions(), clientTransport.getFormattedCredentials()),
-                )
-                clientTransport.close()
-                return
-            self._threadPool.submit(self._processInThread, clientTransport)
-        else:
-            self._threadPool.generateJobAndQueueIt(self._processInThread, args=(clientTransport,))
+        nQueued = self._threadPool._work_queue.qsize()
+        if nQueued > self._cfg.getMaxWaitingPetitions():
+            gLogger.warn(
+                "Dropping request due to too many tasks",
+                "queued: %s limit: %s source: %s"
+                % (nQueued, self._cfg.getMaxWaitingPetitions(), clientTransport.getFormattedCredentials()),
+            )
+            clientTransport.close()
+            return
+        self._threadPool.submit(self._processInThread, clientTransport)
 
     # Threaded process function
     def _processInThread(self, clientTransport):
@@ -814,7 +386,7 @@
                 if not result["OK"]:
                     clientTransport.close()
                     return
-            except BaseException:
+            except Exception:
                 return
             # Add to the transport pool
             trid = self._transportPool.add(clientTransport)
@@ -864,7 +436,6 @@
     @staticmethod
     def _deserializeProposalTuple(serializedProposal):
         """We receive the proposalTuple as a list.
->>>>>>> c5981031
         Turn it into a tuple again
         """
         proposalTuple = tuple(tuple(x) if isinstance(x, list) else x for x in serializedProposal)
@@ -1096,39 +667,6 @@
         is done by the MonitoringReporter and is send to the 'ComponentMonitoring' type.
 
         :return: True / False
-<<<<<<< HEAD
-    """
-    result = self.activityMonitoringReporter.commit()
-    return result['OK']
-
-  def __startReportToMonitoring(self):
-    if not self.activityMonitoring:
-      self._monitor.addMark("Queries")
-
-    now = time.time()
-    stats = os.times()
-    cpuTime = stats[0] + stats[2]
-    if now - self.__monitorLastStatsUpdate < 0:
-      return (now, cpuTime)
-    # Send CPU consumption mark
-    self.__monitorLastStatsUpdate = now
-    # Send Memory consumption mark
-    membytes = MemStat.VmB('VmRSS:')
-    if membytes:
-      mem = membytes / (1024. * 1024.)
-      if not self.activityMonitoring:
-        self._monitor.addMark('MEM', mem)
-    return (now, cpuTime)
-
-  def __endReportToMonitoring(self, initialWallTime, initialCPUTime):
-    wallTime = time.time() - initialWallTime
-    stats = os.times()
-    cpuTime = stats[0] + stats[2] - initialCPUTime
-    percentage = cpuTime / wallTime * 100.
-    if percentage > 0:
-      if not self.activityMonitoring:
-        self._monitor.addMark('CPU', percentage)
-=======
         """
         result = self.activityMonitoringReporter.commit()
         return result["OK"]
@@ -1143,7 +681,6 @@
         if now - self.__monitorLastStatsUpdate < 0:
             return (now, cpuTime)
         # Send CPU consumption mark
-        wallClock = now - self.__monitorLastStatsUpdate
         self.__monitorLastStatsUpdate = now
         # Send Memory consumption mark
         membytes = MemStat.VmB("VmRSS:")
@@ -1160,5 +697,4 @@
         percentage = cpuTime / wallTime * 100.0
         if percentage > 0:
             if not self.activityMonitoring:
-                self._monitor.addMark("CPU", percentage)
->>>>>>> c5981031
+                self._monitor.addMark("CPU", percentage)