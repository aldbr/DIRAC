""" Test the SSLTransport mechanism """
from __future__ import absolute_import
from __future__ import division
from __future__ import print_function

import os
import socket
import threading

try:
    import selectors
except ImportError:
    import selectors2 as selectors

from pytest import fixture

from diraccfg import CFG
from DIRAC.Core.Security.test.x509TestUtilities import CERTDIR, USERCERT, getCertOption
from DIRAC.ConfigurationSystem.Client.ConfigurationData import gConfigurationData
from DIRAC.Core.DISET.private.Transports import PlainTransport, M2SSLTransport

# TODO: Expired hostcert
# TODO: Expired usercert
# TODO: Expired proxy
# TODO: Invalid/missing CA
# TODO: Connect Timeouts
# TODO: SSL Algorithms & Ciphers
# TODO: Missing hostcert
# TODO: Missing usercert
# TODO: Missing proxy
# TODO: Session test?
# TODO: Reload of CAs?

# Define all the locations

caLocation = os.path.join(CERTDIR, "ca")
hostCertLocation = os.path.join(CERTDIR, "host/hostcert.pem")
hostKeyLocation = os.path.join(CERTDIR, "host/hostkey.pem")
proxyFile = os.path.join(os.path.dirname(__file__), "proxy.pem")


MAGIC_QUESTION = "Who let the dog out"
MAGIC_ANSWER = "Who, Who, who ?"

PORT_NUMBER = 50000

# Transports are now tested in pairs:
# "Server-Client"
# Each pair is defined as a string.
TRANSPORTTESTS = ("Plain-Plain", "M2-M2")


# https://www.ibm.com/developerworks/linux/library/l-openssl/index.html
# http://www.herongyang.com/Cryptography/


class DummyServiceReactor(object):
    """This class behaves like a ServiceReactor, except that it exists after treating a single request"""

    def __init__(self, transportObject, port):
        """c'tor

        :param transportObject: type of TransportObject we will use
        :param port: port to listen to
        """
        self.__prepared = False
        self.port = port
        self.transportObject = transportObject

        # Server transport object
        self.transport = None
        # Client connection
        self.clientTransport = None
        # Message received from the client
        self.receivedMessage = None

    def handleConnection(self, clientTransport):
        """This is normally done is Service.py in different thread
        It more or less does Service._processInThread
        """

        self.clientTransport = clientTransport
        res = clientTransport.handshake()
        assert res["OK"], res

        self.receivedMessage = clientTransport.receiveData(1024)
        clientTransport.sendData(MAGIC_ANSWER)
        clientTransport.close()

    def prepare(self):
        """Start listening"""
        if not self.__prepared:
            self.__createListeners()
        self.__prepared = True

    def serve(self):
        """Wait for connections and handle the first one."""
        self.prepare()
        self.__acceptIncomingConnection()

    def __createListeners(self):
        """Create the listener transport"""
        self.transport = self.transportObject(("", self.port), bServerMode=True)
        res = self.transport.initAsServer()
        assert res["OK"]

    def __acceptIncomingConnection(self):
        """
        This method just gets the incoming connection, and handle it, once.
        """
        try:
            sel = selectors.DefaultSelector()
            sel.register(self.transport.getSocket(), selectors.EVENT_READ)
            assert sel.select(timeout=2)
            result = self.transport.acceptConnection()
            assert result["OK"], result
            clientTransport = result["Value"]

            self.handleConnection(clientTransport)

        except socket.error:
            return

    def closeListeningConnections(self):
        """Close the connection"""
        self.transport.close()


def transportByName(transport):
    """helper function to get a transport class by 'friendly' name."""
    if transport.lower() == "plain":
        return PlainTransport.PlainTransport
    elif transport.lower() == "m2":
        return M2SSLTransport.SSLTransport
    raise RuntimeError("Unknown Transport Name: %s" % transport)


@fixture(scope="function", params=TRANSPORTTESTS)
def create_serverAndClient(request):
    """This function starts a server, and closes it after
    The server will use the parametrized transport type
<<<<<<< HEAD
  """

  # Reinitialize the configuration.
  # We do it here rather than at the start of the module
  # to accommodate for pytest when going through all the DIRAC tests

  gConfigurationData.localCFG = CFG()
  gConfigurationData.remoteCFG = CFG()
  gConfigurationData.mergedCFG = CFG()
  gConfigurationData.generateNewVersion()
  gConfigurationData.setOptionInCFG('/DIRAC/Security/CALocation', caLocation)
  gConfigurationData.setOptionInCFG('/DIRAC/Security/CertFile', hostCertLocation)
  gConfigurationData.setOptionInCFG('/DIRAC/Security/KeyFile', hostKeyLocation)

  testStr = request.param
  serverName, clientName = testStr.split("-")
  serverClass = transportByName(serverName)
  clientClass = transportByName(clientName)

  sr = DummyServiceReactor(serverClass, PORT_NUMBER)
  server_thread = threading.Thread(target=sr.serve)
  sr.prepare()
  server_thread.start()

  # Create the client
  clientOptions = {'clientMode': True,
                   'proxyLocation': proxyFile,
                   }
  clientTransport = clientClass(
      ("localhost", PORT_NUMBER), bServerMode=False, **clientOptions)
  res = clientTransport.initAsClient()
  assert res['OK'], res

  yield sr, clientTransport

  clientTransport.close()
  sr.closeListeningConnections()
  server_thread.join()

  # Clean the config
  gConfigurationData.localCFG = CFG()
  gConfigurationData.remoteCFG = CFG()
  gConfigurationData.mergedCFG = CFG()
  gConfigurationData.generateNewVersion()
=======
    """

    # Reinitialize the configuration.
    # We do it here rather than at the start of the module
    # to accomodate for pytest when going through all the DIRAC tests

    gConfigurationData.localCFG = CFG()
    gConfigurationData.remoteCFG = CFG()
    gConfigurationData.mergedCFG = CFG()
    gConfigurationData.generateNewVersion()
    gConfigurationData.setOptionInCFG("/DIRAC/Security/CALocation", caLocation)
    gConfigurationData.setOptionInCFG("/DIRAC/Security/CertFile", hostCertLocation)
    gConfigurationData.setOptionInCFG("/DIRAC/Security/KeyFile", hostKeyLocation)

    testStr = request.param
    serverName, clientName = testStr.split("-")
    serverClass = transportByName(serverName)
    clientClass = transportByName(clientName)

    sr = DummyServiceReactor(serverClass, PORT_NUMBER)
    server_thread = threading.Thread(target=sr.serve)
    sr.prepare()
    server_thread.start()

    # Create the client
    clientOptions = {
        "clientMode": True,
        "proxyLocation": proxyFile,
    }
    clientTransport = clientClass(("localhost", PORT_NUMBER), bServerMode=False, **clientOptions)
    res = clientTransport.initAsClient()
    assert res["OK"], res

    yield sr, clientTransport

    clientTransport.close()
    sr.closeListeningConnections()
    server_thread.join()

    # Clean the config
    gConfigurationData.localCFG = CFG()
    gConfigurationData.remoteCFG = CFG()
    gConfigurationData.mergedCFG = CFG()
    gConfigurationData.generateNewVersion()
>>>>>>> c5981031


def ping_server(clientTransport):
    """This sends a message to the server and expects an answer
    This basically does the same as BaseClient.py

    :param clientTransport: the Transport object to be used as client
    """

    clientTransport.setSocketTimeout(5)
    result = clientTransport.sendData(MAGIC_QUESTION)
    assert result["OK"]
    serverReturn = clientTransport.receiveData()
    return serverReturn


def test_simpleMessage(create_serverAndClient):
    """Send a message, wait for an answer"""
    serv, client = create_serverAndClient
    serverAnswer = ping_server(client)
    assert serv.receivedMessage == MAGIC_QUESTION
    assert serverAnswer == MAGIC_ANSWER


def test_getRemoteInfo(create_serverAndClient):
    """Check the information from remote peer"""
    serv, client = create_serverAndClient
    ping_server(client)

    addr_info = client.getRemoteAddress()
    assert addr_info[0] in ("127.0.0.1", "::ffff:127.0.0.1", "::1")
    assert addr_info[1] == PORT_NUMBER
    # The peer credentials are not filled on the client side
    assert client.peerCredentials == {}

    # We do not know about the port, so check only the address, taking into account bloody IPv6
    assert serv.clientTransport.getRemoteAddress()[0] in ("127.0.0.1", "::ffff:127.0.0.1", "::1")
    peerCreds = serv.clientTransport.peerCredentials

    # There are no credentials for PlainTransport
    if client.__class__.__name__ == "PlainTransport":
        assert peerCreds == {}
    else:
        assert peerCreds["DN"] == getCertOption(USERCERT, "subjectDN")
        assert peerCreds["x509Chain"].getNumCertsInChain()["Value"] == 2
        assert peerCreds["isProxy"] is True
        assert peerCreds["isLimitedProxy"] is False<|MERGE_RESOLUTION|>--- conflicted
+++ resolved
@@ -139,57 +139,11 @@
 def create_serverAndClient(request):
     """This function starts a server, and closes it after
     The server will use the parametrized transport type
-<<<<<<< HEAD
-  """
-
-  # Reinitialize the configuration.
-  # We do it here rather than at the start of the module
-  # to accommodate for pytest when going through all the DIRAC tests
-
-  gConfigurationData.localCFG = CFG()
-  gConfigurationData.remoteCFG = CFG()
-  gConfigurationData.mergedCFG = CFG()
-  gConfigurationData.generateNewVersion()
-  gConfigurationData.setOptionInCFG('/DIRAC/Security/CALocation', caLocation)
-  gConfigurationData.setOptionInCFG('/DIRAC/Security/CertFile', hostCertLocation)
-  gConfigurationData.setOptionInCFG('/DIRAC/Security/KeyFile', hostKeyLocation)
-
-  testStr = request.param
-  serverName, clientName = testStr.split("-")
-  serverClass = transportByName(serverName)
-  clientClass = transportByName(clientName)
-
-  sr = DummyServiceReactor(serverClass, PORT_NUMBER)
-  server_thread = threading.Thread(target=sr.serve)
-  sr.prepare()
-  server_thread.start()
-
-  # Create the client
-  clientOptions = {'clientMode': True,
-                   'proxyLocation': proxyFile,
-                   }
-  clientTransport = clientClass(
-      ("localhost", PORT_NUMBER), bServerMode=False, **clientOptions)
-  res = clientTransport.initAsClient()
-  assert res['OK'], res
-
-  yield sr, clientTransport
-
-  clientTransport.close()
-  sr.closeListeningConnections()
-  server_thread.join()
-
-  # Clean the config
-  gConfigurationData.localCFG = CFG()
-  gConfigurationData.remoteCFG = CFG()
-  gConfigurationData.mergedCFG = CFG()
-  gConfigurationData.generateNewVersion()
-=======
     """
 
     # Reinitialize the configuration.
     # We do it here rather than at the start of the module
-    # to accomodate for pytest when going through all the DIRAC tests
+    # to accommodate for pytest when going through all the DIRAC tests
 
     gConfigurationData.localCFG = CFG()
     gConfigurationData.remoteCFG = CFG()
@@ -229,7 +183,6 @@
     gConfigurationData.remoteCFG = CFG()
     gConfigurationData.mergedCFG = CFG()
     gConfigurationData.generateNewVersion()
->>>>>>> c5981031
 
 
 def ping_server(clientTransport):
