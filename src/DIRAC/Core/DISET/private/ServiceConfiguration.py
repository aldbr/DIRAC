"""
It keeps the service configuration parameters like maximum running threads, number of processes, etc. ,
which can be configured in CS.
"""
from __future__ import absolute_import
from __future__ import division
from __future__ import print_function

__RCSID__ = "$Id$"

from DIRAC.Core.Utilities import Network, List
from DIRAC.ConfigurationSystem.Client.ConfigurationData import gConfigurationData
from DIRAC.ConfigurationSystem.Client import PathFinder
from DIRAC.Core.DISET.private.Protocols import gDefaultProtocol


class ServiceConfiguration:

  def __init__(self, nameList):
    self.serviceName = nameList[0]
    self.serviceURL = None
    self.nameList = nameList
    self.pathList = []
    for svcName in nameList:
      self.pathList.append(PathFinder.getServiceSection(svcName))

  def getOption(self, optionName):
    if optionName[0] == "/":
      return gConfigurationData.extractOptionFromCFG(optionName)
    for path in self.pathList:
      value = gConfigurationData.extractOptionFromCFG("%s/%s" % (path, optionName))
      if value:
        return value
    return None

  def getAddress(self):
    return ("", self.getPort())

  def getHandlerLocation(self):
    return self.getOption("HandlerPath")

  def getName(self):
    return self.serviceName

  def setURL(self, sURL):
    self.serviceURL = sURL

  def __getCSURL(self, URL=None):
    optionValue = self.getOption("URL")
    if optionValue:
      return optionValue
    return URL

  def registerAlsoAs(self):
    optionValue = self.getOption("RegisterAlsoAs")
    if optionValue:
      return List.fromChar(optionValue)
    else:
      return []

  def getMaxThreads(self):
    try:
      return int(self.getOption("MaxThreads"))
    except Exception:
      return 15

  def getMinThreads(self):
    try:
      return int(self.getOption("MinThreads"))
    except Exception:
      return 1

  def getMaxWaitingPetitions(self):
    try:
      return int(self.getOption("MaxWaitingPetitions"))
<<<<<<< HEAD
    except Exception:
      return 500
=======
    except BaseException:
      return 100
>>>>>>> f0b15d7a

  def getMaxMessagingConnections(self):
    try:
      return int(self.getOption("MaxMessagingConnections"))
    except Exception:
      return 20

  def getMaxThreadsForMethod(self, actionType, method):
    try:
      return int(self.getOption("ThreadLimit/%s/%s" % (actionType, method)))
    except Exception:
      return 15

  def getCloneProcesses(self):
    try:
      return int(self.getOption("CloneProcesses"))
    except Exception:
      return 0

  def getPort(self):
    try:
      return int(self.getOption("Port"))
    except Exception:
      return 9876

  def getProtocol(self):
    optionValue = self.getOption("Protocol")
    if optionValue:
      return optionValue
    return gDefaultProtocol

  def getHostname(self):
    hostname = self.getOption("/DIRAC/Hostname")
    if not hostname:
      return Network.getFQDN()
    return hostname

  def getURL(self):
    """
    Build the service URL
    """
    if self.serviceURL:
      return self.serviceURL
    protocol = self.getProtocol()
    serviceURL = self.__getCSURL()
    if serviceURL:
      if serviceURL.find(protocol) != 0:
        urlFields = serviceURL.split(":")
        urlFields[0] = protocol
        serviceURL = ":".join(urlFields)
        self.setURL(serviceURL)
      return serviceURL
    hostName = self.getHostname()
    port = self.getPort()
    serviceURL = "%s://%s:%s/%s" % (protocol,
                                    hostName,
                                    port,
                                    self.getName())
    if serviceURL[-1] == "/":
      serviceURL = serviceURL[:-1]
    self.setURL(serviceURL)
    return serviceURL

  def getContextLifeTime(self):
    optionValue = self.getOption("ContextLifeTime")
    try:
      return int(optionValue)
    except Exception:
      return 21600<|MERGE_RESOLUTION|>--- conflicted
+++ resolved
@@ -73,13 +73,8 @@
   def getMaxWaitingPetitions(self):
     try:
       return int(self.getOption("MaxWaitingPetitions"))
-<<<<<<< HEAD
     except Exception:
-      return 500
-=======
-    except BaseException:
       return 100
->>>>>>> f0b15d7a
 
   def getMaxMessagingConnections(self):
     try:
