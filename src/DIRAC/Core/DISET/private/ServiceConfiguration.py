"""
It keeps the service configuration parameters like maximum running threads, number of processes, etc. ,
which can be configured in CS.
"""
from __future__ import absolute_import
from __future__ import division
from __future__ import print_function

__RCSID__ = "$Id$"

from DIRAC.Core.Utilities import Network, List
from DIRAC.ConfigurationSystem.Client.ConfigurationData import gConfigurationData
from DIRAC.ConfigurationSystem.Client import PathFinder
from DIRAC.Core.DISET.private.Protocols import gDefaultProtocol


class ServiceConfiguration:
<<<<<<< HEAD

  def __init__(self, nameList):
    self.serviceName = nameList[0]
    self.serviceURL = None
    self.nameList = nameList
    self.pathList = []
    for svcName in nameList:
      self.pathList.append(PathFinder.getServiceSection(svcName))

  def getOption(self, optionName):
    if optionName[0] == "/":
      return gConfigurationData.extractOptionFromCFG(optionName)
    for path in self.pathList:
      value = gConfigurationData.extractOptionFromCFG("%s/%s" % (path, optionName))
      if value:
        return value
    return None

  def getAddress(self):
    return ("", self.getPort())

  def getHandlerLocation(self):
    return self.getOption("HandlerPath")

  def getName(self):
    return self.serviceName

  def setURL(self, sURL):
    self.serviceURL = sURL

  def __getCSURL(self, URL=None):
    optionValue = self.getOption("URL")
    if optionValue:
      return optionValue
    return URL

  def registerAlsoAs(self):
    optionValue = self.getOption("RegisterAlsoAs")
    if optionValue:
      return List.fromChar(optionValue)
    else:
      return []

  def getMaxThreads(self):
    try:
      return int(self.getOption("MaxThreads"))
    except Exception:
      return 15

  def getMinThreads(self):
    try:
      return int(self.getOption("MinThreads"))
    except Exception:
      return 1

  def getMaxWaitingPetitions(self):
    try:
      return int(self.getOption("MaxWaitingPetitions"))
    except Exception:
      return 100

  def getMaxMessagingConnections(self):
    try:
      return int(self.getOption("MaxMessagingConnections"))
    except Exception:
      return 20

  def getMaxThreadsForMethod(self, actionType, method):
    try:
      return int(self.getOption("ThreadLimit/%s/%s" % (actionType, method)))
    except Exception:
      return 15

  def getCloneProcesses(self):
    try:
      return int(self.getOption("CloneProcesses"))
    except Exception:
      return 0

  def getPort(self):
    try:
      return int(self.getOption("Port"))
    except Exception:
      return 9876

  def getProtocol(self):
    optionValue = self.getOption("Protocol")
    if optionValue:
      return optionValue
    return gDefaultProtocol

  def getHostname(self):
    hostname = self.getOption("/DIRAC/Hostname")
    if not hostname:
      return Network.getFQDN()
    return hostname

  def getURL(self):
    """
    Build the service URL
    """
    if self.serviceURL:
      return self.serviceURL
    protocol = self.getProtocol()
    serviceURL = self.__getCSURL()
    if serviceURL:
      if serviceURL.find(protocol) != 0:
        urlFields = serviceURL.split(":")
        urlFields[0] = protocol
        serviceURL = ":".join(urlFields)
        self.setURL(serviceURL)
      return serviceURL
    hostName = self.getHostname()
    port = self.getPort()
    serviceURL = "%s://%s:%s/%s" % (protocol,
                                    hostName,
                                    port,
                                    self.getName())
    if serviceURL[-1] == "/":
      serviceURL = serviceURL[:-1]
    self.setURL(serviceURL)
    return serviceURL

  def getContextLifeTime(self):
    optionValue = self.getOption("ContextLifeTime")
    try:
      return int(optionValue)
    except Exception:
      return 21600
=======
    def __init__(self, nameList):
        self.serviceName = nameList[0]
        self.serviceURL = None
        self.nameList = nameList
        self.pathList = []
        for svcName in nameList:
            self.pathList.append(PathFinder.getServiceSection(svcName))

    def getOption(self, optionName):
        if optionName[0] == "/":
            return gConfigurationData.extractOptionFromCFG(optionName)
        for path in self.pathList:
            value = gConfigurationData.extractOptionFromCFG("%s/%s" % (path, optionName))
            if value:
                return value
        return None

    def getAddress(self):
        return ("", self.getPort())

    def getHandlerLocation(self):
        return self.getOption("HandlerPath")

    def getName(self):
        return self.serviceName

    def setURL(self, sURL):
        self.serviceURL = sURL

    def __getCSURL(self, URL=None):
        optionValue = self.getOption("URL")
        if optionValue:
            return optionValue
        return URL

    def registerAlsoAs(self):
        optionValue = self.getOption("RegisterAlsoAs")
        if optionValue:
            return List.fromChar(optionValue)
        else:
            return []

    def getMaxThreads(self):
        try:
            return int(self.getOption("MaxThreads"))
        except BaseException:
            return 15

    def getMinThreads(self):
        try:
            return int(self.getOption("MinThreads"))
        except BaseException:
            return 1

    def getMaxWaitingPetitions(self):
        try:
            return int(self.getOption("MaxWaitingPetitions"))
        except BaseException:
            return 100

    def getMaxMessagingConnections(self):
        try:
            return int(self.getOption("MaxMessagingConnections"))
        except BaseException:
            return 20

    def getMaxThreadsForMethod(self, actionType, method):
        try:
            return int(self.getOption("ThreadLimit/%s/%s" % (actionType, method)))
        except BaseException:
            return 15

    def getCloneProcesses(self):
        try:
            return int(self.getOption("CloneProcesses"))
        except BaseException:
            return 0

    def getPort(self):
        try:
            return int(self.getOption("Port"))
        except BaseException:
            return 9876

    def getProtocol(self):
        optionValue = self.getOption("Protocol")
        if optionValue:
            return optionValue
        return gDefaultProtocol

    def getHostname(self):
        hostname = self.getOption("/DIRAC/Hostname")
        if not hostname:
            return Network.getFQDN()
        return hostname

    def getURL(self):
        """
        Build the service URL
        """
        if self.serviceURL:
            return self.serviceURL
        protocol = self.getProtocol()
        serviceURL = self.__getCSURL()
        if serviceURL:
            if serviceURL.find(protocol) != 0:
                urlFields = serviceURL.split(":")
                urlFields[0] = protocol
                serviceURL = ":".join(urlFields)
                self.setURL(serviceURL)
            return serviceURL
        hostName = self.getHostname()
        port = self.getPort()
        serviceURL = "%s://%s:%s/%s" % (protocol, hostName, port, self.getName())
        if serviceURL[-1] == "/":
            serviceURL = serviceURL[:-1]
        self.setURL(serviceURL)
        return serviceURL

    def getContextLifeTime(self):
        optionValue = self.getOption("ContextLifeTime")
        try:
            return int(optionValue)
        except BaseException:
            return 21600
>>>>>>> c5981031
<|MERGE_RESOLUTION|>--- conflicted
+++ resolved
@@ -15,137 +15,6 @@
 
 
 class ServiceConfiguration:
-<<<<<<< HEAD
-
-  def __init__(self, nameList):
-    self.serviceName = nameList[0]
-    self.serviceURL = None
-    self.nameList = nameList
-    self.pathList = []
-    for svcName in nameList:
-      self.pathList.append(PathFinder.getServiceSection(svcName))
-
-  def getOption(self, optionName):
-    if optionName[0] == "/":
-      return gConfigurationData.extractOptionFromCFG(optionName)
-    for path in self.pathList:
-      value = gConfigurationData.extractOptionFromCFG("%s/%s" % (path, optionName))
-      if value:
-        return value
-    return None
-
-  def getAddress(self):
-    return ("", self.getPort())
-
-  def getHandlerLocation(self):
-    return self.getOption("HandlerPath")
-
-  def getName(self):
-    return self.serviceName
-
-  def setURL(self, sURL):
-    self.serviceURL = sURL
-
-  def __getCSURL(self, URL=None):
-    optionValue = self.getOption("URL")
-    if optionValue:
-      return optionValue
-    return URL
-
-  def registerAlsoAs(self):
-    optionValue = self.getOption("RegisterAlsoAs")
-    if optionValue:
-      return List.fromChar(optionValue)
-    else:
-      return []
-
-  def getMaxThreads(self):
-    try:
-      return int(self.getOption("MaxThreads"))
-    except Exception:
-      return 15
-
-  def getMinThreads(self):
-    try:
-      return int(self.getOption("MinThreads"))
-    except Exception:
-      return 1
-
-  def getMaxWaitingPetitions(self):
-    try:
-      return int(self.getOption("MaxWaitingPetitions"))
-    except Exception:
-      return 100
-
-  def getMaxMessagingConnections(self):
-    try:
-      return int(self.getOption("MaxMessagingConnections"))
-    except Exception:
-      return 20
-
-  def getMaxThreadsForMethod(self, actionType, method):
-    try:
-      return int(self.getOption("ThreadLimit/%s/%s" % (actionType, method)))
-    except Exception:
-      return 15
-
-  def getCloneProcesses(self):
-    try:
-      return int(self.getOption("CloneProcesses"))
-    except Exception:
-      return 0
-
-  def getPort(self):
-    try:
-      return int(self.getOption("Port"))
-    except Exception:
-      return 9876
-
-  def getProtocol(self):
-    optionValue = self.getOption("Protocol")
-    if optionValue:
-      return optionValue
-    return gDefaultProtocol
-
-  def getHostname(self):
-    hostname = self.getOption("/DIRAC/Hostname")
-    if not hostname:
-      return Network.getFQDN()
-    return hostname
-
-  def getURL(self):
-    """
-    Build the service URL
-    """
-    if self.serviceURL:
-      return self.serviceURL
-    protocol = self.getProtocol()
-    serviceURL = self.__getCSURL()
-    if serviceURL:
-      if serviceURL.find(protocol) != 0:
-        urlFields = serviceURL.split(":")
-        urlFields[0] = protocol
-        serviceURL = ":".join(urlFields)
-        self.setURL(serviceURL)
-      return serviceURL
-    hostName = self.getHostname()
-    port = self.getPort()
-    serviceURL = "%s://%s:%s/%s" % (protocol,
-                                    hostName,
-                                    port,
-                                    self.getName())
-    if serviceURL[-1] == "/":
-      serviceURL = serviceURL[:-1]
-    self.setURL(serviceURL)
-    return serviceURL
-
-  def getContextLifeTime(self):
-    optionValue = self.getOption("ContextLifeTime")
-    try:
-      return int(optionValue)
-    except Exception:
-      return 21600
-=======
     def __init__(self, nameList):
         self.serviceName = nameList[0]
         self.serviceURL = None
@@ -191,43 +60,43 @@
     def getMaxThreads(self):
         try:
             return int(self.getOption("MaxThreads"))
-        except BaseException:
+        except Exception:
             return 15
 
     def getMinThreads(self):
         try:
             return int(self.getOption("MinThreads"))
-        except BaseException:
+        except Exception:
             return 1
 
     def getMaxWaitingPetitions(self):
         try:
             return int(self.getOption("MaxWaitingPetitions"))
-        except BaseException:
+        except Exception:
             return 100
 
     def getMaxMessagingConnections(self):
         try:
             return int(self.getOption("MaxMessagingConnections"))
-        except BaseException:
+        except Exception:
             return 20
 
     def getMaxThreadsForMethod(self, actionType, method):
         try:
             return int(self.getOption("ThreadLimit/%s/%s" % (actionType, method)))
-        except BaseException:
+        except Exception:
             return 15
 
     def getCloneProcesses(self):
         try:
             return int(self.getOption("CloneProcesses"))
-        except BaseException:
+        except Exception:
             return 0
 
     def getPort(self):
         try:
             return int(self.getOption("Port"))
-        except BaseException:
+        except Exception:
             return 9876
 
     def getProtocol(self):
@@ -269,6 +138,5 @@
         optionValue = self.getOption("ContextLifeTime")
         try:
             return int(optionValue)
-        except BaseException:
-            return 21600
->>>>>>> c5981031
+        except Exception:
+            return 21600