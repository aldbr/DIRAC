""" Module for dealing with VOMS (Virtual Organization Membership Service)
"""
from __future__ import absolute_import
from __future__ import division
from __future__ import print_function

__RCSID__ = "$Id$"

import os
import stat
import tempfile
import shutil

from DIRAC import S_OK, S_ERROR, gConfig, rootPath, gLogger
from DIRAC.Core.Utilities import DErrno
from DIRAC.Core.Security.ProxyFile import multiProxyArgument, deleteMultiProxy
from DIRAC.Core.Security.BaseSecurity import BaseSecurity
from DIRAC.Core.Security.X509Chain import X509Chain  # pylint: disable=import-error
from DIRAC.Core.Utilities.Subprocess import shellCall
from DIRAC.Core.Utilities import List, Time, Os


class VOMS(BaseSecurity):
<<<<<<< HEAD

  def __init__(self, timeout=40, *args, **kwargs):
    """ Create VOMS class, setting specific timeout for VOMS shell commands. """
    # Per-server timeout for voms-proxy-init, should be at maximum timeout/n
    # where n as the number of voms servers to try.
    self._servTimeout = 12
    super(VOMS, self).__init__(timeout, *args, **kwargs)

  def getVOMSAttributes(self, proxy, switch="all"):
    """
    Return VOMS proxy attributes as list elements if switch="all" (default) OR
    return the string prepared to be stored in DB if switch="db" OR
    return the string of elements to be used as the option string in voms-proxy-init
    if switch="option".
    If a given proxy is a grid proxy, then function will return an empty list.
    """

    # Get all possible info from voms proxy
    result = self.getVOMSProxyInfo(proxy, "all")
    if not result["OK"]:
      return S_ERROR(DErrno.EVOMS, 'Failed to extract info from proxy: %s' % result['Message'])

    vomsInfoOutput = List.fromChar(result["Value"], "\n")

    # Get a list of known VOMS attributes
    validVOMSAttrs = []
    result = gConfig.getSections("/Registry/Groups")
    if result['OK']:
      for group in result['Value']:
        vA = gConfig.getValue("/Registry/Groups/%s/VOMSRole" % group, "")
        if vA and vA not in validVOMSAttrs:
          validVOMSAttrs.append(vA)

    # Parse output of voms-proxy-info command
    attributes = []
    voName = ''
    nickName = ''
    for line in vomsInfoOutput:
      fields = List.fromChar(line, ":")
      key = fields[0].strip()
      value = " ".join(fields[1:])
      if key == "VO":
        voName = value
      elif key == "attribute":
        # Cut off unsupported Capability selection part
        if value.find("nickname") == 0:
          nickName = "=".join(List.fromChar(value, "=")[1:])
        else:
          value = value.replace("/Capability=NULL", "")
          value = value.replace("/Role=NULL", "")
          if value and value not in attributes and value in validVOMSAttrs:
            attributes.append(value)

    # Sorting and joining attributes
    if switch == "db":
      returnValue = ":".join(attributes)
    elif switch == "option":
      if len(attributes) > 1:
        returnValue = voName + " -order " + ' -order '.join(attributes)
      elif attributes:
        returnValue = voName + ":" + attributes[0]
      else:
        returnValue = voName
    elif switch == 'nickname':
      returnValue = nickName
    elif switch == 'all':
      returnValue = attributes

    return S_OK(returnValue)

  def getVOMSProxyFQAN(self, proxy):
    """ Get the VOMS proxy fqan attributes
    """
    return self.getVOMSProxyInfo(proxy, "fqan")

  def getVOMSProxyInfo(self, proxy, option=False):
    """
    Returns information about a proxy certificate (both grid and voms).
        Available information is:

          1. Full (grid)voms-proxy-info output
          2. Proxy Certificate Timeleft in seconds (the output is an int)
          3. DN
          4. voms group (if any)

    :type proxy: str
    :param proxy: the proxy certificate location.
    :type  option: str
    :param option: None is the default value. Other option available are:

       * timeleft
       * actimeleft
       * identity
       * fqan
       * all

    :rtype:   tuple
    :return:  status, output, error, pyerror.
    """
    validOptions = ['actimeleft', 'timeleft', 'identity', 'fqan', 'all']
    if option and option not in validOptions:
      return S_ERROR(DErrno.EVOMS, "invalid option %s" % option)

    retVal = multiProxyArgument(proxy)
    if not retVal['OK']:
      return retVal
    proxyDict = retVal['Value']

    try:
      res = proxyDict['chain'].getVOMSData()
      if not res['OK']:
        return res

      data = res['Value']

      if option == 'actimeleft':
        now = Time.dateTime()
        left = data['notAfter'] - now
        return S_OK("%d\n" % left.total_seconds())
      if option == "timeleft":
        now = Time.dateTime()
        left = proxyDict['chain'].getNotAfterDate()['Value'] - now
        return S_OK("%d\n" % left.total_seconds())
      if option == "identity":
        return S_OK("%s\n" % data['subject'])
      if option == "fqan":
        return S_OK("\n".join([f.replace("/Role=NULL", "").replace("/Capability=NULL", "") for f in data['fqan']]))
      if option == "all":
        lines = []
        creds = proxyDict['chain'].getCredentials()['Value']
        lines.append("subject : %s" % creds['subject'])
        lines.append("issuer : %s" % creds['issuer'])
        lines.append("identity : %s" % creds['identity'])
        if proxyDict['chain'].isRFC().get('Value'):
          lines.append("type : RFC compliant proxy")
        else:
          lines.append("type : proxy")
        left = creds['secondsLeft']
        h = int(left / 3600)
        m = int(left / 60) - h * 60
        s = int(left) - m * 60 - h * 3600
        lines.append(
            "timeleft  : %s:%s:%s\nkey usage : Digital Signature, Key Encipherment, Data Encipherment" %
            (h, m, s))
        lines.append("== VO %s extension information ==" % data['vo'])
        lines.append("VO: %s" % data['vo'])
        lines.append("subject : %s" % data['subject'])
        lines.append("issuer : %s" % data['issuer'])
        for fqan in data['fqan']:
          lines.append("attribute : %s" % fqan)
        if 'attribute' in data:
          lines.append("attribute : %s" % data['attribute'])
        now = Time.dateTime()
        left = (data['notAfter'] - now).total_seconds()
        h = int(left / 3600)
        m = int(left / 60) - h * 60
        s = int(left) - m * 60 - h * 3600
        lines.append("timeleft : %s:%s:%s" % (h, m, s))

        return S_OK("\n".join(lines))
      else:
        return S_ERROR(DErrno.EVOMS, "NOT IMP")

    finally:
      if proxyDict['tempFile']:
        self._unlinkFiles(proxyDict['file'])

  def getVOMSESLocation(self):
    # 755
    requiredDirPerms = stat.S_IRWXU | stat.S_IRGRP | stat.S_IXGRP | stat.S_IROTH | stat.S_IXOTH
    # 644
    requiredFilePerms = stat.S_IRUSR | stat.S_IWUSR | stat.S_IRGRP | stat.S_IROTH
    # 777
    allPerms = stat.S_IRWXU | stat.S_IRWXG | stat.S_IRWXO
    # Transition code to new behaviour
    if 'DIRAC_VOMSES' not in os.environ and 'X509_VOMSES' not in os.environ:
      os.environ["X509_VOMSES"] = os.path.join(rootPath, "etc", "grid-security", "vomses")
      gLogger.notice("You did not set X509_VOMSES in your bashrc. DIRAC searches $DIRAC/etc/grid-security/vomses . "
                     "Please use X509_VOMSES, this auto discovery will be dropped.")
    elif 'DIRAC_VOMSES' in os.environ and 'X509_VOMSES' in os.environ:
      os.environ["X509_VOMSES"] = "%s:%s" % (os.environ['DIRAC_VOMSES'], os.environ["X509_VOMSES"])
      gLogger.notice("You set both variables DIRAC_VOMSES and X509_VOMSES in your bashrc. "
                     "DIRAC_VOMSES will be dropped in a future version, please use only X509_VOMSES")
    elif 'DIRAC_VOMSES' in os.environ and 'X509_VOMSES' not in os.environ:
      os.environ["X509_VOMSES"] = os.environ['DIRAC_VOMSES']
      gLogger.notice("You set the variables DIRAC_VOMSES in your bashrc. "
                     "DIRAC_VOMSES will be dropped in a future version, please use X509_VOMSES")
    # End of transition code
    if 'X509_VOMSES' not in os.environ:
      raise Exception("The env variable X509_VOMSES is not set. "
                      "DIRAC does not know where to look for etc/grid-security/vomses. "
                      "Please set X509_VOMSES in your bashrc.")
    vomsesPaths = os.environ['X509_VOMSES'].split(':')
    for vomsesPath in vomsesPaths:
      if not os.path.exists(vomsesPath):
        continue
      if os.path.isfile(vomsesPath):
        pathMode = os.stat(vomsesPath)[stat.ST_MODE]
        if (pathMode & allPerms) ^ requiredFilePerms == 0:
          return vomsesPath
        fd, tmpPath = tempfile.mkstemp("vomses")
        os.close(fd)
        shutil.copy(vomsesPath, tmpPath)
        os.chmod(tmpPath, requiredFilePerms)
        os.environ['X509_VOMSES'] = tmpPath
        return tmpPath
      elif os.path.isdir(vomsesPath):
        ok = True
        pathMode = os.stat(vomsesPath)[stat.ST_MODE]
        if (pathMode & allPerms) ^ requiredDirPerms:
          ok = False
        if ok:
          for fP in os.listdir(vomsesPath):
            pathMode = os.stat(os.path.join(vomsesPath, fP))[stat.ST_MODE]
            if (pathMode & allPerms) ^ requiredFilePerms:
              ok = False
              break
        if ok:
          return vomsesPath
        tmpDir = tempfile.mkdtemp()
        tmpDir = os.path.join(tmpDir, "vomses")
        # https://bugs.python.org/issue44205
        shutil.copytree(vomsesPath, tmpDir, copy_function=shutil.copy)
        os.chmod(tmpDir, requiredDirPerms)
        for fP in os.listdir(tmpDir):
          os.chmod(os.path.join(tmpDir, fP), requiredFilePerms)
        os.environ['X509_VOMSES'] = tmpDir
        return tmpDir

  def setVOMSAttributes(self, proxy, attribute=None, vo=None):
    """ Sets voms attributes to a proxy
    """
    if not vo:
      return S_ERROR(DErrno.EVOMS, "No vo specified, and can't get default in the configuration")

    retVal = multiProxyArgument(proxy)
    if not retVal['OK']:
      return retVal
    proxyDict = retVal['Value']
    chain = proxyDict['chain']
    proxyLocation = proxyDict['file']

    secs = chain.getRemainingSecs()['Value'] - 300
    if secs < 0:
      return S_ERROR(DErrno.EVOMS, "Proxy length is less that 300 secs")
    hours = int(secs / 3600)
    mins = int((secs - hours * 3600) / 60)

    retVal = self._generateTemporalFile()
    if not retVal['OK']:
      deleteMultiProxy(proxyDict)
      return retVal
    newProxyLocation = retVal['Value']

    cmdArgs = []
    if chain.isLimitedProxy()['Value']:
      cmdArgs.append('-limited')
    cmdArgs.append('-cert "%s"' % proxyLocation)
    cmdArgs.append('-key "%s"' % proxyLocation)
    cmdArgs.append('-out "%s"' % newProxyLocation)
    if attribute and attribute != 'NoRole':
      cmdArgs.append('-voms "%s:%s"' % (vo, attribute))
    else:
      cmdArgs.append('-voms "%s"' % vo)
    cmdArgs.append('-valid "%s:%s"' % (hours, mins))
    tmpDir = False
    vomsesPath = self.getVOMSESLocation()
    if vomsesPath:
      cmdArgs.append('-vomses "%s"' % vomsesPath)

    if chain.isRFC().get('Value'):
      cmdArgs.append("-r")
    cmdArgs.append('-timeout %u' % self._servTimeout)

    vpInitCmd = ''
    for vpInit in ('voms-proxy-init', 'voms-proxy-init2'):
      if Os.which(vpInit):
        vpInitCmd = vpInit

    if not vpInitCmd:
      return S_ERROR(DErrno.EVOMS, "Missing voms-proxy-init")

    cmd = '%s %s' % (vpInitCmd, " ".join(cmdArgs))
    result = shellCall(self._secCmdTimeout, cmd)
    if tmpDir:
      shutil.rmtree(tmpDir)

    deleteMultiProxy(proxyDict)

    if not result['OK']:
      self._unlinkFiles(newProxyLocation)
      return S_ERROR(DErrno.EVOMS, 'Failed to call voms-proxy-init: %s' % result['Message'])

    status, output, error = result['Value']

    if status:
      self._unlinkFiles(newProxyLocation)
      return S_ERROR(
          DErrno.EVOMS, 'Failed to set VOMS attributes. Command: %s; StdOut: %s; StdErr: %s' %
          (cmd, output, error))

    newChain = X509Chain()
    retVal = newChain.loadProxyFromFile(newProxyLocation)
    self._unlinkFiles(newProxyLocation)
    if not retVal['OK']:
      return S_ERROR(DErrno.EVOMS, "Can't load new proxy: %s" % retVal['Message'])

    return S_OK(newChain)

  def vomsInfoAvailable(self):
    """
    Is voms info available?
    """

    vpInfoCmd = ''
    for vpInfo in ('voms-proxy-info', 'voms-proxy-info2'):
      if Os.which(vpInfo):
        vpInfoCmd = vpInfo

    if not vpInfoCmd:
      return S_ERROR(DErrno.EVOMS, "Missing voms-proxy-info")
    cmd = '%s -h' % vpInfoCmd
    result = shellCall(self._secCmdTimeout, cmd)
    if not result['OK']:
      return False
    status, _output, _error = result['Value']
    if status:
      return False
    return True
=======
    def __init__(self, timeout=40, *args, **kwargs):
        """Create VOMS class, setting specific timeout for VOMS shell commands."""
        # Per-server timeout for voms-proxy-init, should be at maximum timeout/n
        # where n as the number of voms servers to try.
        self._servTimeout = 12
        super(VOMS, self).__init__(timeout, *args, **kwargs)

    def getVOMSAttributes(self, proxy, switch="all"):
        """
        Return VOMS proxy attributes as list elements if switch="all" (default) OR
        return the string prepared to be stored in DB if switch="db" OR
        return the string of elements to be used as the option string in voms-proxy-init
        if switch="option".
        If a given proxy is a grid proxy, then function will return an empty list.
        """

        # Get all possible info from voms proxy
        result = self.getVOMSProxyInfo(proxy, "all")
        if not result["OK"]:
            return S_ERROR(DErrno.EVOMS, "Failed to extract info from proxy: %s" % result["Message"])

        vomsInfoOutput = List.fromChar(result["Value"], "\n")

        # Get a list of known VOMS attributes
        validVOMSAttrs = []
        result = gConfig.getSections("/Registry/Groups")
        if result["OK"]:
            for group in result["Value"]:
                vA = gConfig.getValue("/Registry/Groups/%s/VOMSRole" % group, "")
                if vA and vA not in validVOMSAttrs:
                    validVOMSAttrs.append(vA)

        # Parse output of voms-proxy-info command
        attributes = []
        voName = ""
        nickName = ""
        for line in vomsInfoOutput:
            fields = List.fromChar(line, ":")
            key = fields[0].strip()
            value = " ".join(fields[1:])
            if key == "VO":
                voName = value
            elif key == "attribute":
                # Cut off unsupported Capability selection part
                if value.find("nickname") == 0:
                    nickName = "=".join(List.fromChar(value, "=")[1:])
                else:
                    value = value.replace("/Capability=NULL", "")
                    value = value.replace("/Role=NULL", "")
                    if value and value not in attributes and value in validVOMSAttrs:
                        attributes.append(value)

        # Sorting and joining attributes
        if switch == "db":
            returnValue = ":".join(attributes)
        elif switch == "option":
            if len(attributes) > 1:
                returnValue = voName + " -order " + " -order ".join(attributes)
            elif attributes:
                returnValue = voName + ":" + attributes[0]
            else:
                returnValue = voName
        elif switch == "nickname":
            returnValue = nickName
        elif switch == "all":
            returnValue = attributes

        return S_OK(returnValue)

    def getVOMSProxyFQAN(self, proxy):
        """Get the VOMS proxy fqan attributes"""
        return self.getVOMSProxyInfo(proxy, "fqan")

    def getVOMSProxyInfo(self, proxy, option=False):
        """
        Returns information about a proxy certificate (both grid and voms).
            Available information is:

              1. Full (grid)voms-proxy-info output
              2. Proxy Certificate Timeleft in seconds (the output is an int)
              3. DN
              4. voms group (if any)

        :type proxy: str
        :param proxy: the proxy certificate location.
        :type  option: str
        :param option: None is the default value. Other option available are:

           * timeleft
           * actimeleft
           * identity
           * fqan
           * all

        :rtype:   tuple
        :return:  status, output, error, pyerror.
        """
        validOptions = ["actimeleft", "timeleft", "identity", "fqan", "all"]
        if option and option not in validOptions:
            return S_ERROR(DErrno.EVOMS, "invalid option %s" % option)

        retVal = multiProxyArgument(proxy)
        if not retVal["OK"]:
            return retVal
        proxyDict = retVal["Value"]

        try:
            res = proxyDict["chain"].getVOMSData()
            if not res["OK"]:
                return res

            data = res["Value"]

            if option == "actimeleft":
                now = Time.dateTime()
                left = data["notAfter"] - now
                return S_OK("%d\n" % left.total_seconds())
            if option == "timeleft":
                now = Time.dateTime()
                left = proxyDict["chain"].getNotAfterDate()["Value"] - now
                return S_OK("%d\n" % left.total_seconds())
            if option == "identity":
                return S_OK("%s\n" % data["subject"])
            if option == "fqan":
                return S_OK(
                    "\n".join([f.replace("/Role=NULL", "").replace("/Capability=NULL", "") for f in data["fqan"]])
                )
            if option == "all":
                lines = []
                creds = proxyDict["chain"].getCredentials()["Value"]
                lines.append("subject : %s" % creds["subject"])
                lines.append("issuer : %s" % creds["issuer"])
                lines.append("identity : %s" % creds["identity"])
                if proxyDict["chain"].isRFC().get("Value"):
                    lines.append("type : RFC compliant proxy")
                else:
                    lines.append("type : proxy")
                left = creds["secondsLeft"]
                h = int(left / 3600)
                m = int(left / 60) - h * 60
                s = int(left) - m * 60 - h * 3600
                lines.append(
                    "timeleft  : %s:%s:%s\nkey usage : Digital Signature, Key Encipherment, Data Encipherment"
                    % (h, m, s)
                )
                lines.append("== VO %s extension information ==" % data["vo"])
                lines.append("VO: %s" % data["vo"])
                lines.append("subject : %s" % data["subject"])
                lines.append("issuer : %s" % data["issuer"])
                for fqan in data["fqan"]:
                    lines.append("attribute : %s" % fqan)
                if "attribute" in data:
                    lines.append("attribute : %s" % data["attribute"])
                now = Time.dateTime()
                left = (data["notAfter"] - now).total_seconds()
                h = int(left / 3600)
                m = int(left / 60) - h * 60
                s = int(left) - m * 60 - h * 3600
                lines.append("timeleft : %s:%s:%s" % (h, m, s))

                return S_OK("\n".join(lines))
            else:
                return S_ERROR(DErrno.EVOMS, "NOT IMP")

        finally:
            if proxyDict["tempFile"]:
                self._unlinkFiles(proxyDict["file"])

    def getVOMSESLocation(self):
        # 755
        requiredDirPerms = stat.S_IRWXU | stat.S_IRGRP | stat.S_IXGRP | stat.S_IROTH | stat.S_IXOTH
        # 644
        requiredFilePerms = stat.S_IRUSR | stat.S_IWUSR | stat.S_IRGRP | stat.S_IROTH
        # 777
        allPerms = stat.S_IRWXU | stat.S_IRWXG | stat.S_IRWXO
        # Transition code to new behaviour
        if "DIRAC_VOMSES" not in os.environ and "X509_VOMSES" not in os.environ:
            os.environ["X509_VOMSES"] = os.path.join(rootPath, "etc", "grid-security", "vomses")
            gLogger.notice(
                "You did not set X509_VOMSES in your bashrc. DIRAC searches $DIRAC/etc/grid-security/vomses . "
                "Please use X509_VOMSES, this auto discovery will be dropped."
            )
        elif "DIRAC_VOMSES" in os.environ and "X509_VOMSES" in os.environ:
            os.environ["X509_VOMSES"] = "%s:%s" % (os.environ["DIRAC_VOMSES"], os.environ["X509_VOMSES"])
            gLogger.notice(
                "You set both variables DIRAC_VOMSES and X509_VOMSES in your bashrc. "
                "DIRAC_VOMSES will be dropped in a future version, please use only X509_VOMSES"
            )
        elif "DIRAC_VOMSES" in os.environ and "X509_VOMSES" not in os.environ:
            os.environ["X509_VOMSES"] = os.environ["DIRAC_VOMSES"]
            gLogger.notice(
                "You set the variables DIRAC_VOMSES in your bashrc. "
                "DIRAC_VOMSES will be dropped in a future version, please use X509_VOMSES"
            )
        # End of transition code
        if "X509_VOMSES" not in os.environ:
            raise Exception(
                "The env variable X509_VOMSES is not set. "
                "DIRAC does not know where to look for etc/grid-security/vomses. "
                "Please set X509_VOMSES in your bashrc."
            )
        vomsesPaths = os.environ["X509_VOMSES"].split(":")
        for vomsesPath in vomsesPaths:
            if not os.path.exists(vomsesPath):
                continue
            if os.path.isfile(vomsesPath):
                pathMode = os.stat(vomsesPath)[stat.ST_MODE]
                if (pathMode & allPerms) ^ requiredFilePerms == 0:
                    return vomsesPath
                fd, tmpPath = tempfile.mkstemp("vomses")
                os.close(fd)
                shutil.copy(vomsesPath, tmpPath)
                os.chmod(tmpPath, requiredFilePerms)
                os.environ["X509_VOMSES"] = tmpPath
                return tmpPath
            elif os.path.isdir(vomsesPath):
                ok = True
                pathMode = os.stat(vomsesPath)[stat.ST_MODE]
                if (pathMode & allPerms) ^ requiredDirPerms:
                    ok = False
                if ok:
                    for fP in os.listdir(vomsesPath):
                        pathMode = os.stat(os.path.join(vomsesPath, fP))[stat.ST_MODE]
                        if (pathMode & allPerms) ^ requiredFilePerms:
                            ok = False
                            break
                if ok:
                    return vomsesPath
                tmpDir = tempfile.mkdtemp()
                tmpDir = os.path.join(tmpDir, "vomses")
                if six.PY2:
                    shutil.copytree(vomsesPath, tmpDir)
                else:
                    # https://bugs.python.org/issue44205
                    shutil.copytree(
                        vomsesPath, tmpDir, copy_function=shutil.copy
                    )  # pylint: disable=unexpected-keyword-arg
                os.chmod(tmpDir, requiredDirPerms)
                for fP in os.listdir(tmpDir):
                    os.chmod(os.path.join(tmpDir, fP), requiredFilePerms)
                os.environ["X509_VOMSES"] = tmpDir
                return tmpDir

    def setVOMSAttributes(self, proxy, attribute=None, vo=None):
        """Sets voms attributes to a proxy"""
        if not vo:
            return S_ERROR(DErrno.EVOMS, "No vo specified, and can't get default in the configuration")

        retVal = multiProxyArgument(proxy)
        if not retVal["OK"]:
            return retVal
        proxyDict = retVal["Value"]
        chain = proxyDict["chain"]
        proxyLocation = proxyDict["file"]

        secs = chain.getRemainingSecs()["Value"] - 300
        if secs < 0:
            return S_ERROR(DErrno.EVOMS, "Proxy length is less that 300 secs")
        hours = int(secs / 3600)
        mins = int((secs - hours * 3600) / 60)

        retVal = self._generateTemporalFile()
        if not retVal["OK"]:
            deleteMultiProxy(proxyDict)
            return retVal
        newProxyLocation = retVal["Value"]

        cmdArgs = []
        if chain.isLimitedProxy()["Value"]:
            cmdArgs.append("-limited")
        cmdArgs.append('-cert "%s"' % proxyLocation)
        cmdArgs.append('-key "%s"' % proxyLocation)
        cmdArgs.append('-out "%s"' % newProxyLocation)
        if attribute and attribute != "NoRole":
            cmdArgs.append('-voms "%s:%s"' % (vo, attribute))
        else:
            cmdArgs.append('-voms "%s"' % vo)
        cmdArgs.append('-valid "%s:%s"' % (hours, mins))
        tmpDir = False
        vomsesPath = self.getVOMSESLocation()
        if vomsesPath:
            cmdArgs.append('-vomses "%s"' % vomsesPath)

        if chain.isRFC().get("Value"):
            cmdArgs.append("-r")
        cmdArgs.append("-timeout %u" % self._servTimeout)

        vpInitCmd = ""
        for vpInit in ("voms-proxy-init", "voms-proxy-init2"):
            if Os.which(vpInit):
                vpInitCmd = vpInit

        if not vpInitCmd:
            return S_ERROR(DErrno.EVOMS, "Missing voms-proxy-init")

        cmd = "%s %s" % (vpInitCmd, " ".join(cmdArgs))
        result = shellCall(self._secCmdTimeout, cmd)
        if tmpDir:
            shutil.rmtree(tmpDir)

        deleteMultiProxy(proxyDict)

        if not result["OK"]:
            self._unlinkFiles(newProxyLocation)
            return S_ERROR(DErrno.EVOMS, "Failed to call voms-proxy-init: %s" % result["Message"])

        status, output, error = result["Value"]

        if status:
            self._unlinkFiles(newProxyLocation)
            return S_ERROR(
                DErrno.EVOMS,
                "Failed to set VOMS attributes. Command: %s; StdOut: %s; StdErr: %s" % (cmd, output, error),
            )

        newChain = X509Chain()
        retVal = newChain.loadProxyFromFile(newProxyLocation)
        self._unlinkFiles(newProxyLocation)
        if not retVal["OK"]:
            return S_ERROR(DErrno.EVOMS, "Can't load new proxy: %s" % retVal["Message"])

        return S_OK(newChain)

    def vomsInfoAvailable(self):
        """
        Is voms info available?
        """

        vpInfoCmd = ""
        for vpInfo in ("voms-proxy-info", "voms-proxy-info2"):
            if Os.which(vpInfo):
                vpInfoCmd = vpInfo

        if not vpInfoCmd:
            return S_ERROR(DErrno.EVOMS, "Missing voms-proxy-info")
        cmd = "%s -h" % vpInfoCmd
        result = shellCall(self._secCmdTimeout, cmd)
        if not result["OK"]:
            return False
        status, _output, _error = result["Value"]
        if status:
            return False
        return True
>>>>>>> 45ddde11
<|MERGE_RESOLUTION|>--- conflicted
+++ resolved
@@ -21,337 +21,6 @@
 
 
 class VOMS(BaseSecurity):
-<<<<<<< HEAD
-
-  def __init__(self, timeout=40, *args, **kwargs):
-    """ Create VOMS class, setting specific timeout for VOMS shell commands. """
-    # Per-server timeout for voms-proxy-init, should be at maximum timeout/n
-    # where n as the number of voms servers to try.
-    self._servTimeout = 12
-    super(VOMS, self).__init__(timeout, *args, **kwargs)
-
-  def getVOMSAttributes(self, proxy, switch="all"):
-    """
-    Return VOMS proxy attributes as list elements if switch="all" (default) OR
-    return the string prepared to be stored in DB if switch="db" OR
-    return the string of elements to be used as the option string in voms-proxy-init
-    if switch="option".
-    If a given proxy is a grid proxy, then function will return an empty list.
-    """
-
-    # Get all possible info from voms proxy
-    result = self.getVOMSProxyInfo(proxy, "all")
-    if not result["OK"]:
-      return S_ERROR(DErrno.EVOMS, 'Failed to extract info from proxy: %s' % result['Message'])
-
-    vomsInfoOutput = List.fromChar(result["Value"], "\n")
-
-    # Get a list of known VOMS attributes
-    validVOMSAttrs = []
-    result = gConfig.getSections("/Registry/Groups")
-    if result['OK']:
-      for group in result['Value']:
-        vA = gConfig.getValue("/Registry/Groups/%s/VOMSRole" % group, "")
-        if vA and vA not in validVOMSAttrs:
-          validVOMSAttrs.append(vA)
-
-    # Parse output of voms-proxy-info command
-    attributes = []
-    voName = ''
-    nickName = ''
-    for line in vomsInfoOutput:
-      fields = List.fromChar(line, ":")
-      key = fields[0].strip()
-      value = " ".join(fields[1:])
-      if key == "VO":
-        voName = value
-      elif key == "attribute":
-        # Cut off unsupported Capability selection part
-        if value.find("nickname") == 0:
-          nickName = "=".join(List.fromChar(value, "=")[1:])
-        else:
-          value = value.replace("/Capability=NULL", "")
-          value = value.replace("/Role=NULL", "")
-          if value and value not in attributes and value in validVOMSAttrs:
-            attributes.append(value)
-
-    # Sorting and joining attributes
-    if switch == "db":
-      returnValue = ":".join(attributes)
-    elif switch == "option":
-      if len(attributes) > 1:
-        returnValue = voName + " -order " + ' -order '.join(attributes)
-      elif attributes:
-        returnValue = voName + ":" + attributes[0]
-      else:
-        returnValue = voName
-    elif switch == 'nickname':
-      returnValue = nickName
-    elif switch == 'all':
-      returnValue = attributes
-
-    return S_OK(returnValue)
-
-  def getVOMSProxyFQAN(self, proxy):
-    """ Get the VOMS proxy fqan attributes
-    """
-    return self.getVOMSProxyInfo(proxy, "fqan")
-
-  def getVOMSProxyInfo(self, proxy, option=False):
-    """
-    Returns information about a proxy certificate (both grid and voms).
-        Available information is:
-
-          1. Full (grid)voms-proxy-info output
-          2. Proxy Certificate Timeleft in seconds (the output is an int)
-          3. DN
-          4. voms group (if any)
-
-    :type proxy: str
-    :param proxy: the proxy certificate location.
-    :type  option: str
-    :param option: None is the default value. Other option available are:
-
-       * timeleft
-       * actimeleft
-       * identity
-       * fqan
-       * all
-
-    :rtype:   tuple
-    :return:  status, output, error, pyerror.
-    """
-    validOptions = ['actimeleft', 'timeleft', 'identity', 'fqan', 'all']
-    if option and option not in validOptions:
-      return S_ERROR(DErrno.EVOMS, "invalid option %s" % option)
-
-    retVal = multiProxyArgument(proxy)
-    if not retVal['OK']:
-      return retVal
-    proxyDict = retVal['Value']
-
-    try:
-      res = proxyDict['chain'].getVOMSData()
-      if not res['OK']:
-        return res
-
-      data = res['Value']
-
-      if option == 'actimeleft':
-        now = Time.dateTime()
-        left = data['notAfter'] - now
-        return S_OK("%d\n" % left.total_seconds())
-      if option == "timeleft":
-        now = Time.dateTime()
-        left = proxyDict['chain'].getNotAfterDate()['Value'] - now
-        return S_OK("%d\n" % left.total_seconds())
-      if option == "identity":
-        return S_OK("%s\n" % data['subject'])
-      if option == "fqan":
-        return S_OK("\n".join([f.replace("/Role=NULL", "").replace("/Capability=NULL", "") for f in data['fqan']]))
-      if option == "all":
-        lines = []
-        creds = proxyDict['chain'].getCredentials()['Value']
-        lines.append("subject : %s" % creds['subject'])
-        lines.append("issuer : %s" % creds['issuer'])
-        lines.append("identity : %s" % creds['identity'])
-        if proxyDict['chain'].isRFC().get('Value'):
-          lines.append("type : RFC compliant proxy")
-        else:
-          lines.append("type : proxy")
-        left = creds['secondsLeft']
-        h = int(left / 3600)
-        m = int(left / 60) - h * 60
-        s = int(left) - m * 60 - h * 3600
-        lines.append(
-            "timeleft  : %s:%s:%s\nkey usage : Digital Signature, Key Encipherment, Data Encipherment" %
-            (h, m, s))
-        lines.append("== VO %s extension information ==" % data['vo'])
-        lines.append("VO: %s" % data['vo'])
-        lines.append("subject : %s" % data['subject'])
-        lines.append("issuer : %s" % data['issuer'])
-        for fqan in data['fqan']:
-          lines.append("attribute : %s" % fqan)
-        if 'attribute' in data:
-          lines.append("attribute : %s" % data['attribute'])
-        now = Time.dateTime()
-        left = (data['notAfter'] - now).total_seconds()
-        h = int(left / 3600)
-        m = int(left / 60) - h * 60
-        s = int(left) - m * 60 - h * 3600
-        lines.append("timeleft : %s:%s:%s" % (h, m, s))
-
-        return S_OK("\n".join(lines))
-      else:
-        return S_ERROR(DErrno.EVOMS, "NOT IMP")
-
-    finally:
-      if proxyDict['tempFile']:
-        self._unlinkFiles(proxyDict['file'])
-
-  def getVOMSESLocation(self):
-    # 755
-    requiredDirPerms = stat.S_IRWXU | stat.S_IRGRP | stat.S_IXGRP | stat.S_IROTH | stat.S_IXOTH
-    # 644
-    requiredFilePerms = stat.S_IRUSR | stat.S_IWUSR | stat.S_IRGRP | stat.S_IROTH
-    # 777
-    allPerms = stat.S_IRWXU | stat.S_IRWXG | stat.S_IRWXO
-    # Transition code to new behaviour
-    if 'DIRAC_VOMSES' not in os.environ and 'X509_VOMSES' not in os.environ:
-      os.environ["X509_VOMSES"] = os.path.join(rootPath, "etc", "grid-security", "vomses")
-      gLogger.notice("You did not set X509_VOMSES in your bashrc. DIRAC searches $DIRAC/etc/grid-security/vomses . "
-                     "Please use X509_VOMSES, this auto discovery will be dropped.")
-    elif 'DIRAC_VOMSES' in os.environ and 'X509_VOMSES' in os.environ:
-      os.environ["X509_VOMSES"] = "%s:%s" % (os.environ['DIRAC_VOMSES'], os.environ["X509_VOMSES"])
-      gLogger.notice("You set both variables DIRAC_VOMSES and X509_VOMSES in your bashrc. "
-                     "DIRAC_VOMSES will be dropped in a future version, please use only X509_VOMSES")
-    elif 'DIRAC_VOMSES' in os.environ and 'X509_VOMSES' not in os.environ:
-      os.environ["X509_VOMSES"] = os.environ['DIRAC_VOMSES']
-      gLogger.notice("You set the variables DIRAC_VOMSES in your bashrc. "
-                     "DIRAC_VOMSES will be dropped in a future version, please use X509_VOMSES")
-    # End of transition code
-    if 'X509_VOMSES' not in os.environ:
-      raise Exception("The env variable X509_VOMSES is not set. "
-                      "DIRAC does not know where to look for etc/grid-security/vomses. "
-                      "Please set X509_VOMSES in your bashrc.")
-    vomsesPaths = os.environ['X509_VOMSES'].split(':')
-    for vomsesPath in vomsesPaths:
-      if not os.path.exists(vomsesPath):
-        continue
-      if os.path.isfile(vomsesPath):
-        pathMode = os.stat(vomsesPath)[stat.ST_MODE]
-        if (pathMode & allPerms) ^ requiredFilePerms == 0:
-          return vomsesPath
-        fd, tmpPath = tempfile.mkstemp("vomses")
-        os.close(fd)
-        shutil.copy(vomsesPath, tmpPath)
-        os.chmod(tmpPath, requiredFilePerms)
-        os.environ['X509_VOMSES'] = tmpPath
-        return tmpPath
-      elif os.path.isdir(vomsesPath):
-        ok = True
-        pathMode = os.stat(vomsesPath)[stat.ST_MODE]
-        if (pathMode & allPerms) ^ requiredDirPerms:
-          ok = False
-        if ok:
-          for fP in os.listdir(vomsesPath):
-            pathMode = os.stat(os.path.join(vomsesPath, fP))[stat.ST_MODE]
-            if (pathMode & allPerms) ^ requiredFilePerms:
-              ok = False
-              break
-        if ok:
-          return vomsesPath
-        tmpDir = tempfile.mkdtemp()
-        tmpDir = os.path.join(tmpDir, "vomses")
-        # https://bugs.python.org/issue44205
-        shutil.copytree(vomsesPath, tmpDir, copy_function=shutil.copy)
-        os.chmod(tmpDir, requiredDirPerms)
-        for fP in os.listdir(tmpDir):
-          os.chmod(os.path.join(tmpDir, fP), requiredFilePerms)
-        os.environ['X509_VOMSES'] = tmpDir
-        return tmpDir
-
-  def setVOMSAttributes(self, proxy, attribute=None, vo=None):
-    """ Sets voms attributes to a proxy
-    """
-    if not vo:
-      return S_ERROR(DErrno.EVOMS, "No vo specified, and can't get default in the configuration")
-
-    retVal = multiProxyArgument(proxy)
-    if not retVal['OK']:
-      return retVal
-    proxyDict = retVal['Value']
-    chain = proxyDict['chain']
-    proxyLocation = proxyDict['file']
-
-    secs = chain.getRemainingSecs()['Value'] - 300
-    if secs < 0:
-      return S_ERROR(DErrno.EVOMS, "Proxy length is less that 300 secs")
-    hours = int(secs / 3600)
-    mins = int((secs - hours * 3600) / 60)
-
-    retVal = self._generateTemporalFile()
-    if not retVal['OK']:
-      deleteMultiProxy(proxyDict)
-      return retVal
-    newProxyLocation = retVal['Value']
-
-    cmdArgs = []
-    if chain.isLimitedProxy()['Value']:
-      cmdArgs.append('-limited')
-    cmdArgs.append('-cert "%s"' % proxyLocation)
-    cmdArgs.append('-key "%s"' % proxyLocation)
-    cmdArgs.append('-out "%s"' % newProxyLocation)
-    if attribute and attribute != 'NoRole':
-      cmdArgs.append('-voms "%s:%s"' % (vo, attribute))
-    else:
-      cmdArgs.append('-voms "%s"' % vo)
-    cmdArgs.append('-valid "%s:%s"' % (hours, mins))
-    tmpDir = False
-    vomsesPath = self.getVOMSESLocation()
-    if vomsesPath:
-      cmdArgs.append('-vomses "%s"' % vomsesPath)
-
-    if chain.isRFC().get('Value'):
-      cmdArgs.append("-r")
-    cmdArgs.append('-timeout %u' % self._servTimeout)
-
-    vpInitCmd = ''
-    for vpInit in ('voms-proxy-init', 'voms-proxy-init2'):
-      if Os.which(vpInit):
-        vpInitCmd = vpInit
-
-    if not vpInitCmd:
-      return S_ERROR(DErrno.EVOMS, "Missing voms-proxy-init")
-
-    cmd = '%s %s' % (vpInitCmd, " ".join(cmdArgs))
-    result = shellCall(self._secCmdTimeout, cmd)
-    if tmpDir:
-      shutil.rmtree(tmpDir)
-
-    deleteMultiProxy(proxyDict)
-
-    if not result['OK']:
-      self._unlinkFiles(newProxyLocation)
-      return S_ERROR(DErrno.EVOMS, 'Failed to call voms-proxy-init: %s' % result['Message'])
-
-    status, output, error = result['Value']
-
-    if status:
-      self._unlinkFiles(newProxyLocation)
-      return S_ERROR(
-          DErrno.EVOMS, 'Failed to set VOMS attributes. Command: %s; StdOut: %s; StdErr: %s' %
-          (cmd, output, error))
-
-    newChain = X509Chain()
-    retVal = newChain.loadProxyFromFile(newProxyLocation)
-    self._unlinkFiles(newProxyLocation)
-    if not retVal['OK']:
-      return S_ERROR(DErrno.EVOMS, "Can't load new proxy: %s" % retVal['Message'])
-
-    return S_OK(newChain)
-
-  def vomsInfoAvailable(self):
-    """
-    Is voms info available?
-    """
-
-    vpInfoCmd = ''
-    for vpInfo in ('voms-proxy-info', 'voms-proxy-info2'):
-      if Os.which(vpInfo):
-        vpInfoCmd = vpInfo
-
-    if not vpInfoCmd:
-      return S_ERROR(DErrno.EVOMS, "Missing voms-proxy-info")
-    cmd = '%s -h' % vpInfoCmd
-    result = shellCall(self._secCmdTimeout, cmd)
-    if not result['OK']:
-      return False
-    status, _output, _error = result['Value']
-    if status:
-      return False
-    return True
-=======
     def __init__(self, timeout=40, *args, **kwargs):
         """Create VOMS class, setting specific timeout for VOMS shell commands."""
         # Per-server timeout for voms-proxy-init, should be at maximum timeout/n
@@ -582,13 +251,8 @@
                     return vomsesPath
                 tmpDir = tempfile.mkdtemp()
                 tmpDir = os.path.join(tmpDir, "vomses")
-                if six.PY2:
-                    shutil.copytree(vomsesPath, tmpDir)
-                else:
-                    # https://bugs.python.org/issue44205
-                    shutil.copytree(
-                        vomsesPath, tmpDir, copy_function=shutil.copy
-                    )  # pylint: disable=unexpected-keyword-arg
+                # https://bugs.python.org/issue44205
+                shutil.copytree(vomsesPath, tmpDir, copy_function=shutil.copy)
                 os.chmod(tmpDir, requiredDirPerms)
                 for fP in os.listdir(tmpDir):
                     os.chmod(os.path.join(tmpDir, fP), requiredFilePerms)
@@ -694,5 +358,4 @@
         status, _output, _error = result["Value"]
         if status:
             return False
-        return True
->>>>>>> 45ddde11
+        return True