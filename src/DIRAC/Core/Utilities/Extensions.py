--- conflicted
+++ resolved
@@ -19,30 +19,6 @@
 import six
 import DIRAC
 
-<<<<<<< HEAD
-=======
-try:
-    from importlib.machinery import PathFinder
-except ImportError:
-    # Fallback for Python 2
-    import imp
-
-    class ModuleSpec(object):
-        def __init__(self, name, submodule_search_locations):
-            self.name = name
-            self.submodule_search_locations = submodule_search_locations
-
-    class PathFinder(object):
-        @classmethod
-        def find_spec(cls, name, path=None):
-            try:
-                _, pathname, _ = imp.find_module(name, path)
-            except ImportError:
-                return None
-            else:
-                return ModuleSpec(name, [pathname])
->>>>>>> 45ddde11
-
 
 def iterateThenSort(func):
     """Convenience decorator the find* functions
@@ -141,53 +117,7 @@
 
 
 def extensionsByPriority():
-<<<<<<< HEAD
-  """Discover extensions using the setuptools metadata"""
-
-  priorties = defaultdict(list)
-  for entrypoint in set(metadata.entry_points()['dirac']):
-    extensionName = entrypointToExtension(entrypoint)
-    extension_metadata = entrypoint.load()()
-    priorties[extension_metadata["priority"]].append(extensionName)
-
-  extensions = []
-  for priority, extensionNames in sorted(priorties.items(), reverse=True):
-    if len(extensionNames) != 1:
-      print(
-          "WARNING: Found multiple extensions with priority",
-          "{} ({})".format(priority, extensionNames),
-          file=sys.stderr,
-      )
-    # If multiple are passed, sort the extensions so things are deterministic at least
-    extensions.extend(sorted(extensionNames))
-  return extensions
-
-
-def getExtensionMetadata(extensionName):
-  """Get the metadata for a given extension name"""
-  for entrypoint in metadata.entry_points()['dirac']:
-    if extensionName == entrypointToExtension(entrypoint):
-      return entrypoint.load()()
-=======
-    """Get the list of installed extensions"""
-    if six.PY3:
-        return _extensionsByPriorityPy3()
-    else:
-        return _extensionsByPriorityPy2()
-
-
-def _extensionsByPriorityPy2():
-    initList = glob.glob(os.path.join(DIRAC.rootPath, "*DIRAC", "__init__.py"))
-    extensions = [os.path.basename(os.path.dirname(k)) for k in initList]
-    # Return the extensions, sorting such that vanilla DIRAC is always last
-    # It's not correct but it's less incorrect than ComponentInstaller.getExtensions
-    return sorted(extensions, key=lambda x: (x == "DIRAC", x))
-
-
-def _extensionsByPriorityPy3():
     """Discover extensions using the setuptools metadata"""
-    # This is Python 3 only, Python 2 installations should never try to use this
-    from importlib import metadata  # pylint: disable=no-name-in-module
 
     priorties = defaultdict(list)
     for entrypoint in set(metadata.entry_points()["dirac"]):
@@ -210,13 +140,9 @@
 
 def getExtensionMetadata(extensionName):
     """Get the metadata for a given extension name"""
-    # This is Python 3 only, Python 2 installations should never try to use this
-    from importlib import metadata  # pylint: disable=no-name-in-module
-
     for entrypoint in metadata.entry_points()["dirac"]:
         if extensionName == entrypointToExtension(entrypoint):
             return entrypoint.load()()
->>>>>>> 45ddde11
 
 
 def recurseImport(modName, parentModule=None, hideExceptions=False):
@@ -255,29 +181,9 @@
 
 
 def parseArgs():
-<<<<<<< HEAD
-  """CLI interface for use with the DIRAC integration tests"""
-  parser = argparse.ArgumentParser()
-  subparsers = parser.add_subparsers(required=True, dest='function')
-  defaultExtensions = extensionsByPriority()
-  for func in [findSystems, findAgents, findExecutors, findServices, findDatabases]:
-    subparser = subparsers.add_parser(func.__name__)
-    subparser.add_argument("--extensions", nargs="+", default=defaultExtensions)
-    subparser.set_defaults(func=func)
-  args = parser.parse_args()
-  # Get the result and print it
-  extensions = [importlib.import_module(e) for e in args.extensions]
-  for result in args.func(extensions):
-    if not isinstance(result, str):
-      result = " ".join(result)
-    print(result)
-=======
     """CLI interface for use with the DIRAC integration tests"""
     parser = argparse.ArgumentParser()
-    if six.PY3:
-        subparsers = parser.add_subparsers(required=True, dest="function")
-    else:
-        subparsers = parser.add_subparsers()
+    subparsers = parser.add_subparsers(required=True, dest="function")
     defaultExtensions = extensionsByPriority()
     for func in [findSystems, findAgents, findExecutors, findServices, findDatabases]:
         subparser = subparsers.add_parser(func.__name__)
@@ -290,7 +196,6 @@
         if not isinstance(result, str):
             result = " ".join(result)
         print(result)
->>>>>>> 45ddde11
 
 
 if __name__ == "__main__":
