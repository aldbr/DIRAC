from __future__ import print_function
from __future__ import absolute_import
from __future__ import division

import random
import time
import threading
import six
from six.moves import _thread as thread
from hashlib import md5

from DIRAC.Core.Utilities.ReturnValues import S_ERROR, S_OK
from DIRAC.Core.Utilities.DIRACSingleton import DIRACSingleton

__RCSID__ = "$Id$"


@six.add_metaclass(DIRACSingleton)
class LockRing(object):
<<<<<<< HEAD
  def __init__(self):
    self.__locks = {}
    self.__events = {}
=======
    def __init__(self):
        random.seed()
        self.__locks = {}
        self.__events = {}
>>>>>>> c5981031

    def __genName(self, container):
        # TODO: Shouldn't this be a UUID?
        name = md5(str(time.time() + random.random()).encode()).hexdigest()
        retries = 10
        while name in container and retries:
            name = md5(str(time.time() + random.random()).encode()).hexdigest()
            retries -= 1
        return name

    def getLock(self, lockName="", recursive=False):
        if not lockName:
            lockName = self.__genName(self.__locks)
        try:
            return self.__locks[lockName]
        except KeyError:
            if recursive:
                self.__locks[lockName] = threading.RLock()
            else:
                self.__locks[lockName] = threading.Lock()
        return self.__locks[lockName]

    def getEvent(self, evName=""):
        if not evName:
            evName = self.__genName(self.__events)
        try:
            return self.__events[evName]
        except KeyError:
            self.__events[evName] = threading.Event()
        return self.__events[evName]

    def acquire(self, lockName):
        try:
            self.__locks[lockName].acquire()
        except ValueError:
            return S_ERROR("No lock named %s" % lockName)
        return S_OK()

    def release(self, lockName):
        try:
            self.__locks[lockName].release()
        except ValueError:
            return S_ERROR("No lock named %s" % lockName)
        return S_OK()

    def _openAll(self):
        """
        WARNING WARNING WARNING WARNING WARNING WARNING WARNING WARNING WARNING
        DO NOT USE EXCEPT IN JUST SPAWNED NEW CHILD PROCESSES!!!!!!!!
        NEVER IN THE PARENT PROCESS!!!!!!
        WARNING WARNING WARNING WARNING WARNING WARNING WARNING WARNING WARNING
        """
        for lockName in self.__locks.keys():
            try:
                self.__locks[lockName].release()
            except (RuntimeError, thread.error, KeyError):
                pass

    def _setAllEvents(self):
        """
        WARNING WARNING WARNING WARNING WARNING WARNING WARNING WARNING WARNING
        DO NOT USE EXCEPT IN JUST SPAWNED NEW CHILD PROCESSES!!!!!!!!
        NEVER IN THE PARENT PROCESS!!!!!!
        WARNING WARNING WARNING WARNING WARNING WARNING WARNING WARNING WARNING
        """
        for evName in self.__events.keys():
            try:
                self.__events[evName].set()
            except KeyError:
                pass


if __name__ == "__main__":
    lr = LockRing()
    lock = lr.getLock("test1")
    print("ACQUIRING LOCK", lock)
    lock.acquire()
    print("IS THE SAME LOCK? ", lock == lr.getLock("test1"))
    print("OPENING ALL LOCKS")
    lr._openAll()
    print("REACQUIRING LOCK", lock)
    lr.acquire("test1")
    print("RELEASING LOCK")
    lr.release("test1")
    print("IS SINGLETON", lr == LockRing())
    ev = lr.getEvent("POT")
    ev.set()
    lr._setAllEvents()
    print("ALL OK")<|MERGE_RESOLUTION|>--- conflicted
+++ resolved
@@ -17,16 +17,9 @@
 
 @six.add_metaclass(DIRACSingleton)
 class LockRing(object):
-<<<<<<< HEAD
-  def __init__(self):
-    self.__locks = {}
-    self.__events = {}
-=======
     def __init__(self):
-        random.seed()
         self.__locks = {}
         self.__events = {}
->>>>>>> c5981031
 
     def __genName(self, container):
         # TODO: Shouldn't this be a UUID?
