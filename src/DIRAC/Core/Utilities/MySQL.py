--- conflicted
+++ resolved
@@ -570,13 +570,9 @@
       elif isinstance(value, bool):
         inEscapeValues = [str(value)]
       else:
-<<<<<<< HEAD
         if six.PY3 and isinstance(value, bytes):
           value = value.decode()
-        retDict = self.__escapeString(str(value))
-=======
         retDict = self.__escapeString(str(value), connection=connection)
->>>>>>> d316ea15
         if not retDict['OK']:
           return retDict
         inEscapeValues.append(retDict['Value'])
