from __future__ import absolute_import
from __future__ import division
from __future__ import print_function

from DIRAC.Core.Utilities.ObjectLoader import ObjectLoader
from DIRAC.Core.DISET.RequestHandler import RequestHandler
from DIRAC.Core.Tornado.Server.TornadoService import TornadoService


<<<<<<< HEAD
def _check(result):
  assert result["OK"], result['Message']
  return result['Value']


def test_load():
  _check(ObjectLoader().loadObject("Core.Utilities.List", 'fromChar'))
  _check(ObjectLoader().loadObject("Core.Utilities.ObjectLoader", "ObjectLoader"))
  assert _check(ObjectLoader().loadObject("Core.Utilities.ObjectLoader")) is ObjectLoader
  dataFilter = _check(ObjectLoader().getObjects("WorkloadManagementSystem.Service", ".*Handler"))
  dataClass = _check(ObjectLoader().getObjects("WorkloadManagementSystem.Service", parentClass=RequestHandler))
  tornadoDataClass = _check(ObjectLoader().getObjects("WorkloadManagementSystem.Service", parentClass=TornadoService))

  assert sorted(dataFilter) == sorted(set(dataClass).union(set(tornadoDataClass)))
=======
class ObjectLoaderMainSuccessScenario(unittest.TestCase):
    def setUp(self):
        self.ol = ObjectLoader()

    def __check(self, result):
        if not result["OK"]:
            self.fail(result["Message"])
        return result["Value"]

    def test_load(self):
        self.__check(self.ol.loadObject("Core.Utilities.List", "fromChar"))
        self.__check(self.ol.loadObject("Core.Utilities.ObjectLoader", "ObjectLoader"))
        dataFilter = self.__check(self.ol.getObjects("WorkloadManagementSystem.Service", ".*Handler"))
        dataClass = self.__check(self.ol.getObjects("WorkloadManagementSystem.Service", parentClass=RequestHandler))
        self.assertEqual(sorted(dataFilter), sorted(dataClass))


#############################################################################
# Test Suite run
#############################################################################


if __name__ == "__main__":
    suite = unittest.defaultTestLoader.loadTestsFromTestCase(ObjectLoaderMainSuccessScenario)
    testResult = unittest.TextTestRunner(verbosity=2).run(suite)

# EOF#EOF#EOF#EOF#EOF#EOF#EOF#EOF#EOF#EOF#EOF#EOF#EOF#EOF#EOF#EOF#EOF#EOF#EOF#
>>>>>>> c5981031
<|MERGE_RESOLUTION|>--- conflicted
+++ resolved
@@ -7,47 +7,17 @@
 from DIRAC.Core.Tornado.Server.TornadoService import TornadoService
 
 
-<<<<<<< HEAD
 def _check(result):
-  assert result["OK"], result['Message']
-  return result['Value']
+    assert result["OK"], result["Message"]
+    return result["Value"]
 
 
 def test_load():
-  _check(ObjectLoader().loadObject("Core.Utilities.List", 'fromChar'))
-  _check(ObjectLoader().loadObject("Core.Utilities.ObjectLoader", "ObjectLoader"))
-  assert _check(ObjectLoader().loadObject("Core.Utilities.ObjectLoader")) is ObjectLoader
-  dataFilter = _check(ObjectLoader().getObjects("WorkloadManagementSystem.Service", ".*Handler"))
-  dataClass = _check(ObjectLoader().getObjects("WorkloadManagementSystem.Service", parentClass=RequestHandler))
-  tornadoDataClass = _check(ObjectLoader().getObjects("WorkloadManagementSystem.Service", parentClass=TornadoService))
+    _check(ObjectLoader().loadObject("Core.Utilities.List", "fromChar"))
+    _check(ObjectLoader().loadObject("Core.Utilities.ObjectLoader", "ObjectLoader"))
+    assert _check(ObjectLoader().loadObject("Core.Utilities.ObjectLoader")) is ObjectLoader
+    dataFilter = _check(ObjectLoader().getObjects("WorkloadManagementSystem.Service", ".*Handler"))
+    dataClass = _check(ObjectLoader().getObjects("WorkloadManagementSystem.Service", parentClass=RequestHandler))
+    tornadoDataClass = _check(ObjectLoader().getObjects("WorkloadManagementSystem.Service", parentClass=TornadoService))
 
-  assert sorted(dataFilter) == sorted(set(dataClass).union(set(tornadoDataClass)))
-=======
-class ObjectLoaderMainSuccessScenario(unittest.TestCase):
-    def setUp(self):
-        self.ol = ObjectLoader()
-
-    def __check(self, result):
-        if not result["OK"]:
-            self.fail(result["Message"])
-        return result["Value"]
-
-    def test_load(self):
-        self.__check(self.ol.loadObject("Core.Utilities.List", "fromChar"))
-        self.__check(self.ol.loadObject("Core.Utilities.ObjectLoader", "ObjectLoader"))
-        dataFilter = self.__check(self.ol.getObjects("WorkloadManagementSystem.Service", ".*Handler"))
-        dataClass = self.__check(self.ol.getObjects("WorkloadManagementSystem.Service", parentClass=RequestHandler))
-        self.assertEqual(sorted(dataFilter), sorted(dataClass))
-
-
-#############################################################################
-# Test Suite run
-#############################################################################
-
-
-if __name__ == "__main__":
-    suite = unittest.defaultTestLoader.loadTestsFromTestCase(ObjectLoaderMainSuccessScenario)
-    testResult = unittest.TextTestRunner(verbosity=2).run(suite)
-
-# EOF#EOF#EOF#EOF#EOF#EOF#EOF#EOF#EOF#EOF#EOF#EOF#EOF#EOF#EOF#EOF#EOF#EOF#EOF#
->>>>>>> c5981031
+    assert sorted(dataFilter) == sorted(set(dataClass).union(set(tornadoDataClass)))