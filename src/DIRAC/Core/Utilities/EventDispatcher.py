--- conflicted
+++ resolved
@@ -56,45 +56,6 @@
             return S_OK(0)
         return self.__realTrigger(eventName, params)
 
-<<<<<<< HEAD
-  def __realTrigger(self, eventName, params):
-    gEventSync.lock()
-    try:
-      if eventName not in self.__events:
-        return S_ERROR("Event %s is not registered" % eventName)
-      if eventName in self.__processingEvents:
-        return S_OK(0)
-      eventFunctors = list(self.__events[eventName])
-      self.__processingEvents.add(eventName)
-    finally:
-      gEventSync.unlock()
-    finalResult = S_OK()
-    for functor in eventFunctors:
-      try:
-        result = functor(eventName, params)
-      except Exception:
-        gLogger.exception("Listener %s for event %s raised an exception" % (functor.__name__, eventName))
-        continue
-      if not isinstance(result, dict) or 'OK' not in result:
-        gLogger.error(
-            "Listener for event did not return a S_OK/S_ERROR structure", "%s %s" %
-            (functor.__name__, eventName))
-        continue
-      if not result['OK']:
-        finalResult = result
-        break
-    gEventSync.lock()
-    try:
-      self.__processingEvents.discard(eventName)
-    finally:
-      try:
-        gEventSync.unlock()
-      except Exception:
-        pass
-    if not finalResult['OK']:
-      return finalResult
-    return S_OK(len(eventFunctors))
-=======
     def __realTrigger(self, eventName, params):
         gEventSync.lock()
         try:
@@ -128,12 +89,11 @@
         finally:
             try:
                 gEventSync.unlock()
-            except BaseException:
+            except Exception:
                 pass
         if not finalResult["OK"]:
             return finalResult
         return S_OK(len(eventFunctors))
->>>>>>> c5981031
 
 
 gEventDispatcher = EventDispatcher()