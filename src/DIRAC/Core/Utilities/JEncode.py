""" DIRAC Encoding utilities based on json
"""
from __future__ import absolute_import
from __future__ import division
from __future__ import print_function

import datetime
import json


# Describes the way date time will be transmetted
# We do not keep miliseconds
DATETIME_DEFAULT_FORMAT = "%Y-%m-%d %H:%M:%S"
DATETIME_DEFAULT_DATE_FORMAT = "%Y-%m-%d"


class JSerializable(object):
    """
    Base class to define a serializable object by DIRAC.

    An object that ought to be serialized throught DISET shoud:
      * inherit from this class
      * define the _attrToSerialize list as class member. It is a list of
        strings containing the name of the attributes that should be serialized
      * have a constructor that takes no arguments, or only keywords arguments

    Exemple:

      class Serializable(JSerializable):

        _attrToSerialize = ['myAttr']

        def __init__(self, myAttr = None):
          self.myAttr = myAttr

    Limitations:
      * This will not work for classes defined inside classes. The class definition shoud be
        visible from the global scope
      * Class attributes cannot be serialized as such. They are converted to instance attributes.


    """

    def _toJSON(self):
        """Translates the objct into a dictionary.
        It is meant to be called by JSONDecoder only.

        It relies on the attribute _attrToSerialize to know which attributes to
        serialize.

        The returned dictionary contains the attributes serialized as well as
        hints for reconstructing the object upon receive.

        :raises TypeError: If the object is not serializable (no _attrToSerialize defined)

        :returns: a dictionary representing the object


        """

        # If the object does not have _attrToSerialize defined
        # Raise TypeError
        if not hasattr(self, "_attrToSerialize"):
            raise TypeError("Object not serializable. _attrToSerialize not defined")

        jsonData = {}

        # Store the class name and the module name
        jsonData["__dCls"] = self.__class__.__name__
        jsonData["__dMod"] = self.__module__

        # self._attrToSerialize will be defined by the child class
        for attr in self._attrToSerialize:  # pylint: disable=no-member
            # If an argument to serialize is not defined,
            # we continue. This is handy for arguments that
            # are defined dynamicaly ,like SQLAlchemy does.
            if not hasattr(self, attr):
                continue
            attrValue = getattr(self, attr)
            if attrValue is not None:
                jsonData[attr] = attrValue

        return jsonData


class DJSONEncoder(json.JSONEncoder):
    """This custom encoder is to add support to json for
    tuple, datetime, and any object inheriting from JSerializable
    """

    def default(self, obj):  # pylint: disable=method-hidden
        """Add supports for datetime and JSerializable class to default json

        :param obj: object to serialize

        :return: json string of the serialized objects

        """

<<<<<<< HEAD
    # If we have a datetime object, dumps its string representation
    if isinstance(obj, datetime.datetime):
      return {'__dCls': 'dt', 'obj': obj.strftime(DATETIME_DEFAULT_FORMAT)}
    elif isinstance(obj, datetime.date):
      return {'__dCls': 'date', 'obj': obj.strftime(DATETIME_DEFAULT_DATE_FORMAT)}
    # if the object inherits from JSJerializable, try to serialize it
    elif isinstance(obj, JSerializable):
      return obj._toJSON()  # pylint: disable=protected-access
    # if the object a bytes, decode it
    elif isinstance(obj, bytes):
      return obj.decode()
=======
        # If we have a datetime object, dumps its string representation
        if isinstance(obj, datetime.datetime):
            return {"__dCls": "dt", "obj": obj.strftime(DATETIME_DEFAULT_FORMAT)}
        elif isinstance(obj, datetime.date):
            return {"__dCls": "date", "obj": obj.strftime(DATETIME_DEFAULT_DATE_FORMAT)}
        # if the object inherits from JSJerializable, try to serialize it
        elif isinstance(obj, JSerializable):
            return obj._toJSON()  # pylint: disable=protected-access
>>>>>>> 45ddde11

        # otherwise, let the parent do
        return super(DJSONEncoder, self).default(obj)


class DJSONDecoder(json.JSONDecoder):
    """This custom decoder is to add support to json for
    tuple, datetime, and any object inheriting from JSerializable
    """

    def __init__(self, *args, **kargs):
        """
        Init method needed in order to give the object_hook to have special
        deserialization method.

        """
        super(DJSONDecoder, self).__init__(object_hook=self.dict_to_object, *args, **kargs)

    @staticmethod
    def dict_to_object(dataDict):
        """Convert the dictionary into an object.
        Adds deserialization support for datetype and JSerializable

        :param dataDict: json dictionary representing the data

        :returns: deserialized object
        """

        className = dataDict.pop("__dCls", None)

        # If the class is of type dt (datetime)
        if className == "dt":
            return datetime.datetime.strptime(dataDict["obj"], DATETIME_DEFAULT_FORMAT)
        elif className == "date":
            return datetime.datetime.strptime(dataDict["obj"], DATETIME_DEFAULT_DATE_FORMAT).date()
        elif className:
            import importlib

            # Get the module
            modName = dataDict.pop("__dMod")

            # Load the module
            mod = importlib.import_module(modName)
            # import the class
            cl = getattr(mod, className)
            # Instantiate the object
            obj = cl()

            # Set each attribute
            for attrName, attrValue in dataDict.items():
                # If the value is None, do not set it
                # This is needed to play along well with SQLalchemy
                if attrValue is None:
                    continue

                setattr(obj, attrName, attrValue)

            return obj

        # If we do not know how to serialize, just return the dictionary
        return dataDict


def encode(inData):
    """Encode the input data into a JSON string

    :param inData: anything that can be serialized.
                   Namely, anything that can be serialized by standard json package,
                   datetime object, tuples,  and any class that inherits from JSerializable

    :return: a json string
    """
    return json.dumps(inData, cls=DJSONEncoder)


def decode(encodedData):
    """Decode the json encoded string

    :param encodedData: json encoded string

    :return: the decoded objects, encoded object length

    Arguably, the length of the encodedData is useless,
    but it is for compatibility
    """
    return json.loads(encodedData, cls=DJSONDecoder), len(encodedData)


def strToIntDict(inDict):
    """Because JSON will transform dict with int keys to str keys,
    this utility method is just to cast it back.
    This shows useful in cases when sending dict indexed on
    jobID or requestID for example

    :param inDict: dictionary with strings as keys e.g. {'1': 1, '2': 2}

    :returns: dictionary with int as keys e.g. {1: 1, 2: 2}

    """

    return {int(key): value for key, value in inDict.items()}<|MERGE_RESOLUTION|>--- conflicted
+++ resolved
@@ -97,19 +97,6 @@
 
         """
 
-<<<<<<< HEAD
-    # If we have a datetime object, dumps its string representation
-    if isinstance(obj, datetime.datetime):
-      return {'__dCls': 'dt', 'obj': obj.strftime(DATETIME_DEFAULT_FORMAT)}
-    elif isinstance(obj, datetime.date):
-      return {'__dCls': 'date', 'obj': obj.strftime(DATETIME_DEFAULT_DATE_FORMAT)}
-    # if the object inherits from JSJerializable, try to serialize it
-    elif isinstance(obj, JSerializable):
-      return obj._toJSON()  # pylint: disable=protected-access
-    # if the object a bytes, decode it
-    elif isinstance(obj, bytes):
-      return obj.decode()
-=======
         # If we have a datetime object, dumps its string representation
         if isinstance(obj, datetime.datetime):
             return {"__dCls": "dt", "obj": obj.strftime(DATETIME_DEFAULT_FORMAT)}
@@ -118,7 +105,9 @@
         # if the object inherits from JSJerializable, try to serialize it
         elif isinstance(obj, JSerializable):
             return obj._toJSON()  # pylint: disable=protected-access
->>>>>>> 45ddde11
+        # if the object a bytes, decode it
+        elif isinstance(obj, bytes):
+            return obj.decode()
 
         # otherwise, let the parent do
         return super(DJSONEncoder, self).default(obj)
