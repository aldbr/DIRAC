""" :mod: DErrno

    ==========================

    .. module: DErrno

    :synopsis: Error list and utilities for handling errors in DIRAC


    This module contains list of errors that can be encountered in DIRAC.
    It complements the errno module of python.

    It also contains utilities to manipulate these errors.

    Finally, it contains a DErrno class that contains an error number
    as well as a low level error message. It behaves like a string for
    compatibility reasons

    In order to add extension specific error, you need to create in your extension the file
    Core/Utilities/DErrno.py, which will contain the following dictionary:

      * extra_dErrName: keys are the error name, values the number of it
      * extra_dErrorCode: same as dErrorCode. keys are the error code, values the name
                          (we don't simply revert the previous dict in case we do not
                          have a one to one mapping)
      * extra_dStrError: same as dStrError, Keys are the error code, values the error description
      * extra_compatErrorString: same as compatErrorString. The compatible error strings are
                                 added to the existing one, and not replacing them.


    Example of extension file :

       * extra_dErrName = { 'ELHCBSPE' : 3001 }
       * extra_dErrorCode = { 3001 : 'ELHCBSPE'}
       * extra_dStrError = { 3001 : "This is a description text of the specific LHCb error" }
       * extra_compatErrorString = { 3001 : ["living easy, living free"],
                             DErrno.ERRX : ['An error message for ERRX that is specific to LHCb']}

"""
from __future__ import absolute_import
from __future__ import division
from __future__ import print_function

import six
import os
import importlib
import sys

from DIRAC.Core.Utilities.Extensions import extensionsByPriority

# To avoid conflict, the error numbers should be greater than 1000
# We decided to group the by range of 100 per system

# 1000: Generic
# 1100: Core
# 1200: Framework
# 1300: Interfaces
# 1400: Config
# 1500: WMS + Workflow
# 1600: DMS + StorageManagement
# 1700: RMS
# 1800: Accounting + Monitoring
# 1900: TS + Production
# 2000: Resources + RSS

# ## Generic (10XX)
# Python related: 0X
ETYPE = 1000
EIMPERR = 1001
ENOMETH = 1002
ECONF = 1003
EVALUE = 1004
EEEXCEPTION = 1005
# Files manipulation: 1X
ECTMPF = 1010
EOF = 1011
ERF = 1012
EWF = 1013
ESPF = 1014

# ## Core (11XX)
# Certificates and Proxy: 0X
EX509 = 1100
EPROXYFIND = 1101
EPROXYREAD = 1102
ECERTFIND = 1103
ECERTREAD = 1104
ENOCERT = 1105
ENOCHAIN = 1106
ENOPKEY = 1107
ENOGROUP = 1108
# DISET: 1X
EDISET = 1110
ENOAUTH = 1111
# 3rd party security: 2X
E3RDPARTY = 1120
EVOMS = 1121
# Databases : 3X
EDB = 1130
EMYSQL = 1131
ESQLA = 1132
# Message Queues: 4X
EMQUKN = 1140
EMQNOM = 1141
EMQCONN = 1142
# Elasticsearch
EELNOFOUND = 1146
# Tokens
EATOKENFIND = 1150
EATOKENREAD = 1151
ETOKENTYPE = 1152

# config
ESECTION = 1400

# processes
EEZOMBIE = 1147
EENOPID = 1148

# ## WMS/Workflow
EWMSUKN = 1500
EWMSJDL = 1501
EWMSRESC = 1502
EWMSSUBM = 1503
EWMSJMAN = 1504
EWMSSTATUS = 1505
EWMSNOPILOT = 1550

# ## DMS/StorageManagement (16XX)
EFILESIZE = 1601
EGFAL = 1602
EBADCKS = 1603
EFCERR = 1604

# ## RMS (17XX)
ERMSUKN = 1700

# ## TS (19XX)
ETSUKN = 1900
ETSDATA = 1901

# ## Resources and RSS (20XX)
ERESGEN = 2000
ERESUNA = 2001
ERESUNK = 2002

# This translates the integer number into the name of the variable
dErrorCode = {
    # ## Generic (10XX)
    # 100X: Python related
    1000: "ETYPE",
    1001: "EIMPERR",
    1002: "ENOMETH",
    1003: "ECONF",
    1004: "EVALUE",
    1005: "EEEXCEPTION",
    # 101X: Files manipulation
    1010: "ECTMPF",
    1011: "EOF",
    1012: "ERF",
    1013: "EWF",
    1014: "ESPF",
    # ## Core
    # 110X: Certificates and Proxy
    1100: "EX509",
    1101: "EPROXYFIND",
    1102: "EPROXYREAD",
    1103: "ECERTFIND",
    1104: "ECERTREAD",
    1105: "ENOCERT",
    1106: "ENOCHAIN",
    1107: "ENOPKEY",
    1108: "ENOGROUP",
    # 111X: DISET
    1110: "EDISET",
    1111: "ENOAUTH",
    # 112X: 3rd party security
    1120: "E3RDPARTY",
    1121: "EVOMS",
    # 113X: Databases
    1130: "EDB",
    1131: "EMYSQL",
    1132: "ESQLA",
    # 114X: Message Queues
    1140: "EMQUKN",
    1141: "EMQNOM",
    1142: "EMQCONN",
    # Elasticsearch
<<<<<<< HEAD
    1146: 'EELNOFOUND',

    # 115X: Tokens
    1150: 'EATOKENFIND',
    1151: 'EATOKENREAD',
    1152: 'ETOKENTYPE',

=======
    1146: "EELNOFOUND",
>>>>>>> 45ddde11
    # Config
    1400: "ESECTION",
    # Processes
    1147: "EEZOMBIE",
    1148: "EENOPID",
    # WMS/Workflow
    1500: "EWMSUKN",
    1501: "EWMSJDL",
    1502: "EWMSRESC",
    1503: "EWMSSUBM",
    1504: "EWMSJMAN",
    1505: "EWMSSTATUS",
    1550: "EWMSNOPILOT",
    # DMS/StorageManagement
    1601: "EFILESIZE",
    1602: "EGFAL",
    1603: "EBADCKS",
    1604: "EFCERR",
    # RMS
    1700: "ERMSUKN",
    # Resources and RSS
    2000: "ERESGEN",
    2001: "ERESUNA",
    2002: "ERESUNK",
    # TS
    1900: "ETSUKN",
    1901: "ETSDATA",
}


dStrError = {  # Generic (10XX)
    # 100X: Python related
    ETYPE: "Object Type Error",
    EIMPERR: "Failed to import library",
    ENOMETH: "No such method or function",
    ECONF: "Configuration error",
    EVALUE: "Wrong value passed",
    EEEXCEPTION: "runtime general exception",
    # 101X: Files manipulation
    ECTMPF: "Failed to create temporary file",
    EOF: "Cannot open file",
    ERF: "Cannot read from file",
    EWF: "Cannot write to file",
    ESPF: "Cannot set permissions to file",
    # ## Core
    # 110X: Certificates and Proxy
    EX509: "Generic Error with X509",
    EPROXYFIND: "Can't find proxy",
    EPROXYREAD: "Can't read proxy",
    ECERTFIND: "Can't find certificate",
    ECERTREAD: "Can't read certificate",
    ENOCERT: "No certificate loaded",
    ENOCHAIN: "No chain loaded",
    ENOPKEY: "No private key loaded",
    ENOGROUP: "No DIRAC group",
    # 111X: DISET
    EDISET: "DISET Error",
    ENOAUTH: "Unauthorized query",
    # 112X: 3rd party security
    E3RDPARTY: "3rd party security service error",
    EVOMS: "VOMS Error",
    # 113X: Databases
    EDB: "Database Error",
    EMYSQL: "MySQL Error",
    ESQLA: "SQLAlchemy Error",
    # 114X: Message Queues
    EMQUKN: "Unknown MQ Error",
    EMQNOM: "No messages",
    EMQCONN: "MQ connection failure",
    # 114X Elasticsearch
    EELNOFOUND: "Index not found",

    # 115X: Tokens
    EATOKENFIND: "Can't find a bearer access token.",
    EATOKENREAD: "Can't read a bearer access token.",
    ETOKENTYPE: "Unsupported access token type.",

    # Config
    ESECTION: "Section is not found",
    # processes
    EEZOMBIE: "Zombie process",
    EENOPID: "No PID of process",
    # WMS/Workflow
    EWMSUKN: "Unknown WMS error",
    EWMSJDL: "Invalid job description",
    EWMSRESC: "Job to reschedule",
    EWMSSUBM: "Job submission error",
    EWMSJMAN: "Job management error",
    EWMSSTATUS: "Job status error",
    EWMSNOPILOT: "No pilots found",
    # DMS/StorageManagement
    EFILESIZE: "Bad file size",
    EGFAL: "Error with the gfal call",
    EBADCKS: "Bad checksum",
    EFCERR: "FileCatalog error",
    # RMS
    ERMSUKN: "Unknown RMS error",
    # Resources and RSS
    ERESGEN: "Unknown Resource Failure",
    ERESUNA: "Resource not available",
    ERESUNK: "Unknown Resource",
    # TS
    ETSUKN: "Unknown Transformation System Error",
    ETSDATA: "Invalid Input Data definition",
}


def strerror(code):
    """This method wraps up os.strerror, and behave the same way.
    It completes it with the DIRAC specific errors.
    """

    if code == 0:
        return "Undefined error"

    errMsg = "Unknown error %s" % code

    try:
        errMsg = dStrError[code]
    except KeyError:
        # It is not a DIRAC specific error, try the os one
        try:
            errMsg = os.strerror(code)
            # On some system, os.strerror raises an exception with unknown code,
            # on others, it returns a message...
        except ValueError:
            pass

    return errMsg


def cmpError(inErr, candidate):
    """This function compares an error (in its old form (a string or dictionary) or in its int form
    with a candidate error code.

    :param inErr: a string, an integer, a S_ERROR dictionary
    :type inErr: str or int or S_ERROR
    :param int candidate: error code to compare with

    :return: True or False

    If an S_ERROR instance is passed, we compare the code with S_ERROR['Errno']
    If it is a Integer, we do a direct comparison
    If it is a String, we use strerror to check the error string
    """

    if isinstance(inErr, six.string_types):  # old style
        # Compare error message strings
        errMsg = strerror(candidate)
        return errMsg in inErr
    elif isinstance(inErr, dict):  # if the S_ERROR structure is given
        # Check if Errno defined in the dict
        errorNumber = inErr.get("Errno")
        if errorNumber:
            return errorNumber == candidate
        errMsg = strerror(candidate)
        return errMsg in inErr.get("Message", "")
    elif isinstance(inErr, int):
        return inErr == candidate
    else:
        raise TypeError("Unknown input error type %s" % type(inErr))


def includeExtensionErrors():
    """Merge all the errors of all the extensions into the errors of these modules
    Should be called only at the initialization of DIRAC, so by the parseCommandLine,
    dirac-agent.py, dirac-service.py, dirac-executor.py
    """
    for extension in reversed(extensionsByPriority()):
        if extension == "DIRAC":
            continue
        try:
            ext_derrno = importlib.import_module("%s.Core.Utilities.DErrno" % extension)
        except ImportError:
            pass
        else:
            # The next 3 dictionary MUST be present for consistency
            # Global name of errors
            sys.modules[__name__].__dict__.update(ext_derrno.extra_dErrName)
            # Dictionary with the error codes
            sys.modules[__name__].dErrorCode.update(ext_derrno.extra_dErrorCode)
            # Error description string
            sys.modules[__name__].dStrError.update(ext_derrno.extra_dStrError)

            # extra_compatErrorString is optional
            for err in getattr(ext_derrno, "extra_compatErrorString", []):
                sys.modules[__name__].compatErrorString.setdefault(err, []).extend(
                    ext_derrno.extra_compatErrorString[err]
                )<|MERGE_RESOLUTION|>--- conflicted
+++ resolved
@@ -186,17 +186,11 @@
     1141: "EMQNOM",
     1142: "EMQCONN",
     # Elasticsearch
-<<<<<<< HEAD
-    1146: 'EELNOFOUND',
-
+    1146: "EELNOFOUND",
     # 115X: Tokens
-    1150: 'EATOKENFIND',
-    1151: 'EATOKENREAD',
-    1152: 'ETOKENTYPE',
-
-=======
-    1146: "EELNOFOUND",
->>>>>>> 45ddde11
+    1150: "EATOKENFIND",
+    1151: "EATOKENREAD",
+    1152: "ETOKENTYPE",
     # Config
     1400: "ESECTION",
     # Processes
@@ -268,12 +262,10 @@
     EMQCONN: "MQ connection failure",
     # 114X Elasticsearch
     EELNOFOUND: "Index not found",
-
     # 115X: Tokens
     EATOKENFIND: "Can't find a bearer access token.",
     EATOKENREAD: "Can't read a bearer access token.",
     ETOKENTYPE: "Unsupported access token type.",
-
     # Config
     ESECTION: "Section is not found",
     # processes
