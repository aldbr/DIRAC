from __future__ import absolute_import
from __future__ import division
from __future__ import print_function

import os

__RCSID__ = "$Id$"


def VmB(vmKey):
<<<<<<< HEAD
  __memScale = {'kB': 1024.0, 'mB': 1024.0 * 1024.0, 'KB': 1024.0, 'MB': 1024.0 * 1024.0}
  __vmKeys = ['VmPeak:', 'VmSize:', 'VmLck:', 'VmHWM:', 'VmRSS:', 'VmData:', 'VmStk:', 'VmExe:', 'VmLib:', 'VmPTE:',
              'VmPeak', 'VmSize', 'VmLck', 'VmHWM', 'VmRSS', 'VmData', 'VmStk', 'VmExe', 'VmLib', 'VmPTE']
  if vmKey not in __vmKeys:
    return 0
  procFile = '/proc/%d/status' % os.getpid()
  # get pseudo file  /proc/<pid>/status
  try:
    with open(procFile) as myFile:
      value = myFile.read()
  except Exception:
    return 0.0  # non-Linux?
  # get vmKey line e.g. 'VmRSS:  9999  kB\n ...'
  i = value.index(vmKey)
  value = value[i:].split(None, 3)  # whitespace
  if len(value) < 3:
    return 0.0  # invalid format?
  # convert Vm value to bytes
  return float(value[1]) * __memScale[value[2]]
=======
    __memScale = {"kB": 1024.0, "mB": 1024.0 * 1024.0, "KB": 1024.0, "MB": 1024.0 * 1024.0}
    __vmKeys = [
        "VmPeak:",
        "VmSize:",
        "VmLck:",
        "VmHWM:",
        "VmRSS:",
        "VmData:",
        "VmStk:",
        "VmExe:",
        "VmLib:",
        "VmPTE:",
        "VmPeak",
        "VmSize",
        "VmLck",
        "VmHWM",
        "VmRSS",
        "VmData",
        "VmStk",
        "VmExe",
        "VmLib",
        "VmPTE",
    ]
    if vmKey not in __vmKeys:
        return 0
    procFile = "/proc/%d/status" % os.getpid()
    # get pseudo file  /proc/<pid>/status
    try:
        with open(procFile) as myFile:
            value = myFile.read()
    except BaseException:
        return 0.0  # non-Linux?
    # get vmKey line e.g. 'VmRSS:  9999  kB\n ...'
    i = value.index(vmKey)
    value = value[i:].split(None, 3)  # whitespace
    if len(value) < 3:
        return 0.0  # invalid format?
    # convert Vm value to bytes
    return float(value[1]) * __memScale[value[2]]
>>>>>>> c5981031
<|MERGE_RESOLUTION|>--- conflicted
+++ resolved
@@ -8,27 +8,6 @@
 
 
 def VmB(vmKey):
-<<<<<<< HEAD
-  __memScale = {'kB': 1024.0, 'mB': 1024.0 * 1024.0, 'KB': 1024.0, 'MB': 1024.0 * 1024.0}
-  __vmKeys = ['VmPeak:', 'VmSize:', 'VmLck:', 'VmHWM:', 'VmRSS:', 'VmData:', 'VmStk:', 'VmExe:', 'VmLib:', 'VmPTE:',
-              'VmPeak', 'VmSize', 'VmLck', 'VmHWM', 'VmRSS', 'VmData', 'VmStk', 'VmExe', 'VmLib', 'VmPTE']
-  if vmKey not in __vmKeys:
-    return 0
-  procFile = '/proc/%d/status' % os.getpid()
-  # get pseudo file  /proc/<pid>/status
-  try:
-    with open(procFile) as myFile:
-      value = myFile.read()
-  except Exception:
-    return 0.0  # non-Linux?
-  # get vmKey line e.g. 'VmRSS:  9999  kB\n ...'
-  i = value.index(vmKey)
-  value = value[i:].split(None, 3)  # whitespace
-  if len(value) < 3:
-    return 0.0  # invalid format?
-  # convert Vm value to bytes
-  return float(value[1]) * __memScale[value[2]]
-=======
     __memScale = {"kB": 1024.0, "mB": 1024.0 * 1024.0, "KB": 1024.0, "MB": 1024.0 * 1024.0}
     __vmKeys = [
         "VmPeak:",
@@ -59,7 +38,7 @@
     try:
         with open(procFile) as myFile:
             value = myFile.read()
-    except BaseException:
+    except Exception:
         return 0.0  # non-Linux?
     # get vmKey line e.g. 'VmRSS:  9999  kB\n ...'
     i = value.index(vmKey)
@@ -67,5 +46,4 @@
     if len(value) < 3:
         return 0.0  # invalid format?
     # convert Vm value to bytes
-    return float(value[1]) * __memScale[value[2]]
->>>>>>> c5981031
+    return float(value[1]) * __memScale[value[2]]