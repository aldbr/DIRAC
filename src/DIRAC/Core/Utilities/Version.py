from __future__ import absolute_import
from __future__ import division
from __future__ import print_function

__RCSID__ = "$Id$"

import importlib

import six

from DIRAC import S_OK
from DIRAC.Core.Utilities.Extensions import extensionsByPriority


def getCurrentVersion():
<<<<<<< HEAD
  """ Get a string corresponding to the current version of the DIRAC package and all the installed
      extension packages
  """
  for ext in extensionsByPriority():
    try:
      return S_OK(importlib.import_module(ext).version)
    except (ImportError, AttributeError):
      pass


def getVersion():
  """ Get a dictionary corresponding to the current version of the DIRAC package and all the installed
      extension packages
  """
  vDict = {'Extensions': {}}
  for ext in extensionsByPriority():
    if six.PY2:
      try:
        version = importlib.import_module(ext).version
      except (ImportError, AttributeError):
        continue
      if ext.endswith("DIRAC") and ext != "DIRAC":
        ext = ext[:-len("DIRAC")]
    else:
      from importlib.metadata import version as get_version  # pylint: disable=import-error,no-name-in-module
      version = get_version(ext)

    vDict['Extensions'][ext] = version
  return S_OK(vDict)
=======
    """Get a string corresponding to the current version of the DIRAC package and all the installed
    extension packages
    """

    version = "DIRAC " + DIRAC.version

    for ext in getCSExtensions():
        try:
            import imp

            module = imp.find_module("%sDIRAC" % ext)
            extModule = imp.load_module("%sDIRAC" % ext, *module)
            version = extModule.version
        except ImportError:
            pass
        except AttributeError:
            pass

    return S_OK(version)


def getVersion():
    """Get a dictionary corresponding to the current version of the DIRAC package and all the installed
    extension packages
    """

    vDict = {"Extensions": {}}
    vDict["DIRAC"] = DIRAC.version

    for ext in getCSExtensions():
        try:
            import imp

            module = imp.find_module("%sDIRAC" % ext)
            extModule = imp.load_module("%sDIRAC" % ext, *module)
            vDict["Extensions"][ext] = extModule.version
        except ImportError:
            pass
        except AttributeError:
            pass

    return S_OK(vDict)
>>>>>>> c5981031
<|MERGE_RESOLUTION|>--- conflicted
+++ resolved
@@ -13,77 +13,33 @@
 
 
 def getCurrentVersion():
-<<<<<<< HEAD
-  """ Get a string corresponding to the current version of the DIRAC package and all the installed
-      extension packages
-  """
-  for ext in extensionsByPriority():
-    try:
-      return S_OK(importlib.import_module(ext).version)
-    except (ImportError, AttributeError):
-      pass
-
-
-def getVersion():
-  """ Get a dictionary corresponding to the current version of the DIRAC package and all the installed
-      extension packages
-  """
-  vDict = {'Extensions': {}}
-  for ext in extensionsByPriority():
-    if six.PY2:
-      try:
-        version = importlib.import_module(ext).version
-      except (ImportError, AttributeError):
-        continue
-      if ext.endswith("DIRAC") and ext != "DIRAC":
-        ext = ext[:-len("DIRAC")]
-    else:
-      from importlib.metadata import version as get_version  # pylint: disable=import-error,no-name-in-module
-      version = get_version(ext)
-
-    vDict['Extensions'][ext] = version
-  return S_OK(vDict)
-=======
     """Get a string corresponding to the current version of the DIRAC package and all the installed
     extension packages
     """
-
-    version = "DIRAC " + DIRAC.version
-
-    for ext in getCSExtensions():
+    for ext in extensionsByPriority():
         try:
-            import imp
-
-            module = imp.find_module("%sDIRAC" % ext)
-            extModule = imp.load_module("%sDIRAC" % ext, *module)
-            version = extModule.version
-        except ImportError:
+            return S_OK(importlib.import_module(ext).version)
+        except (ImportError, AttributeError):
             pass
-        except AttributeError:
-            pass
-
-    return S_OK(version)
 
 
 def getVersion():
     """Get a dictionary corresponding to the current version of the DIRAC package and all the installed
     extension packages
     """
+    vDict = {"Extensions": {}}
+    for ext in extensionsByPriority():
+        if six.PY2:
+            try:
+                version = importlib.import_module(ext).version
+            except (ImportError, AttributeError):
+                continue
+            if ext.endswith("DIRAC") and ext != "DIRAC":
+                ext = ext[: -len("DIRAC")]
+        else:
+            from importlib.metadata import version as get_version  # pylint: disable=import-error,no-name-in-module
 
-    vDict = {"Extensions": {}}
-    vDict["DIRAC"] = DIRAC.version
+            version = get_version(ext)
 
-    for ext in getCSExtensions():
-        try:
-            import imp
-
-            module = imp.find_module("%sDIRAC" % ext)
-            extModule = imp.load_module("%sDIRAC" % ext, *module)
-            vDict["Extensions"][ext] = extModule.version
-        except ImportError:
-            pass
-        except AttributeError:
-            pass
-
-    return S_OK(vDict)
->>>>>>> c5981031
+        vDict["Extensions"][ext] = version
+    return S_OK(vDict)