"""Collection of DIRAC useful list related modules.
   By default on Error they return None.
"""
from __future__ import absolute_import
from __future__ import division
from __future__ import print_function

__RCSID__ = "$Id$"

import six
import random
import sys
<<<<<<< HEAD


def uniqueElements(aList):
  """Utility to retrieve list of unique elements in a list (order is kept).

  :param aList: list of elements
  :type aList: python:list
  :return: list of unique elements
  """
  result = []
  seen = set()
  try:
    for i in aList:
      if i not in seen:
        result.append(i)
        seen.add(i)
    return result
  except Exception:
    return None
=======

random.seed()


def uniqueElements(aList):
    """Utility to retrieve list of unique elements in a list (order is kept).

    :param aList: list of elements
    :type aList: python:list
    :return: list of unique elements
    """
    result = []
    seen = set()
    try:
        for i in aList:
            if i not in seen:
                result.append(i)
                seen.add(i)
        return result
    except BaseException:
        return None
>>>>>>> c5981031


def appendUnique(aList, anObject):
    """Append to list if object does not exist.

    :param aList: list of elements
    :type aList: python:list
    :param anObject: object you want to append
    """
    if anObject not in aList:
        aList.append(anObject)


def fromChar(inputString, sepChar=","):
    """Generates a list splitting a string by the required character(s)
    resulting string items are stripped and empty items are removed.

    :param string inputString: list serialised to string
    :param string sepChar: separator
    :return: list of strings or None if sepChar has a wrong type
    """
    # to prevent getting an empty String as argument
    if not (isinstance(inputString, six.string_types) and isinstance(sepChar, six.string_types) and sepChar):
        return None
    return [fieldString.strip() for fieldString in inputString.split(sepChar) if len(fieldString.strip()) > 0]


def randomize(aList):
    """Return a randomly sorted list.

    :param aList: list to permute
    :type aList: python:list
    """
    tmpList = list(aList)
    random.shuffle(tmpList)
    return tmpList


def pop(aList, popElement):
    """Pop the first element equal to popElement from the list.

    :param aList: list
    :type aList: python:list
    :param popElement: element to pop
    """
    if popElement in aList:
        return aList.pop(aList.index(popElement))


def stringListToString(aList):
    """This function is used for making MySQL queries with a list of string elements.

    :param aList: list to be serialized to string for making queries
    :type aList: python:list
    """
    return ",".join("'%s'" % x for x in aList)


def intListToString(aList):
    """This function is used for making MySQL queries with a list of int elements.

    :param aList: list to be serialized to string for making queries
    :type aList: python:list
    """
    return ",".join(str(x) for x in aList)


def getChunk(aList, chunkSize):
    """Generator yielding chunk from a list of a size chunkSize.

    :param aList: list to be splitted
    :type aList: python:list
    :param int chunkSize: lenght of one chunk
    :raise: StopIteration

    Usage:

    >>> for chunk in getChunk( aList, chunkSize=10):
          process( chunk )

    """
    chunkSize = int(chunkSize)
    for i in range(0, len(aList), chunkSize):
        yield aList[i : i + chunkSize]


def breakListIntoChunks(aList, chunkSize):
    """This function takes a list as input and breaks it into list of size 'chunkSize'.
       It returns a list of lists.

    :param aList: list of elements
    :type aList: python:list
    :param int chunkSize: len of a single chunk
    :return: list of lists of length of chunkSize
    :raise: RuntimeError if numberOfFilesInChunk is less than 1
    """
    if chunkSize < 1:
        raise RuntimeError("chunkSize cannot be less than 1")
    if isinstance(aList, (set, dict, tuple, {}.keys().__class__, {}.items().__class__, {}.values().__class__)):
        aList = list(aList)
    return [chunk for chunk in getChunk(aList, chunkSize)]


def getIndexInList(anItem, aList):
    """Return the index of the element x in the list l
    or sys.maxint if it does not exist

    :param anItem: element to look for
    :param list aList: list to look into

    :return: the index or sys.maxint
    """
    # try:
    if anItem in aList:
        return aList.index(anItem)
    else:
        return sys.maxsize
    # except ValueError:
    #   return sys.maxsize<|MERGE_RESOLUTION|>--- conflicted
+++ resolved
@@ -10,29 +10,6 @@
 import six
 import random
 import sys
-<<<<<<< HEAD
-
-
-def uniqueElements(aList):
-  """Utility to retrieve list of unique elements in a list (order is kept).
-
-  :param aList: list of elements
-  :type aList: python:list
-  :return: list of unique elements
-  """
-  result = []
-  seen = set()
-  try:
-    for i in aList:
-      if i not in seen:
-        result.append(i)
-        seen.add(i)
-    return result
-  except Exception:
-    return None
-=======
-
-random.seed()
 
 
 def uniqueElements(aList):
@@ -50,9 +27,8 @@
                 result.append(i)
                 seen.add(i)
         return result
-    except BaseException:
+    except Exception:
         return None
->>>>>>> c5981031
 
 
 def appendUnique(aList, anObject):
