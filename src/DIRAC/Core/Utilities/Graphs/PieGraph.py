""" PieGraph represents a pie graph

    The DIRAC Graphs package is derived from the GraphTool plotting package of the
    CMS/Phedex Project by ... <to be added>
"""

from __future__ import print_function
from __future__ import absolute_import
from __future__ import division

import numpy
import math
import time
from matplotlib.patches import Wedge, Shadow
from DIRAC.Core.Utilities.Graphs.PlotBase import PlotBase
from DIRAC.Core.Utilities.Graphs.GraphData import GraphData
from DIRAC.Core.Utilities.Graphs.GraphUtilities import *

__RCSID__ = "$Id$"


class PieGraph(PlotBase):
    def __init__(self, data, ax, prefs, *args, **kw):

        PlotBase.__init__(self, data, ax, prefs, *args, **kw)
        self.pdata = data

    def pie(self, explode=None, colors=None, autopct=None, pctdistance=0.6, shadow=False):

        start = time.time()
        labels = self.pdata.getLabels()
<<<<<<< HEAD
        nLabels = self.pdata.getNumberOfLabels()
        explode = [0.] * nLabels
        if nLabels > 0:
          explode[0] = 0.1
      except Exception as x:
        print("PieGraph Error: can not interpret data for the plot")

    # labels.reverse()
    values = [l[1] for l in labels]
    x = numpy.array(values, numpy.float64)
    self.legendData = labels

    sx = float(numpy.sum(x))
    if sx > 0:
      x = numpy.divide(x, sx)

    labels = [l[0] for l in labels]
    if explode is None:
      explode = [0] * len(x)
    assert len(x) == len(labels)
    assert len(x) == len(explode)
    plot_axis_labels = self.prefs.get('plot_axis_labels', True)

    center = 0, 0
    radius = 1.1
    theta1 = 0
    i = 0
    texts = []
    slices = []
    autotexts = []

    for frac, label, expl in zip(x, labels, explode):
      x, y = center
      theta2 = theta1 + frac
      thetam = 2 * math.pi * 0.5 * (theta1 + theta2)
      x += expl * math.cos(thetam)
      y += expl * math.sin(thetam)
      color = self.palette.getColor(label)
      w = Wedge((x, y), radius, 360. * theta1, 360. * theta2,
=======
        if labels[0][0] == "NoLabels":
            try:
                self.pdata.initialize(key_type="string")
                self.pdata.sortLabels()
                labels = self.pdata.getLabels()
                nLabels = self.pdata.getNumberOfLabels()
                explode = [0.0] * nLabels
                if nLabels > 0:
                    explode[0] = 0.1
            except Exception as x:
                print("PieGraph Error: can not interpret data for the plot")

        # labels.reverse()
        values = [l[1] for l in labels]
        x = numpy.array(values, numpy.float64)
        self.legendData = labels

        sx = float(numpy.sum(x))
        if sx > 1:
            x = numpy.divide(x, sx)

        labels = [l[0] for l in labels]
        if explode is None:
            explode = [0] * len(x)
        assert len(x) == len(labels)
        assert len(x) == len(explode)
        plot_axis_labels = self.prefs.get("plot_axis_labels", True)

        center = 0, 0
        radius = 1.1
        theta1 = 0
        i = 0
        texts = []
        slices = []
        autotexts = []

        for frac, label, expl in zip(x, labels, explode):
            x, y = center
            theta2 = theta1 + frac
            thetam = 2 * math.pi * 0.5 * (theta1 + theta2)
            x += expl * math.cos(thetam)
            y += expl * math.sin(thetam)
            color = self.palette.getColor(label)
            w = Wedge(
                (x, y),
                radius,
                360.0 * theta1,
                360.0 * theta2,
>>>>>>> c5981031
                facecolor=color,
                lw=pixelToPoint(0.5, self.dpi),
                edgecolor="#999999",
            )
            slices.append(w)
            self.ax.add_patch(w)
            w.set_label(label)

            if shadow:
                # make sure to add a shadow after the call to
                # add_patch so the figure and transform props will be
                # set
                shad = Shadow(w, -0.02, -0.02)
                shad.set_zorder(0.9 * w.get_zorder())
                self.ax.add_patch(shad)

            if plot_axis_labels:
                if frac > 0.03:
                    xt = x + 1.05 * radius * math.cos(thetam)
                    yt = y + 1.05 * radius * math.sin(thetam)

                    thetam %= 2 * math.pi

                    if 0 < thetam and thetam < math.pi:
                        valign = "bottom"
                    elif thetam == 0 or thetam == math.pi:
                        valign = "center"
                    else:
                        valign = "top"

                    if thetam > math.pi / 2.0 and thetam < 3.0 * math.pi / 2.0:
                        halign = "right"
                    elif thetam == math.pi / 2.0 or thetam == 3.0 * math.pi / 2.0:
                        halign = "center"
                    else:
                        halign = "left"

                    t = self.ax.text(
                        xt,
                        yt,
                        label,
                        size=pixelToPoint(self.prefs["subtitle_size"], self.dpi),
                        horizontalalignment=halign,
                        verticalalignment=valign,
                    )

                    t.set_fontname(self.prefs["font"])
                    t.set_fontsize(pixelToPoint(self.prefs["text_size"], self.dpi))

                    texts.append(t)

                if autopct is not None:
                    xt = x + pctdistance * radius * math.cos(thetam)
                    yt = y + pctdistance * radius * math.sin(thetam)
                    if isinstance(autopct, str):
                        s = autopct % (100.0 * frac)
                    elif callable(autopct):
                        s = autopct(100.0 * frac)
                    else:
                        raise TypeError("autopct must be callable or a format string")

                    t = self.ax.text(xt, yt, s, horizontalalignment="center", verticalalignment="center")

                    t.set_fontname(self.prefs["font"])
                    t.set_fontsize(pixelToPoint(self.prefs["text_size"], self.dpi))

                    autotexts.append(t)

            theta1 = theta2
            i += 1

        self.legendData.reverse()

        self.ax.set_xlim((-1.25, 1.25))
        self.ax.set_ylim((-1.25, 1.25))
        self.ax.set_axis_off()

        if autopct is None:
            return slices, texts
        else:
            return slices, texts, autotexts

    min_amount = 0.1

    def getLegendData(self):

        return self.legendData

    def draw(self):

        self.ylabel = ""
        self.prefs["square_axis"] = True
        PlotBase.draw(self)

        def my_display(x):
            if x > 100 * self.min_amount:
                return "%.1f" % x + "%"
            else:
                return ""

        nLabels = self.pdata.getNumberOfLabels()
        explode = [0.0] * nLabels
        if nLabels > 0:
            explode[0] = 0.1
        self.wedges, text_labels, percent = self.pie(explode=explode, autopct=my_display)<|MERGE_RESOLUTION|>--- conflicted
+++ resolved
@@ -29,47 +29,6 @@
 
         start = time.time()
         labels = self.pdata.getLabels()
-<<<<<<< HEAD
-        nLabels = self.pdata.getNumberOfLabels()
-        explode = [0.] * nLabels
-        if nLabels > 0:
-          explode[0] = 0.1
-      except Exception as x:
-        print("PieGraph Error: can not interpret data for the plot")
-
-    # labels.reverse()
-    values = [l[1] for l in labels]
-    x = numpy.array(values, numpy.float64)
-    self.legendData = labels
-
-    sx = float(numpy.sum(x))
-    if sx > 0:
-      x = numpy.divide(x, sx)
-
-    labels = [l[0] for l in labels]
-    if explode is None:
-      explode = [0] * len(x)
-    assert len(x) == len(labels)
-    assert len(x) == len(explode)
-    plot_axis_labels = self.prefs.get('plot_axis_labels', True)
-
-    center = 0, 0
-    radius = 1.1
-    theta1 = 0
-    i = 0
-    texts = []
-    slices = []
-    autotexts = []
-
-    for frac, label, expl in zip(x, labels, explode):
-      x, y = center
-      theta2 = theta1 + frac
-      thetam = 2 * math.pi * 0.5 * (theta1 + theta2)
-      x += expl * math.cos(thetam)
-      y += expl * math.sin(thetam)
-      color = self.palette.getColor(label)
-      w = Wedge((x, y), radius, 360. * theta1, 360. * theta2,
-=======
         if labels[0][0] == "NoLabels":
             try:
                 self.pdata.initialize(key_type="string")
@@ -88,7 +47,7 @@
         self.legendData = labels
 
         sx = float(numpy.sum(x))
-        if sx > 1:
+        if sx > 0:
             x = numpy.divide(x, sx)
 
         labels = [l[0] for l in labels]
@@ -118,7 +77,6 @@
                 radius,
                 360.0 * theta1,
                 360.0 * theta2,
->>>>>>> c5981031
                 facecolor=color,
                 lw=pixelToPoint(0.5, self.dpi),
                 edgecolor="#999999",
