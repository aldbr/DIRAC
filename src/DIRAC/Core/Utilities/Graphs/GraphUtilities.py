""" GraphUtilities is a a collection of utility functions and classes used
    in the DIRAC Graphs package.

    The DIRAC Graphs package is derived from the GraphTool plotting package of the
    CMS/Phedex Project by ... <to be added>
"""
from __future__ import absolute_import
from __future__ import division
from __future__ import print_function

__RCSID__ = "$Id$"


import six
import os
import time
import datetime
import calendar
import math
import pytz
import numpy

from matplotlib.pyplot import rcParams
from matplotlib.ticker import ScalarFormatter
from matplotlib.dates import (
    AutoDateLocator,
    AutoDateFormatter,
    DateFormatter,
    RRuleLocator,
    rrulewrapper,
    HOURLY,
    MINUTELY,
    SECONDLY,
    YEARLY,
    MONTHLY,
    DAILY,
)
from dateutil.relativedelta import relativedelta

# This is a hack to workaround the use of float(ScalarFormatter.__call__(...))
rcParams["axes.unicode_minus"] = False


def evalPrefs(*args, **kw):
    """Interpret arguments as preferencies dictionaries or key-value pairs. The overriding order
    is right most - most important one. Returns a single dictionary of preferencies
    """

    prefs = {}
    for pDict in list(args) + [kw]:
        if isinstance(pDict, dict):
            for key in pDict:
                if key == "metadata":
                    for mkey in pDict[key]:
                        prefs[mkey] = pDict[key][mkey]
                else:
                    prefs[key] = pDict[key]

    return prefs


def pixelToPoint(size, dpi):
    """Convert size expressed in pixels into points for a given dpi resolution"""

    return float(size) * 100.0 / float(dpi)


datestrings = ["%x %X", "%x", "%Y-%m-%d %H:%M:%S"]


def convert_to_datetime(dstring):
<<<<<<< HEAD
  orig_string = str(dstring)
  try:
    if isinstance(dstring, datetime.datetime):
      results = dstring
    else:
      results = eval(str(dstring), {'__builtins__': None, 'time': time, 'math': math}, {})
    if isinstance(results, six.integer_types + (float,)):
      results = datetime.datetime.fromtimestamp(int(results))
    elif isinstance(results, datetime.datetime):
      pass
    else:
      raise ValueError("Unknown datetime type!")
  except Exception as e:
    t = None
    for dateformat in datestrings:
      try:
        t = time.strptime(dstring, dateformat)
        timestamp = calendar.timegm(t)  # -time.timezone
        results = datetime.datetime.fromtimestamp(timestamp)
        break
      except Exception:
        pass
    if t is None:
      try:
        dstring = dstring.split('.', 1)[0]
        t = time.strptime(dstring, dateformat)
        timestamp = time.mktime(t)  # -time.timezone
        results = datetime.datetime.fromtimestamp(timestamp)
      except Exception:
        raise ValueError("Unable to create time from string!\nExpecting "
                         "format of: '12/06/06 12:54:67'\nRecieved:%s" % orig_string)
  return results
=======
    orig_string = str(dstring)
    try:
        if isinstance(dstring, datetime.datetime):
            results = dstring
        else:
            results = eval(str(dstring), {"__builtins__": None, "time": time, "math": math}, {})
        if isinstance(results, six.integer_types + (float,)):
            results = datetime.datetime.fromtimestamp(int(results))
        elif isinstance(results, datetime.datetime):
            pass
        else:
            raise ValueError("Unknown datetime type!")
    except Exception as e:
        t = None
        for dateformat in datestrings:
            try:
                t = time.strptime(dstring, dateformat)
                timestamp = calendar.timegm(t)  # -time.timezone
                results = datetime.datetime.fromtimestamp(timestamp)
                break
            except BaseException:
                pass
        if t is None:
            try:
                dstring = dstring.split(".", 1)[0]
                t = time.strptime(dstring, dateformat)
                timestamp = time.mktime(t)  # -time.timezone
                results = datetime.datetime.fromtimestamp(timestamp)
            except BaseException:
                raise ValueError(
                    "Unable to create time from string!\nExpecting "
                    "format of: '12/06/06 12:54:67'\nRecieved:%s" % orig_string
                )
    return results
>>>>>>> c5981031


def to_timestamp(val):

<<<<<<< HEAD
  try:
    v = float(val)
    if v > 1000000000 and v < 1900000000:
      return v
  except Exception:
    pass
=======
    try:
        v = float(val)
        if v > 1000000000 and v < 1900000000:
            return v
    except BaseException:
        pass
>>>>>>> c5981031

    val = convert_to_datetime(val)
    # return calendar.timegm( val.timetuple() )
    return time.mktime(val.timetuple())


# If the graph has more than `hour_switch` minutes, we print
# out hours in the subtitle.
hour_switch = 7

# If the graph has more than `day_switch` hours, we print
# out days in the subtitle.
day_switch = 7

# If the graph has more than `week_switch` days, we print
# out the weeks in the subtitle.
week_switch = 7


def add_time_to_title(begin, end, metadata={}):
    """Given a title and two times, adds the time info to the title.
    Example results::

       "Number of Attempted Transfers
       (24 Hours from 4:45 12-14-2006 to 5:56 12-15-2006)"

    There are two important pieces to the subtitle we add - the duration
    (i.e., '48 Hours') and the time interval (i.e., 11:00 07-02-2007 to
    11:00 07-04-2007).

    We attempt to make the duration match the size of the span (for a bar
    graph, this would be the width of the individual bar) in order for it
    to make the most sense.  The formatting of the time interval is based
    upon how much real time there is from the beginning to the end.

    We made the distinction because some would want to show graphs
    representing 168 Hours, but needed the format to show the date as
    well as the time.
    """
    if "span" in metadata:
        interval = metadata["span"]
    else:
        interval = time_interval(begin, end)
    formatting_interval = time_interval(begin, end)
    if formatting_interval == 600:
        format_str = "%H:%M:%S"
    elif formatting_interval == 3600:
        format_str = "%Y-%m-%d %H:%M"
    elif formatting_interval == 86400:
        format_str = "%Y-%m-%d"
    elif formatting_interval == 86400 * 7:
        format_str = "Week %U of %Y"

    if interval < 600:
        format_name = "Seconds"
        time_slice = 1
    elif interval < 3600 and interval >= 600:
        format_name = "Minutes"
        time_slice = 60
    elif interval >= 3600 and interval < 86400:
        format_name = "Hours"
        time_slice = 3600
    elif interval >= 86400 and interval < 86400 * 7:
        format_name = "Days"
        time_slice = 86400
    elif interval >= 86400 * 7:
        format_name = "Weeks"
        time_slice = 86400 * 7
    else:
        format_str = "%x %X"
        format_name = "Seconds"
        time_slice = 1

    begin_tuple = time.localtime(begin)
    end_tuple = time.localtime(end)
    added_title = "%i %s from " % (int((end - begin) / time_slice), format_name)
    added_title += time.strftime("%s to" % format_str, begin_tuple)
    if time_slice < 86400:
        add_utc = " UTC"
    else:
        add_utc = ""
    added_title += time.strftime(" %s%s" % (format_str, add_utc), end_tuple)
    return added_title


def time_interval(begin, end):
    """
    Determine the appropriate time interval based upon the length of
    time as indicated by the `starttime` and `endtime` keywords.
    """

    if end - begin < 600 * hour_switch:
        return 600
    if end - begin < 86400 * day_switch:
        return 3600
    elif end - begin < 86400 * 7 * week_switch:
        return 86400
    else:
        return 86400 * 7


def comma_format(x_orig):
    x = float(x_orig)
    if x >= 1000:
        after_comma = x % 1000
        before_comma = int(int(x) / 1000)
        return "%s,%03g" % (comma_format(before_comma), after_comma)
    else:
        return str(x_orig)


class PrettyScalarFormatter(ScalarFormatter):
    def __init__(self, *args, **kwargs):
        super(PrettyScalarFormatter, self).__init__(*args, **kwargs)
        self.set_powerlimits([-7, 9])
        self._useLocale = True

    def __call__(self, x, pos=None):
        val = super(PrettyScalarFormatter, self).__call__(x, pos=pos)
        if self.offset:
            return val
        else:
            return comma_format(val)


class PrettyDateFormatter(AutoDateFormatter):
    """This class provides a formatter which conforms to the
    desired date formats for the Phedex system.
    """

    def __init__(self, locator):
        """Format dates according to the Phedex system"""
        tz = pytz.timezone("UTC")
        AutoDateFormatter.__init__(self, locator, tz=tz)

    def __call__(self, x, pos=0):
        scale = float(self._locator._get_unit())
        if scale == 365.0:
            self._formatter = DateFormatter("%Y", self._tz)
        elif scale == 30.0:
            self._formatter = DateFormatter("%b %Y", self._tz)
        elif (scale >= 1.0) and (scale <= 7.0):
            self._formatter = DateFormatter("%Y-%m-%d", self._tz)
        elif scale == (1.0 / 24.0):
            self._formatter = DateFormatter("%H:%M", self._tz)
        elif scale == (1.0 / (24 * 60)):
            self._formatter = DateFormatter("%H:%M", self._tz)
        elif scale == (1.0 / (24 * 3600)):
            self._formatter = DateFormatter("%H:%M:%S", self._tz)
        else:
            self._formatter = DateFormatter("%b %d %Y %H:%M:%S", self._tz)

        return self._formatter(x, pos)


class PrettyDateLocator(AutoDateLocator):
    def get_locator(self, dmin, dmax):
        "pick the best locator based on a distance"

        delta = relativedelta(dmax, dmin)
        numYears = delta.years * 1.0
        numMonths = (numYears * 12.0) + delta.months
        numDays = (numMonths * 31.0) + delta.days
        numHours = (numDays * 24.0) + delta.hours
        numMinutes = (numHours * 60.0) + delta.minutes
        numSeconds = (numMinutes * 60.0) + delta.seconds

        numticks = 5

        # self._freq = YEARLY
        interval = 1
        bymonth = 1
        bymonthday = 1
        byhour = 0
        byminute = 0
        bysecond = 0

        if numYears >= numticks:
            self._freq = YEARLY
        elif numMonths >= numticks:
            self._freq = MONTHLY
            bymonth = list(range(1, 13))
            if (0 <= numMonths) and (numMonths <= 14):
                interval = 1  # show every month
            elif (15 <= numMonths) and (numMonths <= 29):
                interval = 3  # show every 3 months
            elif (30 <= numMonths) and (numMonths <= 44):
                interval = 4  # show every 4 months
            else:  # 45 <= numMonths <= 59
                interval = 6  # show every 6 months
        elif numDays >= numticks:
            self._freq = DAILY
            bymonth = None
            bymonthday = list(range(1, 32))
            if (0 <= numDays) and (numDays <= 9):
                interval = 1  # show every day
            elif (10 <= numDays) and (numDays <= 19):
                interval = 2  # show every 2 days
            elif (20 <= numDays) and (numDays <= 35):
                interval = 3  # show every 3 days
            elif (36 <= numDays) and (numDays <= 80):
                interval = 7  # show every 1 week
            else:  # 100 <= numDays <= ~150
                interval = 14  # show every 2 weeks
        elif numHours >= numticks:
            self._freq = HOURLY
            bymonth = None
            bymonthday = None
            byhour = list(range(0, 24))  # show every hour
            if (0 <= numHours) and (numHours <= 14):
                interval = 1  # show every hour
            elif (15 <= numHours) and (numHours <= 30):
                interval = 2  # show every 2 hours
            elif (30 <= numHours) and (numHours <= 45):
                interval = 3  # show every 3 hours
            elif (45 <= numHours) and (numHours <= 68):
                interval = 4  # show every 4 hours
            elif (68 <= numHours) and (numHours <= 90):
                interval = 6  # show every 6 hours
            else:  # 90 <= numHours <= 120
                interval = 12  # show every 12 hours
        elif numMinutes >= numticks:
            self._freq = MINUTELY
            bymonth = None
            bymonthday = None
            byhour = None
            byminute = list(range(0, 60))
            if numMinutes > (10.0 * numticks):
                interval = 10
            # end if
        elif numSeconds >= numticks:
            self._freq = SECONDLY
            bymonth = None
            bymonthday = None
            byhour = None
            byminute = None
            bysecond = list(range(0, 60))
            if numSeconds > (10.0 * numticks):
                interval = 10
            # end if
        else:
            # do what?
            #   microseconds as floats, but floats from what reference point?
            pass

        rrule = rrulewrapper(
            self._freq,
            interval=interval,
            dtstart=dmin,
            until=dmax,
            bymonth=bymonth,
            bymonthday=bymonthday,
            byhour=byhour,
            byminute=byminute,
            bysecond=bysecond,
        )

        locator = RRuleLocator(rrule, self.tz)
        locator.set_axis(self.axis)

        locator.set_view_interval(*self.axis.get_view_interval())
        locator.set_data_interval(*self.axis.get_data_interval())
        return locator


def pretty_float(num):

<<<<<<< HEAD
  if num > 1000:
    return comma_format(int(num))

  try:
    floats = int(max(2 - max(numpy.floor(numpy.log(abs(num) + 1e-3) / numpy.log(10.)), 0), 0))
  except Exception:
    floats = 2
  format = "%." + str(floats) + "f"
  if isinstance(num, tuple):
    return format % float(num[0])
  else:
    try:
      retval = format % float(num)
    except Exception:
      raise Exception("Unable to convert %s into a float." % (str(num)))
    return retval
=======
    if num > 1000:
        return comma_format(int(num))

    try:
        floats = int(max(2 - max(numpy.floor(numpy.log(abs(num) + 1e-3) / numpy.log(10.0)), 0), 0))
    except BaseException:
        floats = 2
    format = "%." + str(floats) + "f"
    if isinstance(num, tuple):
        return format % float(num[0])
    else:
        try:
            retval = format % float(num)
        except BaseException:
            raise Exception("Unable to convert %s into a float." % (str(num)))
        return retval
>>>>>>> c5981031


def statistics(results, span=None, is_timestamp=False):
    results = dict(results)
    if span is not None:
        parsed_data = {}
        min_key = min(results)
        max_key = max(results)
        for i in range(min_key, max_key + span, span):
            if i in results:
                parsed_data[i] = results[i]
                del results[i]
            else:
                parsed_data[i] = 0.0
        if len(results) > 0:
            raise Exception("Unable to use all the values for the statistics")
    else:
        parsed_data = results
    values = list(parsed_data.values())
    data_min = min(values)
    data_max = max(values)
    data_avg = numpy.average(values)
    if is_timestamp:
        current_time = max(parsed_data)
        data_current = parsed_data[current_time]
        return data_min, data_max, data_avg, data_current
    else:
        return data_min, data_max, data_avg


def makeDataFromCSV(csv):
    """Generate plot data dictionary from a csv file or string"""

    if os.path.exists(csv):
        with open(csv, "r") as fdata:
            flines = fdata.readlines()
    else:
        flines = csv.split("\n")

    graph_data = {}
    labels = flines[0].strip().split(",")
    if len(labels) == 2:
        # simple plot data
        for line in flines:
            line = line.strip()
            if line[0] != "#":
                key, value = line.split(",")
                graph_data[key] = value

    elif len(flines) == 2:
        values = flines[1].strip().split(",")
        for key, value in zip(labels, values):
            graph_data[key] = value

    elif len(labels) > 2:
        # stacked graph data
        del labels[0]
        del flines[0]
        for label in labels:
            plot_data = {}
            index = labels.index(label) + 1
            for line in flines:
                values = line.strip().split(",")
                value = values[index].strip()
                # if value:
                plot_data[values[0]] = values[index]
                # else:
                # plot_data[values[0]] = '0.'
                # pass
            graph_data[label] = dict(plot_data)

    return graph_data


def darkenColor(color, factor=2):

    c1 = int(color[1:3], 16)
    c2 = int(color[3:5], 16)
    c3 = int(color[5:7], 16)

    c1 /= factor
    c2 /= factor
    c3 /= factor

    result = "#" + (
        str(hex(c1)).replace("0x", "").zfill(2)
        + str(hex(c2)).replace("0x", "").zfill(2)
        + str(hex(c3)).replace("0x", "").zfill(2)
    )
    return result<|MERGE_RESOLUTION|>--- conflicted
+++ resolved
@@ -69,40 +69,6 @@
 
 
 def convert_to_datetime(dstring):
-<<<<<<< HEAD
-  orig_string = str(dstring)
-  try:
-    if isinstance(dstring, datetime.datetime):
-      results = dstring
-    else:
-      results = eval(str(dstring), {'__builtins__': None, 'time': time, 'math': math}, {})
-    if isinstance(results, six.integer_types + (float,)):
-      results = datetime.datetime.fromtimestamp(int(results))
-    elif isinstance(results, datetime.datetime):
-      pass
-    else:
-      raise ValueError("Unknown datetime type!")
-  except Exception as e:
-    t = None
-    for dateformat in datestrings:
-      try:
-        t = time.strptime(dstring, dateformat)
-        timestamp = calendar.timegm(t)  # -time.timezone
-        results = datetime.datetime.fromtimestamp(timestamp)
-        break
-      except Exception:
-        pass
-    if t is None:
-      try:
-        dstring = dstring.split('.', 1)[0]
-        t = time.strptime(dstring, dateformat)
-        timestamp = time.mktime(t)  # -time.timezone
-        results = datetime.datetime.fromtimestamp(timestamp)
-      except Exception:
-        raise ValueError("Unable to create time from string!\nExpecting "
-                         "format of: '12/06/06 12:54:67'\nRecieved:%s" % orig_string)
-  return results
-=======
     orig_string = str(dstring)
     try:
         if isinstance(dstring, datetime.datetime):
@@ -123,7 +89,7 @@
                 timestamp = calendar.timegm(t)  # -time.timezone
                 results = datetime.datetime.fromtimestamp(timestamp)
                 break
-            except BaseException:
+            except Exception:
                 pass
         if t is None:
             try:
@@ -131,32 +97,22 @@
                 t = time.strptime(dstring, dateformat)
                 timestamp = time.mktime(t)  # -time.timezone
                 results = datetime.datetime.fromtimestamp(timestamp)
-            except BaseException:
+            except Exception:
                 raise ValueError(
                     "Unable to create time from string!\nExpecting "
                     "format of: '12/06/06 12:54:67'\nRecieved:%s" % orig_string
                 )
     return results
->>>>>>> c5981031
 
 
 def to_timestamp(val):
 
-<<<<<<< HEAD
-  try:
-    v = float(val)
-    if v > 1000000000 and v < 1900000000:
-      return v
-  except Exception:
-    pass
-=======
     try:
         v = float(val)
         if v > 1000000000 and v < 1900000000:
             return v
-    except BaseException:
+    except Exception:
         pass
->>>>>>> c5981031
 
     val = convert_to_datetime(val)
     # return calendar.timegm( val.timetuple() )
@@ -424,30 +380,12 @@
 
 def pretty_float(num):
 
-<<<<<<< HEAD
-  if num > 1000:
-    return comma_format(int(num))
-
-  try:
-    floats = int(max(2 - max(numpy.floor(numpy.log(abs(num) + 1e-3) / numpy.log(10.)), 0), 0))
-  except Exception:
-    floats = 2
-  format = "%." + str(floats) + "f"
-  if isinstance(num, tuple):
-    return format % float(num[0])
-  else:
-    try:
-      retval = format % float(num)
-    except Exception:
-      raise Exception("Unable to convert %s into a float." % (str(num)))
-    return retval
-=======
     if num > 1000:
         return comma_format(int(num))
 
     try:
         floats = int(max(2 - max(numpy.floor(numpy.log(abs(num) + 1e-3) / numpy.log(10.0)), 0), 0))
-    except BaseException:
+    except Exception:
         floats = 2
     format = "%." + str(floats) + "f"
     if isinstance(num, tuple):
@@ -455,10 +393,9 @@
     else:
         try:
             retval = format % float(num)
-        except BaseException:
+        except Exception:
             raise Exception("Unable to convert %s into a float." % (str(num)))
         return retval
->>>>>>> c5981031
 
 
 def statistics(results, span=None, is_timestamp=False):
