"""
    This is a comment
"""


# try: # this part to import as part of the DIRAC framework
from __future__ import print_function
from __future__ import absolute_import
from __future__ import division
import xml.sax
from xml.sax.handler import ContentHandler

from DIRAC.Core.Workflow.Parameter import *
from DIRAC.Core.Workflow.Module import *
from DIRAC.Core.Workflow.Step import *
from DIRAC.Core.Workflow.Workflow import Workflow

__RCSID__ = "$Id$"


class WorkflowXMLHandler(ContentHandler):
<<<<<<< HEAD
  def __init__(self, new_wf=None):
    """ If new_wf defined, it will be used as root of document """
    # this is an attribute for the object to be created from the XML document
    self.root = new_wf  # the reference on the all document
    self.stack = None  # to keep last object
    self.strings = None  # to accumulate string object (list of strings) used to split long string

  def startDocument(self):
    # reset the process
    # self.root=None
    self.stack = []
    self.strings = []

  def endDocument(self):
    pass

  def startElement(self, name, attrs):
    # print name ,"startElement", "attr=", attrs.getLength(), attrs.getNames()
    self.clearCharacters()  # clear to remove empty or nonprintable characters

    if name == "Workflow":
      if self.root is None:  # if root not defined by constractor
        self.root = Workflow()
      self.stack.append(self.root)

    elif name == "StepDefinition":
      obj = StepDefinition("TemporaryXMLObject_StepDefinition")
      if self.root is None:  # in case we are saving Step only
        self.root = obj
      self.stack.append(obj)

    elif name == "StepInstance":
      obj = StepInstance("TemporaryXMLObject_StepInstance")
      self.stack.append(obj)

    elif name == "ModuleDefinition":
      obj = ModuleDefinition("TemporaryXMLObject_ModuleDefinition")
      if self.root is None:  # in case we are saving Module only
        self.root = obj
      self.stack.append(obj)

    elif name == "ModuleInstance":
      obj = ModuleInstance("TemporaryXMLObject_ModuleInstance")
      self.stack.append(obj)

    elif name == "Parameter":
      obj = Parameter(
          str(attrs['name']),
          None,
          str(attrs['type']),
          str(attrs['linked_module']),
          str(attrs['linked_parameter']),
          str(attrs['in']),
          str(attrs['out']),
          str(attrs['description'])
      )
      self.stack.append(obj)

    # TEMPORARY CODE
    # 2020-03-27: this is temporary code since 2007-06-26
    elif name == "origin" or name == "version" or name == "name"\
            or name == "type" or name == "value"\
            or name == "required" or name == "descr_short"\
            or name == "name" or name == "type" or name == "description" or name == "body":
      pass
    else:
      print("UNTREATED! startElement name=", name, "attr=", attrs.getLength(), attrs.getNames())
      pass

  def endElement(self, name):
    # attributes
    if name == "origin":
      self.stack[-1].setOrigin(self.getCharacters())
    elif name == "version":
      self.stack[-1].setVersion(self.getCharacters())
    elif name == "name":
      self.stack[-1].setName(self.getCharacters())
    elif name == "type":
      self.stack[-1].setType(self.getCharacters())
    elif name == "required":
      self.stack[-1].setRequired(self.getCharacters())
    elif name == "descr_short":
      self.stack[-1].setDescrShort(self.getCharacters())
    elif name == "description":
      self.stack[-1].setDescription(self.getCharacters())
    elif name == "body":
      self.stack[-1].setBody(self.getCharacters())
    elif name == "value":
      ch = self.getCharacters()
      # to keep compatibility with the old version
      # were """ was not used for the string
      if self.stack[-1].isTypeString():
        self.stack[-1].setValue(ch)
      else:
        self.stack[-1].setValue(eval(ch))

    # objects
    elif name == "Workflow":
      self.stack.pop()
    elif name == "StepDefinition":
      self.root.step_definitions.append(self.stack.pop())
    elif name == "StepInstance":
      self.root.step_instances.append(self.stack.pop())
    elif name == "ModuleDefinition":
      self.root.addModule(self.stack.pop())
    elif name == "ModuleInstance":
      obj = self.stack.pop()
      self.stack[-1].module_instances.append(obj)
    elif name == "Parameter":
      obj = self.stack.pop()
      self.stack[-1].addParameter(obj)
    else:
      print("UNTREATED! endElement", name)

  def getCharacters(self):
    # combine all strings and clear the list
    ret = ''.join(self.strings)
    self.clearCharacters()
    return str(ret)

  def clearCharacters(self):
    del self.strings
    self.strings = []

  def characters(self, content):
    self.strings.append(content)
=======
    def __init__(self, new_wf=None):
        """If new_wf defined, it will be used as root of document"""
        # this is an attribute for the object to be created from the XML document
        self.root = new_wf  # the reference on the all document
        self.stack = None  # to keep last object
        self.strings = None  # to accumulate string object (list of strings) used to split long string

    def startDocument(self):
        # reset the process
        # self.root=None
        self.stack = []
        self.strings = []

    def endDocument(self):
        pass

    def startElement(self, name, attrs):
        # print name ,"startElement", "attr=", attrs.getLength(), attrs.getNames()
        self.clearCharacters()  # clear to remove empty or nonprintable characters

        if name == "Workflow":
            if self.root is None:  # if root not defined by constractor
                self.root = Workflow()
            self.stack.append(self.root)

        elif name == "StepDefinition":
            obj = StepDefinition("TemporaryXMLObject_StepDefinition")
            if self.root is None:  # in case we are saving Step only
                self.root = obj
            self.stack.append(obj)

        elif name == "StepInstance":
            obj = StepInstance("TemporaryXMLObject_StepInstance")
            self.stack.append(obj)

        elif name == "ModuleDefinition":
            obj = ModuleDefinition("TemporaryXMLObject_ModuleDefinition")
            if self.root is None:  # in case we are saving Module only
                self.root = obj
            self.stack.append(obj)

        elif name == "ModuleInstance":
            obj = ModuleInstance("TemporaryXMLObject_ModuleInstance")
            self.stack.append(obj)

        elif name == "Parameter":
            obj = Parameter(
                str(attrs["name"]),
                None,
                str(attrs["type"]),
                str(attrs["linked_module"]),
                str(attrs["linked_parameter"]),
                str(attrs["in"]),
                str(attrs["out"]),
                str(attrs["description"]),
            )
            self.stack.append(obj)

        # TEMPORARY CODE
        # 2020-03-27: this is temporary code since 2007-06-26
        elif (
            name == "origin"
            or name == "version"
            or name == "name"
            or name == "type"
            or name == "value"
            or name == "required"
            or name == "descr_short"
            or name == "name"
            or name == "type"
            or name == "description"
            or name == "body"
        ):
            pass
        else:
            print("UNTREATED! startElement name=", name, "attr=", attrs.getLength(), attrs.getNames())
            pass

    def endElement(self, name):
        # print name, "endElement"
        # attributes
        if name == "origin":
            self.stack[len(self.stack) - 1].setOrigin(self.getCharacters())
        elif name == "version":
            self.stack[len(self.stack) - 1].setVersion(self.getCharacters())
        elif name == "name":
            self.stack[len(self.stack) - 1].setName(self.getCharacters())
        elif name == "type":
            self.stack[len(self.stack) - 1].setType(self.getCharacters())
        elif name == "required":
            self.stack[len(self.stack) - 1].setRequired(self.getCharacters())
        elif name == "descr_short":
            self.stack[len(self.stack) - 1].setDescrShort(self.getCharacters())
        elif name == "name":
            self.stack[len(self.stack) - 1].setName(self.getCharacters())
        elif name == "type":
            self.stack[len(self.stack) - 1].setType(self.getCharacters())
        elif name == "description":
            self.stack[len(self.stack) - 1].setDescription(self.getCharacters())
        elif name == "body":
            self.stack[len(self.stack) - 1].setBody(self.getCharacters())
        elif name == "value":
            ch = self.getCharacters()
            # to keep compatibility with the old version
            # were """ was not used for the string
            if self.stack[len(self.stack) - 1].isTypeString():
                self.stack[len(self.stack) - 1].setValue(ch)
            else:
                self.stack[len(self.stack) - 1].setValue(eval(ch))

        # objects
        elif name == "Workflow":
            self.stack.pop()
        elif name == "StepDefinition":
            self.root.step_definitions.append(self.stack.pop())
        elif name == "StepInstance":
            self.root.step_instances.append(self.stack.pop())
        elif name == "ModuleDefinition":
            self.root.addModule(self.stack.pop())
        elif name == "ModuleInstance":
            obj = self.stack.pop()
            self.stack[len(self.stack) - 1].module_instances.append(obj)
        elif name == "Parameter":
            obj = self.stack.pop()
            self.stack[len(self.stack) - 1].addParameter(obj)
        else:
            print("UNTREATED! endElement", name)

    def getCharacters(self):
        # combine all strings and clear the list
        ret = "".join(self.strings)
        self.clearCharacters()
        return str(ret)

    def clearCharacters(self):
        del self.strings
        self.strings = []

    def characters(self, content):
        self.strings.append(content)
>>>>>>> c5981031
<|MERGE_RESOLUTION|>--- conflicted
+++ resolved
@@ -19,134 +19,6 @@
 
 
 class WorkflowXMLHandler(ContentHandler):
-<<<<<<< HEAD
-  def __init__(self, new_wf=None):
-    """ If new_wf defined, it will be used as root of document """
-    # this is an attribute for the object to be created from the XML document
-    self.root = new_wf  # the reference on the all document
-    self.stack = None  # to keep last object
-    self.strings = None  # to accumulate string object (list of strings) used to split long string
-
-  def startDocument(self):
-    # reset the process
-    # self.root=None
-    self.stack = []
-    self.strings = []
-
-  def endDocument(self):
-    pass
-
-  def startElement(self, name, attrs):
-    # print name ,"startElement", "attr=", attrs.getLength(), attrs.getNames()
-    self.clearCharacters()  # clear to remove empty or nonprintable characters
-
-    if name == "Workflow":
-      if self.root is None:  # if root not defined by constractor
-        self.root = Workflow()
-      self.stack.append(self.root)
-
-    elif name == "StepDefinition":
-      obj = StepDefinition("TemporaryXMLObject_StepDefinition")
-      if self.root is None:  # in case we are saving Step only
-        self.root = obj
-      self.stack.append(obj)
-
-    elif name == "StepInstance":
-      obj = StepInstance("TemporaryXMLObject_StepInstance")
-      self.stack.append(obj)
-
-    elif name == "ModuleDefinition":
-      obj = ModuleDefinition("TemporaryXMLObject_ModuleDefinition")
-      if self.root is None:  # in case we are saving Module only
-        self.root = obj
-      self.stack.append(obj)
-
-    elif name == "ModuleInstance":
-      obj = ModuleInstance("TemporaryXMLObject_ModuleInstance")
-      self.stack.append(obj)
-
-    elif name == "Parameter":
-      obj = Parameter(
-          str(attrs['name']),
-          None,
-          str(attrs['type']),
-          str(attrs['linked_module']),
-          str(attrs['linked_parameter']),
-          str(attrs['in']),
-          str(attrs['out']),
-          str(attrs['description'])
-      )
-      self.stack.append(obj)
-
-    # TEMPORARY CODE
-    # 2020-03-27: this is temporary code since 2007-06-26
-    elif name == "origin" or name == "version" or name == "name"\
-            or name == "type" or name == "value"\
-            or name == "required" or name == "descr_short"\
-            or name == "name" or name == "type" or name == "description" or name == "body":
-      pass
-    else:
-      print("UNTREATED! startElement name=", name, "attr=", attrs.getLength(), attrs.getNames())
-      pass
-
-  def endElement(self, name):
-    # attributes
-    if name == "origin":
-      self.stack[-1].setOrigin(self.getCharacters())
-    elif name == "version":
-      self.stack[-1].setVersion(self.getCharacters())
-    elif name == "name":
-      self.stack[-1].setName(self.getCharacters())
-    elif name == "type":
-      self.stack[-1].setType(self.getCharacters())
-    elif name == "required":
-      self.stack[-1].setRequired(self.getCharacters())
-    elif name == "descr_short":
-      self.stack[-1].setDescrShort(self.getCharacters())
-    elif name == "description":
-      self.stack[-1].setDescription(self.getCharacters())
-    elif name == "body":
-      self.stack[-1].setBody(self.getCharacters())
-    elif name == "value":
-      ch = self.getCharacters()
-      # to keep compatibility with the old version
-      # were """ was not used for the string
-      if self.stack[-1].isTypeString():
-        self.stack[-1].setValue(ch)
-      else:
-        self.stack[-1].setValue(eval(ch))
-
-    # objects
-    elif name == "Workflow":
-      self.stack.pop()
-    elif name == "StepDefinition":
-      self.root.step_definitions.append(self.stack.pop())
-    elif name == "StepInstance":
-      self.root.step_instances.append(self.stack.pop())
-    elif name == "ModuleDefinition":
-      self.root.addModule(self.stack.pop())
-    elif name == "ModuleInstance":
-      obj = self.stack.pop()
-      self.stack[-1].module_instances.append(obj)
-    elif name == "Parameter":
-      obj = self.stack.pop()
-      self.stack[-1].addParameter(obj)
-    else:
-      print("UNTREATED! endElement", name)
-
-  def getCharacters(self):
-    # combine all strings and clear the list
-    ret = ''.join(self.strings)
-    self.clearCharacters()
-    return str(ret)
-
-  def clearCharacters(self):
-    del self.strings
-    self.strings = []
-
-  def characters(self, content):
-    self.strings.append(content)
-=======
     def __init__(self, new_wf=None):
         """If new_wf defined, it will be used as root of document"""
         # this is an attribute for the object to be created from the XML document
@@ -226,36 +98,31 @@
             pass
 
     def endElement(self, name):
-        # print name, "endElement"
         # attributes
         if name == "origin":
-            self.stack[len(self.stack) - 1].setOrigin(self.getCharacters())
+            self.stack[-1].setOrigin(self.getCharacters())
         elif name == "version":
-            self.stack[len(self.stack) - 1].setVersion(self.getCharacters())
+            self.stack[-1].setVersion(self.getCharacters())
         elif name == "name":
-            self.stack[len(self.stack) - 1].setName(self.getCharacters())
+            self.stack[-1].setName(self.getCharacters())
         elif name == "type":
-            self.stack[len(self.stack) - 1].setType(self.getCharacters())
+            self.stack[-1].setType(self.getCharacters())
         elif name == "required":
-            self.stack[len(self.stack) - 1].setRequired(self.getCharacters())
+            self.stack[-1].setRequired(self.getCharacters())
         elif name == "descr_short":
-            self.stack[len(self.stack) - 1].setDescrShort(self.getCharacters())
-        elif name == "name":
-            self.stack[len(self.stack) - 1].setName(self.getCharacters())
-        elif name == "type":
-            self.stack[len(self.stack) - 1].setType(self.getCharacters())
+            self.stack[-1].setDescrShort(self.getCharacters())
         elif name == "description":
-            self.stack[len(self.stack) - 1].setDescription(self.getCharacters())
+            self.stack[-1].setDescription(self.getCharacters())
         elif name == "body":
-            self.stack[len(self.stack) - 1].setBody(self.getCharacters())
+            self.stack[-1].setBody(self.getCharacters())
         elif name == "value":
             ch = self.getCharacters()
             # to keep compatibility with the old version
             # were """ was not used for the string
-            if self.stack[len(self.stack) - 1].isTypeString():
-                self.stack[len(self.stack) - 1].setValue(ch)
+            if self.stack[-1].isTypeString():
+                self.stack[-1].setValue(ch)
             else:
-                self.stack[len(self.stack) - 1].setValue(eval(ch))
+                self.stack[-1].setValue(eval(ch))
 
         # objects
         elif name == "Workflow":
@@ -268,10 +135,10 @@
             self.root.addModule(self.stack.pop())
         elif name == "ModuleInstance":
             obj = self.stack.pop()
-            self.stack[len(self.stack) - 1].module_instances.append(obj)
+            self.stack[-1].module_instances.append(obj)
         elif name == "Parameter":
             obj = self.stack.pop()
-            self.stack[len(self.stack) - 1].addParameter(obj)
+            self.stack[-1].addParameter(obj)
         else:
             print("UNTREATED! endElement", name)
 
@@ -286,5 +153,4 @@
         self.strings = []
 
     def characters(self, content):
-        self.strings.append(content)
->>>>>>> c5981031
+        self.strings.append(content)