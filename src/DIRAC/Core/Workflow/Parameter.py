--- conflicted
+++ resolved
@@ -119,138 +119,8 @@
 
     def isTypeString(self):
         """returns True if type is the string kind"""
-        type = self.type.lower()  # change the register
-        if type == "string" or type == "jdl" or type == "option" or type == "parameter" or type == "jdlreqt":
-            return True
-        return False
-
-<<<<<<< HEAD
-  def __init__(self, name=None, value=None, type=None, linked_module=None,
-               linked_parameter=None, typein=None, typeout=None, description=None, parameter=None):
-    # the priority to assign values
-    # if parameter exists all values taken from there
-    # and then owerriten by values taken from the arguments
-    if isinstance(parameter, Parameter):
-      self.name = parameter.name
-      self.type = parameter.type
-      self.value = parameter.value
-      self.description = parameter.description
-      self.linked_module = parameter.linked_module
-      self.linked_parameter = parameter.linked_parameter
-      self.typein = bool(parameter.typein)
-      self.typeout = bool(parameter.typeout)
-    else:
-      #  default values
-      self.name = ""
-      self.type = "string"
-      self.value = ""
-      self.description = ""
-      self.linked_module = ""
-      self.linked_parameter = ""
-      self.typein = False
-      self.typeout = False
-
-    if name is not None:
-      self.name = name
-    if type is not None:
-      self.type = type
-    if value is not None:
-      self.setValue(value)
-    if description is not None:
-      self.description = description
-    if linked_module is not None:
-      self.linked_module = linked_module
-    if linked_parameter is not None:
-      self.linked_parameter = linked_parameter
-    if typein is not None:
-      self.setInput(typein)
-    if typeout is not None:
-      self.setOutput(typeout)
-
-  def getName(self):
-    return self.name
-
-  def setName(self, n):
-    self.name = n  # if collection=None it still will work fine
-
-  def getValue(self):
-    return self.value
-
-  def getValueTypeCorrected(self):
-    # this method used to generate code for the workflow
-    # it NOT used to geterate XML!!!
-    if self.isTypeString():
-      return '"""' + str(self.value).replace('"', r'\"').replace("'", r"\'") + '"""'
-    return self.value
-
-  def setValue(self, value, type_=None):
-    if type_ is not None:
-      self.setType(type_)
-    self.setValueByType(value)
-
-  def setValueByType(self, value):
-    type = self.type.lower()  # change the register
-    if self.isTypeString():
-      self.value = str(value)
-    elif type == 'float':
-      self.value = float(value)
-    elif type == 'int':
-      self.value = int(value)
-    elif type == 'bool':
-      self.value = bool(value)
-    else:
-      # raise TypeError('Can not assing value '+value+' of unknown type '\
-      # + self.type + ' to the Parameter '+ str(self.name))
-      # print 'WARNING: we do not have established conversion algorithm to
-      # assing value ',value,' of unknown type ',self.type, ' to the Parameter
-      # ', str(self.name)
-      self.value = value
-
-  def getType(self):
-    return self.type
-
-  def setType(self, type_):
-    self.type = type_
-
-  def isTypeString(self):
-    """returns True if type is the string kind"""
-    return self.type.lower() in ('string', 'jdl', 'option', 'parameter', 'jdlreqt')
-
-  def getDescription(self):
-    return self.description
-
-  def setDescription(self, descr):
-    self.description = descr
-
-  def link(self, module, parameter):
-    self.linked_module = module
-    self.linked_parameter = parameter
-
-  def unlink(self):
-    self.linked_module = ""
-    self.linked_parameter = ""
-
-  def getLinkedModule(self):
-    return self.linked_module
-
-  def getLinkedParameter(self):
-    return self.linked_parameter
-
-  def getLink(self):
-    # we have 4 possibilities
-    # two fields can be filled independently
-    # it is possible to fill one field with the valid information
-    # spaces shall be ignored ( using strip() function)
-    if (self.linked_module is None) or (self.linked_module.strip() == ''):
-      if (self.linked_parameter is None) or (self.linked_parameter.strip() == ''):
-        # both empty
-        return ""
-      else:
-        # parameter filled
-        return self.linked_parameter
-    else:
-      if (self.linked_parameter is None) or (self.linked_parameter.strip() == ''):
-=======
+        return self.type.lower() in ("string", "jdl", "option", "parameter", "jdlreqt")
+
     def getDescription(self):
         return self.description
 
@@ -266,98 +136,10 @@
         self.linked_parameter = ""
 
     def getLinkedModule(self):
->>>>>>> c5981031
         return self.linked_module
 
-<<<<<<< HEAD
-  def isLinked(self):
-    if (self.linked_module is None) or (self.linked_module.strip() == ''):
-      if (self.linked_parameter is None) or (self.linked_parameter.strip() == ''):
-        return False
-    return True
-
-  def preExecute(self):
-    """ method to request watever parameter need to be defined before calling execute method
-    returns TRUE if it needs to be done, FALSE otherwise
-    PS: parameters with the output status only going to be left out"""
-    return (not self.isOutput()) or self.isInput()
-
-  def isInput(self):
-    return self.typein
-
-  def isOutput(self):
-    return self.typeout
-
-  def setInput(self, i):
-    if isinstance(i, six.string_types):
-      self.typein = self.__setBooleanFromString(i)
-    else:
-      self.typein = bool(i)
-
-  def setOutput(self, i):
-    if isinstance(i, six.string_types):
-      self.typeout = self.__setBooleanFromString(i)
-    else:
-      self.typeout = bool(i)
-
-  def __setBooleanFromString(self, i):
-    return i.upper() == "TRUE"
-
-  def __str__(self):
-    return str(type(self)) + ": name=" + self.name + " value=" \
-        + str(self.getValueTypeCorrected()) + " type=" + str(self.type)\
-        + " linked_module=" + str(self.linked_module) + " linked_parameter=" + str(self.linked_parameter)\
-        + " in=" + str(self.typein) + " out=" + str(self.typeout)\
-        + " description=" + str(self.description)
-
-  def toXML(self):
-    return '<Parameter name="' + self.name + '" type="' + str(self.type)\
-        + '" linked_module="' + str(self.linked_module) + '" linked_parameter="' + str(self.linked_parameter)\
-        + '" in="' + str(self.typein) + '" out="' + str(self.typeout)\
-        + '" description="' + str(self.description) + '">'\
-        + '<value><![CDATA[' + str(self.getValue()) + ']]></value>'\
-        + '</Parameter>\n'
-
-  def compare(self, s):
-    if isinstance(s, Parameter):
-      return (self.name == s.name) and \
-          (self.value == s.value) and \
-          (self.type == s.type) and \
-          (self.linked_module == s.linked_module) and \
-          (self.linked_parameter == s.linked_parameter) and \
-          (self.typein == s.typein) and \
-          (self.typeout == s.typeout) and \
-          (self.description == s.description)
-    else:
-      return False
-
-  def copy(self, parameter):
-    if not isinstance(parameter, Parameter):
-      raise TypeError('Can not make a copy of object ' + str(type(self)) + ' from the ' + str(type(parameter)))
-    self.name = parameter.name
-    self.value = parameter.value
-    self.type = parameter.type
-    self.description = parameter.description
-    self.linked_module = parameter.linked_module
-    self.linked_parameter = parameter.linked_parameter
-    self.typein = parameter.typein
-    self.typeout = parameter.typeout
-
-  def createParameterCode(self, ind=0, instance_name=None):
-    if (instance_name is None) or (instance_name == ''):
-      ret = indent(ind) + self.getName() + ' = ' + self.getValueTypeCorrected()
-    else:
-      if self.isLinked():
-        ret = indent(ind) + instance_name + '.' + self.getName() + ' = ' + self.getLink()
-      else:
-        ret = indent(ind) + instance_name + '.' + self.getName() + ' = ' + str(self.getValueTypeCorrected())
-
-    return ret + '  # type=' + self.getType() + ' in=' + str(self.isInput()) + ' out=' + \
-        str(self.isOutput()) + ' ' + self.getDescription() + '\n'
-=======
     def getLinkedParameter(self):
         return self.linked_parameter
->>>>>>> c5981031
 
     def getLink(self):
         # we have 4 possibilities
@@ -400,183 +182,14 @@
         else:
             self.typein = bool(i)
 
-<<<<<<< HEAD
-class ParameterCollection(list):
-  """ Parameter collection class representing a list of Parameters
-  """
-  def __init__(self, coll=None):
-    list.__init__(self)
-    if isinstance(coll, ParameterCollection):
-      # makes a deep copy of the parameters
-      for v in coll:
-        self.append(Parameter(parameter=v))
-    elif coll is not None:
-      raise TypeError('Can not create object type ' + str(type(self)) + ' from the ' + str(type(coll)))
-
-  def appendOrOverwrite(self, opt):
-    index = self.findIndex(opt.getName())
-    if index > -1:
-      # print "Warning: Overriting Parameter %s = \"%s\" with the value
-      # \"%s\""%(self[index].getName(), self[index].getValue(), opt.getValue())
-      self[index] = opt
-    else:
-      list.append(self, opt)
-
-  def append(self, opt):
-    if isinstance(opt, ParameterCollection):
-      for p in opt:
-        self.appendOrOverwrite(p)
-    elif isinstance(opt, Parameter):
-      self.appendOrOverwrite(opt)
-      return opt
-    else:
-      raise TypeError(
-          'Can not append object type ' +
-          str(type(opt)) + ' to the ' +
-          str(type(self)) + '. Parameter type appendable only')
-
-  def appendCopy(self, opt, prefix="", postfix=""):
-    if isinstance(opt, ParameterCollection):
-      for p in opt:
-        self.appendOrOverwrite(Parameter(name=prefix + p.getName() + postfix, parameter=p))
-    elif isinstance(opt, Parameter):
-      self.appendOrOverwrite(Parameter(name=prefix + opt.getName() + postfix, parameter=opt))
-    else:
-      raise TypeError(
-          'Can not append object type ' +
-          str(type(opt)) + ' to the ' +
-          str(type(self)) + '. Parameter type appendable only')
-
-  def appendCopyLinked(self, opt, prefix="", postfix=""):
-    if isinstance(opt, ParameterCollection):
-      for p in opt:
-        if p.isLinked():
-          self.appendOrOverwrite(Parameter(name=prefix + p.getName() + postfix, parameter=p))
-    elif isinstance(opt, Parameter):
-      if opt.isLinked():
-        self.appendOrOverwrite(Parameter(name=prefix + opt.getName() + postfix, parameter=opt))
-    else:
-      raise TypeError(
-          'Can not append object type ' +
-          str(type(opt)) + ' to the ' +
-          str(type(self)) + '. Parameter type appendable only')
-
-  def setValue(self, name, value, vtype=None):
-    """ Method finds parameter with the name "name" and if exists its set value
-    Returns True if successful
-    """
-    par = self.find(name)
-    if par is None:
-      print("ERROR ParameterCollection.setValue() can not find parameter with "
-            "the name=%s to set Value=%s" % (name, value))
-      return False
-    else:
-      par.setValue(value, vtype)
-      return True
-
-  def getInput(self):
-    """ Get input linked parameters
-    """
-    return self.get(input=True)
-
-  def getOutput(self):
-    """ Get output linked parameters
-    """
-    return self.get(output=True)
-
-  def getLinked(self):
-    """ Get linked parameters
-    """
-    return self.get(input=True, output=True)
-
-  def get(self, input=False, output=False):
-    """ Get a copy of parameters. If input or output is True, get corresponding
-        io type parameters only. Otherwise, get all the parameters
-    """
-    all = not input and not output
-
-    params = ParameterCollection()
-    for p in self:
-      OK = False
-      if all:
-        OK = True
-      elif input and p.isInput():
-        OK = True
-      elif output and p.isOutput():
-        OK = True
-      if OK:
-        params.append(Parameter(parameter=p))
-
-    return params
-
-  def setLink(self, name, module_name, parameter_name):
-    """ Method finds parameter with the name "name" and if exists its set value
-    Returns True if successful
-    """
-    par = self.find(name)
-    if par is None:
-      print(
-          "ERROR ParameterCollection.setLink() can not find parameter with the name=%s to link it with %s.%s" %
-          (name, module_name, parameter_name))
-      return False
-    else:
-      par.link(module_name, parameter_name)
-      return True
-
-  def linkUp(self, opt, prefix="", postfix="", objname="self"):
-    """ This is a GROUP method operates on the 'obj' parameters using only parameters listed in 'opt' list
-    Method will link self.parameters with the outer object (self) perameters using prefix and postfix
-    for example if we want to link module instance with the step or step instance with the workflow
-    opt - ParameterCollection or single Parameter (WARNING: used as reference to get a names, opt is not changing!!!)
-    opt ALSO can be a list of string with the names of parameters to link
-    objname - name of the object to connect with, usually 'self'
-    """
-    if isinstance(opt, ParameterCollection):
-      # if parameter in the list opt is not present in the self
-      # we are going to ignore this
-      for p in opt:
-        par = self.find(p.getName())
-        if par is None:
-          print("WARNING ParameterCollection.linkUp can not find parameter with the name=", p.getName(), " IGNORING")
-=======
     def setOutput(self, i):
         if isinstance(i, six.string_types):
             self.typeout = self.__setBooleanFromString(i)
->>>>>>> c5981031
         else:
             self.typeout = bool(i)
 
     def __setBooleanFromString(self, i):
-        if i.upper() == "TRUE":
-            return True
-        else:
-<<<<<<< HEAD
-          par.link(objname, prefix + p.getName() + postfix)
-    elif isinstance(opt, str):
-      par = self.find(opt)
-      if par is None:
-        print("ERROR ParameterCollection.linkUp() can not find parameter with the name=%s" % (par))
-      else:
-        par.link(objname, prefix + par.getName() + postfix)
-    else:
-      raise TypeError('Can not link object type ' + str(type(opt)) + ' to the ' + str(type(self)) + '.')
-
-  def unlink(self, opt):
-    """ This is a GROUP method operates on the 'obj' parameters using only parameters listed in 'opt' list
-    Method will unlink some self.parameters
-    opt - ParameterCollection or single Parameter (WARNING: used as reference to get a names, opt is not changing!!!)
-    opt ALSO can be a list of string with the names of parameters to link
-    objname - name of the object to connect with, usually 'self'
-    """
-    if isinstance(opt, ParameterCollection):
-      # if parameter in the list opt is not present in the self
-      # we are going to ignore this
-      for p in opt:
-        par = self.find(p.getName())
-        if par is None:
-          print("WARNING ParameterCollection.linkUp can not find parameter with the name=", p.getName(), " IGNORING")
-=======
-            return False
+        return i.upper() == "TRUE"
 
     def __str__(self):
         return (
@@ -622,8 +235,6 @@
             + "</Parameter>\n"
         )
 
-    # we got a problem with the index() function
-    #    def __eq__(self, s):
     def compare(self, s):
         if isinstance(s, Parameter):
             return (
@@ -636,32 +247,22 @@
                 and (self.typeout == s.typeout)
                 and (self.description == s.description)
             )
->>>>>>> c5981031
         else:
             return False
 
-    #
-    #    def __deepcopy__(self, memo):
-    #        return Parameter(parameter=self)
-    #
-    #    def __copy__(self):
-    #        return self.__deepcopy__({})
-
     def copy(self, parameter):
-        if isinstance(parameter, Parameter):
-            self.name = parameter.name
-            self.value = parameter.value
-            self.type = parameter.type
-            self.description = parameter.description
-            self.linked_module = parameter.linked_module
-            self.linked_parameter = parameter.linked_parameter
-            self.typein = parameter.typein
-            self.typeout = parameter.typeout
-        else:
+        if not isinstance(parameter, Parameter):
             raise TypeError("Can not make a copy of object " + str(type(self)) + " from the " + str(type(parameter)))
+        self.name = parameter.name
+        self.value = parameter.value
+        self.type = parameter.type
+        self.description = parameter.description
+        self.linked_module = parameter.linked_module
+        self.linked_parameter = parameter.linked_parameter
+        self.typein = parameter.typein
+        self.typeout = parameter.typeout
 
     def createParameterCode(self, ind=0, instance_name=None):
-
         if (instance_name is None) or (instance_name == ""):
             ret = indent(ind) + self.getName() + " = " + self.getValueTypeCorrected()
         else:
@@ -755,7 +356,7 @@
 
     def setValue(self, name, value, vtype=None):
         """Method finds parameter with the name "name" and if exists its set value
-        Returns True if sucsessfull
+        Returns True if successful
         """
         par = self.find(name)
         if par is None:
@@ -770,127 +371,14 @@
 
     def getInput(self):
         """Get input linked parameters"""
-
         return self.get(input=True)
 
     def getOutput(self):
         """Get output linked parameters"""
-
         return self.get(output=True)
 
-<<<<<<< HEAD
-    elif isinstance(name_or_ind, str):  # we give a name
-      index = self.findIndex(name_or_ind)
-    elif isinstance(name_or_ind, int):  # we give the index
-      index = name_or_ind
-
-    if index > -1:
-      del self[index]
-
-  def find(self, name_or_ind):
-    """ Method to find Parameters
-    Return: Parameter """
-    # work for index as well as for the string
-    if isinstance(name_or_ind, str):  # we given name
-      for v in self:
-        if v.getName() == name_or_ind:
-          return v
-      return None
-
-    elif isinstance(name_or_ind, six.integer_types):  # we given index
-      return self[name_or_ind]
-    return self[int(name_or_ind)]
-
-  def findLinked(self, name_or_ind, linked_status=True):
-    """ Method to find Parameters
-    if linked_status is True it returns only linked Var from the list
-    if linked_status is False it returns only NOTlinked Var from the list
-    Return: Parameter """
-    v = self.find(name_or_ind)
-    if (v is not None) and (v.isLinked() != linked_status):
-      return None
-    return v
-
-  def findIndex(self, name):
-    for i, v in enumerate(self):
-      if v.getName() == name:
-        return i
-    return -1
-
-  def getParametersNames(self):
-    return [v.getName() for v in self]
-
-  def compare(self, s):
-    # we comparing parameters only, the attributes will be compared in hierarchy above
-    # we ignore the position of the Parameter in the list
-    # we assume that names of the Parameters are DIFFERENT otherwise we have to change algorithm!!!
-    if (not isinstance(s, ParameterCollection)) or (len(s) != len(self)):
-      return False
-    for v in self:
-      for i in s:
-        if v.getName() == i.getName() and v.compare(i):
-          break
-        else:
-          return False
-      return True
-
-  def __str__(self):
-    ret = [str(type(self)) + ':']
-    for v in self:
-      ret += [str(v)]
-    return "\n".join(ret + [""])
-
-  def toXML(self):
-    return "".join(v.toXML() for v in self)
-
-  def createParametersCode(self, indent=0, instance_name=None):
-    return "".join(
-        v.createParameterCode(indent, instance_name)
-        for v in self if v.preExecute()
-    )
-
-  def resolveGlobalVars(self, wf_parameters=None, step_parameters=None):
-    """This function resolves global parameters of type @{value} within the ParameterCollection
-    """
-    recurrency_max = 12
-    for v in self:
-      recurrency = 0
-      skip_list = []
-      substitute_vars = getSubstitute(v.value)
-      while True:
-        for substitute_var in substitute_vars:
-
-          # looking in the current scope
-          v_other = self.find(substitute_var)
-
-          # looking in the scope of step instance
-          if v_other is None and step_parameters is not None:
-            v_other = step_parameters.findLinked(substitute_var, False)
-
-          # looking in the scope of workflow
-          if v_other is None and wf_parameters is not None:
-            v_other = wf_parameters.findLinked(substitute_var, False)
-
-          # finally the action itself
-          if v_other is not None and not v_other.isLinked():
-            v.value = substitute(v.value, substitute_var, v_other.value)
-          elif v_other is not None:
-            print("Leaving %s variable for dynamic resolution" % substitute_var)
-            skip_list.append(substitute_var)
-          else:  # if nothing helped tough!
-            print("Can not resolve ", substitute_var, str(v))
-
-        recurrency += 1
-        if recurrency > recurrency_max:
-          # must be an exception
-          print("ERROR! reached maximum recurrency level", recurrency, "within the parameter ", str(v))
-          if step_parameters is None:
-            if wf_parameters is None:
-              print("on the level of Workflow")
-=======
     def getLinked(self):
         """Get linked parameters"""
-
         return self.get(input=True, output=True)
 
     def get(self, input=False, output=False):
@@ -915,7 +403,7 @@
 
     def setLink(self, name, module_name, parameter_name):
         """Method finds parameter with the name "name" and if exists its set value
-        Returns True if sucsessfull
+        Returns True if successful
         """
         par = self.find(name)
         if par is None:
@@ -932,7 +420,7 @@
         """This is a GROUP method operates on the 'obj' parameters using only parameters listed in 'opt' list
         Method will link self.parameters with the outer object (self) perameters using prefix and postfix
         for example if we want to link module instance with the step or step instance with the workflow
-        opt - ParameterCollection or sigle Parameter (WARNING!! used as reference to get a names!!! opt is not changing!!!)
+        opt - ParameterCollection or single Parameter (WARNING: used as reference to get a names, opt is not changing!!!)
         opt ALSO can be a list of string with the names of parameters to link
         objname - name of the object to connect with, usually 'self'
         """
@@ -962,7 +450,6 @@
             par = self.find(opt)
             if par is None:
                 print("ERROR ParameterCollection.linkUp() can not find parameter with the name=%s" % (par))
->>>>>>> c5981031
             else:
                 par.link(objname, prefix + par.getName() + postfix)
         else:
@@ -971,7 +458,7 @@
     def unlink(self, opt):
         """This is a GROUP method operates on the 'obj' parameters using only parameters listed in 'opt' list
         Method will unlink some self.parameters
-        opt - ParameterCollection or sigle Parameter (WARNING!! used as reference to get a names!!! opt is not changing!!!)
+        opt - ParameterCollection or single Parameter (WARNING: used as reference to get a names, opt is not changing!!!)
         opt ALSO can be a list of string with the names of parameters to link
         objname - name of the object to connect with, usually 'self'
         """
@@ -1057,59 +544,42 @@
         return v
 
     def findIndex(self, name):
-        i = 0
-        for v in self:
+        for i, v in enumerate(self):
             if v.getName() == name:
                 return i
-            i = i + 1
         return -1
 
     def getParametersNames(self):
-        li = []
-        for v in self:
-            li.append(v.getName())
-        return li
+        return [v.getName() for v in self]
 
     def compare(self, s):
-        # we comparing parameters only, the attributes will be compared in hierarhy above
+        # we comparing parameters only, the attributes will be compared in hierarchy above
         # we ignore the position of the Parameter in the list
-        # we assume that names of the Parameters are DIFFERENT otherwise we have to change alghorithm!!!
+        # we assume that names of the Parameters are DIFFERENT otherwise we have to change algorithm!!!
         if (not isinstance(s, ParameterCollection)) or (len(s) != len(self)):
             return False
         for v in self:
             for i in s:
-                if v.getName() == i.getName():
-                    if not v.compare(i):
-                        return False
-                    else:
-                        break
+                if v.getName() == i.getName() and v.compare(i):
+                    break
                 else:
-                    # if we reached this place naturally we can not find matching name
                     return False
             return True
 
     def __str__(self):
-        ret = str(type(self)) + ":\n"
+        ret = [str(type(self)) + ":"]
         for v in self:
-            ret = ret + str(v) + "\n"
-        return ret
+            ret += [str(v)]
+        return "\n".join(ret + [""])
 
     def toXML(self):
-        ret = ""
-        for v in self:
-            ret = ret + v.toXML()
-        return ret
+        return "".join(v.toXML() for v in self)
 
     def createParametersCode(self, indent=0, instance_name=None):
-        str = ""
-        for v in self:
-            if v.preExecute():
-                str = str + v.createParameterCode(indent, instance_name)
-        return str
+        return "".join(v.createParameterCode(indent, instance_name) for v in self if v.preExecute())
 
     def resolveGlobalVars(self, wf_parameters=None, step_parameters=None):
         """This function resolves global parameters of type @{value} within the ParameterCollection"""
-
         recurrency_max = 12
         for v in self:
             recurrency = 0
@@ -1129,7 +599,7 @@
                     if v_other is None and wf_parameters is not None:
                         v_other = wf_parameters.findLinked(substitute_var, False)
 
-                    # finaly the action itself
+                    # finally the action itself
                     if v_other is not None and not v_other.isLinked():
                         v.value = substitute(v.value, substitute_var, v_other.value)
                     elif v_other is not None:
@@ -1157,18 +627,6 @@
                         break
 
 
-<<<<<<< HEAD
-  def toXML(self):
-    ret = ""
-    for v in sorted(self):
-      if v == 'parent':
-        continue  # doing nothing
-      elif v in ['body', 'description']:
-        ret = ret + '<' + v + '><![CDATA[' + str(self[v]) + ']]></' + v + '>\n'
-      else:
-        ret = ret + '<' + v + '>' + str(self[v]) + '</' + v + '>\n'
-    return ret
-=======
 class AttributeCollection(dict):
     """Attribute Collection class contains Parameter Collection as a data member"""
 
@@ -1198,12 +656,11 @@
         for v in sorted(self):
             if v == "parent":
                 continue  # doing nothing
-            elif v == "body" or v == "description":
+            elif v in ["body", "description"]:
                 ret = ret + "<" + v + "><![CDATA[" + str(self[v]) + "]]></" + v + ">\n"
             else:
                 ret = ret + "<" + v + ">" + str(self[v]) + "</" + v + ">\n"
         return ret
->>>>>>> c5981031
 
     def addParameter(self, opt, prefix="", postfix=""):
         self.parameters.appendCopy(opt, prefix, postfix)
