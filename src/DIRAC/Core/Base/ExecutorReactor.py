--- conflicted
+++ resolved
@@ -77,9 +77,9 @@
 
         def addModule(self, name, exeClass):
             self.__modules[name] = exeClass
-            self.__maxTasks = max(self.__maxTasks, exeClass.ex_getOption("MaxTasks"))
-            self.__reconnectSleep = max(self.__reconnectSleep, exeClass.ex_getOption("ReconnectSleep"))
-            self.__reconnectRetries = max(self.__reconnectRetries, exeClass.ex_getOption("ReconnectRetries"))
+            self.__maxTasks = max(self.__maxTasks, exeClass.ex_getOption("MaxTasks", 0))
+            self.__reconnectSleep = max(self.__reconnectSleep, exeClass.ex_getOption("ReconnectSleep", 0))
+            self.__reconnectRetries = max(self.__reconnectRetries, exeClass.ex_getOption("ReconnectRetries", 0))
             self.__extraArgs[name] = exeClass.ex_getExtraArguments()
 
         def connect(self):
@@ -207,213 +207,6 @@
     #####
 
     def __init__(self):
-<<<<<<< HEAD
-      self.__alive = 0
-      self.__cond = threading.Condition(threading.Lock())
-
-    def alive(self):
-      self.__cond.acquire()
-      self.__alive += 1
-      self.__cond.release()
-
-    def dead(self):
-      self.__cond.acquire()
-      self.__alive -= 1
-      self.__cond.notify()
-      self.__cond.release()
-
-    def lockUntilAllDead(self):
-      self.__cond.acquire()
-      while True:
-        if self.__alive < 1:
-          break
-        self.__cond.wait(1)
-      self.__cond.release()
-
-  class MindCluster(object):
-
-    def __init__(self, mindName, aliveLock):
-      self.__mindName = mindName
-      self.__modules = {}
-      self.__maxTasks = 1
-      self.__reconnectSleep = 1
-      self.__reconnectRetries = 10
-      self.__extraArgs = {}
-      self.__instances = {}
-      self.__instanceLock = threading.Lock()
-      self.__aliveLock = aliveLock
-
-    def updateMaxTasks(self, mt):
-      self.__maxTasks = max(self.__maxTasks, mt)
-
-    def addModule(self, name, exeClass):
-      self.__modules[name] = exeClass
-      self.__maxTasks = max(self.__maxTasks, exeClass.ex_getOption("MaxTasks", 0))
-      self.__reconnectSleep = max(self.__reconnectSleep, exeClass.ex_getOption("ReconnectSleep", 0))
-      self.__reconnectRetries = max(self.__reconnectRetries, exeClass.ex_getOption("ReconnectRetries", 0))
-      self.__extraArgs[name] = exeClass.ex_getExtraArguments()
-
-    def connect(self):
-      self.__msgClient = MessageClient(self.__mindName)
-      self.__msgClient.subscribeToMessage('ProcessTask', self.__processTask)
-      self.__msgClient.subscribeToDisconnect(self.__disconnected)
-      result = self.__msgClient.connect(executorTypes=list(self.__modules),
-                                        maxTasks=self.__maxTasks,
-                                        extraArgs=self.__extraArgs)
-      if result['OK']:
-        self.__aliveLock.alive()
-        gLogger.info("Connected to %s" % self.__mindName)
-      return result
-
-    def __disconnected(self, msgClient):
-      retryCount = 0
-      while True:
-        gLogger.notice("Trying to reconnect to %s" % self.__mindName)
-        result = self.__msgClient.connect(executorTypes=list(self.__modules),
-                                          maxTasks=self.__maxTasks,
-                                          extraArgs=self.__extraArgs)
-
-        if result['OK']:
-          if retryCount >= self.__reconnectRetries:
-            self.__aliveLock.alive()
-          gLogger.notice("Reconnected to %s" % self.__mindName)
-          return S_OK()
-        retryCount += 1
-        if retryCount == self.__reconnectRetries:
-          self.__aliveLock.alive()
-        gLogger.info("Connect error failed: %s" % result['Message'])
-        gLogger.notice("Failed to reconnect. Sleeping for %d seconds" % self.__reconnectSleep)
-        time.sleep(self.__reconnectSleep)
-
-    def __storeInstance(self, modName, modObj):
-      self.__instanceLock.acquire()
-      try:
-        self.__instances[modName].append(modObj)
-      finally:
-        self.__instanceLock.release()
-
-    def __getInstance(self, moduleName):
-      self.__instanceLock.acquire()
-      try:
-        if moduleName not in self.__instances:
-          self.__instances[moduleName] = []
-        try:
-          return S_OK(self.__instances[moduleName].pop(0))
-        except IndexError:
-          pass
-      finally:
-        self.__instanceLock.release()
-      try:
-        modObj = self.__modules[moduleName]
-      except KeyError:
-        return S_ERROR("Unknown %s executor")
-      modInstance = modObj()
-      return S_OK(modInstance)
-
-    def __sendExecutorError(self, eType, taskId, errMsg):
-      result = self.__msgClient.createMessage("ExecutorError")
-      if not result['OK']:
-        return result
-      msgObj = result['Value']
-      msgObj.taskId = taskId
-      msgObj.errorMsg = errMsg
-      msgObj.eType = eType
-      return self.__msgClient.sendMessage(msgObj)
-
-    def __processTask(self, msgObj):
-      eType = msgObj.eType
-      taskId = msgObj.taskId
-      taskStub = msgObj.taskStub
-
-      result = self.__moduleProcess(eType, taskId, taskStub)
-      if not result['OK']:
-        return self.__sendExecutorError(eType, taskId, result['Message'])
-      msgName, taskStub, extra = result['Value']
-
-      result = self.__msgClient.createMessage(msgName)
-      if not result['OK']:
-        return self.__sendExecutorError(eType, taskId, "Can't generate %s message: %s" % (msgName, result['Message']))
-      gLogger.verbose("Task %s: Sending %s" % (str(taskId), msgName))
-      msgObj = result['Value']
-      msgObj.taskId = taskId
-      msgObj.taskStub = taskStub
-      if msgName == "TaskError":
-        msgObj.errorMsg = extra
-        msgObj.eType = eType
-      elif msgName == "TaskFreeze":
-        msgObj.freezeTime = extra
-      return self.__msgClient.sendMessage(msgObj)
-
-    def __moduleProcess(self, eType, taskId, taskStub, fastTrackLevel=0):
-      result = self.__getInstance(eType)
-      if not result['OK']:
-        return result
-      modInstance = result['Value']
-      try:
-        result = modInstance._ex_processTask(taskId, taskStub)
-      except Exception as excp:
-        gLogger.exception("Error while processing task %s" % taskId, lException=excp)
-        return S_ERROR("Error processing task %s: %s" % (taskId, excp))
-
-      self.__storeInstance(eType, modInstance)
-
-      if not result['OK']:
-        return S_OK(('TaskError', taskStub, "Error: %s" % result['Message']))
-      taskStub, freezeTime, fastTrackType = result['Value']
-      if freezeTime:
-        return S_OK(("TaskFreeze", taskStub, freezeTime))
-      if fastTrackType:
-        if fastTrackLevel < 10 and fastTrackType in self.__modules:
-          gLogger.notice("Fast tracking task %s to %s" % (taskId, fastTrackType))
-          return self.__moduleProcess(fastTrackType, taskId, taskStub, fastTrackLevel + 1)
-        else:
-          gLogger.notice("Stopping %s fast track. Sending back to the mind" % (taskId))
-
-      return S_OK(("TaskDone", taskStub, True))
-
-  #####
-  # Start of ExecutorReactor
-  #####
-
-  def __init__(self):
-    self.__aliveLock = self.AliveLock()
-    self.__executorModules = {}
-    self.__codeModules = {}
-    self.__minds = {}
-    self.__loader = ModuleLoader("Executor",
-                                 PathFinder.getExecutorSection,
-                                 ExecutorModule)
-
-  def loadModules(self, modulesList, hideExceptions=False):
-    """
-      Load all modules required in moduleList
-    """
-    result = self.__loader.loadModules(modulesList, hideExceptions=hideExceptions)
-    if not result['OK']:
-      return result
-    self.__executorModules = self.__loader.getModules()
-    return S_OK()
-
-  # Go!
-  def go(self):
-    for name in self.__executorModules:
-      exeClass = self.__executorModules[name]['classObj']
-      result = exeClass._ex_initialize(name, self.__executorModules[name]['loadName'])
-      if not result['OK']:
-        return result
-      mind = exeClass.ex_getMind()
-      if mind not in self.__minds:
-        self.__minds[mind] = self.MindCluster(mind, self.__aliveLock)
-      mc = self.__minds[mind]
-      mc.addModule(name, exeClass)
-    for mindName in self.__minds:
-      gLogger.info("Trying to connect to %s" % mindName)
-      result = self.__minds[mindName].connect()
-      if not result['OK']:
-        return result
-    self.__aliveLock.lockUntilAllDead()
-    return S_OK()
-=======
         self.__aliveLock = self.AliveLock()
         self.__executorModules = {}
         self.__codeModules = {}
@@ -448,5 +241,4 @@
             if not result["OK"]:
                 return result
         self.__aliveLock.lockUntilAllDead()
-        return S_OK()
->>>>>>> c5981031
+        return S_OK()