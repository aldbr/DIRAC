--- conflicted
+++ resolved
@@ -39,11 +39,13 @@
 
 
 class NotFoundHandler(RequestHandler):
-  """ Handle 404 errors """
-  def prepare(self):
-    self.set_status(404)
-    from DIRAC.FrameworkSystem.private.authorization.utils.Utilities import getHTML
-    self.finish(getHTML('Not found.', state=404, info='Nothing matches the given URI.'))
+    """Handle 404 errors"""
+
+    def prepare(self):
+        self.set_status(404)
+        from DIRAC.FrameworkSystem.private.authorization.utils.Utilities import getHTML
+
+        self.finish(getHTML("Not found.", state=404, info="Nothing matches the given URI."))
 
 
 class TornadoServer(object):
@@ -76,11 +78,10 @@
       serverToLaunch = TornadoServer(services=services, endpoints=endpoints, port=1234)
       serverToLaunch.startTornado()
 
-<<<<<<< HEAD
-  """
-
-  def __init__(self, services=True, endpoints=False, port=None):
-    """ C'r
+    """
+
+    def __init__(self, services=True, endpoints=False, port=None):
+        """C'r
 
         :param list services: (default True) List of service handlers to load.
             If ``True``, loads all described in the CS
@@ -90,206 +91,18 @@
             If ``False``, do not load endpoints
         :param int port: Port to listen to.
             If ``None``, the port is resolved following the logic described in the class documentation
-    """
-    # Application metadata, routes and settings mapping on the ports
-    self.__appsSettings = {}
-    # Default port, if enother is not discover
-    if port is None:
-      port = gConfig.getValue("/Systems/Tornado/%s/Port" % PathFinder.getSystemInstance('Tornado'), 8443)
-    self.port = port
-
-    # Handler manager initialization with default settings
-    self.handlerManager = HandlerManager(services, endpoints)
-
-    # Monitoring attributes
-    self._monitor = MonitoringClient()
-    # temp value for computation, used by the monitoring
-    self.__report = None
-    # Last update time stamp
-    self.__monitorLastStatsUpdate = None
-    self.__monitoringLoopDelay = 60  # In secs
-
-    # If services are defined, load only these ones (useful for debug purpose or specific services)
-    retVal = self.handlerManager.loadServicesHandlers()
-    if not retVal['OK']:
-      sLog.error(retVal['Message'])
-      raise ImportError("Some services can't be loaded, check the service names and configuration.")
-
-    retVal = self.handlerManager.loadEndpointsHandlers()
-    if not retVal['OK']:
-      sLog.error(retVal['Message'])
-      raise ImportError("Some endpoints can't be loaded, check the endpoint names and configuration.")
-
-  def __calculateAppSettings(self):
-    """ Calculate application information mapping on the ports
-    """
-    # if no service list is given, load services from configuration
-    handlerDict = self.handlerManager.getHandlersDict()
-    for data in handlerDict.values():
-      port = data.get('Port') or self.port
-      for hURL in data['URLs']:
-        if port not in self.__appsSettings:
-          self.__appsSettings[port] = {'routes': [], 'settings': {}}
-        if hURL not in self.__appsSettings[port]['routes']:
-          self.__appsSettings[port]['routes'].append(hURL)
-    return bool(self.__appsSettings)
-
-  def loadServices(self, services):
-    """ Load a services
-
-        :param services: List of service handlers to load. Default value set at initialization
-            If ``True``, loads all services from CS
-        :type services: bool or list
-
-        :return: S_OK()/S_ERROR()
-    """
-    return self.handlerManager.loadServicesHandlers(services)
-
-  def loadEndpoints(self, endpoints):
-    """ Load a endpoints
-
-        :param endpoints: List of service handlers to load. Default value set at initialization
-            If ``True``, loads all endpoints from CS
-        :type endpoints: bool or list
-
-        :return: S_OK()/S_ERROR()
-    """
-    return self.handlerManager.loadEndpointsHandlers(endpoints)
-
-  def addHandlers(self, routes, settings=None, port=None):
-    """ Add new routes
-
-        :param list routes: routes
-        :param dict settings: application settings
-        :param int port: port
-    """
-    port = port or self.port
-    if port not in self.__appsSettings:
-      self.__appsSettings[port] = {'routes': [], 'settings': {}}
-    if settings:
-      self.__appsSettings[port]['settings'].update(settings)
-    for route in routes:
-      if route not in self.__appsSettings[port]['routes']:
-        self.__appsSettings[port]['routes'].append(route)
-
-    return S_OK()
-
-  def startTornado(self):
-    """
-      Starts the tornado server when ready.
-      This method never returns.
-    """
-
-    # If there is no services loaded:
-    if not self.__calculateAppSettings():
-      raise Exception("There is no services loaded, please check your configuration")
-
-    sLog.debug("Starting Tornado")
-
-    # Prepare SSL settings
-    certs = Locations.getHostCertificateAndKeyLocation()
-    if certs is False:
-      sLog.fatal("Host certificates not found ! Can't start the Server")
-      raise ImportError("Unable to load certificates")
-    ca = Locations.getCAsLocation()
-    ssl_options = {
-        'certfile': certs[0],
-        'keyfile': certs[1],
-        'cert_reqs': M2Crypto.SSL.verify_peer,
-        'ca_certs': ca,
-        'sslDebug': False,  # Set to true if you want to see the TLS debug messages
-    }
-
-    # Init monitoring
-    self._initMonitoring()
-    self.__monitorLastStatsUpdate = time.time()
-    self.__report = self.__startReportToMonitoringLoop()
-
-    # Starting monitoring, IOLoop waiting time in ms, __monitoringLoopDelay is defined in seconds
-    tornado.ioloop.PeriodicCallback(self.__reportToMonitoring, self.__monitoringLoopDelay * 1000).start()
-
-    # If we are running with python3, Tornado will use asyncio,
-    # and we have to convince it to let us run in a different thread
-    # Doing this ensures a consistent behavior between py2 and py3
-    asyncio.set_event_loop_policy(tornado.platform.asyncio.AnyThreadEventLoopPolicy())
-
-    for port, app in self.__appsSettings.items():
-      sLog.debug(" - %s" % "\n - ".join(["%s = %s" % (k, ssl_options[k]) for k in ssl_options]))
-
-      # Default server configuration
-      settings = dict(compress_response=True, cookie_secret='secret')
-
-      # Merge appllication settings
-      settings.update(app['settings'])
-      # Start server
-      router = Application(app['routes'], default_handler_class=NotFoundHandler, **settings)
-      server = HTTPServer(router, ssl_options=ssl_options, decompress_request=True)
-      try:
-        server.listen(int(port))
-      except Exception as e:  # pylint: disable=broad-except
-        sLog.exception("Exception starting HTTPServer", e)
-        raise
-      sLog.always("Listening on port %s" % port)
-      for service in app['routes']:
-        sLog.debug("Available service: %s" % service if isinstance(service, url) else service[0])
-
-    IOLoop.current().start()
-
-  def _initMonitoring(self):
-    """
-      Initialize the monitoring
-    """
-
-    self._monitor.setComponentType(MonitoringClient.COMPONENT_TORNADO)
-    self._monitor.initialize()
-    self._monitor.setComponentName('Tornado')
-
-    self._monitor.registerActivity('CPU', "CPU Usage", 'Framework', "CPU,%", MonitoringClient.OP_MEAN, 600)
-    self._monitor.registerActivity('MEM', "Memory Usage", 'Framework', 'Memory,MB', MonitoringClient.OP_MEAN, 600)
-
-    self._monitor.setComponentExtraParam('DIRACVersion', DIRAC.version)
-    self._monitor.setComponentExtraParam('platform', DIRAC.getPlatform())
-    self._monitor.setComponentExtraParam('startTime', datetime.datetime.utcnow())
-
-  def __reportToMonitoring(self):
-    """
-      Periodically report to the monitoring of the CPU and MEM
-    """
-
-    # Calculate CPU usage by comparing realtime and cpu time since last report
-    self.__endReportToMonitoringLoop(*self.__report)
-
-    # Save memory usage and save realtime/CPU time for next call
-    self.__report = self.__startReportToMonitoringLoop()
-
-  def __startReportToMonitoringLoop(self):
-=======
->>>>>>> 45ddde11
-    """
-
-    def __init__(self, services=None, port=None):
-        """
-
-        :param list services: (default None) List of service handlers to load. If ``None``, loads all
-        :param int port: Port to listen to. If None, the port is resolved following the logic
-           described in the class documentation
-        """
-
+        """
+        # Application metadata, routes and settings mapping on the ports
+        self.__appsSettings = {}
+        # Default port, if enother is not discover
         if port is None:
             port = gConfig.getValue("/Systems/Tornado/%s/Port" % PathFinder.getSystemInstance("Tornado"), 8443)
-
-        if services and not isinstance(services, list):
-            services = [services]
-
-        # URLs for services.
-        # Contains Tornado :py:class:`tornado.web.url` object
-        self.urls = []
-        # Other infos
         self.port = port
-        self.handlerManager = HandlerManager()
+
+        # Handler manager initialization with default settings
+        self.handlerManager = HandlerManager(services, endpoints)
 
         # Monitoring attributes
-
         self._monitor = MonitoringClient()
         # temp value for computation, used by the monitoring
         self.__report = None
@@ -298,20 +111,68 @@
         self.__monitoringLoopDelay = 60  # In secs
 
         # If services are defined, load only these ones (useful for debug purpose or specific services)
-        if services:
-            retVal = self.handlerManager.loadHandlersByServiceName(services)
-            if not retVal["OK"]:
-                sLog.error(retVal["Message"])
-                raise ImportError("Some services can't be loaded, check the service names and configuration.")
-
+        retVal = self.handlerManager.loadServicesHandlers()
+        if not retVal["OK"]:
+            sLog.error(retVal["Message"])
+            raise ImportError("Some services can't be loaded, check the service names and configuration.")
+
+        retVal = self.handlerManager.loadEndpointsHandlers()
+        if not retVal["OK"]:
+            sLog.error(retVal["Message"])
+            raise ImportError("Some endpoints can't be loaded, check the endpoint names and configuration.")
+
+    def __calculateAppSettings(self):
+        """Calculate application information mapping on the ports"""
         # if no service list is given, load services from configuration
         handlerDict = self.handlerManager.getHandlersDict()
-        for item in handlerDict.items():
-            # handlerDict[key].initializeService(key)
-            self.urls.append(url(item[0], item[1]))
-        # If there is no services loaded:
-        if not self.urls:
-            raise ImportError("There is no services loaded, please check your configuration")
+        for data in handlerDict.values():
+            port = data.get("Port") or self.port
+            for hURL in data["URLs"]:
+                if port not in self.__appsSettings:
+                    self.__appsSettings[port] = {"routes": [], "settings": {}}
+                if hURL not in self.__appsSettings[port]["routes"]:
+                    self.__appsSettings[port]["routes"].append(hURL)
+        return bool(self.__appsSettings)
+
+    def loadServices(self, services):
+        """Load a services
+
+        :param services: List of service handlers to load. Default value set at initialization
+            If ``True``, loads all services from CS
+        :type services: bool or list
+
+        :return: S_OK()/S_ERROR()
+        """
+        return self.handlerManager.loadServicesHandlers(services)
+
+    def loadEndpoints(self, endpoints):
+        """Load a endpoints
+
+        :param endpoints: List of service handlers to load. Default value set at initialization
+            If ``True``, loads all endpoints from CS
+        :type endpoints: bool or list
+
+        :return: S_OK()/S_ERROR()
+        """
+        return self.handlerManager.loadEndpointsHandlers(endpoints)
+
+    def addHandlers(self, routes, settings=None, port=None):
+        """Add new routes
+
+        :param list routes: routes
+        :param dict settings: application settings
+        :param int port: port
+        """
+        port = port or self.port
+        if port not in self.__appsSettings:
+            self.__appsSettings[port] = {"routes": [], "settings": {}}
+        if settings:
+            self.__appsSettings[port]["settings"].update(settings)
+        for route in routes:
+            if route not in self.__appsSettings[port]["routes"]:
+                self.__appsSettings[port]["routes"].append(route)
+
+        return S_OK()
 
     def startTornado(self):
         """
@@ -319,11 +180,13 @@
         This method never returns.
         """
 
+        # If there is no services loaded:
+        if not self.__calculateAppSettings():
+            raise Exception("There is no services loaded, please check your configuration")
+
         sLog.debug("Starting Tornado")
-        self._initMonitoring()
-
-        router = Application(self.urls, debug=False, compress_response=True)
-
+
+        # Prepare SSL settings
         certs = Locations.getHostCertificateAndKeyLocation()
         if certs is False:
             sLog.fatal("Host certificates not found ! Can't start the Server")
@@ -337,6 +200,8 @@
             "sslDebug": False,  # Set to true if you want to see the TLS debug messages
         }
 
+        # Init monitoring
+        self._initMonitoring()
         self.__monitorLastStatsUpdate = time.time()
         self.__report = self.__startReportToMonitoringLoop()
 
@@ -346,21 +211,27 @@
         # If we are running with python3, Tornado will use asyncio,
         # and we have to convince it to let us run in a different thread
         # Doing this ensures a consistent behavior between py2 and py3
-        if six.PY3:
-            import asyncio  # pylint: disable=import-error
-
-            asyncio.set_event_loop_policy(tornado.platform.asyncio.AnyThreadEventLoopPolicy())
-
-        # Start server
-        server = HTTPServer(router, ssl_options=ssl_options, decompress_request=True)
-        try:
-            server.listen(self.port)
-        except Exception as e:  # pylint: disable=broad-except
-            sLog.exception("Exception starting HTTPServer", e)
-            raise
-        sLog.always("Listening on port %s" % self.port)
-        for service in self.urls:
-            sLog.debug("Available service: %s" % service)
+        asyncio.set_event_loop_policy(tornado.platform.asyncio.AnyThreadEventLoopPolicy())
+
+        for port, app in self.__appsSettings.items():
+            sLog.debug(" - %s" % "\n - ".join(["%s = %s" % (k, ssl_options[k]) for k in ssl_options]))
+
+            # Default server configuration
+            settings = dict(compress_response=True, cookie_secret="secret")
+
+            # Merge appllication settings
+            settings.update(app["settings"])
+            # Start server
+            router = Application(app["routes"], default_handler_class=NotFoundHandler, **settings)
+            server = HTTPServer(router, ssl_options=ssl_options, decompress_request=True)
+            try:
+                server.listen(int(port))
+            except Exception as e:  # pylint: disable=broad-except
+                sLog.exception("Exception starting HTTPServer", e)
+                raise
+            sLog.always("Listening on port %s" % port)
+            for service in app["routes"]:
+                sLog.debug("Available service: %s" % service if isinstance(service, url) else service[0])
 
         IOLoop.current().start()
 
