--- conflicted
+++ resolved
@@ -67,137 +67,6 @@
       serverToLaunch = TornadoServer(services=services, port=1234)
       serverToLaunch.startTornado()
 
-<<<<<<< HEAD
-  """
-
-  def __init__(self, services=None, port=None):
-    """
-
-    :param list services: (default None) List of service handlers to load. If ``None``, loads all
-    :param int port: Port to listen to. If None, the port is resolved following the logic
-       described in the class documentation
-    """
-
-    if port is None:
-      port = gConfig.getValue("/Systems/Tornado/%s/Port" % PathFinder.getSystemInstance('Tornado'), 8443)
-
-    if services and not isinstance(services, list):
-      services = [services]
-
-    # URLs for services.
-    # Contains Tornado :py:class:`tornado.web.url` object
-    self.urls = []
-    # Other infos
-    self.port = port
-    self.handlerManager = HandlerManager()
-
-    # Monitoring attributes
-
-    self._monitor = MonitoringClient()
-    # temp value for computation, used by the monitoring
-    self.__report = None
-    # Last update time stamp
-    self.__monitorLastStatsUpdate = None
-    self.__monitoringLoopDelay = 60  # In secs
-
-    # If services are defined, load only these ones (useful for debug purpose or specific services)
-    if services:
-      retVal = self.handlerManager.loadHandlersByServiceName(services)
-      if not retVal['OK']:
-        sLog.error(retVal['Message'])
-        raise ImportError("Some services can't be loaded, check the service names and configuration.")
-
-    # if no service list is given, load services from configuration
-    handlerDict = self.handlerManager.getHandlersDict()
-    for item in handlerDict.items():
-      # handlerDict[key].initializeService(key)
-      self.urls.append(url(item[0], item[1]))
-    # If there is no services loaded:
-    if not self.urls:
-      raise ImportError("There is no services loaded, please check your configuration")
-
-  def startTornado(self):
-    """
-      Starts the tornado server when ready.
-      This method never returns.
-    """
-
-    sLog.debug("Starting Tornado")
-    self._initMonitoring()
-
-    router = Application(self.urls,
-                         debug=False,
-                         compress_response=True)
-
-    certs = Locations.getHostCertificateAndKeyLocation()
-    if certs is False:
-      sLog.fatal("Host certificates not found ! Can't start the Server")
-      raise ImportError("Unable to load certificates")
-    ca = Locations.getCAsLocation()
-    ssl_options = {
-        'certfile': certs[0],
-        'keyfile': certs[1],
-        'cert_reqs': M2Crypto.SSL.verify_peer,
-        'ca_certs': ca,
-        'sslDebug': False,  # Set to true if you want to see the TLS debug messages
-    }
-
-    self.__monitorLastStatsUpdate = time.time()
-    self.__report = self.__startReportToMonitoringLoop()
-
-    # Starting monitoring, IOLoop waiting time in ms, __monitoringLoopDelay is defined in seconds
-    tornado.ioloop.PeriodicCallback(self.__reportToMonitoring, self.__monitoringLoopDelay * 1000).start()
-
-    # If we are running with python3, Tornado will use asyncio,
-    # and we have to convince it to let us run in a different thread
-    # Doing this ensures a consistent behavior between py2 and py3
-    if six.PY3:
-      import asyncio  # pylint: disable=import-error
-      asyncio.set_event_loop_policy(tornado.platform.asyncio.AnyThreadEventLoopPolicy())
-
-    # Start server
-    server = HTTPServer(router, ssl_options=ssl_options, decompress_request=True)
-    try:
-      server.listen(self.port)
-    except Exception as e:  # pylint: disable=broad-except
-      sLog.exception("Exception starting HTTPServer", e)
-      raise
-    sLog.always("Listening on port %s" % self.port)
-    for service in self.urls:
-      sLog.debug("Available service: %s" % service)
-
-    IOLoop.current().start()
-
-  def _initMonitoring(self):
-    """
-      Initialize the monitoring
-    """
-
-    self._monitor.setComponentType(MonitoringClient.COMPONENT_TORNADO)
-    self._monitor.initialize()
-    self._monitor.setComponentName('Tornado')
-
-    self._monitor.registerActivity('CPU', "CPU Usage", 'Framework', "CPU,%", MonitoringClient.OP_MEAN, 600)
-    self._monitor.registerActivity('MEM', "Memory Usage", 'Framework', 'Memory,MB', MonitoringClient.OP_MEAN, 600)
-
-    self._monitor.setComponentExtraParam('DIRACVersion', DIRAC.version)
-    self._monitor.setComponentExtraParam('platform', DIRAC.getPlatform())
-    self._monitor.setComponentExtraParam('startTime', datetime.datetime.utcnow())
-
-  def __reportToMonitoring(self):
-    """
-      Periodically report to the monitoring of the CPU and MEM
-    """
-
-    # Calculate CPU usage by comparing realtime and cpu time since last report
-    self.__endReportToMonitoringLoop(*self.__report)
-
-    # Save memory usage and save realtime/CPU time for next call
-    self.__report = self.__startReportToMonitoringLoop()
-
-  def __startReportToMonitoringLoop(self):
-=======
->>>>>>> c5981031
     """
 
     def __init__(self, services=None, port=None):
@@ -275,6 +144,14 @@
 
         # Starting monitoring, IOLoop waiting time in ms, __monitoringLoopDelay is defined in seconds
         tornado.ioloop.PeriodicCallback(self.__reportToMonitoring, self.__monitoringLoopDelay * 1000).start()
+
+        # If we are running with python3, Tornado will use asyncio,
+        # and we have to convince it to let us run in a different thread
+        # Doing this ensures a consistent behavior between py2 and py3
+        if six.PY3:
+            import asyncio  # pylint: disable=import-error
+
+            asyncio.set_event_loop_policy(tornado.platform.asyncio.AnyThreadEventLoopPolicy())
 
         # Start server
         server = HTTPServer(router, ssl_options=ssl_options, decompress_request=True)
