#!/usr/bin/env python
########################################################################
# File :   tornado-start-all
# Author : Louis MARTIN
########################################################################
# Just run this script to start Tornado and all services
# Use CS to change port

from __future__ import absolute_import
from __future__ import division
from __future__ import print_function

__RCSID__ = "$Id$"

import os
import sys
from DIRAC.Core.Utilities.DIRACScript import DIRACScript as Script


@Script()
def main():

<<<<<<< HEAD
  if os.environ.get("DIRAC_USE_TORNADO_IOLOOP", "false").lower() not in ("yes", "true"):
    raise RuntimeError(
        "DIRAC_USE_TORNADO_IOLOOP is not defined in the environment."
        + "\n"
        + "It is necessary to run with Tornado."
        + "\n"
        + "https://dirac.readthedocs.io/en/latest/DeveloperGuide/TornadoServices/index.html"
    )

  from DIRAC import gConfig
  from DIRAC.ConfigurationSystem.Client import PathFinder
  from DIRAC.ConfigurationSystem.Client.ConfigurationData import gConfigurationData
  from DIRAC.Core.Tornado.Server.TornadoServer import TornadoServer
  from DIRAC.Core.Utilities.DErrno import includeExtensionErrors
  from DIRAC.FrameworkSystem.Client.Logger import gLogger
=======
    if os.environ.get("DIRAC_USE_TORNADO_IOLOOP", "false").lower() not in ("yes", "true"):
        raise RuntimeError(
            "DIRAC_USE_TORNADO_IOLOOP is not defined in the environment."
            + "\n"
            + "It is necessary to run with Tornado."
            + "\n"
            + "https://dirac.readthedocs.io/en/latest/DeveloperGuide/TornadoServices/index.html"
        )

    from DIRAC import gConfig
    from DIRAC.ConfigurationSystem.Client import PathFinder
    from DIRAC.ConfigurationSystem.Client.ConfigurationData import gConfigurationData
    from DIRAC.ConfigurationSystem.Client.LocalConfiguration import LocalConfiguration
    from DIRAC.Core.Tornado.Server.TornadoServer import TornadoServer
    from DIRAC.Core.Utilities.DErrno import includeExtensionErrors
    from DIRAC.FrameworkSystem.Client.Logger import gLogger
>>>>>>> c5981031

    # We check if there is no configuration server started as master
    # If you want to start a master CS you should use Configuration_Server.cfg and
    # use tornado-start-CS.py
    key = "/Systems/Configuration/%s/Services/Server/Protocol" % PathFinder.getSystemInstance("Configuration")
    if gConfigurationData.isMaster() and gConfig.getValue(key, "dips").lower() == "https":
        gLogger.fatal("You can't run the CS and services in the same server!")
        sys.exit(0)

<<<<<<< HEAD
  localCfg = Script.localCfg
  localCfg.setConfigurationForServer('Tornado/Tornado')
  localCfg.addMandatoryEntry("/DIRAC/Setup")
  localCfg.addDefaultEntry("/DIRAC/Security/UseServerCertificate", "yes")
  localCfg.addDefaultEntry("LogLevel", "INFO")
  localCfg.addDefaultEntry("LogColor", True)
  resultDict = localCfg.loadUserData()
  if not resultDict['OK']:
    gLogger.initialize("Tornado", "/")
    gLogger.error("There were errors when loading configuration", resultDict['Message'])
    sys.exit(1)
=======
    localCfg = LocalConfiguration()
    localCfg.setConfigurationForServer("Tornado/Tornado")
    localCfg.addMandatoryEntry("/DIRAC/Setup")
    localCfg.addDefaultEntry("/DIRAC/Security/UseServerCertificate", "yes")
    localCfg.addDefaultEntry("LogLevel", "INFO")
    localCfg.addDefaultEntry("LogColor", True)
    resultDict = localCfg.loadUserData()
    if not resultDict["OK"]:
        gLogger.initialize("Tornado", "/")
        gLogger.error("There were errors when loading configuration", resultDict["Message"])
        sys.exit(1)
>>>>>>> c5981031

    includeExtensionErrors()

    gLogger.initialize("Tornado", "/")

    serverToLaunch = TornadoServer()
    serverToLaunch.startTornado()


if __name__ == "__main__":
    main()<|MERGE_RESOLUTION|>--- conflicted
+++ resolved
@@ -20,23 +20,6 @@
 @Script()
 def main():
 
-<<<<<<< HEAD
-  if os.environ.get("DIRAC_USE_TORNADO_IOLOOP", "false").lower() not in ("yes", "true"):
-    raise RuntimeError(
-        "DIRAC_USE_TORNADO_IOLOOP is not defined in the environment."
-        + "\n"
-        + "It is necessary to run with Tornado."
-        + "\n"
-        + "https://dirac.readthedocs.io/en/latest/DeveloperGuide/TornadoServices/index.html"
-    )
-
-  from DIRAC import gConfig
-  from DIRAC.ConfigurationSystem.Client import PathFinder
-  from DIRAC.ConfigurationSystem.Client.ConfigurationData import gConfigurationData
-  from DIRAC.Core.Tornado.Server.TornadoServer import TornadoServer
-  from DIRAC.Core.Utilities.DErrno import includeExtensionErrors
-  from DIRAC.FrameworkSystem.Client.Logger import gLogger
-=======
     if os.environ.get("DIRAC_USE_TORNADO_IOLOOP", "false").lower() not in ("yes", "true"):
         raise RuntimeError(
             "DIRAC_USE_TORNADO_IOLOOP is not defined in the environment."
@@ -49,11 +32,9 @@
     from DIRAC import gConfig
     from DIRAC.ConfigurationSystem.Client import PathFinder
     from DIRAC.ConfigurationSystem.Client.ConfigurationData import gConfigurationData
-    from DIRAC.ConfigurationSystem.Client.LocalConfiguration import LocalConfiguration
     from DIRAC.Core.Tornado.Server.TornadoServer import TornadoServer
     from DIRAC.Core.Utilities.DErrno import includeExtensionErrors
     from DIRAC.FrameworkSystem.Client.Logger import gLogger
->>>>>>> c5981031
 
     # We check if there is no configuration server started as master
     # If you want to start a master CS you should use Configuration_Server.cfg and
@@ -63,20 +44,7 @@
         gLogger.fatal("You can't run the CS and services in the same server!")
         sys.exit(0)
 
-<<<<<<< HEAD
-  localCfg = Script.localCfg
-  localCfg.setConfigurationForServer('Tornado/Tornado')
-  localCfg.addMandatoryEntry("/DIRAC/Setup")
-  localCfg.addDefaultEntry("/DIRAC/Security/UseServerCertificate", "yes")
-  localCfg.addDefaultEntry("LogLevel", "INFO")
-  localCfg.addDefaultEntry("LogColor", True)
-  resultDict = localCfg.loadUserData()
-  if not resultDict['OK']:
-    gLogger.initialize("Tornado", "/")
-    gLogger.error("There were errors when loading configuration", resultDict['Message'])
-    sys.exit(1)
-=======
-    localCfg = LocalConfiguration()
+    localCfg = Script.localCfg
     localCfg.setConfigurationForServer("Tornado/Tornado")
     localCfg.addMandatoryEntry("/DIRAC/Setup")
     localCfg.addDefaultEntry("/DIRAC/Security/UseServerCertificate", "yes")
@@ -87,7 +55,6 @@
         gLogger.initialize("Tornado", "/")
         gLogger.error("There were errors when loading configuration", resultDict["Message"])
         sys.exit(1)
->>>>>>> c5981031
 
     includeExtensionErrors()
 
