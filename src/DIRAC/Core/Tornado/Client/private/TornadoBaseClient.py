--- conflicted
+++ resolved
@@ -35,11 +35,7 @@
 import os
 import requests
 import six
-<<<<<<< HEAD
-import os
-=======
 import tempfile
->>>>>>> 572f6b1f
 from six.moves import http_client
 
 
@@ -524,7 +520,6 @@
     # getting certificate
     # Do we use the server certificate ?
     if self.kwargs[self.KW_USE_CERTIFICATES]:
-<<<<<<< HEAD
       auth = {'cert': Locations.getHostCertificateAndKeyLocation()}
 
     # Use access token?
@@ -551,14 +546,11 @@
         gLogger.notice('Token is saved in %s.' % result['Value'])
 
       auth = {'headers': {"Authorization": "Bearer %s" % token['access_token']}}
-=======
-      cert = Locations.getHostCertificateAndKeyLocation()
     elif self.kwargs.get(self.KW_PROXY_STRING):
       tmpHandle, cert = tempfile.mkstemp()
       fp = os.fdopen(tmpHandle, "wb")
       fp.write(self.kwargs[self.KW_PROXY_STRING])
       fp.close()
->>>>>>> 572f6b1f
 
     # CHRIS 04.02.21
     # TODO: add proxyLocation check ?
