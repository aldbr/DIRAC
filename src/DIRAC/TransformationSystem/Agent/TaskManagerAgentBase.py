""" NOTA BENE: This agent should NOT be run alone. Instead, it serves as a base class for extensions.

    The TaskManagerAgentBase is the base class to submit tasks to external systems,
    monitor and update the tasks and file status in the transformation DB.

    This agent is extended in WorkflowTaskAgent and RequestTaskAgent.
    In case you want to further extend it you are required to follow the note on the
    initialize method and on the _getClients method.
"""
from __future__ import absolute_import
from __future__ import division
from __future__ import print_function

__RCSID__ = "$Id$"

import time
import datetime
import concurrent.futures

from DIRAC import S_OK

from DIRAC.Core.Base.AgentModule import AgentModule
from DIRAC.Core.Security.ProxyInfo import getProxyInfo
from DIRAC.Core.Utilities.List import breakListIntoChunks
from DIRAC.Core.Utilities.Dictionaries import breakDictionaryIntoChunks
from DIRAC.ConfigurationSystem.Client.Helpers.Operations import Operations
from DIRAC.ConfigurationSystem.Client.Helpers.Registry import getDNForUsername, getUsernameForDN
from DIRAC.FrameworkSystem.Client.MonitoringClient import gMonitor
from DIRAC.TransformationSystem.Client.FileReport import FileReport
from DIRAC.TransformationSystem.Client.WorkflowTasks import WorkflowTasks
from DIRAC.TransformationSystem.Client.TransformationClient import TransformationClient
from DIRAC.TransformationSystem.Agent.TransformationAgentsUtilities import TransformationAgentsUtilities
from DIRAC.WorkloadManagementSystem.Client import JobStatus
from DIRAC.WorkloadManagementSystem.Client.JobManagerClient import JobManagerClient

AGENT_NAME = "Transformation/TaskManagerAgentBase"


class TaskManagerAgentBase(AgentModule, TransformationAgentsUtilities):
    """To be extended. Please look at WorkflowTaskAgent and RequestTaskAgent."""

    def __init__(self, *args, **kwargs):
        """c'tor

        Always call this in the extension agent
        """
        AgentModule.__init__(self, *args, **kwargs)
        TransformationAgentsUtilities.__init__(self)

        self.transClient = None
        self.jobManagerClient = None
        self.transType = []

        self.tasksPerLoop = 50
        self.maxParametricJobs = 20  # will be updated in execute()

        # credentials
        self.shifterProxy = None
        self.credentials = None
        self.credTuple = (None, None, None)

        self.pluginLocation = ""
        self.bulkSubmissionFlag = False

<<<<<<< HEAD
  #############################################################################
=======
        # for the threading
        self.transQueue = Queue()
        self.transInQueue = []
        self.transInThread = {}

    #############################################################################
>>>>>>> c5981031

    def initialize(self):
        """Agent initialization.

        The extensions MUST provide in the initialize method the following data members:
        - TransformationClient objects (self.transClient),
        - set the shifterProxy if different from the default one set here ('ProductionManager')
        - list of transformation types to be looked (self.transType)
<<<<<<< HEAD
    """

    gMonitor.registerActivity("SubmittedTasks", "Automatically submitted tasks", "Transformation Monitoring", "Tasks",
                              gMonitor.OP_ACUM)

    self.pluginLocation = self.am_getOption('PluginLocation', 'DIRAC.TransformationSystem.Client.TaskManagerPlugin')

    # Default clients
    self.transClient = TransformationClient()
    self.jobManagerClient = JobManagerClient()

    # Bulk submission flag
    self.bulkSubmissionFlag = self.am_getOption('BulkSubmission', self.bulkSubmissionFlag)

    # Shifter credentials to use, could replace the use of shifterProxy eventually
    self.shifterProxy = self.am_getOption('shifterProxy', self.shifterProxy)
    self.credentials = self.am_getOption('ShifterCredentials', self.credentials)
    resCred = self.__getCredentials()
    if not resCred['OK']:
      return resCred
    # setting up the threading
    maxNumberOfThreads = self.am_getOption('maxNumberOfThreads', 15)
    self.log.verbose("Multithreaded with %d threads" % maxNumberOfThreads)

    self.threadPoolExecutor = concurrent.futures.ThreadPoolExecutor(max_workers=maxNumberOfThreads)

    return S_OK()

  def finalize(self):
    """ graceful finalization
    """
    method = 'finalize'
    self._logInfo("Wait for threads to get empty before terminating the agent", method=method)
    self.threadPoolExecutor.shutdown()
    self._logInfo("Threads are empty, terminating the agent...", method=method)
    return S_OK()

  def execute(self):
    """ The execution method is transformations that need to be processed
    """

    # 1. determining which credentials will be used for the submission
    owner, ownerGroup, ownerDN = None, None, None
    # getting the credentials for submission
    resProxy = getProxyInfo(proxy=False, disableVOMS=False)
    if resProxy['OK']:  # there is a shifterProxy
      proxyInfo = resProxy['Value']
      owner = proxyInfo['username']
      ownerGroup = proxyInfo['group']
      ownerDN = proxyInfo['identity']
      self.log.info("ShifterProxy: Tasks will be submitted with the credentials %s:%s" % (owner, ownerGroup))
    elif self.credentials:
      owner, ownerGroup, ownerDN = self.credTuple
    else:
      self.log.info("Using per Transformation Credentials!")

    # 2. Determining which operations to do on each transformation
    self.operationsOnTransformationDict = {}  # key: TransID. Value: dict with body, and list of operations

    # 2.1 Determine whether the task status is to be monitored and updated
    if not self.am_getOption('MonitorTasks', ''):
      self.log.verbose(
          "Monitoring of tasks is disabled. To enable it, create the 'MonitorTasks' option")
    else:
      # Get the transformations for which the tasks have to be updated
      status = self.am_getOption(
          'UpdateTasksTransformationStatus',
          self.am_getOption('UpdateTasksStatus', ['Active', 'Completing', 'Stopped']))
      transformations = self._selectTransformations(
          transType=self.transType, status=status, agentType=[])
      if not transformations['OK']:
        self.log.warn("Could not select transformations:", transformations['Message'])
      else:
        self._addOperationForTransformations(
            self.operationsOnTransformationDict,
            'updateTaskStatus',
            transformations,
            owner=owner,
            ownerGroup=ownerGroup,
            ownerDN=ownerDN)

    # 2.2. Determine whether the task files status is to be monitored and updated
    if not self.am_getOption('MonitorFiles', ''):
      self.log.verbose(
          "Monitoring of files is disabled. To enable it, create the 'MonitorFiles' option")
    else:
      # Get the transformations for which the files have to be updated
      status = self.am_getOption(
          'UpdateFilesTransformationStatus',
          self.am_getOption('UpdateFilesStatus', ['Active', 'Completing', 'Stopped']))
      transformations = self._selectTransformations(
          transType=self.transType, status=status, agentType=[])
      if not transformations['OK']:
        self.log.warn("Could not select transformations:", transformations['Message'])
      else:
        self._addOperationForTransformations(
            self.operationsOnTransformationDict,
            'updateFileStatus',
            transformations,
            owner=owner,
            ownerGroup=ownerGroup,
            ownerDN=ownerDN)

    # Determine whether the checking of reserved tasks is to be performed
    if not self.am_getOption('CheckReserved', ''):
      self.log.verbose(
          "Checking of reserved tasks is disabled. To enable it, create the 'CheckReserved' option")
    else:
      # Get the transformations for which the check of reserved tasks have to be performed
      status = self.am_getOption(
          'CheckReservedTransformationStatus',
          self.am_getOption('CheckReservedStatus', ['Active', 'Completing', 'Stopped']))
      transformations = self._selectTransformations(
          transType=self.transType, status=status, agentType=[])
      if not transformations['OK']:
        self.log.warn("Could not select transformations:", transformations['Message'])
      else:
        self._addOperationForTransformations(
            self.operationsOnTransformationDict,
            'checkReservedTasks',
            transformations,
            owner=owner,
            ownerGroup=ownerGroup,
            ownerDN=ownerDN)

    # Determine whether the submission of tasks is to be performed
    if not self.am_getOption('SubmitTasks', 'yes'):
      self.log.verbose(
          "Submission of tasks is disabled. To enable it, create the 'SubmitTasks' option")
    else:
      # Get the transformations for which the submission of tasks have to be performed
      status = self.am_getOption(
          'SubmitTransformationStatus',
          self.am_getOption('SubmitStatus', ['Active', 'Completing']))
      transformations = self._selectTransformations(
          transType=self.transType, status=status)
      if not transformations['OK']:
        self.log.warn("Could not select transformations:", transformations['Message'])
      else:
        # Get the transformations which should be submitted
        self.tasksPerLoop = self.am_getOption('TasksPerLoop', self.tasksPerLoop)
        res = self.jobManagerClient.getMaxParametricJobs()
        if not res['OK']:
          self.log.warn("Could not get the maxParametricJobs from JobManager", res['Message'])
        else:
          self.maxParametricJobs = res['Value']

        self._addOperationForTransformations(
            self.operationsOnTransformationDict,
            'submitTasks',
            transformations,
            owner=owner,
            ownerGroup=ownerGroup,
            ownerDN=ownerDN)

    # now call _execute...
    future_to_transID = {}
    for transID, transDict in self.operationsOnTransformationDict.items():
      future = self.threadPoolExecutor.submit(self._execute, transDict)
      future_to_transID[future] = transID

    for future in concurrent.futures.as_completed(future_to_transID):
      transID = future_to_transID[future]
      try:
        future.result()
      except Exception as exc:
        self._logError('%d generated an exception: %s' % (transID, exc))
      else:
        self._logInfo('Processed %d' % transID)

    return S_OK()

  def _selectTransformations(self, transType=None, status=None, agentType=None):
    """ get the transformations
    """
    if status is None:
      status = ['Active', 'Completing']
    if agentType is None:
      agentType = ['Automatic']
    selectCond = {}
    if status:
      selectCond['Status'] = status
    if transType is not None:
      selectCond['Type'] = transType
    if agentType:
      selectCond['AgentType'] = agentType
    res = self.transClient.getTransformations(condDict=selectCond)
    if not res['OK']:
      self.log.error("Failed to get transformations:", res['Message'])
    elif not res['Value']:
      self.log.verbose("No transformations found")
    else:
      self.log.verbose("Obtained %d transformations" % len(res['Value']))
    return res

  #############################################################################

  def _getClients(self, ownerDN=None, ownerGroup=None):
    """Returns the clients used in the threads

    This is another function that should be extended.

    The clients provided here are defaults, and should be adapted

    If ownerDN and ownerGroup are not None the clients will delegate to these credentials

    :param str ownerDN: DN of the owner of the submitted jobs
    :param str ownerGroup: group of the owner of the submitted jobs
    :returns: dict of Clients
    """
    threadTransformationClient = TransformationClient()
    threadTaskManager = WorkflowTasks(ownerDN=ownerDN, ownerGroup=ownerGroup)
    threadTaskManager.pluginLocation = self.pluginLocation

    return {'TransformationClient': threadTransformationClient,
            'TaskManager': threadTaskManager}

  def _execute(self, transDict):
    """ This is what runs inside the threads, in practice this is the function that does the real stuff
    """
    # Each thread will have its own clients if we use credentials/shifterProxy
    clients = self._getClients() if self.shifterProxy else \
        self._getClients(ownerGroup=self.credTuple[1], ownerDN=self.credTuple[2]) if self.credentials \
        else None

    method = '_execute'
    operation = 'None'

    startTime = time.time()

    try:
      transID = transDict['TransformationID']
      operations = transDict['Operations']
      if not (self.credentials or self.shifterProxy):
        ownerDN, group = transDict['OwnerDN'], transDict['OwnerGroup']
        clients = self._getClients(ownerDN=ownerDN, ownerGroup=group)
      self._logInfo("Start processing transformation", method=method, transID=transID)
      for operation in operations:
        self._logInfo("Executing %s" % operation, method=method, transID=transID)
        startOperation = time.time()
        res = getattr(self, operation)(transDict, clients)
        if not res['OK']:
          self._logError(
              "Failed to execute '%s': %s" % (operation, res['Message']),
              method=method,
              transID=transID)
        self._logInfo(
            "Executed %s in %.1f seconds" % (operation, time.time() - startOperation),
            method=method,
            transID=transID)
    except Exception as x:  # pylint: disable=broad-except
      self._logException('Exception executing operation %s' % operation, lException=x,
                         method=method, transID=transID)
    finally:
      self._logInfo(
          "Processed transformation in %.1f seconds" % (time.time() - startTime),
          method=method,
          transID=transID)

  #############################################################################
  # real operations done

  def updateTaskStatus(self, transDict, clients):
    """ Updates the task status
    """
    transID = transDict['TransformationID']
    method = 'updateTaskStatus'

    # Get the tasks which are in an UPDATE state, i.e. job statuses + request-specific statuses
    updateStatus = self.am_getOption(
        "TaskUpdateStatus",
        [
            JobStatus.CHECKING,
            JobStatus.DELETED,
            JobStatus.KILLED,
            JobStatus.STAGING,
            JobStatus.STALLED,
            JobStatus.MATCHED,
            JobStatus.RESCHEDULED,
            JobStatus.COMPLETING,
            JobStatus.COMPLETED,
            JobStatus.SUBMITTING,
            JobStatus.RECEIVED,
            JobStatus.WAITING,
            JobStatus.RUNNING,
            "Scheduled",
            "Assigned",
        ],
    )
    condDict = {"TransformationID": transID, "ExternalStatus": updateStatus}
    timeStamp = str(datetime.datetime.utcnow() - datetime.timedelta(minutes=10))

    # Get transformation tasks
    transformationTasks = clients["TransformationClient"].getTransformationTasks(
        condDict=condDict, older=timeStamp, timeStamp="LastUpdateTime"
    )
    if not transformationTasks['OK']:
      self._logError(
          "Failed to get tasks to update:", transformationTasks['Message'],
          method=method,
          transID=transID)
      return transformationTasks
    if not transformationTasks['Value']:
      self._logVerbose("No tasks found to update",
                       method=method, transID=transID)
      return transformationTasks

    # Get status for the transformation tasks
    chunkSize = self.am_getOption('TaskUpdateChunkSize', 0)
    try:
      chunkSize = int(chunkSize)
    except ValueError:
      chunkSize = 0
    if chunkSize:
      self._logVerbose("Getting %d tasks status (chunks of %d)" %
                       (len(transformationTasks['Value']), chunkSize),
                       method=method, transID=transID)
    else:
      self._logVerbose("Getting %d tasks status" %
                       len(transformationTasks['Value']),
                       method=method, transID=transID)
    updated = {}
    for nb, taskChunk in enumerate(breakListIntoChunks(transformationTasks['Value'], chunkSize)
                                   if chunkSize else
                                   [transformationTasks['Value']]):
      submittedTaskStatus = clients['TaskManager'].getSubmittedTaskStatus(taskChunk)
      if not submittedTaskStatus['OK']:
        self._logError("Failed to get updated task states:", submittedTaskStatus['Message'],
                       method=method, transID=transID)
        return submittedTaskStatus
      statusDict = submittedTaskStatus['Value']
      if not statusDict:
        self._logVerbose("%4d: No tasks to update" % nb,
                         method=method, transID=transID)

      # Set status for tasks that changes
      for status, taskIDs in statusDict.items():
        self._logVerbose("%4d: Updating %d task(s) to %s" % (nb, len(taskIDs), status),
                         method=method, transID=transID)
        setTaskStatus = clients['TransformationClient'].setTaskStatus(
            transID, taskIDs, status)
        if not setTaskStatus['OK']:
          self._logError(
              "Failed to update task status for transformation:", setTaskStatus['Message'],
              method=method,
              transID=transID)
          return setTaskStatus
        updated[status] = updated.setdefault(status, 0) + len(taskIDs)

    for status, nb in updated.items():
      self._logInfo(
          "Updated %d tasks to status %s" % (nb, status),
          method=method,
          transID=transID)
    return S_OK()

  def updateFileStatus(self, transDict, clients):
    """ Update the files status
    """
    transID = transDict['TransformationID']
    method = 'updateFileStatus'

    timeStamp = str(datetime.datetime.utcnow() - datetime.timedelta(minutes=10))

    # get transformation files
    condDict = {'TransformationID': transID, 'Status': ['Assigned']}
    transformationFiles = clients['TransformationClient'].getTransformationFiles(
        condDict=condDict,
        older=timeStamp,
        timeStamp='LastUpdate')
    if not transformationFiles['OK']:
      self._logError(
          "Failed to get transformation files to update:",
          transformationFiles['Message'],
          method=method,
          transID=transID)
      return transformationFiles
    if not transformationFiles['Value']:
      self._logInfo("No files to be updated", method=method, transID=transID)
      return transformationFiles

    # Get the status of the transformation files
    # Sort the files by taskID
    taskFiles = {}
    for fileDict in transformationFiles['Value']:
      taskFiles.setdefault(fileDict['TaskID'], []).append(fileDict)

    chunkSize = 100
    self._logVerbose("Getting file status for %d tasks (chunks of %d)" %
                     (len(taskFiles), chunkSize),
                     method=method, transID=transID)
    updated = {}
    # Process 100 tasks at a time
    for nb, taskIDs in enumerate(breakListIntoChunks(taskFiles, chunkSize)):
      fileChunk = []
      for taskID in taskIDs:
        fileChunk += taskFiles[taskID]
      submittedFileStatus = clients['TaskManager'].getSubmittedFileStatus(fileChunk)
      if not submittedFileStatus['OK']:
        self._logError("Failed to get updated file states for transformation:", submittedFileStatus['Message'],
                       method=method, transID=transID)
        return submittedFileStatus
      statusDict = submittedFileStatus['Value']
      if not statusDict:
        self._logVerbose("%4d: No file states to be updated" % nb,
                         method=method, transID=transID)
        continue

      # Set the status of files
      fileReport = FileReport(server=clients['TransformationClient'].getServer())
      for lfn, status in statusDict.items():
        updated[status] = updated.setdefault(status, 0) + 1
        setFileStatus = fileReport.setFileStatus(transID, lfn, status)
        if not setFileStatus['OK']:
          return setFileStatus
      commit = fileReport.commit()
      if not commit['OK']:
        self._logError("Failed to update file states for transformation:", commit['Message'],
                       method=method, transID=transID)
        return commit
      else:
        self._logVerbose("%4d: Updated the states of %d files" % (nb, len(commit['Value'])),
                         method=method, transID=transID)

    for status, nb in updated.items():
      self._logInfo("Updated %d files to status %s" % (nb, status),
                    method=method, transID=transID)
    return S_OK()

  def checkReservedTasks(self, transDict, clients):
    """ Checking Reserved tasks
    """
    transID = transDict['TransformationID']
    method = 'checkReservedTasks'

    # Select the tasks which have been in Reserved status for more than 1 hour for selected transformations
    condDict = {"TransformationID": transID, "ExternalStatus": 'Reserved'}
    time_stamp_older = str(datetime.datetime.utcnow() - datetime.timedelta(hours=1))

    res = clients['TransformationClient'].getTransformationTasks(condDict=condDict, older=time_stamp_older)
    self._logDebug("getTransformationTasks(%s) return value:" % condDict, res,
                   method=method, transID=transID)
    if not res['OK']:
      self._logError("Failed to get Reserved tasks:", res['Message'],
                     method=method, transID=transID)
      return res
    if not res['Value']:
      self._logVerbose("No Reserved tasks found", transID=transID)
      return res
    reservedTasks = res['Value']

    # Update the reserved tasks
    res = clients['TaskManager'].updateTransformationReservedTasks(reservedTasks)
    self._logDebug("updateTransformationReservedTasks(%s) return value:" % reservedTasks, res,
                   method=method, transID=transID)
    if not res['OK']:
      self._logError("Failed to update transformation reserved tasks:", res['Message'],
                     method=method, transID=transID)
      return res
    noTasks = res['Value']['NoTasks']
    taskNameIDs = res['Value']['TaskNameIDs']

    # For the tasks with no associated request found re-set the status of the task in the transformationDB
    if noTasks:
      self._logInfo("Resetting status of %d tasks to Created as no associated job/request found" % len(noTasks),
                    method=method, transID=transID)
      for taskName in noTasks:
        transID, taskID = self._parseTaskName(taskName)
        res = clients['TransformationClient'].setTaskStatus(transID, taskID, 'Created')
        if not res['OK']:
          self._logError("Failed to update task status and ID after recovery:",
                         '%s %s' % (taskName, res['Message']),
                         method=method, transID=transID)
          return res

    # For the tasks for which an associated request was found update the task details in the transformationDB
    for taskName, extTaskID in taskNameIDs.items():
      transID, taskID = self._parseTaskName(taskName)
      self._logInfo("Setting status of %s to Submitted with ID %s" % (taskName, extTaskID),
                    method=method, transID=transID)
      setTaskStatusAndWmsID = clients['TransformationClient'].setTaskStatusAndWmsID(
          transID,
          taskID,
          'Submitted',
          str(extTaskID))
      if not setTaskStatusAndWmsID['OK']:
        self._logError(
            "Failed to update task status and ID after recovery:",
            "%s %s" % (taskName, setTaskStatusAndWmsID['Message']),
            method=method,
            transID=transID)
        return setTaskStatusAndWmsID

    return S_OK()

  def submitTasks(self, transDict, clients):
    """ Submit the tasks to an external system, using the taskManager provided

    :param dict transIDOPBody: transformation body
    :param dict clients: dictionary of client objects

    :return: S_OK/S_ERROR
    """
    transID = transDict['TransformationID']
    transBody = transDict['Body']
    owner = transDict['Owner']
    ownerGroup = transDict['OwnerGroup']
    ownerDN = transDict['OwnerDN']
    method = 'submitTasks'

    # Get all tasks to submit
    tasksToSubmit = clients['TransformationClient'].getTasksToSubmit(
        transID, self.tasksPerLoop)
    self._logDebug("getTasksToSubmit(%s, %s) return value:" % (transID, self.tasksPerLoop), tasksToSubmit,
                   method=method, transID=transID)
    if not tasksToSubmit['OK']:
      self._logError("Failed to obtain tasks:", tasksToSubmit['Message'],
                     method=method, transID=transID)
      return tasksToSubmit
    tasks = tasksToSubmit['Value']['JobDictionary']
    if not tasks:
      self._logVerbose("No tasks found for submission",
                       method=method, transID=transID)
      return tasksToSubmit
    self._logInfo("Obtained %d tasks for submission" % len(tasks),
                  method=method, transID=transID)

    # Prepare tasks and submits them, by chunks
    chunkSize = self.maxParametricJobs if self.bulkSubmissionFlag else self.tasksPerLoop
    for taskDictChunk in breakDictionaryIntoChunks(tasks, chunkSize):
      res = self._prepareAndSubmitAndUpdateTasks(transID, transBody, taskDictChunk,
                                                 owner, ownerDN, ownerGroup,
                                                 clients)
      if not res['OK']:
        return res
      self._logVerbose("Submitted %d jobs, bulkSubmissionFlag = %s" % (len(taskDictChunk), self.bulkSubmissionFlag))

    return S_OK()

  def _prepareAndSubmitAndUpdateTasks(self, transID, transBody, tasks, owner, ownerDN, ownerGroup, clients):
    """ prepare + submit + monitor a dictionary of tasks

    :param int transID: transformation ID
    :param str transBody: transformation job template
    :param dict tasks: dictionary of per task parameters
    :param str owner: owner of the transformation
    :param str ownerDN: DN of the owner of the transformation
    :param str ownerGroup: group of the owner of the transformation
    :param dict clients: dictionary of client objects

    :return: S_OK/S_ERROR
    """

    method = '_prepareAndSubmitAndUpdateTasks'
    # prepare tasks
    preparedTransformationTasks = clients['TaskManager'].prepareTransformationTasks(transBody,
                                                                                    tasks,
                                                                                    owner,
                                                                                    ownerGroup,
                                                                                    ownerDN,
                                                                                    self.bulkSubmissionFlag)
    self._logDebug("prepareTransformationTasks return value:", preparedTransformationTasks,
                   method=method, transID=transID)
    if not preparedTransformationTasks['OK']:
      self._logError("Failed to prepare tasks", preparedTransformationTasks['Message'],
                     method=method, transID=transID)
      return preparedTransformationTasks

    # Submit tasks
    res = clients['TaskManager'].submitTransformationTasks(preparedTransformationTasks['Value'])
    self._logDebug("submitTransformationTasks return value:", res,
                   method=method, transID=transID)
    if not res['OK']:
      self._logError("Failed to submit prepared tasks:", res['Message'],
                     method=method, transID=transID)
      return res

    # Update tasks after submission
    res = clients['TaskManager'].updateDBAfterTaskSubmission(res['Value'])
    self._logDebug("updateDBAfterTaskSubmission return value:", res,
                   method=method, transID=transID)
    if not res['OK']:
      self._logError("Failed to update DB after task submission:", res['Message'],
                     method=method, transID=transID)
      return res

    return S_OK()

  @staticmethod
  def _addOperationForTransformations(
      operationsOnTransformationDict,
      operation,
      transformations,
      owner=None,
      ownerGroup=None,
      ownerDN=None,
  ):
    """Fill the operationsOnTransformationDict"""

    transformationIDsAndBodies = (
        (
            transformation["TransformationID"],
            transformation["Body"],
            transformation["AuthorDN"],
            transformation["AuthorGroup"],
        )
        for transformation in transformations["Value"]
    )
    for transID, body, t_ownerDN, t_ownerGroup in transformationIDsAndBodies:
      if transID in operationsOnTransformationDict:
        operationsOnTransformationDict[transID]["Operations"].append(operation)
      else:
        operationsOnTransformationDict[transID] = {
            "TransformationID": transID,
            "Body": body,
            "Operations": [operation],
            "Owner": owner if owner else getUsernameForDN(t_ownerDN)["Value"],
            "OwnerGroup": ownerGroup if owner else t_ownerGroup,
            "OwnerDN": ownerDN if owner else t_ownerDN,
        }

  def __getCredentials(self):
    """Get the credentials to use if ShifterCredentials are set, otherwise do nothing.

    This function fills the self.credTuple tuple.
    """
    if not self.credentials:
      return S_OK()
    resCred = Operations().getOptionsDict("/Shifter/%s" % self.credentials)
    if not resCred['OK']:
      self.log.error("Cred: Failed to find shifter credentials", self.credentials)
      return resCred
    owner = resCred['Value']['User']
    ownerGroup = resCred['Value']['Group']
    # returns  a list
    ownerDN = getDNForUsername(owner)['Value'][0]
    self.credTuple = (owner, ownerGroup, ownerDN)
    self.log.info("Cred: Tasks will be submitted with the credentials %s:%s" % (owner, ownerGroup))
    return S_OK()
=======
        """

        gMonitor.registerActivity(
            "SubmittedTasks", "Automatically submitted tasks", "Transformation Monitoring", "Tasks", gMonitor.OP_ACUM
        )

        self.pluginLocation = self.am_getOption("PluginLocation", "DIRAC.TransformationSystem.Client.TaskManagerPlugin")

        # Default clients
        self.transClient = TransformationClient()
        self.jobManagerClient = JobManagerClient()

        # Bulk submission flag
        self.bulkSubmissionFlag = self.am_getOption("BulkSubmission", self.bulkSubmissionFlag)

        # Shifter credentials to use, could replace the use of shifterProxy eventually
        self.shifterProxy = self.am_getOption("shifterProxy", self.shifterProxy)
        self.credentials = self.am_getOption("ShifterCredentials", self.credentials)
        resCred = self.__getCredentials()
        if not resCred["OK"]:
            return resCred
        # setting up the threading
        maxNumberOfThreads = self.am_getOption("maxNumberOfThreads", 15)
        threadPool = ThreadPool(maxNumberOfThreads, maxNumberOfThreads)
        self.log.verbose("Multithreaded with %d threads" % maxNumberOfThreads)

        for i in range(maxNumberOfThreads):
            threadPool.generateJobAndQueueIt(self._execute, [i])

        return S_OK()

    def finalize(self):
        """graceful finalization"""
        if self.transInQueue:
            self._logInfo(
                "Wait for threads to get empty before terminating the agent (%d tasks)" % len(self.transInThread)
            )
            self.transInQueue = []
            while self.transInThread:
                time.sleep(2)
            self.log.info("Threads are empty, terminating the agent...")
        return S_OK()

    #############################################################################

    def execute(self):
        """The TaskManagerBase execution method is just filling the Queues of transformations that need to be processed"""

        operationsOnTransformationDict = {}
        owner, ownerGroup, ownerDN = None, None, None
        # getting the credentials for submission
        resProxy = getProxyInfo(proxy=False, disableVOMS=False)
        if resProxy["OK"]:  # there is a shifterProxy
            proxyInfo = resProxy["Value"]
            owner = proxyInfo["username"]
            ownerGroup = proxyInfo["group"]
            ownerDN = proxyInfo["identity"]
            self.log.info("ShifterProxy: Tasks will be submitted with the credentials %s:%s" % (owner, ownerGroup))
        elif self.credentials:
            owner, ownerGroup, ownerDN = self.credTuple
        else:
            self.log.info("Using per Transformation Credentials!")

        # Determine whether the task status is to be monitored and updated
        enableTaskMonitor = self.am_getOption("MonitorTasks", "")
        if not enableTaskMonitor:
            self.log.verbose("Monitoring of tasks is disabled. To enable it, create the 'MonitorTasks' option")
        else:
            # Get the transformations for which the tasks have to be updated
            status = self.am_getOption(
                "UpdateTasksTransformationStatus",
                self.am_getOption("UpdateTasksStatus", ["Active", "Completing", "Stopped"]),
            )
            transformations = self._selectTransformations(transType=self.transType, status=status, agentType=[])
            if not transformations["OK"]:
                self.log.warn("Could not select transformations:", transformations["Message"])
            else:
                self._addOperationForTransformations(
                    operationsOnTransformationDict,
                    "updateTaskStatus",
                    transformations,
                    owner=owner,
                    ownerGroup=ownerGroup,
                    ownerDN=ownerDN,
                )

        # Determine whether the task files status is to be monitored and updated
        enableFileMonitor = self.am_getOption("MonitorFiles", "")
        if not enableFileMonitor:
            self.log.verbose("Monitoring of files is disabled. To enable it, create the 'MonitorFiles' option")
        else:
            # Get the transformations for which the files have to be updated
            status = self.am_getOption(
                "UpdateFilesTransformationStatus",
                self.am_getOption("UpdateFilesStatus", ["Active", "Completing", "Stopped"]),
            )
            transformations = self._selectTransformations(transType=self.transType, status=status, agentType=[])
            if not transformations["OK"]:
                self.log.warn("Could not select transformations:", transformations["Message"])
            else:
                self._addOperationForTransformations(
                    operationsOnTransformationDict,
                    "updateFileStatus",
                    transformations,
                    owner=owner,
                    ownerGroup=ownerGroup,
                    ownerDN=ownerDN,
                )

        # Determine whether the checking of reserved tasks is to be performed
        enableCheckReserved = self.am_getOption("CheckReserved", "")
        if not enableCheckReserved:
            self.log.verbose("Checking of reserved tasks is disabled. To enable it, create the 'CheckReserved' option")
        else:
            # Get the transformations for which the check of reserved tasks have to be performed
            status = self.am_getOption(
                "CheckReservedTransformationStatus",
                self.am_getOption("CheckReservedStatus", ["Active", "Completing", "Stopped"]),
            )
            transformations = self._selectTransformations(transType=self.transType, status=status, agentType=[])
            if not transformations["OK"]:
                self.log.warn("Could not select transformations:", transformations["Message"])
            else:
                self._addOperationForTransformations(
                    operationsOnTransformationDict,
                    "checkReservedTasks",
                    transformations,
                    owner=owner,
                    ownerGroup=ownerGroup,
                    ownerDN=ownerDN,
                )

        # Determine whether the submission of tasks is to be performed
        enableSubmission = self.am_getOption("SubmitTasks", "yes")
        if not enableSubmission:
            self.log.verbose("Submission of tasks is disabled. To enable it, create the 'SubmitTasks' option")
        else:
            # Get the transformations for which the check of reserved tasks have to be performed
            status = self.am_getOption(
                "SubmitTransformationStatus", self.am_getOption("SubmitStatus", ["Active", "Completing"])
            )
            transformations = self._selectTransformations(transType=self.transType, status=status)
            if not transformations["OK"]:
                self.log.warn("Could not select transformations:", transformations["Message"])
            else:
                # Get the transformations which should be submitted
                self.tasksPerLoop = self.am_getOption("TasksPerLoop", self.tasksPerLoop)
                res = self.jobManagerClient.getMaxParametricJobs()
                if not res["OK"]:
                    self.log.warn("Could not get the maxParametricJobs from JobManager", res["Message"])
                else:
                    self.maxParametricJobs = res["Value"]

                self._addOperationForTransformations(
                    operationsOnTransformationDict,
                    "submitTasks",
                    transformations,
                    owner=owner,
                    ownerGroup=ownerGroup,
                    ownerDN=ownerDN,
                )

        self._fillTheQueue(operationsOnTransformationDict)

        return S_OK()

    def _selectTransformations(self, transType=None, status=None, agentType=None):
        """get the transformations"""
        if status is None:
            status = ["Active", "Completing"]
        if agentType is None:
            agentType = ["Automatic"]
        selectCond = {}
        if status:
            selectCond["Status"] = status
        if transType is not None:
            selectCond["Type"] = transType
        if agentType:
            selectCond["AgentType"] = agentType
        res = self.transClient.getTransformations(condDict=selectCond)
        if not res["OK"]:
            self.log.error("Failed to get transformations:", res["Message"])
        elif not res["Value"]:
            self.log.verbose("No transformations found")
        else:
            self.log.verbose("Obtained %d transformations" % len(res["Value"]))
        return res

    def _fillTheQueue(self, operationsOnTransformationsDict):
        """Just fill the queue with the operation to be done on a certain transformation"""
        count = 0
        for transID, bodyAndOps in operationsOnTransformationsDict.items():
            if transID not in self.transInQueue:
                count += 1
                self.transInQueue.append(transID)
                self.transQueue.put({transID: bodyAndOps})

        self.log.info(
            "Out of %d transformations, %d put in thread queue" % (len(operationsOnTransformationsDict), count)
        )

    #############################################################################

    def _getClients(self, ownerDN=None, ownerGroup=None):
        """Returns the clients used in the threads

        This is another function that should be extended.

        The clients provided here are defaults, and should be adapted

        If ownerDN and ownerGroup are not None the clients will delegate to these credentials

        :param str ownerDN: DN of the owner of the submitted jobs
        :param str ownerGroup: group of the owner of the submitted jobs
        :returns: dict of Clients
        """
        threadTransformationClient = TransformationClient()
        threadTaskManager = WorkflowTasks(ownerDN=ownerDN, ownerGroup=ownerGroup)
        threadTaskManager.pluginLocation = self.pluginLocation

        return {"TransformationClient": threadTransformationClient, "TaskManager": threadTaskManager}

    def _execute(self, threadID):
        """This is what runs inside the threads, in practice this is the function that does the real stuff"""
        # Each thread will have its own clients if we use credentials/shifterProxy
        clients = (
            self._getClients()
            if self.shifterProxy
            else self._getClients(ownerGroup=self.credTuple[1], ownerDN=self.credTuple[2])
            if self.credentials
            else None
        )
        method = "_execute"
        operation = "None"

        while True:
            startTime = time.time()
            transIDOPBody = self.transQueue.get()
            if not self.transInQueue:
                # Queue was cleared, nothing to do
                continue
            try:
                transID = list(transIDOPBody)[0]
                operations = transIDOPBody[transID]["Operations"]
                if transID not in self.transInQueue:
                    self._logWarn("Got a transf not in transInQueue...?", method=method, transID=transID)
                    break
                if not (self.credentials or self.shifterProxy):
                    ownerDN, group = transIDOPBody[transID]["OwnerDN"], transIDOPBody[transID]["OwnerGroup"]
                    clients = self._getClients(ownerDN=ownerDN, ownerGroup=group)
                self.transInThread[transID] = " [Thread%d] [%s] " % (threadID, str(transID))
                self._logInfo("Start processing transformation", method=method, transID=transID)
                clients["TaskManager"].transInThread = self.transInThread
                for operation in operations:
                    self._logInfo("Executing %s" % operation, method=method, transID=transID)
                    startOperation = time.time()
                    res = getattr(self, operation)(transIDOPBody, clients)
                    if not res["OK"]:
                        self._logError("Failed to %s: %s" % (operation, res["Message"]), method=method, transID=transID)
                    self._logInfo(
                        "Executed %s in %.1f seconds" % (operation, time.time() - startOperation),
                        method=method,
                        transID=transID,
                    )
            except Exception as x:  # pylint: disable=broad-except
                self._logException(
                    "Exception executing operation %s" % operation, lException=x, method=method, transID=transID
                )
            finally:
                if not transID:
                    transID = "None"
                self._logInfo(
                    "Processed transformation in %.1f seconds" % (time.time() - startTime),
                    method=method,
                    transID=transID,
                )
                self.transInThread.pop(transID, None)
                self._logVerbose(
                    "%d transformations still in queue" % (len(self.transInThread)), method=method, transID=transID
                )
                if transID in self.transInQueue:
                    self.transInQueue.remove(transID)
                self._logDebug("transInQueue = ", self.transInQueue, method=method, transID=transID)

    #############################################################################
    # real operations done

    def updateTaskStatus(self, transIDOPBody, clients):
        """Updates the task status"""
        transID = list(transIDOPBody)[0]
        method = "updateTaskStatus"

        # Get the tasks which are in an UPDATE state, i.e. job statuses + request-specific statuses
        updateStatus = self.am_getOption(
            "TaskUpdateStatus",
            [
                JobStatus.CHECKING,
                JobStatus.DELETED,
                JobStatus.KILLED,
                JobStatus.STAGING,
                JobStatus.STALLED,
                JobStatus.MATCHED,
                JobStatus.RESCHEDULED,
                JobStatus.COMPLETING,
                JobStatus.COMPLETED,
                JobStatus.SUBMITTED,
                JobStatus.RECEIVED,
                JobStatus.WAITING,
                JobStatus.RUNNING,
                "Scheduled",
                "Assigned",
            ],
        )
        condDict = {"TransformationID": transID, "ExternalStatus": updateStatus}
        timeStamp = str(datetime.datetime.utcnow() - datetime.timedelta(minutes=10))

        # Get transformation tasks
        transformationTasks = clients["TransformationClient"].getTransformationTasks(
            condDict=condDict, older=timeStamp, timeStamp="LastUpdateTime"
        )
        if not transformationTasks["OK"]:
            self._logError(
                "Failed to get tasks to update:", transformationTasks["Message"], method=method, transID=transID
            )
            return transformationTasks
        if not transformationTasks["Value"]:
            self._logVerbose("No tasks found to update", method=method, transID=transID)
            return transformationTasks

        # Get status for the transformation tasks
        chunkSize = self.am_getOption("TaskUpdateChunkSize", 0)
        try:
            chunkSize = int(chunkSize)
        except ValueError:
            chunkSize = 0
        if chunkSize:
            self._logVerbose(
                "Getting %d tasks status (chunks of %d)" % (len(transformationTasks["Value"]), chunkSize),
                method=method,
                transID=transID,
            )
        else:
            self._logVerbose(
                "Getting %d tasks status" % len(transformationTasks["Value"]), method=method, transID=transID
            )
        updated = {}
        for nb, taskChunk in enumerate(
            breakListIntoChunks(transformationTasks["Value"], chunkSize)
            if chunkSize
            else [transformationTasks["Value"]]
        ):
            submittedTaskStatus = clients["TaskManager"].getSubmittedTaskStatus(taskChunk)
            if not submittedTaskStatus["OK"]:
                self._logError(
                    "Failed to get updated task states:", submittedTaskStatus["Message"], method=method, transID=transID
                )
                return submittedTaskStatus
            statusDict = submittedTaskStatus["Value"]
            if not statusDict:
                self._logVerbose("%4d: No tasks to update" % nb, method=method, transID=transID)

            # Set status for tasks that changes
            for status, taskIDs in statusDict.items():
                self._logVerbose(
                    "%4d: Updating %d task(s) to %s" % (nb, len(taskIDs), status), method=method, transID=transID
                )
                setTaskStatus = clients["TransformationClient"].setTaskStatus(transID, taskIDs, status)
                if not setTaskStatus["OK"]:
                    self._logError(
                        "Failed to update task status for transformation:",
                        setTaskStatus["Message"],
                        method=method,
                        transID=transID,
                    )
                    return setTaskStatus
                updated[status] = updated.setdefault(status, 0) + len(taskIDs)

        for status, nb in updated.items():
            self._logInfo("Updated %d tasks to status %s" % (nb, status), method=method, transID=transID)
        return S_OK()

    def updateFileStatus(self, transIDOPBody, clients):
        """Update the files status"""
        transID = list(transIDOPBody)[0]
        method = "updateFileStatus"

        timeStamp = str(datetime.datetime.utcnow() - datetime.timedelta(minutes=10))

        # get transformation files
        condDict = {"TransformationID": transID, "Status": ["Assigned"]}
        transformationFiles = clients["TransformationClient"].getTransformationFiles(
            condDict=condDict, older=timeStamp, timeStamp="LastUpdate"
        )
        if not transformationFiles["OK"]:
            self._logError(
                "Failed to get transformation files to update:",
                transformationFiles["Message"],
                method=method,
                transID=transID,
            )
            return transformationFiles
        if not transformationFiles["Value"]:
            self._logInfo("No files to be updated", method=method, transID=transID)
            return transformationFiles

        # Get the status of the transformation files
        # Sort the files by taskID
        taskFiles = {}
        for fileDict in transformationFiles["Value"]:
            taskFiles.setdefault(fileDict["TaskID"], []).append(fileDict)

        chunkSize = 100
        self._logVerbose(
            "Getting file status for %d tasks (chunks of %d)" % (len(taskFiles), chunkSize),
            method=method,
            transID=transID,
        )
        updated = {}
        # Process 100 tasks at a time
        for nb, taskIDs in enumerate(breakListIntoChunks(taskFiles, chunkSize)):
            fileChunk = []
            for taskID in taskIDs:
                fileChunk += taskFiles[taskID]
            submittedFileStatus = clients["TaskManager"].getSubmittedFileStatus(fileChunk)
            if not submittedFileStatus["OK"]:
                self._logError(
                    "Failed to get updated file states for transformation:",
                    submittedFileStatus["Message"],
                    method=method,
                    transID=transID,
                )
                return submittedFileStatus
            statusDict = submittedFileStatus["Value"]
            if not statusDict:
                self._logVerbose("%4d: No file states to be updated" % nb, method=method, transID=transID)
                continue

            # Set the status of files
            fileReport = FileReport(server=clients["TransformationClient"].getServer())
            for lfn, status in statusDict.items():
                updated[status] = updated.setdefault(status, 0) + 1
                setFileStatus = fileReport.setFileStatus(transID, lfn, status)
                if not setFileStatus["OK"]:
                    return setFileStatus
            commit = fileReport.commit()
            if not commit["OK"]:
                self._logError(
                    "Failed to update file states for transformation:",
                    commit["Message"],
                    method=method,
                    transID=transID,
                )
                return commit
            else:
                self._logVerbose(
                    "%4d: Updated the states of %d files" % (nb, len(commit["Value"])), method=method, transID=transID
                )

        for status, nb in updated.items():
            self._logInfo("Updated %d files to status %s" % (nb, status), method=method, transID=transID)
        return S_OK()

    def checkReservedTasks(self, transIDOPBody, clients):
        """Checking Reserved tasks"""
        transID = list(transIDOPBody)[0]
        method = "checkReservedTasks"

        # Select the tasks which have been in Reserved status for more than 1 hour for selected transformations
        condDict = {"TransformationID": transID, "ExternalStatus": "Reserved"}
        time_stamp_older = str(datetime.datetime.utcnow() - datetime.timedelta(hours=1))

        res = clients["TransformationClient"].getTransformationTasks(condDict=condDict, older=time_stamp_older)
        self._logDebug("getTransformationTasks(%s) return value:" % condDict, res, method=method, transID=transID)
        if not res["OK"]:
            self._logError("Failed to get Reserved tasks:", res["Message"], method=method, transID=transID)
            return res
        if not res["Value"]:
            self._logVerbose("No Reserved tasks found", transID=transID)
            return res
        reservedTasks = res["Value"]

        # Update the reserved tasks
        res = clients["TaskManager"].updateTransformationReservedTasks(reservedTasks)
        self._logDebug(
            "updateTransformationReservedTasks(%s) return value:" % reservedTasks, res, method=method, transID=transID
        )
        if not res["OK"]:
            self._logError(
                "Failed to update transformation reserved tasks:", res["Message"], method=method, transID=transID
            )
            return res
        noTasks = res["Value"]["NoTasks"]
        taskNameIDs = res["Value"]["TaskNameIDs"]

        # For the tasks with no associated request found re-set the status of the task in the transformationDB
        if noTasks:
            self._logInfo(
                "Resetting status of %d tasks to Created as no associated job/request found" % len(noTasks),
                method=method,
                transID=transID,
            )
            for taskName in noTasks:
                transID, taskID = self._parseTaskName(taskName)
                res = clients["TransformationClient"].setTaskStatus(transID, taskID, "Created")
                if not res["OK"]:
                    self._logError(
                        "Failed to update task status and ID after recovery:",
                        "%s %s" % (taskName, res["Message"]),
                        method=method,
                        transID=transID,
                    )
                    return res

        # For the tasks for which an associated request was found update the task details in the transformationDB
        for taskName, extTaskID in taskNameIDs.items():
            transID, taskID = self._parseTaskName(taskName)
            self._logInfo(
                "Setting status of %s to Submitted with ID %s" % (taskName, extTaskID), method=method, transID=transID
            )
            setTaskStatusAndWmsID = clients["TransformationClient"].setTaskStatusAndWmsID(
                transID, taskID, "Submitted", str(extTaskID)
            )
            if not setTaskStatusAndWmsID["OK"]:
                self._logError(
                    "Failed to update task status and ID after recovery:",
                    "%s %s" % (taskName, setTaskStatusAndWmsID["Message"]),
                    method=method,
                    transID=transID,
                )
                return setTaskStatusAndWmsID

        return S_OK()

    def submitTasks(self, transIDOPBody, clients):
        """Submit the tasks to an external system, using the taskManager provided

        :param dict transIDOPBody: transformation body
        :param dict clients: dictionary of client objects

        :return: S_OK/S_ERROR
        """
        transID = list(transIDOPBody)[0]
        transBody = transIDOPBody[transID]["Body"]
        owner = transIDOPBody[transID]["Owner"]
        ownerGroup = transIDOPBody[transID]["OwnerGroup"]
        ownerDN = transIDOPBody[transID]["OwnerDN"]
        method = "submitTasks"

        # Get all tasks to submit
        tasksToSubmit = clients["TransformationClient"].getTasksToSubmit(transID, self.tasksPerLoop)
        self._logDebug(
            "getTasksToSubmit(%s, %s) return value:" % (transID, self.tasksPerLoop),
            tasksToSubmit,
            method=method,
            transID=transID,
        )
        if not tasksToSubmit["OK"]:
            self._logError("Failed to obtain tasks:", tasksToSubmit["Message"], method=method, transID=transID)
            return tasksToSubmit
        tasks = tasksToSubmit["Value"]["JobDictionary"]
        if not tasks:
            self._logVerbose("No tasks found for submission", method=method, transID=transID)
            return tasksToSubmit
        self._logInfo("Obtained %d tasks for submission" % len(tasks), method=method, transID=transID)

        # Prepare tasks and submits them, by chunks
        chunkSize = self.maxParametricJobs if self.bulkSubmissionFlag else self.tasksPerLoop
        for taskDictChunk in breakDictionaryIntoChunks(tasks, chunkSize):
            res = self._prepareAndSubmitAndUpdateTasks(
                transID, transBody, taskDictChunk, owner, ownerDN, ownerGroup, clients
            )
            if not res["OK"]:
                return res
            self._logVerbose(
                "Submitted %d jobs, bulkSubmissionFlag = %s" % (len(taskDictChunk), self.bulkSubmissionFlag)
            )

        return S_OK()

    def _prepareAndSubmitAndUpdateTasks(self, transID, transBody, tasks, owner, ownerDN, ownerGroup, clients):
        """prepare + submit + monitor a dictionary of tasks

        :param int transID: transformation ID
        :param str transBody: transformation job template
        :param dict tasks: dictionary of per task parameters
        :param str owner: owner of the transformation
        :param str ownerDN: DN of the owner of the transformation
        :param str ownerGroup: group of the owner of the transformation
        :param dict clients: dictionary of client objects

        :return: S_OK/S_ERROR
        """

        method = "_prepareAndSubmitAndUpdateTasks"
        # prepare tasks
        preparedTransformationTasks = clients["TaskManager"].prepareTransformationTasks(
            transBody, tasks, owner, ownerGroup, ownerDN, self.bulkSubmissionFlag
        )
        self._logDebug(
            "prepareTransformationTasks return value:", preparedTransformationTasks, method=method, transID=transID
        )
        if not preparedTransformationTasks["OK"]:
            self._logError(
                "Failed to prepare tasks", preparedTransformationTasks["Message"], method=method, transID=transID
            )
            return preparedTransformationTasks

        # Submit tasks
        res = clients["TaskManager"].submitTransformationTasks(preparedTransformationTasks["Value"])
        self._logDebug("submitTransformationTasks return value:", res, method=method, transID=transID)
        if not res["OK"]:
            self._logError("Failed to submit prepared tasks:", res["Message"], method=method, transID=transID)
            return res

        # Update tasks after submission
        res = clients["TaskManager"].updateDBAfterTaskSubmission(res["Value"])
        self._logDebug("updateDBAfterTaskSubmission return value:", res, method=method, transID=transID)
        if not res["OK"]:
            self._logError("Failed to update DB after task submission:", res["Message"], method=method, transID=transID)
            return res

        return S_OK()

    @staticmethod
    def _addOperationForTransformations(
        operationsOnTransformationDict, operation, transformations, owner=None, ownerGroup=None, ownerDN=None
    ):
        """Fill the operationsOnTransformationDict"""
        transformationIDsAndBodies = [
            (
                transformation["TransformationID"],
                transformation["Body"],
                transformation["AuthorDN"],
                transformation["AuthorGroup"],
            )
            for transformation in transformations["Value"]
        ]
        for transID, body, t_ownerDN, t_ownerGroup in transformationIDsAndBodies:
            if transID in operationsOnTransformationDict:
                operationsOnTransformationDict[transID]["Operations"].append(operation)
            else:
                operationsOnTransformationDict[transID] = {
                    "Body": body,
                    "Operations": [operation],
                    "Owner": owner if owner else getUsernameForDN(t_ownerDN)["Value"],
                    "OwnerGroup": ownerGroup if owner else t_ownerGroup,
                    "OwnerDN": ownerDN if owner else t_ownerDN,
                }

    def __getCredentials(self):
        """Get the credentials to use if ShifterCredentials are set, otherwise do nothing.

        This function fills the self.credTuple tuple.
        """
        if not self.credentials:
            return S_OK()
        resCred = Operations().getOptionsDict("/Shifter/%s" % self.credentials)
        if not resCred["OK"]:
            self.log.error("Cred: Failed to find shifter credentials", self.credentials)
            return resCred
        owner = resCred["Value"]["User"]
        ownerGroup = resCred["Value"]["Group"]
        # returns  a list
        ownerDN = getDNForUsername(owner)["Value"][0]
        self.credTuple = (owner, ownerGroup, ownerDN)
        self.log.info("Cred: Tasks will be submitted with the credentials %s:%s" % (owner, ownerGroup))
        return S_OK()
>>>>>>> c5981031
<|MERGE_RESOLUTION|>--- conflicted
+++ resolved
@@ -62,16 +62,7 @@
         self.pluginLocation = ""
         self.bulkSubmissionFlag = False
 
-<<<<<<< HEAD
-  #############################################################################
-=======
-        # for the threading
-        self.transQueue = Queue()
-        self.transInQueue = []
-        self.transInThread = {}
-
     #############################################################################
->>>>>>> c5981031
 
     def initialize(self):
         """Agent initialization.
@@ -80,647 +71,6 @@
         - TransformationClient objects (self.transClient),
         - set the shifterProxy if different from the default one set here ('ProductionManager')
         - list of transformation types to be looked (self.transType)
-<<<<<<< HEAD
-    """
-
-    gMonitor.registerActivity("SubmittedTasks", "Automatically submitted tasks", "Transformation Monitoring", "Tasks",
-                              gMonitor.OP_ACUM)
-
-    self.pluginLocation = self.am_getOption('PluginLocation', 'DIRAC.TransformationSystem.Client.TaskManagerPlugin')
-
-    # Default clients
-    self.transClient = TransformationClient()
-    self.jobManagerClient = JobManagerClient()
-
-    # Bulk submission flag
-    self.bulkSubmissionFlag = self.am_getOption('BulkSubmission', self.bulkSubmissionFlag)
-
-    # Shifter credentials to use, could replace the use of shifterProxy eventually
-    self.shifterProxy = self.am_getOption('shifterProxy', self.shifterProxy)
-    self.credentials = self.am_getOption('ShifterCredentials', self.credentials)
-    resCred = self.__getCredentials()
-    if not resCred['OK']:
-      return resCred
-    # setting up the threading
-    maxNumberOfThreads = self.am_getOption('maxNumberOfThreads', 15)
-    self.log.verbose("Multithreaded with %d threads" % maxNumberOfThreads)
-
-    self.threadPoolExecutor = concurrent.futures.ThreadPoolExecutor(max_workers=maxNumberOfThreads)
-
-    return S_OK()
-
-  def finalize(self):
-    """ graceful finalization
-    """
-    method = 'finalize'
-    self._logInfo("Wait for threads to get empty before terminating the agent", method=method)
-    self.threadPoolExecutor.shutdown()
-    self._logInfo("Threads are empty, terminating the agent...", method=method)
-    return S_OK()
-
-  def execute(self):
-    """ The execution method is transformations that need to be processed
-    """
-
-    # 1. determining which credentials will be used for the submission
-    owner, ownerGroup, ownerDN = None, None, None
-    # getting the credentials for submission
-    resProxy = getProxyInfo(proxy=False, disableVOMS=False)
-    if resProxy['OK']:  # there is a shifterProxy
-      proxyInfo = resProxy['Value']
-      owner = proxyInfo['username']
-      ownerGroup = proxyInfo['group']
-      ownerDN = proxyInfo['identity']
-      self.log.info("ShifterProxy: Tasks will be submitted with the credentials %s:%s" % (owner, ownerGroup))
-    elif self.credentials:
-      owner, ownerGroup, ownerDN = self.credTuple
-    else:
-      self.log.info("Using per Transformation Credentials!")
-
-    # 2. Determining which operations to do on each transformation
-    self.operationsOnTransformationDict = {}  # key: TransID. Value: dict with body, and list of operations
-
-    # 2.1 Determine whether the task status is to be monitored and updated
-    if not self.am_getOption('MonitorTasks', ''):
-      self.log.verbose(
-          "Monitoring of tasks is disabled. To enable it, create the 'MonitorTasks' option")
-    else:
-      # Get the transformations for which the tasks have to be updated
-      status = self.am_getOption(
-          'UpdateTasksTransformationStatus',
-          self.am_getOption('UpdateTasksStatus', ['Active', 'Completing', 'Stopped']))
-      transformations = self._selectTransformations(
-          transType=self.transType, status=status, agentType=[])
-      if not transformations['OK']:
-        self.log.warn("Could not select transformations:", transformations['Message'])
-      else:
-        self._addOperationForTransformations(
-            self.operationsOnTransformationDict,
-            'updateTaskStatus',
-            transformations,
-            owner=owner,
-            ownerGroup=ownerGroup,
-            ownerDN=ownerDN)
-
-    # 2.2. Determine whether the task files status is to be monitored and updated
-    if not self.am_getOption('MonitorFiles', ''):
-      self.log.verbose(
-          "Monitoring of files is disabled. To enable it, create the 'MonitorFiles' option")
-    else:
-      # Get the transformations for which the files have to be updated
-      status = self.am_getOption(
-          'UpdateFilesTransformationStatus',
-          self.am_getOption('UpdateFilesStatus', ['Active', 'Completing', 'Stopped']))
-      transformations = self._selectTransformations(
-          transType=self.transType, status=status, agentType=[])
-      if not transformations['OK']:
-        self.log.warn("Could not select transformations:", transformations['Message'])
-      else:
-        self._addOperationForTransformations(
-            self.operationsOnTransformationDict,
-            'updateFileStatus',
-            transformations,
-            owner=owner,
-            ownerGroup=ownerGroup,
-            ownerDN=ownerDN)
-
-    # Determine whether the checking of reserved tasks is to be performed
-    if not self.am_getOption('CheckReserved', ''):
-      self.log.verbose(
-          "Checking of reserved tasks is disabled. To enable it, create the 'CheckReserved' option")
-    else:
-      # Get the transformations for which the check of reserved tasks have to be performed
-      status = self.am_getOption(
-          'CheckReservedTransformationStatus',
-          self.am_getOption('CheckReservedStatus', ['Active', 'Completing', 'Stopped']))
-      transformations = self._selectTransformations(
-          transType=self.transType, status=status, agentType=[])
-      if not transformations['OK']:
-        self.log.warn("Could not select transformations:", transformations['Message'])
-      else:
-        self._addOperationForTransformations(
-            self.operationsOnTransformationDict,
-            'checkReservedTasks',
-            transformations,
-            owner=owner,
-            ownerGroup=ownerGroup,
-            ownerDN=ownerDN)
-
-    # Determine whether the submission of tasks is to be performed
-    if not self.am_getOption('SubmitTasks', 'yes'):
-      self.log.verbose(
-          "Submission of tasks is disabled. To enable it, create the 'SubmitTasks' option")
-    else:
-      # Get the transformations for which the submission of tasks have to be performed
-      status = self.am_getOption(
-          'SubmitTransformationStatus',
-          self.am_getOption('SubmitStatus', ['Active', 'Completing']))
-      transformations = self._selectTransformations(
-          transType=self.transType, status=status)
-      if not transformations['OK']:
-        self.log.warn("Could not select transformations:", transformations['Message'])
-      else:
-        # Get the transformations which should be submitted
-        self.tasksPerLoop = self.am_getOption('TasksPerLoop', self.tasksPerLoop)
-        res = self.jobManagerClient.getMaxParametricJobs()
-        if not res['OK']:
-          self.log.warn("Could not get the maxParametricJobs from JobManager", res['Message'])
-        else:
-          self.maxParametricJobs = res['Value']
-
-        self._addOperationForTransformations(
-            self.operationsOnTransformationDict,
-            'submitTasks',
-            transformations,
-            owner=owner,
-            ownerGroup=ownerGroup,
-            ownerDN=ownerDN)
-
-    # now call _execute...
-    future_to_transID = {}
-    for transID, transDict in self.operationsOnTransformationDict.items():
-      future = self.threadPoolExecutor.submit(self._execute, transDict)
-      future_to_transID[future] = transID
-
-    for future in concurrent.futures.as_completed(future_to_transID):
-      transID = future_to_transID[future]
-      try:
-        future.result()
-      except Exception as exc:
-        self._logError('%d generated an exception: %s' % (transID, exc))
-      else:
-        self._logInfo('Processed %d' % transID)
-
-    return S_OK()
-
-  def _selectTransformations(self, transType=None, status=None, agentType=None):
-    """ get the transformations
-    """
-    if status is None:
-      status = ['Active', 'Completing']
-    if agentType is None:
-      agentType = ['Automatic']
-    selectCond = {}
-    if status:
-      selectCond['Status'] = status
-    if transType is not None:
-      selectCond['Type'] = transType
-    if agentType:
-      selectCond['AgentType'] = agentType
-    res = self.transClient.getTransformations(condDict=selectCond)
-    if not res['OK']:
-      self.log.error("Failed to get transformations:", res['Message'])
-    elif not res['Value']:
-      self.log.verbose("No transformations found")
-    else:
-      self.log.verbose("Obtained %d transformations" % len(res['Value']))
-    return res
-
-  #############################################################################
-
-  def _getClients(self, ownerDN=None, ownerGroup=None):
-    """Returns the clients used in the threads
-
-    This is another function that should be extended.
-
-    The clients provided here are defaults, and should be adapted
-
-    If ownerDN and ownerGroup are not None the clients will delegate to these credentials
-
-    :param str ownerDN: DN of the owner of the submitted jobs
-    :param str ownerGroup: group of the owner of the submitted jobs
-    :returns: dict of Clients
-    """
-    threadTransformationClient = TransformationClient()
-    threadTaskManager = WorkflowTasks(ownerDN=ownerDN, ownerGroup=ownerGroup)
-    threadTaskManager.pluginLocation = self.pluginLocation
-
-    return {'TransformationClient': threadTransformationClient,
-            'TaskManager': threadTaskManager}
-
-  def _execute(self, transDict):
-    """ This is what runs inside the threads, in practice this is the function that does the real stuff
-    """
-    # Each thread will have its own clients if we use credentials/shifterProxy
-    clients = self._getClients() if self.shifterProxy else \
-        self._getClients(ownerGroup=self.credTuple[1], ownerDN=self.credTuple[2]) if self.credentials \
-        else None
-
-    method = '_execute'
-    operation = 'None'
-
-    startTime = time.time()
-
-    try:
-      transID = transDict['TransformationID']
-      operations = transDict['Operations']
-      if not (self.credentials or self.shifterProxy):
-        ownerDN, group = transDict['OwnerDN'], transDict['OwnerGroup']
-        clients = self._getClients(ownerDN=ownerDN, ownerGroup=group)
-      self._logInfo("Start processing transformation", method=method, transID=transID)
-      for operation in operations:
-        self._logInfo("Executing %s" % operation, method=method, transID=transID)
-        startOperation = time.time()
-        res = getattr(self, operation)(transDict, clients)
-        if not res['OK']:
-          self._logError(
-              "Failed to execute '%s': %s" % (operation, res['Message']),
-              method=method,
-              transID=transID)
-        self._logInfo(
-            "Executed %s in %.1f seconds" % (operation, time.time() - startOperation),
-            method=method,
-            transID=transID)
-    except Exception as x:  # pylint: disable=broad-except
-      self._logException('Exception executing operation %s' % operation, lException=x,
-                         method=method, transID=transID)
-    finally:
-      self._logInfo(
-          "Processed transformation in %.1f seconds" % (time.time() - startTime),
-          method=method,
-          transID=transID)
-
-  #############################################################################
-  # real operations done
-
-  def updateTaskStatus(self, transDict, clients):
-    """ Updates the task status
-    """
-    transID = transDict['TransformationID']
-    method = 'updateTaskStatus'
-
-    # Get the tasks which are in an UPDATE state, i.e. job statuses + request-specific statuses
-    updateStatus = self.am_getOption(
-        "TaskUpdateStatus",
-        [
-            JobStatus.CHECKING,
-            JobStatus.DELETED,
-            JobStatus.KILLED,
-            JobStatus.STAGING,
-            JobStatus.STALLED,
-            JobStatus.MATCHED,
-            JobStatus.RESCHEDULED,
-            JobStatus.COMPLETING,
-            JobStatus.COMPLETED,
-            JobStatus.SUBMITTING,
-            JobStatus.RECEIVED,
-            JobStatus.WAITING,
-            JobStatus.RUNNING,
-            "Scheduled",
-            "Assigned",
-        ],
-    )
-    condDict = {"TransformationID": transID, "ExternalStatus": updateStatus}
-    timeStamp = str(datetime.datetime.utcnow() - datetime.timedelta(minutes=10))
-
-    # Get transformation tasks
-    transformationTasks = clients["TransformationClient"].getTransformationTasks(
-        condDict=condDict, older=timeStamp, timeStamp="LastUpdateTime"
-    )
-    if not transformationTasks['OK']:
-      self._logError(
-          "Failed to get tasks to update:", transformationTasks['Message'],
-          method=method,
-          transID=transID)
-      return transformationTasks
-    if not transformationTasks['Value']:
-      self._logVerbose("No tasks found to update",
-                       method=method, transID=transID)
-      return transformationTasks
-
-    # Get status for the transformation tasks
-    chunkSize = self.am_getOption('TaskUpdateChunkSize', 0)
-    try:
-      chunkSize = int(chunkSize)
-    except ValueError:
-      chunkSize = 0
-    if chunkSize:
-      self._logVerbose("Getting %d tasks status (chunks of %d)" %
-                       (len(transformationTasks['Value']), chunkSize),
-                       method=method, transID=transID)
-    else:
-      self._logVerbose("Getting %d tasks status" %
-                       len(transformationTasks['Value']),
-                       method=method, transID=transID)
-    updated = {}
-    for nb, taskChunk in enumerate(breakListIntoChunks(transformationTasks['Value'], chunkSize)
-                                   if chunkSize else
-                                   [transformationTasks['Value']]):
-      submittedTaskStatus = clients['TaskManager'].getSubmittedTaskStatus(taskChunk)
-      if not submittedTaskStatus['OK']:
-        self._logError("Failed to get updated task states:", submittedTaskStatus['Message'],
-                       method=method, transID=transID)
-        return submittedTaskStatus
-      statusDict = submittedTaskStatus['Value']
-      if not statusDict:
-        self._logVerbose("%4d: No tasks to update" % nb,
-                         method=method, transID=transID)
-
-      # Set status for tasks that changes
-      for status, taskIDs in statusDict.items():
-        self._logVerbose("%4d: Updating %d task(s) to %s" % (nb, len(taskIDs), status),
-                         method=method, transID=transID)
-        setTaskStatus = clients['TransformationClient'].setTaskStatus(
-            transID, taskIDs, status)
-        if not setTaskStatus['OK']:
-          self._logError(
-              "Failed to update task status for transformation:", setTaskStatus['Message'],
-              method=method,
-              transID=transID)
-          return setTaskStatus
-        updated[status] = updated.setdefault(status, 0) + len(taskIDs)
-
-    for status, nb in updated.items():
-      self._logInfo(
-          "Updated %d tasks to status %s" % (nb, status),
-          method=method,
-          transID=transID)
-    return S_OK()
-
-  def updateFileStatus(self, transDict, clients):
-    """ Update the files status
-    """
-    transID = transDict['TransformationID']
-    method = 'updateFileStatus'
-
-    timeStamp = str(datetime.datetime.utcnow() - datetime.timedelta(minutes=10))
-
-    # get transformation files
-    condDict = {'TransformationID': transID, 'Status': ['Assigned']}
-    transformationFiles = clients['TransformationClient'].getTransformationFiles(
-        condDict=condDict,
-        older=timeStamp,
-        timeStamp='LastUpdate')
-    if not transformationFiles['OK']:
-      self._logError(
-          "Failed to get transformation files to update:",
-          transformationFiles['Message'],
-          method=method,
-          transID=transID)
-      return transformationFiles
-    if not transformationFiles['Value']:
-      self._logInfo("No files to be updated", method=method, transID=transID)
-      return transformationFiles
-
-    # Get the status of the transformation files
-    # Sort the files by taskID
-    taskFiles = {}
-    for fileDict in transformationFiles['Value']:
-      taskFiles.setdefault(fileDict['TaskID'], []).append(fileDict)
-
-    chunkSize = 100
-    self._logVerbose("Getting file status for %d tasks (chunks of %d)" %
-                     (len(taskFiles), chunkSize),
-                     method=method, transID=transID)
-    updated = {}
-    # Process 100 tasks at a time
-    for nb, taskIDs in enumerate(breakListIntoChunks(taskFiles, chunkSize)):
-      fileChunk = []
-      for taskID in taskIDs:
-        fileChunk += taskFiles[taskID]
-      submittedFileStatus = clients['TaskManager'].getSubmittedFileStatus(fileChunk)
-      if not submittedFileStatus['OK']:
-        self._logError("Failed to get updated file states for transformation:", submittedFileStatus['Message'],
-                       method=method, transID=transID)
-        return submittedFileStatus
-      statusDict = submittedFileStatus['Value']
-      if not statusDict:
-        self._logVerbose("%4d: No file states to be updated" % nb,
-                         method=method, transID=transID)
-        continue
-
-      # Set the status of files
-      fileReport = FileReport(server=clients['TransformationClient'].getServer())
-      for lfn, status in statusDict.items():
-        updated[status] = updated.setdefault(status, 0) + 1
-        setFileStatus = fileReport.setFileStatus(transID, lfn, status)
-        if not setFileStatus['OK']:
-          return setFileStatus
-      commit = fileReport.commit()
-      if not commit['OK']:
-        self._logError("Failed to update file states for transformation:", commit['Message'],
-                       method=method, transID=transID)
-        return commit
-      else:
-        self._logVerbose("%4d: Updated the states of %d files" % (nb, len(commit['Value'])),
-                         method=method, transID=transID)
-
-    for status, nb in updated.items():
-      self._logInfo("Updated %d files to status %s" % (nb, status),
-                    method=method, transID=transID)
-    return S_OK()
-
-  def checkReservedTasks(self, transDict, clients):
-    """ Checking Reserved tasks
-    """
-    transID = transDict['TransformationID']
-    method = 'checkReservedTasks'
-
-    # Select the tasks which have been in Reserved status for more than 1 hour for selected transformations
-    condDict = {"TransformationID": transID, "ExternalStatus": 'Reserved'}
-    time_stamp_older = str(datetime.datetime.utcnow() - datetime.timedelta(hours=1))
-
-    res = clients['TransformationClient'].getTransformationTasks(condDict=condDict, older=time_stamp_older)
-    self._logDebug("getTransformationTasks(%s) return value:" % condDict, res,
-                   method=method, transID=transID)
-    if not res['OK']:
-      self._logError("Failed to get Reserved tasks:", res['Message'],
-                     method=method, transID=transID)
-      return res
-    if not res['Value']:
-      self._logVerbose("No Reserved tasks found", transID=transID)
-      return res
-    reservedTasks = res['Value']
-
-    # Update the reserved tasks
-    res = clients['TaskManager'].updateTransformationReservedTasks(reservedTasks)
-    self._logDebug("updateTransformationReservedTasks(%s) return value:" % reservedTasks, res,
-                   method=method, transID=transID)
-    if not res['OK']:
-      self._logError("Failed to update transformation reserved tasks:", res['Message'],
-                     method=method, transID=transID)
-      return res
-    noTasks = res['Value']['NoTasks']
-    taskNameIDs = res['Value']['TaskNameIDs']
-
-    # For the tasks with no associated request found re-set the status of the task in the transformationDB
-    if noTasks:
-      self._logInfo("Resetting status of %d tasks to Created as no associated job/request found" % len(noTasks),
-                    method=method, transID=transID)
-      for taskName in noTasks:
-        transID, taskID = self._parseTaskName(taskName)
-        res = clients['TransformationClient'].setTaskStatus(transID, taskID, 'Created')
-        if not res['OK']:
-          self._logError("Failed to update task status and ID after recovery:",
-                         '%s %s' % (taskName, res['Message']),
-                         method=method, transID=transID)
-          return res
-
-    # For the tasks for which an associated request was found update the task details in the transformationDB
-    for taskName, extTaskID in taskNameIDs.items():
-      transID, taskID = self._parseTaskName(taskName)
-      self._logInfo("Setting status of %s to Submitted with ID %s" % (taskName, extTaskID),
-                    method=method, transID=transID)
-      setTaskStatusAndWmsID = clients['TransformationClient'].setTaskStatusAndWmsID(
-          transID,
-          taskID,
-          'Submitted',
-          str(extTaskID))
-      if not setTaskStatusAndWmsID['OK']:
-        self._logError(
-            "Failed to update task status and ID after recovery:",
-            "%s %s" % (taskName, setTaskStatusAndWmsID['Message']),
-            method=method,
-            transID=transID)
-        return setTaskStatusAndWmsID
-
-    return S_OK()
-
-  def submitTasks(self, transDict, clients):
-    """ Submit the tasks to an external system, using the taskManager provided
-
-    :param dict transIDOPBody: transformation body
-    :param dict clients: dictionary of client objects
-
-    :return: S_OK/S_ERROR
-    """
-    transID = transDict['TransformationID']
-    transBody = transDict['Body']
-    owner = transDict['Owner']
-    ownerGroup = transDict['OwnerGroup']
-    ownerDN = transDict['OwnerDN']
-    method = 'submitTasks'
-
-    # Get all tasks to submit
-    tasksToSubmit = clients['TransformationClient'].getTasksToSubmit(
-        transID, self.tasksPerLoop)
-    self._logDebug("getTasksToSubmit(%s, %s) return value:" % (transID, self.tasksPerLoop), tasksToSubmit,
-                   method=method, transID=transID)
-    if not tasksToSubmit['OK']:
-      self._logError("Failed to obtain tasks:", tasksToSubmit['Message'],
-                     method=method, transID=transID)
-      return tasksToSubmit
-    tasks = tasksToSubmit['Value']['JobDictionary']
-    if not tasks:
-      self._logVerbose("No tasks found for submission",
-                       method=method, transID=transID)
-      return tasksToSubmit
-    self._logInfo("Obtained %d tasks for submission" % len(tasks),
-                  method=method, transID=transID)
-
-    # Prepare tasks and submits them, by chunks
-    chunkSize = self.maxParametricJobs if self.bulkSubmissionFlag else self.tasksPerLoop
-    for taskDictChunk in breakDictionaryIntoChunks(tasks, chunkSize):
-      res = self._prepareAndSubmitAndUpdateTasks(transID, transBody, taskDictChunk,
-                                                 owner, ownerDN, ownerGroup,
-                                                 clients)
-      if not res['OK']:
-        return res
-      self._logVerbose("Submitted %d jobs, bulkSubmissionFlag = %s" % (len(taskDictChunk), self.bulkSubmissionFlag))
-
-    return S_OK()
-
-  def _prepareAndSubmitAndUpdateTasks(self, transID, transBody, tasks, owner, ownerDN, ownerGroup, clients):
-    """ prepare + submit + monitor a dictionary of tasks
-
-    :param int transID: transformation ID
-    :param str transBody: transformation job template
-    :param dict tasks: dictionary of per task parameters
-    :param str owner: owner of the transformation
-    :param str ownerDN: DN of the owner of the transformation
-    :param str ownerGroup: group of the owner of the transformation
-    :param dict clients: dictionary of client objects
-
-    :return: S_OK/S_ERROR
-    """
-
-    method = '_prepareAndSubmitAndUpdateTasks'
-    # prepare tasks
-    preparedTransformationTasks = clients['TaskManager'].prepareTransformationTasks(transBody,
-                                                                                    tasks,
-                                                                                    owner,
-                                                                                    ownerGroup,
-                                                                                    ownerDN,
-                                                                                    self.bulkSubmissionFlag)
-    self._logDebug("prepareTransformationTasks return value:", preparedTransformationTasks,
-                   method=method, transID=transID)
-    if not preparedTransformationTasks['OK']:
-      self._logError("Failed to prepare tasks", preparedTransformationTasks['Message'],
-                     method=method, transID=transID)
-      return preparedTransformationTasks
-
-    # Submit tasks
-    res = clients['TaskManager'].submitTransformationTasks(preparedTransformationTasks['Value'])
-    self._logDebug("submitTransformationTasks return value:", res,
-                   method=method, transID=transID)
-    if not res['OK']:
-      self._logError("Failed to submit prepared tasks:", res['Message'],
-                     method=method, transID=transID)
-      return res
-
-    # Update tasks after submission
-    res = clients['TaskManager'].updateDBAfterTaskSubmission(res['Value'])
-    self._logDebug("updateDBAfterTaskSubmission return value:", res,
-                   method=method, transID=transID)
-    if not res['OK']:
-      self._logError("Failed to update DB after task submission:", res['Message'],
-                     method=method, transID=transID)
-      return res
-
-    return S_OK()
-
-  @staticmethod
-  def _addOperationForTransformations(
-      operationsOnTransformationDict,
-      operation,
-      transformations,
-      owner=None,
-      ownerGroup=None,
-      ownerDN=None,
-  ):
-    """Fill the operationsOnTransformationDict"""
-
-    transformationIDsAndBodies = (
-        (
-            transformation["TransformationID"],
-            transformation["Body"],
-            transformation["AuthorDN"],
-            transformation["AuthorGroup"],
-        )
-        for transformation in transformations["Value"]
-    )
-    for transID, body, t_ownerDN, t_ownerGroup in transformationIDsAndBodies:
-      if transID in operationsOnTransformationDict:
-        operationsOnTransformationDict[transID]["Operations"].append(operation)
-      else:
-        operationsOnTransformationDict[transID] = {
-            "TransformationID": transID,
-            "Body": body,
-            "Operations": [operation],
-            "Owner": owner if owner else getUsernameForDN(t_ownerDN)["Value"],
-            "OwnerGroup": ownerGroup if owner else t_ownerGroup,
-            "OwnerDN": ownerDN if owner else t_ownerDN,
-        }
-
-  def __getCredentials(self):
-    """Get the credentials to use if ShifterCredentials are set, otherwise do nothing.
-
-    This function fills the self.credTuple tuple.
-    """
-    if not self.credentials:
-      return S_OK()
-    resCred = Operations().getOptionsDict("/Shifter/%s" % self.credentials)
-    if not resCred['OK']:
-      self.log.error("Cred: Failed to find shifter credentials", self.credentials)
-      return resCred
-    owner = resCred['Value']['User']
-    ownerGroup = resCred['Value']['Group']
-    # returns  a list
-    ownerDN = getDNForUsername(owner)['Value'][0]
-    self.credTuple = (owner, ownerGroup, ownerDN)
-    self.log.info("Cred: Tasks will be submitted with the credentials %s:%s" % (owner, ownerGroup))
-    return S_OK()
-=======
         """
 
         gMonitor.registerActivity(
@@ -744,32 +94,24 @@
             return resCred
         # setting up the threading
         maxNumberOfThreads = self.am_getOption("maxNumberOfThreads", 15)
-        threadPool = ThreadPool(maxNumberOfThreads, maxNumberOfThreads)
         self.log.verbose("Multithreaded with %d threads" % maxNumberOfThreads)
 
-        for i in range(maxNumberOfThreads):
-            threadPool.generateJobAndQueueIt(self._execute, [i])
+        self.threadPoolExecutor = concurrent.futures.ThreadPoolExecutor(max_workers=maxNumberOfThreads)
 
         return S_OK()
 
     def finalize(self):
         """graceful finalization"""
-        if self.transInQueue:
-            self._logInfo(
-                "Wait for threads to get empty before terminating the agent (%d tasks)" % len(self.transInThread)
-            )
-            self.transInQueue = []
-            while self.transInThread:
-                time.sleep(2)
-            self.log.info("Threads are empty, terminating the agent...")
+        method = "finalize"
+        self._logInfo("Wait for threads to get empty before terminating the agent", method=method)
+        self.threadPoolExecutor.shutdown()
+        self._logInfo("Threads are empty, terminating the agent...", method=method)
         return S_OK()
 
-    #############################################################################
-
     def execute(self):
-        """The TaskManagerBase execution method is just filling the Queues of transformations that need to be processed"""
-
-        operationsOnTransformationDict = {}
+        """The execution method is transformations that need to be processed"""
+
+        # 1. determining which credentials will be used for the submission
         owner, ownerGroup, ownerDN = None, None, None
         # getting the credentials for submission
         resProxy = getProxyInfo(proxy=False, disableVOMS=False)
@@ -784,9 +126,11 @@
         else:
             self.log.info("Using per Transformation Credentials!")
 
-        # Determine whether the task status is to be monitored and updated
-        enableTaskMonitor = self.am_getOption("MonitorTasks", "")
-        if not enableTaskMonitor:
+        # 2. Determining which operations to do on each transformation
+        self.operationsOnTransformationDict = {}  # key: TransID. Value: dict with body, and list of operations
+
+        # 2.1 Determine whether the task status is to be monitored and updated
+        if not self.am_getOption("MonitorTasks", ""):
             self.log.verbose("Monitoring of tasks is disabled. To enable it, create the 'MonitorTasks' option")
         else:
             # Get the transformations for which the tasks have to be updated
@@ -799,7 +143,7 @@
                 self.log.warn("Could not select transformations:", transformations["Message"])
             else:
                 self._addOperationForTransformations(
-                    operationsOnTransformationDict,
+                    self.operationsOnTransformationDict,
                     "updateTaskStatus",
                     transformations,
                     owner=owner,
@@ -807,9 +151,8 @@
                     ownerDN=ownerDN,
                 )
 
-        # Determine whether the task files status is to be monitored and updated
-        enableFileMonitor = self.am_getOption("MonitorFiles", "")
-        if not enableFileMonitor:
+        # 2.2. Determine whether the task files status is to be monitored and updated
+        if not self.am_getOption("MonitorFiles", ""):
             self.log.verbose("Monitoring of files is disabled. To enable it, create the 'MonitorFiles' option")
         else:
             # Get the transformations for which the files have to be updated
@@ -822,7 +165,7 @@
                 self.log.warn("Could not select transformations:", transformations["Message"])
             else:
                 self._addOperationForTransformations(
-                    operationsOnTransformationDict,
+                    self.operationsOnTransformationDict,
                     "updateFileStatus",
                     transformations,
                     owner=owner,
@@ -831,8 +174,7 @@
                 )
 
         # Determine whether the checking of reserved tasks is to be performed
-        enableCheckReserved = self.am_getOption("CheckReserved", "")
-        if not enableCheckReserved:
+        if not self.am_getOption("CheckReserved", ""):
             self.log.verbose("Checking of reserved tasks is disabled. To enable it, create the 'CheckReserved' option")
         else:
             # Get the transformations for which the check of reserved tasks have to be performed
@@ -845,7 +187,7 @@
                 self.log.warn("Could not select transformations:", transformations["Message"])
             else:
                 self._addOperationForTransformations(
-                    operationsOnTransformationDict,
+                    self.operationsOnTransformationDict,
                     "checkReservedTasks",
                     transformations,
                     owner=owner,
@@ -854,11 +196,10 @@
                 )
 
         # Determine whether the submission of tasks is to be performed
-        enableSubmission = self.am_getOption("SubmitTasks", "yes")
-        if not enableSubmission:
+        if not self.am_getOption("SubmitTasks", "yes"):
             self.log.verbose("Submission of tasks is disabled. To enable it, create the 'SubmitTasks' option")
         else:
-            # Get the transformations for which the check of reserved tasks have to be performed
+            # Get the transformations for which the submission of tasks have to be performed
             status = self.am_getOption(
                 "SubmitTransformationStatus", self.am_getOption("SubmitStatus", ["Active", "Completing"])
             )
@@ -875,7 +216,7 @@
                     self.maxParametricJobs = res["Value"]
 
                 self._addOperationForTransformations(
-                    operationsOnTransformationDict,
+                    self.operationsOnTransformationDict,
                     "submitTasks",
                     transformations,
                     owner=owner,
@@ -883,7 +224,20 @@
                     ownerDN=ownerDN,
                 )
 
-        self._fillTheQueue(operationsOnTransformationDict)
+        # now call _execute...
+        future_to_transID = {}
+        for transID, transDict in self.operationsOnTransformationDict.items():
+            future = self.threadPoolExecutor.submit(self._execute, transDict)
+            future_to_transID[future] = transID
+
+        for future in concurrent.futures.as_completed(future_to_transID):
+            transID = future_to_transID[future]
+            try:
+                future.result()
+            except Exception as exc:
+                self._logError("%d generated an exception: %s" % (transID, exc))
+            else:
+                self._logInfo("Processed %d" % transID)
 
         return S_OK()
 
@@ -909,19 +263,6 @@
             self.log.verbose("Obtained %d transformations" % len(res["Value"]))
         return res
 
-    def _fillTheQueue(self, operationsOnTransformationsDict):
-        """Just fill the queue with the operation to be done on a certain transformation"""
-        count = 0
-        for transID, bodyAndOps in operationsOnTransformationsDict.items():
-            if transID not in self.transInQueue:
-                count += 1
-                self.transInQueue.append(transID)
-                self.transQueue.put({transID: bodyAndOps})
-
-        self.log.info(
-            "Out of %d transformations, %d put in thread queue" % (len(operationsOnTransformationsDict), count)
-        )
-
     #############################################################################
 
     def _getClients(self, ownerDN=None, ownerGroup=None):
@@ -943,7 +284,7 @@
 
         return {"TransformationClient": threadTransformationClient, "TaskManager": threadTaskManager}
 
-    def _execute(self, threadID):
+    def _execute(self, transDict):
         """This is what runs inside the threads, in practice this is the function that does the real stuff"""
         # Each thread will have its own clients if we use credentials/shifterProxy
         clients = (
@@ -953,64 +294,47 @@
             if self.credentials
             else None
         )
+
         method = "_execute"
         operation = "None"
 
-        while True:
-            startTime = time.time()
-            transIDOPBody = self.transQueue.get()
-            if not self.transInQueue:
-                # Queue was cleared, nothing to do
-                continue
-            try:
-                transID = list(transIDOPBody)[0]
-                operations = transIDOPBody[transID]["Operations"]
-                if transID not in self.transInQueue:
-                    self._logWarn("Got a transf not in transInQueue...?", method=method, transID=transID)
-                    break
-                if not (self.credentials or self.shifterProxy):
-                    ownerDN, group = transIDOPBody[transID]["OwnerDN"], transIDOPBody[transID]["OwnerGroup"]
-                    clients = self._getClients(ownerDN=ownerDN, ownerGroup=group)
-                self.transInThread[transID] = " [Thread%d] [%s] " % (threadID, str(transID))
-                self._logInfo("Start processing transformation", method=method, transID=transID)
-                clients["TaskManager"].transInThread = self.transInThread
-                for operation in operations:
-                    self._logInfo("Executing %s" % operation, method=method, transID=transID)
-                    startOperation = time.time()
-                    res = getattr(self, operation)(transIDOPBody, clients)
-                    if not res["OK"]:
-                        self._logError("Failed to %s: %s" % (operation, res["Message"]), method=method, transID=transID)
-                    self._logInfo(
-                        "Executed %s in %.1f seconds" % (operation, time.time() - startOperation),
-                        method=method,
-                        transID=transID,
+        startTime = time.time()
+
+        try:
+            transID = transDict["TransformationID"]
+            operations = transDict["Operations"]
+            if not (self.credentials or self.shifterProxy):
+                ownerDN, group = transDict["OwnerDN"], transDict["OwnerGroup"]
+                clients = self._getClients(ownerDN=ownerDN, ownerGroup=group)
+            self._logInfo("Start processing transformation", method=method, transID=transID)
+            for operation in operations:
+                self._logInfo("Executing %s" % operation, method=method, transID=transID)
+                startOperation = time.time()
+                res = getattr(self, operation)(transDict, clients)
+                if not res["OK"]:
+                    self._logError(
+                        "Failed to execute '%s': %s" % (operation, res["Message"]), method=method, transID=transID
                     )
-            except Exception as x:  # pylint: disable=broad-except
-                self._logException(
-                    "Exception executing operation %s" % operation, lException=x, method=method, transID=transID
-                )
-            finally:
-                if not transID:
-                    transID = "None"
                 self._logInfo(
-                    "Processed transformation in %.1f seconds" % (time.time() - startTime),
+                    "Executed %s in %.1f seconds" % (operation, time.time() - startOperation),
                     method=method,
                     transID=transID,
                 )
-                self.transInThread.pop(transID, None)
-                self._logVerbose(
-                    "%d transformations still in queue" % (len(self.transInThread)), method=method, transID=transID
-                )
-                if transID in self.transInQueue:
-                    self.transInQueue.remove(transID)
-                self._logDebug("transInQueue = ", self.transInQueue, method=method, transID=transID)
+        except Exception as x:  # pylint: disable=broad-except
+            self._logException(
+                "Exception executing operation %s" % operation, lException=x, method=method, transID=transID
+            )
+        finally:
+            self._logInfo(
+                "Processed transformation in %.1f seconds" % (time.time() - startTime), method=method, transID=transID
+            )
 
     #############################################################################
     # real operations done
 
-    def updateTaskStatus(self, transIDOPBody, clients):
+    def updateTaskStatus(self, transDict, clients):
         """Updates the task status"""
-        transID = list(transIDOPBody)[0]
+        transID = transDict["TransformationID"]
         method = "updateTaskStatus"
 
         # Get the tasks which are in an UPDATE state, i.e. job statuses + request-specific statuses
@@ -1026,7 +350,7 @@
                 JobStatus.RESCHEDULED,
                 JobStatus.COMPLETING,
                 JobStatus.COMPLETED,
-                JobStatus.SUBMITTED,
+                JobStatus.SUBMITTING,
                 JobStatus.RECEIVED,
                 JobStatus.WAITING,
                 JobStatus.RUNNING,
@@ -1102,9 +426,9 @@
             self._logInfo("Updated %d tasks to status %s" % (nb, status), method=method, transID=transID)
         return S_OK()
 
-    def updateFileStatus(self, transIDOPBody, clients):
+    def updateFileStatus(self, transDict, clients):
         """Update the files status"""
-        transID = list(transIDOPBody)[0]
+        transID = transDict["TransformationID"]
         method = "updateFileStatus"
 
         timeStamp = str(datetime.datetime.utcnow() - datetime.timedelta(minutes=10))
@@ -1183,9 +507,9 @@
             self._logInfo("Updated %d files to status %s" % (nb, status), method=method, transID=transID)
         return S_OK()
 
-    def checkReservedTasks(self, transIDOPBody, clients):
+    def checkReservedTasks(self, transDict, clients):
         """Checking Reserved tasks"""
-        transID = list(transIDOPBody)[0]
+        transID = transDict["TransformationID"]
         method = "checkReservedTasks"
 
         # Select the tasks which have been in Reserved status for more than 1 hour for selected transformations
@@ -1254,7 +578,7 @@
 
         return S_OK()
 
-    def submitTasks(self, transIDOPBody, clients):
+    def submitTasks(self, transDict, clients):
         """Submit the tasks to an external system, using the taskManager provided
 
         :param dict transIDOPBody: transformation body
@@ -1262,11 +586,11 @@
 
         :return: S_OK/S_ERROR
         """
-        transID = list(transIDOPBody)[0]
-        transBody = transIDOPBody[transID]["Body"]
-        owner = transIDOPBody[transID]["Owner"]
-        ownerGroup = transIDOPBody[transID]["OwnerGroup"]
-        ownerDN = transIDOPBody[transID]["OwnerDN"]
+        transID = transDict["TransformationID"]
+        transBody = transDict["Body"]
+        owner = transDict["Owner"]
+        ownerGroup = transDict["OwnerGroup"]
+        ownerDN = transDict["OwnerDN"]
         method = "submitTasks"
 
         # Get all tasks to submit
@@ -1346,10 +670,16 @@
 
     @staticmethod
     def _addOperationForTransformations(
-        operationsOnTransformationDict, operation, transformations, owner=None, ownerGroup=None, ownerDN=None
+        operationsOnTransformationDict,
+        operation,
+        transformations,
+        owner=None,
+        ownerGroup=None,
+        ownerDN=None,
     ):
         """Fill the operationsOnTransformationDict"""
-        transformationIDsAndBodies = [
+
+        transformationIDsAndBodies = (
             (
                 transformation["TransformationID"],
                 transformation["Body"],
@@ -1357,12 +687,13 @@
                 transformation["AuthorGroup"],
             )
             for transformation in transformations["Value"]
-        ]
+        )
         for transID, body, t_ownerDN, t_ownerGroup in transformationIDsAndBodies:
             if transID in operationsOnTransformationDict:
                 operationsOnTransformationDict[transID]["Operations"].append(operation)
             else:
                 operationsOnTransformationDict[transID] = {
+                    "TransformationID": transID,
                     "Body": body,
                     "Operations": [operation],
                     "Owner": owner if owner else getUsernameForDN(t_ownerDN)["Value"],
@@ -1387,5 +718,4 @@
         ownerDN = getDNForUsername(owner)["Value"][0]
         self.credTuple = (owner, ownerGroup, ownerDN)
         self.log.info("Cred: Tasks will be submitted with the credentials %s:%s" % (owner, ownerGroup))
-        return S_OK()
->>>>>>> c5981031
+        return S_OK()