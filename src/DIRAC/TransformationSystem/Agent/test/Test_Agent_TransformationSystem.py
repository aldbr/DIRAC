""" Test class for agents
"""
from __future__ import absolute_import
from __future__ import division
from __future__ import print_function

# pylint: disable=protected-access, missing-docstring, invalid-name, line-too-long

# imports
import datetime

import pytest
from mock import MagicMock

<<<<<<< HEAD
from DIRAC.TransformationSystem.Client import TransformationFilesStatus
=======
from DIRAC import gLogger

>>>>>>> c5981031
# sut
from DIRAC.TransformationSystem.Agent.TaskManagerAgentBase import TaskManagerAgentBase
from DIRAC.TransformationSystem.Agent.TransformationAgent import TransformationAgent

mockAM = MagicMock()


<<<<<<< HEAD
tc_mock = MagicMock()
tm_mock = MagicMock()
clients = {'TransformationClient': tc_mock, 'TaskManager': tm_mock}

transDict = {'TransformationID': 1, 'Operations': ['op1', 'op2'], 'Body': 'veryBigBody'}
tasks = {'OK': True, 'Value': [{'CreationTime': None,
                                'ExternalID': '1',
                                'ExternalStatus': 'Reserved',
                                'LastUpdateTime': None,
                                'RunNumber': 0,
                                'TargetSE': 'Unknown',
                                'TaskID': 1,
                                'TransformationID': 101},
                               {'CreationTime': datetime.datetime(2014, 7, 21, 14, 19, 3),
                                'ExternalID': '0',
                                'ExternalStatus': 'Reserved',
                                'LastUpdateTime': datetime.datetime(2014, 7, 21, 14, 19, 3),
                                'RunNumber': 0,
                                'TargetSE': 'Unknown',
                                'TaskID': 2,
                                'TransformationID': 101}]}
sOk = {'OK': True, 'Value': []}
sError = {'OK': False, 'Message': 'a mess'}


@pytest.mark.parametrize("tcMockReturnValue, tmMockGetSubmittedTaskStatusReturnvalue, expected", [
    (sError, {'OK': True}, False),  # errors
    (sOk, {'OK': True}, True),  # no tasks
    (tasks, sError, False),  # tasks, fail in update
    (tasks, {'OK': True, 'Value': {}}, True),  # tasks, nothing to update
    (tasks, {'OK': True, 'Value': {'Running': [1, 2], 'Done': [3]}}, True)  # tasks, to update, no errors
])
def test_updateTaskStatusSuccess(mocker, tcMockReturnValue, tmMockGetSubmittedTaskStatusReturnvalue, expected):
  mocker.patch('DIRAC.TransformationSystem.Agent.TaskManagerAgentBase.AgentModule', side_effect=mockAM)
  mocker.patch('DIRAC.TransformationSystem.Agent.TaskManagerAgentBase.FileReport', side_effect=MagicMock())
  mocker.patch('DIRAC.TransformationSystem.Agent.TaskManagerAgentBase.TaskManagerAgentBase.am_getOption',
               side_effect=mockAM)
  tmab = TaskManagerAgentBase()
  tc_mock.getTransformationTasks.return_value = tcMockReturnValue
  tm_mock.getSubmittedTaskStatus.return_value = tmMockGetSubmittedTaskStatusReturnvalue
  res = tmab.updateTaskStatus(transDict, clients)
  assert res['OK'] == expected


@pytest.mark.parametrize(
    "tcMockGetTransformationFilesReturnValue, tmMockGetSubmittedFileStatusReturnValue, expected", [
        (sError, None, False),  # errors
        (sOk, None, True),  # no files
        ({'OK': True, 'Value': [{'file1': 'boh', 'TaskID': 1}]}, sError, False),  # files, failing to update
        ({'OK': True, 'Value': [{'file1': 'boh', 'TaskID': 1}]}, sOk, True),  # files, nothing to update
        ({'OK': True, 'Value': [{'file1': 'boh', 'TaskID': 1}]},
         {'OK': True, 'Value': {'file1': 'OK', 'file2': 'NOK'}}, True),  # files, something to update
    ])
def test_updateFileStatusSuccess(mocker,
                                 tcMockGetTransformationFilesReturnValue,
                                 tmMockGetSubmittedFileStatusReturnValue,
                                 expected):
  mocker.patch('DIRAC.TransformationSystem.Agent.TaskManagerAgentBase.AgentModule', side_effect=mockAM)
  mocker.patch('DIRAC.TransformationSystem.Agent.TaskManagerAgentBase.FileReport', side_effect=MagicMock())
  tmab = TaskManagerAgentBase()
  tc_mock.getTransformationFiles.return_value = tcMockGetTransformationFilesReturnValue
  tm_mock.getSubmittedFileStatus.return_value = tmMockGetSubmittedFileStatusReturnValue
  res = tmab.updateFileStatus(transDict, clients)
  assert res['OK'] == expected


@pytest.mark.parametrize(', '.join(["tcMockGetTransformationTasksReturnValue",
                                    "tmMockUpdateTransformationReservedTasksReturnValue",
                                    "tcMockSetTaskStatusAndWmsIDReturnValue",
                                    "expected"]),
                         [(sError, None, None, False),  # errors getting
                          (sOk, None, None, True),  # no tasks
                          (tasks, sError, None, False),  # tasks, failing to update
                          (tasks, {'OK': True,
                                   'Value': {'NoTasks': [], 'TaskNameIDs': {'1_1': 123, '2_1': 456}}},
                           sError, False),  # tasks, something to update, fail
                          (tasks, {'OK': True,
                                   'Value': {'NoTasks': ['3_4', '5_6'],
                                             'TaskNameIDs': {'1_1': 123, '2_1': 456}}},
                           {'OK': True}, True)])  # tasks, something to update, no fail
def test_checkReservedTasks(mocker,
                            tcMockGetTransformationTasksReturnValue,
                            tmMockUpdateTransformationReservedTasksReturnValue,
                            tcMockSetTaskStatusAndWmsIDReturnValue,
                            expected):
  mocker.patch('DIRAC.TransformationSystem.Agent.TaskManagerAgentBase.AgentModule', side_effect=mockAM)
  mocker.patch('DIRAC.TransformationSystem.Agent.TaskManagerAgentBase.FileReport', side_effect=MagicMock())
  tmab = TaskManagerAgentBase()
  tc_mock.getTransformationTasks.return_value = tcMockGetTransformationTasksReturnValue
  tm_mock.updateTransformationReservedTasks.return_value = tmMockUpdateTransformationReservedTasksReturnValue
  tc_mock.setTaskStatusAndWmsID.return_value = tcMockSetTaskStatusAndWmsIDReturnValue
  res = tmab.checkReservedTasks(transDict, clients)
  assert res['OK'] == expected


transDict = {'TransformationID': 1, 'Operations': ['op1', 'op2'], 'Body': 'veryBigBody',
             'Owner': 'prodMan', 'OwnerDN': '/ca=man/user=prodMan', 'OwnerGroup': 'prodMans'}
sOkJobDict = {'OK': True, 'Value': {'JobDictionary': {123: 'foo', 456: 'bar'}}}
sOkJobs = {'OK': True, 'Value': {123: 'foo', 456: 'bar'}}


@pytest.mark.parametrize(', '.join(["tcMockGetTasksToSubmitReturnValue",
                                    "tmMockPrepareTransformationTasksReturnValue",
                                    "tmMockSubmitTransformationTasksReturnValue",
                                    "tmMockUpdateDBAfterTaskSubmissionReturnValue",
                                    "expected"]),
                         [(sError, None, None, None, False),  # errors getting
                          ({'OK': True, 'Value': {'JobDictionary': {}}},
                           None, None, None, True),  # no tasks
                          (sOkJobDict, sError, None, None, False),  # tasks, errors
                          (sOkJobDict, sOkJobs, sError, None, False),  # tasks, still errors
                          (sOkJobDict, sOkJobs, sOk, sError, False),  # tasks, still errors
                          (sOkJobDict, sOkJobs, sOk, sOk, True)])  # tasks, no errors
def test_submitTasks(mocker,
                     tcMockGetTasksToSubmitReturnValue,
                     tmMockPrepareTransformationTasksReturnValue,
                     tmMockSubmitTransformationTasksReturnValue,
                     tmMockUpdateDBAfterTaskSubmissionReturnValue,
                     expected):
  mocker.patch('DIRAC.TransformationSystem.Agent.TaskManagerAgentBase.AgentModule', side_effect=mockAM)
  mocker.patch('DIRAC.TransformationSystem.Agent.TaskManagerAgentBase.FileReport', side_effect=MagicMock())
  tmab = TaskManagerAgentBase()
  tc_mock.getTasksToSubmit.return_value = tcMockGetTasksToSubmitReturnValue
  tm_mock.prepareTransformationTasks.return_value = tmMockPrepareTransformationTasksReturnValue
  tm_mock.submitTransformationTasks.return_value = tmMockSubmitTransformationTasksReturnValue
  tm_mock.updateDBAfterTaskSubmission.return_value = tmMockUpdateDBAfterTaskSubmissionReturnValue
  res = tmab.submitTasks(transDict, clients)
  assert res['OK'] == expected
  tmab.maxParametricJobs = 10
  tmab.bulkSubmissionFlag = True
  res = tmab.submitTasks(transDict, clients)
  assert res['OK'] == expected
=======
@pytest.mark.parametrize(
    "operationsOnTransformationsDict, expected",
    [
        ({1: {"Operations": ["op1", "op2"], "Body": "veryBigBody"}}, ([1], 1)),
        ({2: {"Operations": ["op3", "op2"], "Body": "veryveryBigBody"}}, ([2], 1)),
        ({2: {"Operations": ["op3", "op2"], "Body": "veryveryBigBody"}}, ([2], 1)),
    ],
)
def test__fillTheQueue(mocker, operationsOnTransformationsDict, expected):
    mocker.patch("DIRAC.TransformationSystem.Agent.TaskManagerAgentBase.AgentModule", side_effect=mockAM)
    mocker.patch("DIRAC.TransformationSystem.Agent.TaskManagerAgentBase.FileReport", side_effect=MagicMock())
    tmab = TaskManagerAgentBase()
    tmab.log = gLogger
    tmab.am_getOption = mockAM
    tmab._fillTheQueue(operationsOnTransformationsDict)
    assert tmab.transInQueue == expected[0]
    assert tmab.transQueue.qsize() == expected[1]


# useful stuff

tc_mock = MagicMock()
tm_mock = MagicMock()
clients = {"TransformationClient": tc_mock, "TaskManager": tm_mock}

transIDOPBody = {1: {"Operations": ["op1", "op2"], "Body": "veryBigBody"}}
tasks = {
    "OK": True,
    "Value": [
        {
            "CreationTime": None,
            "ExternalID": "1",
            "ExternalStatus": "Reserved",
            "LastUpdateTime": None,
            "RunNumber": 0,
            "TargetSE": "Unknown",
            "TaskID": 1,
            "TransformationID": 101,
        },
        {
            "CreationTime": datetime.datetime(2014, 7, 21, 14, 19, 3),
            "ExternalID": "0",
            "ExternalStatus": "Reserved",
            "LastUpdateTime": datetime.datetime(2014, 7, 21, 14, 19, 3),
            "RunNumber": 0,
            "TargetSE": "Unknown",
            "TaskID": 2,
            "TransformationID": 101,
        },
    ],
}
sOk = {"OK": True, "Value": []}
sError = {"OK": False, "Message": "a mess"}


@pytest.mark.parametrize(
    "tcMockReturnValue, tmMockGetSubmittedTaskStatusReturnvalue, expected",
    [
        (sError, {"OK": True}, False),  # errors
        (sOk, {"OK": True}, True),  # no tasks
        (tasks, sError, False),  # tasks, fail in update
        (tasks, {"OK": True, "Value": {}}, True),  # tasks, nothing to update
        (tasks, {"OK": True, "Value": {"Running": [1, 2], "Done": [3]}}, True),  # tasks, to update, no errors
    ],
)
def test_updateTaskStatusSuccess(mocker, tcMockReturnValue, tmMockGetSubmittedTaskStatusReturnvalue, expected):
    mocker.patch("DIRAC.TransformationSystem.Agent.TaskManagerAgentBase.AgentModule", side_effect=mockAM)
    mocker.patch("DIRAC.TransformationSystem.Agent.TaskManagerAgentBase.FileReport", side_effect=MagicMock())
    mocker.patch(
        "DIRAC.TransformationSystem.Agent.TaskManagerAgentBase.TaskManagerAgentBase.am_getOption", side_effect=mockAM
    )
    tmab = TaskManagerAgentBase()
    tc_mock.getTransformationTasks.return_value = tcMockReturnValue
    tm_mock.getSubmittedTaskStatus.return_value = tmMockGetSubmittedTaskStatusReturnvalue
    res = tmab.updateTaskStatus(transIDOPBody, clients)
    assert res["OK"] == expected


@pytest.mark.parametrize(
    "tcMockGetTransformationFilesReturnValue, tmMockGetSubmittedFileStatusReturnValue, expected",
    [
        (sError, None, False),  # errors
        (sOk, None, True),  # no files
        ({"OK": True, "Value": [{"file1": "boh", "TaskID": 1}]}, sError, False),  # files, failing to update
        ({"OK": True, "Value": [{"file1": "boh", "TaskID": 1}]}, sOk, True),  # files, nothing to update
        (
            {"OK": True, "Value": [{"file1": "boh", "TaskID": 1}]},
            {"OK": True, "Value": {"file1": "OK", "file2": "NOK"}},
            True,
        ),  # files, something to update
    ],
)
def test_updateFileStatusSuccess(
    mocker, tcMockGetTransformationFilesReturnValue, tmMockGetSubmittedFileStatusReturnValue, expected
):
    mocker.patch("DIRAC.TransformationSystem.Agent.TaskManagerAgentBase.AgentModule", side_effect=mockAM)
    mocker.patch("DIRAC.TransformationSystem.Agent.TaskManagerAgentBase.FileReport", side_effect=MagicMock())
    tmab = TaskManagerAgentBase()
    tc_mock.getTransformationFiles.return_value = tcMockGetTransformationFilesReturnValue
    tm_mock.getSubmittedFileStatus.return_value = tmMockGetSubmittedFileStatusReturnValue
    res = tmab.updateFileStatus(transIDOPBody, clients)
    assert res["OK"] == expected


@pytest.mark.parametrize(
    ", ".join(
        [
            "tcMockGetTransformationTasksReturnValue",
            "tmMockUpdateTransformationReservedTasksReturnValue",
            "tcMockSetTaskStatusAndWmsIDReturnValue",
            "expected",
        ]
    ),
    [
        (sError, None, None, False),  # errors getting
        (sOk, None, None, True),  # no tasks
        (tasks, sError, None, False),  # tasks, failing to update
        (
            tasks,
            {"OK": True, "Value": {"NoTasks": [], "TaskNameIDs": {"1_1": 123, "2_1": 456}}},
            sError,
            False,
        ),  # tasks, something to update, fail
        (
            tasks,
            {"OK": True, "Value": {"NoTasks": ["3_4", "5_6"], "TaskNameIDs": {"1_1": 123, "2_1": 456}}},
            {"OK": True},
            True,
        ),
    ],
)  # tasks, something to update, no fail
def test_checkReservedTasks(
    mocker,
    tcMockGetTransformationTasksReturnValue,
    tmMockUpdateTransformationReservedTasksReturnValue,
    tcMockSetTaskStatusAndWmsIDReturnValue,
    expected,
):
    mocker.patch("DIRAC.TransformationSystem.Agent.TaskManagerAgentBase.AgentModule", side_effect=mockAM)
    mocker.patch("DIRAC.TransformationSystem.Agent.TaskManagerAgentBase.FileReport", side_effect=MagicMock())
    tmab = TaskManagerAgentBase()
    tc_mock.getTransformationTasks.return_value = tcMockGetTransformationTasksReturnValue
    tm_mock.updateTransformationReservedTasks.return_value = tmMockUpdateTransformationReservedTasksReturnValue
    tc_mock.setTaskStatusAndWmsID.return_value = tcMockSetTaskStatusAndWmsIDReturnValue
    res = tmab.checkReservedTasks(transIDOPBody, clients)
    assert res["OK"] == expected


transIDOPBody = {
    1: {
        "Operations": ["op1", "op2"],
        "Body": "veryBigBody",
        "Owner": "prodMan",
        "OwnerDN": "/ca=man/user=prodMan",
        "OwnerGroup": "prodMans",
    }
}
sOkJobDict = {"OK": True, "Value": {"JobDictionary": {123: "foo", 456: "bar"}}}
sOkJobs = {"OK": True, "Value": {123: "foo", 456: "bar"}}


@pytest.mark.parametrize(
    ", ".join(
        [
            "tcMockGetTasksToSubmitReturnValue",
            "tmMockPrepareTransformationTasksReturnValue",
            "tmMockSubmitTransformationTasksReturnValue",
            "tmMockUpdateDBAfterTaskSubmissionReturnValue",
            "expected",
        ]
    ),
    [
        (sError, None, None, None, False),  # errors getting
        ({"OK": True, "Value": {"JobDictionary": {}}}, None, None, None, True),  # no tasks
        (sOkJobDict, sError, None, None, False),  # tasks, errors
        (sOkJobDict, sOkJobs, sError, None, False),  # tasks, still errors
        (sOkJobDict, sOkJobs, sOk, sError, False),  # tasks, still errors
        (sOkJobDict, sOkJobs, sOk, sOk, True),
    ],
)  # tasks, no errors
def test_submitTasks(
    mocker,
    tcMockGetTasksToSubmitReturnValue,
    tmMockPrepareTransformationTasksReturnValue,
    tmMockSubmitTransformationTasksReturnValue,
    tmMockUpdateDBAfterTaskSubmissionReturnValue,
    expected,
):
    mocker.patch("DIRAC.TransformationSystem.Agent.TaskManagerAgentBase.AgentModule", side_effect=mockAM)
    mocker.patch("DIRAC.TransformationSystem.Agent.TaskManagerAgentBase.FileReport", side_effect=MagicMock())
    tmab = TaskManagerAgentBase()
    tc_mock.getTasksToSubmit.return_value = tcMockGetTasksToSubmitReturnValue
    tm_mock.prepareTransformationTasks.return_value = tmMockPrepareTransformationTasksReturnValue
    tm_mock.submitTransformationTasks.return_value = tmMockSubmitTransformationTasksReturnValue
    tm_mock.updateDBAfterTaskSubmission.return_value = tmMockUpdateDBAfterTaskSubmissionReturnValue
    res = tmab.submitTasks(transIDOPBody, clients)
    assert res["OK"] == expected
    tmab.maxParametricJobs = 10
    tmab.bulkSubmissionFlag = True
    res = tmab.submitTasks(transIDOPBody, clients)
    assert res["OK"] == expected
>>>>>>> c5981031


# TransformationAgent

<<<<<<< HEAD
goodFiles = {'OK': True,
             'Value': [{'ErrorCount': 1,
                        'FileID': 17990660,
                        'InsertedTime': datetime.datetime(2012, 3, 15, 17, 5, 50),
                        'LFN': '/00012574_00000239_1.charmcompleteevent.dst',
                        'LastUpdate': datetime.datetime(2012, 3, 16, 23, 43, 26),
                        'RunNumber': 90269,
                        'Status': TransformationFilesStatus.UNUSED,
                        'TargetSE': 'Unknown',
                        'TaskID': '222',
                        'TransformationID': 17042,
                        'UsedSE': 'CERN-DST,IN2P3-DST,PIC-DST,RAL-DST'},
                       {'ErrorCount': 1,
                        'FileID': 17022945,
                        'InsertedTime': datetime.datetime(2012, 3, 15, 17, 5, 50),
                        'LFN': '/00012574_00000119_1.charmcompleteevent.dst',
                        'LastUpdate': datetime.datetime(2012, 3, 16, 23, 54, 59),
                        'RunNumber': 90322,
                        'Status': TransformationFilesStatus.UNUSED,
                        'TargetSE': 'Unknown',
                        'TaskID': '82',
                        'TransformationID': 17042,
                        'UsedSE': 'CERN-DST,CNAF-DST,RAL-DST,SARA-DST'}]
             }
noFiles = {'OK': True, 'Value': []}


@pytest.mark.parametrize("transDict, getTFiles, expected", [
    ({'TransformationID': 123, 'Status': 'Stopped', 'Type': 'Replication'}, goodFiles, True),
    ({'TransformationID': 123, 'Status': 'Stopped', 'Type': 'Removal'}, noFiles, True)
])
=======
goodFiles = {
    "OK": True,
    "Value": [
        {
            "ErrorCount": 1,
            "FileID": 17990660,
            "InsertedTime": datetime.datetime(2012, 3, 15, 17, 5, 50),
            "LFN": "/00012574_00000239_1.charmcompleteevent.dst",
            "LastUpdate": datetime.datetime(2012, 3, 16, 23, 43, 26),
            "RunNumber": 90269,
            "Status": "Unused",
            "TargetSE": "Unknown",
            "TaskID": "222",
            "TransformationID": 17042,
            "UsedSE": "CERN-DST,IN2P3-DST,PIC-DST,RAL-DST",
        },
        {
            "ErrorCount": 1,
            "FileID": 17022945,
            "InsertedTime": datetime.datetime(2012, 3, 15, 17, 5, 50),
            "LFN": "/00012574_00000119_1.charmcompleteevent.dst",
            "LastUpdate": datetime.datetime(2012, 3, 16, 23, 54, 59),
            "RunNumber": 90322,
            "Status": "Unused",
            "TargetSE": "Unknown",
            "TaskID": "82",
            "TransformationID": 17042,
            "UsedSE": "CERN-DST,CNAF-DST,RAL-DST,SARA-DST",
        },
    ],
}
noFiles = {"OK": True, "Value": []}


@pytest.mark.parametrize(
    "transDict, getTFiles, expected",
    [
        ({"TransformationID": 123, "Status": "Stopped", "Type": "Replication"}, goodFiles, True),
        ({"TransformationID": 123, "Status": "Stopped", "Type": "Removal"}, noFiles, True),
    ],
)
>>>>>>> c5981031
def test__getTransformationFiles(mocker, transDict, getTFiles, expected):
    mocker.patch("DIRAC.TransformationSystem.Agent.TransformationAgent.AgentModule", side_effect=mockAM)
    tc_mock.getTransformationFiles.return_value = getTFiles
    res = TransformationAgent()._getTransformationFiles(transDict, {"TransformationClient": tc_mock})
    assert res["OK"] == expected<|MERGE_RESOLUTION|>--- conflicted
+++ resolved
@@ -12,12 +12,8 @@
 import pytest
 from mock import MagicMock
 
-<<<<<<< HEAD
 from DIRAC.TransformationSystem.Client import TransformationFilesStatus
-=======
-from DIRAC import gLogger
-
->>>>>>> c5981031
+
 # sut
 from DIRAC.TransformationSystem.Agent.TaskManagerAgentBase import TaskManagerAgentBase
 from DIRAC.TransformationSystem.Agent.TransformationAgent import TransformationAgent
@@ -25,166 +21,11 @@
 mockAM = MagicMock()
 
 
-<<<<<<< HEAD
-tc_mock = MagicMock()
-tm_mock = MagicMock()
-clients = {'TransformationClient': tc_mock, 'TaskManager': tm_mock}
-
-transDict = {'TransformationID': 1, 'Operations': ['op1', 'op2'], 'Body': 'veryBigBody'}
-tasks = {'OK': True, 'Value': [{'CreationTime': None,
-                                'ExternalID': '1',
-                                'ExternalStatus': 'Reserved',
-                                'LastUpdateTime': None,
-                                'RunNumber': 0,
-                                'TargetSE': 'Unknown',
-                                'TaskID': 1,
-                                'TransformationID': 101},
-                               {'CreationTime': datetime.datetime(2014, 7, 21, 14, 19, 3),
-                                'ExternalID': '0',
-                                'ExternalStatus': 'Reserved',
-                                'LastUpdateTime': datetime.datetime(2014, 7, 21, 14, 19, 3),
-                                'RunNumber': 0,
-                                'TargetSE': 'Unknown',
-                                'TaskID': 2,
-                                'TransformationID': 101}]}
-sOk = {'OK': True, 'Value': []}
-sError = {'OK': False, 'Message': 'a mess'}
-
-
-@pytest.mark.parametrize("tcMockReturnValue, tmMockGetSubmittedTaskStatusReturnvalue, expected", [
-    (sError, {'OK': True}, False),  # errors
-    (sOk, {'OK': True}, True),  # no tasks
-    (tasks, sError, False),  # tasks, fail in update
-    (tasks, {'OK': True, 'Value': {}}, True),  # tasks, nothing to update
-    (tasks, {'OK': True, 'Value': {'Running': [1, 2], 'Done': [3]}}, True)  # tasks, to update, no errors
-])
-def test_updateTaskStatusSuccess(mocker, tcMockReturnValue, tmMockGetSubmittedTaskStatusReturnvalue, expected):
-  mocker.patch('DIRAC.TransformationSystem.Agent.TaskManagerAgentBase.AgentModule', side_effect=mockAM)
-  mocker.patch('DIRAC.TransformationSystem.Agent.TaskManagerAgentBase.FileReport', side_effect=MagicMock())
-  mocker.patch('DIRAC.TransformationSystem.Agent.TaskManagerAgentBase.TaskManagerAgentBase.am_getOption',
-               side_effect=mockAM)
-  tmab = TaskManagerAgentBase()
-  tc_mock.getTransformationTasks.return_value = tcMockReturnValue
-  tm_mock.getSubmittedTaskStatus.return_value = tmMockGetSubmittedTaskStatusReturnvalue
-  res = tmab.updateTaskStatus(transDict, clients)
-  assert res['OK'] == expected
-
-
-@pytest.mark.parametrize(
-    "tcMockGetTransformationFilesReturnValue, tmMockGetSubmittedFileStatusReturnValue, expected", [
-        (sError, None, False),  # errors
-        (sOk, None, True),  # no files
-        ({'OK': True, 'Value': [{'file1': 'boh', 'TaskID': 1}]}, sError, False),  # files, failing to update
-        ({'OK': True, 'Value': [{'file1': 'boh', 'TaskID': 1}]}, sOk, True),  # files, nothing to update
-        ({'OK': True, 'Value': [{'file1': 'boh', 'TaskID': 1}]},
-         {'OK': True, 'Value': {'file1': 'OK', 'file2': 'NOK'}}, True),  # files, something to update
-    ])
-def test_updateFileStatusSuccess(mocker,
-                                 tcMockGetTransformationFilesReturnValue,
-                                 tmMockGetSubmittedFileStatusReturnValue,
-                                 expected):
-  mocker.patch('DIRAC.TransformationSystem.Agent.TaskManagerAgentBase.AgentModule', side_effect=mockAM)
-  mocker.patch('DIRAC.TransformationSystem.Agent.TaskManagerAgentBase.FileReport', side_effect=MagicMock())
-  tmab = TaskManagerAgentBase()
-  tc_mock.getTransformationFiles.return_value = tcMockGetTransformationFilesReturnValue
-  tm_mock.getSubmittedFileStatus.return_value = tmMockGetSubmittedFileStatusReturnValue
-  res = tmab.updateFileStatus(transDict, clients)
-  assert res['OK'] == expected
-
-
-@pytest.mark.parametrize(', '.join(["tcMockGetTransformationTasksReturnValue",
-                                    "tmMockUpdateTransformationReservedTasksReturnValue",
-                                    "tcMockSetTaskStatusAndWmsIDReturnValue",
-                                    "expected"]),
-                         [(sError, None, None, False),  # errors getting
-                          (sOk, None, None, True),  # no tasks
-                          (tasks, sError, None, False),  # tasks, failing to update
-                          (tasks, {'OK': True,
-                                   'Value': {'NoTasks': [], 'TaskNameIDs': {'1_1': 123, '2_1': 456}}},
-                           sError, False),  # tasks, something to update, fail
-                          (tasks, {'OK': True,
-                                   'Value': {'NoTasks': ['3_4', '5_6'],
-                                             'TaskNameIDs': {'1_1': 123, '2_1': 456}}},
-                           {'OK': True}, True)])  # tasks, something to update, no fail
-def test_checkReservedTasks(mocker,
-                            tcMockGetTransformationTasksReturnValue,
-                            tmMockUpdateTransformationReservedTasksReturnValue,
-                            tcMockSetTaskStatusAndWmsIDReturnValue,
-                            expected):
-  mocker.patch('DIRAC.TransformationSystem.Agent.TaskManagerAgentBase.AgentModule', side_effect=mockAM)
-  mocker.patch('DIRAC.TransformationSystem.Agent.TaskManagerAgentBase.FileReport', side_effect=MagicMock())
-  tmab = TaskManagerAgentBase()
-  tc_mock.getTransformationTasks.return_value = tcMockGetTransformationTasksReturnValue
-  tm_mock.updateTransformationReservedTasks.return_value = tmMockUpdateTransformationReservedTasksReturnValue
-  tc_mock.setTaskStatusAndWmsID.return_value = tcMockSetTaskStatusAndWmsIDReturnValue
-  res = tmab.checkReservedTasks(transDict, clients)
-  assert res['OK'] == expected
-
-
-transDict = {'TransformationID': 1, 'Operations': ['op1', 'op2'], 'Body': 'veryBigBody',
-             'Owner': 'prodMan', 'OwnerDN': '/ca=man/user=prodMan', 'OwnerGroup': 'prodMans'}
-sOkJobDict = {'OK': True, 'Value': {'JobDictionary': {123: 'foo', 456: 'bar'}}}
-sOkJobs = {'OK': True, 'Value': {123: 'foo', 456: 'bar'}}
-
-
-@pytest.mark.parametrize(', '.join(["tcMockGetTasksToSubmitReturnValue",
-                                    "tmMockPrepareTransformationTasksReturnValue",
-                                    "tmMockSubmitTransformationTasksReturnValue",
-                                    "tmMockUpdateDBAfterTaskSubmissionReturnValue",
-                                    "expected"]),
-                         [(sError, None, None, None, False),  # errors getting
-                          ({'OK': True, 'Value': {'JobDictionary': {}}},
-                           None, None, None, True),  # no tasks
-                          (sOkJobDict, sError, None, None, False),  # tasks, errors
-                          (sOkJobDict, sOkJobs, sError, None, False),  # tasks, still errors
-                          (sOkJobDict, sOkJobs, sOk, sError, False),  # tasks, still errors
-                          (sOkJobDict, sOkJobs, sOk, sOk, True)])  # tasks, no errors
-def test_submitTasks(mocker,
-                     tcMockGetTasksToSubmitReturnValue,
-                     tmMockPrepareTransformationTasksReturnValue,
-                     tmMockSubmitTransformationTasksReturnValue,
-                     tmMockUpdateDBAfterTaskSubmissionReturnValue,
-                     expected):
-  mocker.patch('DIRAC.TransformationSystem.Agent.TaskManagerAgentBase.AgentModule', side_effect=mockAM)
-  mocker.patch('DIRAC.TransformationSystem.Agent.TaskManagerAgentBase.FileReport', side_effect=MagicMock())
-  tmab = TaskManagerAgentBase()
-  tc_mock.getTasksToSubmit.return_value = tcMockGetTasksToSubmitReturnValue
-  tm_mock.prepareTransformationTasks.return_value = tmMockPrepareTransformationTasksReturnValue
-  tm_mock.submitTransformationTasks.return_value = tmMockSubmitTransformationTasksReturnValue
-  tm_mock.updateDBAfterTaskSubmission.return_value = tmMockUpdateDBAfterTaskSubmissionReturnValue
-  res = tmab.submitTasks(transDict, clients)
-  assert res['OK'] == expected
-  tmab.maxParametricJobs = 10
-  tmab.bulkSubmissionFlag = True
-  res = tmab.submitTasks(transDict, clients)
-  assert res['OK'] == expected
-=======
-@pytest.mark.parametrize(
-    "operationsOnTransformationsDict, expected",
-    [
-        ({1: {"Operations": ["op1", "op2"], "Body": "veryBigBody"}}, ([1], 1)),
-        ({2: {"Operations": ["op3", "op2"], "Body": "veryveryBigBody"}}, ([2], 1)),
-        ({2: {"Operations": ["op3", "op2"], "Body": "veryveryBigBody"}}, ([2], 1)),
-    ],
-)
-def test__fillTheQueue(mocker, operationsOnTransformationsDict, expected):
-    mocker.patch("DIRAC.TransformationSystem.Agent.TaskManagerAgentBase.AgentModule", side_effect=mockAM)
-    mocker.patch("DIRAC.TransformationSystem.Agent.TaskManagerAgentBase.FileReport", side_effect=MagicMock())
-    tmab = TaskManagerAgentBase()
-    tmab.log = gLogger
-    tmab.am_getOption = mockAM
-    tmab._fillTheQueue(operationsOnTransformationsDict)
-    assert tmab.transInQueue == expected[0]
-    assert tmab.transQueue.qsize() == expected[1]
-
-
-# useful stuff
-
 tc_mock = MagicMock()
 tm_mock = MagicMock()
 clients = {"TransformationClient": tc_mock, "TaskManager": tm_mock}
 
-transIDOPBody = {1: {"Operations": ["op1", "op2"], "Body": "veryBigBody"}}
+transDict = {"TransformationID": 1, "Operations": ["op1", "op2"], "Body": "veryBigBody"}
 tasks = {
     "OK": True,
     "Value": [
@@ -233,7 +74,7 @@
     tmab = TaskManagerAgentBase()
     tc_mock.getTransformationTasks.return_value = tcMockReturnValue
     tm_mock.getSubmittedTaskStatus.return_value = tmMockGetSubmittedTaskStatusReturnvalue
-    res = tmab.updateTaskStatus(transIDOPBody, clients)
+    res = tmab.updateTaskStatus(transDict, clients)
     assert res["OK"] == expected
 
 
@@ -259,7 +100,7 @@
     tmab = TaskManagerAgentBase()
     tc_mock.getTransformationFiles.return_value = tcMockGetTransformationFilesReturnValue
     tm_mock.getSubmittedFileStatus.return_value = tmMockGetSubmittedFileStatusReturnValue
-    res = tmab.updateFileStatus(transIDOPBody, clients)
+    res = tmab.updateFileStatus(transDict, clients)
     assert res["OK"] == expected
 
 
@@ -303,18 +144,17 @@
     tc_mock.getTransformationTasks.return_value = tcMockGetTransformationTasksReturnValue
     tm_mock.updateTransformationReservedTasks.return_value = tmMockUpdateTransformationReservedTasksReturnValue
     tc_mock.setTaskStatusAndWmsID.return_value = tcMockSetTaskStatusAndWmsIDReturnValue
-    res = tmab.checkReservedTasks(transIDOPBody, clients)
-    assert res["OK"] == expected
-
-
-transIDOPBody = {
-    1: {
-        "Operations": ["op1", "op2"],
-        "Body": "veryBigBody",
-        "Owner": "prodMan",
-        "OwnerDN": "/ca=man/user=prodMan",
-        "OwnerGroup": "prodMans",
-    }
+    res = tmab.checkReservedTasks(transDict, clients)
+    assert res["OK"] == expected
+
+
+transDict = {
+    "TransformationID": 1,
+    "Operations": ["op1", "op2"],
+    "Body": "veryBigBody",
+    "Owner": "prodMan",
+    "OwnerDN": "/ca=man/user=prodMan",
+    "OwnerGroup": "prodMans",
 }
 sOkJobDict = {"OK": True, "Value": {"JobDictionary": {123: "foo", 456: "bar"}}}
 sOkJobs = {"OK": True, "Value": {123: "foo", 456: "bar"}}
@@ -354,50 +194,16 @@
     tm_mock.prepareTransformationTasks.return_value = tmMockPrepareTransformationTasksReturnValue
     tm_mock.submitTransformationTasks.return_value = tmMockSubmitTransformationTasksReturnValue
     tm_mock.updateDBAfterTaskSubmission.return_value = tmMockUpdateDBAfterTaskSubmissionReturnValue
-    res = tmab.submitTasks(transIDOPBody, clients)
+    res = tmab.submitTasks(transDict, clients)
     assert res["OK"] == expected
     tmab.maxParametricJobs = 10
     tmab.bulkSubmissionFlag = True
-    res = tmab.submitTasks(transIDOPBody, clients)
-    assert res["OK"] == expected
->>>>>>> c5981031
+    res = tmab.submitTasks(transDict, clients)
+    assert res["OK"] == expected
 
 
 # TransformationAgent
 
-<<<<<<< HEAD
-goodFiles = {'OK': True,
-             'Value': [{'ErrorCount': 1,
-                        'FileID': 17990660,
-                        'InsertedTime': datetime.datetime(2012, 3, 15, 17, 5, 50),
-                        'LFN': '/00012574_00000239_1.charmcompleteevent.dst',
-                        'LastUpdate': datetime.datetime(2012, 3, 16, 23, 43, 26),
-                        'RunNumber': 90269,
-                        'Status': TransformationFilesStatus.UNUSED,
-                        'TargetSE': 'Unknown',
-                        'TaskID': '222',
-                        'TransformationID': 17042,
-                        'UsedSE': 'CERN-DST,IN2P3-DST,PIC-DST,RAL-DST'},
-                       {'ErrorCount': 1,
-                        'FileID': 17022945,
-                        'InsertedTime': datetime.datetime(2012, 3, 15, 17, 5, 50),
-                        'LFN': '/00012574_00000119_1.charmcompleteevent.dst',
-                        'LastUpdate': datetime.datetime(2012, 3, 16, 23, 54, 59),
-                        'RunNumber': 90322,
-                        'Status': TransformationFilesStatus.UNUSED,
-                        'TargetSE': 'Unknown',
-                        'TaskID': '82',
-                        'TransformationID': 17042,
-                        'UsedSE': 'CERN-DST,CNAF-DST,RAL-DST,SARA-DST'}]
-             }
-noFiles = {'OK': True, 'Value': []}
-
-
-@pytest.mark.parametrize("transDict, getTFiles, expected", [
-    ({'TransformationID': 123, 'Status': 'Stopped', 'Type': 'Replication'}, goodFiles, True),
-    ({'TransformationID': 123, 'Status': 'Stopped', 'Type': 'Removal'}, noFiles, True)
-])
-=======
 goodFiles = {
     "OK": True,
     "Value": [
@@ -408,7 +214,7 @@
             "LFN": "/00012574_00000239_1.charmcompleteevent.dst",
             "LastUpdate": datetime.datetime(2012, 3, 16, 23, 43, 26),
             "RunNumber": 90269,
-            "Status": "Unused",
+            "Status": TransformationFilesStatus.UNUSED,
             "TargetSE": "Unknown",
             "TaskID": "222",
             "TransformationID": 17042,
@@ -421,7 +227,7 @@
             "LFN": "/00012574_00000119_1.charmcompleteevent.dst",
             "LastUpdate": datetime.datetime(2012, 3, 16, 23, 54, 59),
             "RunNumber": 90322,
-            "Status": "Unused",
+            "Status": TransformationFilesStatus.UNUSED,
             "TargetSE": "Unknown",
             "TaskID": "82",
             "TransformationID": 17042,
@@ -439,7 +245,6 @@
         ({"TransformationID": 123, "Status": "Stopped", "Type": "Removal"}, noFiles, True),
     ],
 )
->>>>>>> c5981031
 def test__getTransformationFiles(mocker, transDict, getTFiles, expected):
     mocker.patch("DIRAC.TransformationSystem.Agent.TransformationAgent.AgentModule", side_effect=mockAM)
     tc_mock.getTransformationFiles.return_value = getTFiles
