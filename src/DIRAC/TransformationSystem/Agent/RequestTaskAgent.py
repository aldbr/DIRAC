--- conflicted
+++ resolved
@@ -37,57 +37,6 @@
 
 
 class RequestTaskAgent(TaskManagerAgentBase):
-<<<<<<< HEAD
-  """ An AgentModule to submit requests tasks
-  """
-
-  def __init__(self, *args, **kwargs):
-    """ c'tor
-    """
-    TaskManagerAgentBase.__init__(self, *args, **kwargs)
-
-    self.transType = []
-    self.taskManager = None
-
-  def initialize(self):
-    """ Standard initialize method
-    """
-    res = TaskManagerAgentBase.initialize(self)
-    if not res['OK']:
-      return res
-
-    objLoader = ObjectLoader()
-    _class = objLoader.loadObject(
-        'TransformationSystem.Client.RequestTasks', 'RequestTasks')
-
-    if not _class['OK']:
-      raise Exception(_class['Message'])
-
-    self.requestTasksCls = _class['Value']
-
-    # clients
-    self.taskManager = self.requestTasksCls(transClient=self.transClient)
-
-    agentTSTypes = self.am_getOption('TransType', [])
-    if agentTSTypes:
-      self.transType = agentTSTypes
-    else:
-      self.transType = Operations().getValue('Transformations/DataManipulation', ['Replication', 'Removal'])
-
-    return S_OK()
-
-  def _getClients(self, ownerDN=None, ownerGroup=None):
-    """Set the clients for task submission.
-
-    Here the taskManager becomes a RequestTasks object.
-
-    See :func:`DIRAC.TransformationSystem.TaskManagerAgentBase._getClients`.
-    """
-    res = super(RequestTaskAgent, self)._getClients(ownerDN=ownerDN, ownerGroup=ownerGroup)
-    threadTaskManager = self.requestTasksCls(ownerDN=ownerDN, ownerGroup=ownerGroup)
-    res.update({'TaskManager': threadTaskManager})
-    return res
-=======
     """An AgentModule to submit requests tasks"""
 
     def __init__(self, *args, **kwargs):
@@ -103,8 +52,16 @@
         if not res["OK"]:
             return res
 
+        objLoader = ObjectLoader()
+        _class = objLoader.loadObject("TransformationSystem.Client.RequestTasks", "RequestTasks")
+
+        if not _class["OK"]:
+            raise Exception(_class["Message"])
+
+        self.requestTasksCls = _class["Value"]
+
         # clients
-        self.taskManager = RequestTasks(transClient=self.transClient)
+        self.taskManager = self.requestTasksCls(transClient=self.transClient)
 
         agentTSTypes = self.am_getOption("TransType", [])
         if agentTSTypes:
@@ -122,7 +79,6 @@
         See :func:`DIRAC.TransformationSystem.TaskManagerAgentBase._getClients`.
         """
         res = super(RequestTaskAgent, self)._getClients(ownerDN=ownerDN, ownerGroup=ownerGroup)
-        threadTaskManager = RequestTasks(ownerDN=ownerDN, ownerGroup=ownerGroup)
+        threadTaskManager = self.requestTasksCls(ownerDN=ownerDN, ownerGroup=ownerGroup)
         res.update({"TaskManager": threadTaskManager})
-        return res
->>>>>>> c5981031
+        return res