""" Transformation Database Client Command Line Interface.
"""

from __future__ import print_function
from __future__ import absolute_import
from __future__ import division

from DIRAC.Core.Base.Script import parseCommandLine

parseCommandLine()

from DIRAC.Core.Base.CLI import CLI
from DIRAC.Core.Base.API import API
from DIRAC.Core.Utilities.Subprocess import shellCall
from DIRAC.TransformationSystem.Client import TransformationFilesStatus
from DIRAC.TransformationSystem.Client.Transformation import Transformation
from DIRAC.TransformationSystem.Client.TransformationClient import TransformationClient
from DIRAC.Resources.Catalog.FileCatalog import FileCatalog

__RCSID__ = "$Id$"


def printDict(dictionary):
    """Dictionary pretty printing"""
    key_max = 0
    value_max = 0
    for key, value in dictionary.items():
        if len(key) > key_max:
            key_max = len(key)
        if len(str(value)) > value_max:
            value_max = len(str(value))
    for key, value in dictionary.items():
        print(key.rjust(key_max), " : ", str(value).ljust(value_max))


class TransformationCLI(CLI, API):
<<<<<<< HEAD

  def __init__(self):
    self.transClient = TransformationClient()
    self.indentSpace = 4
    CLI.__init__(self)
    API.__init__(self)

  def printPair(self, key, value, separator=":"):
    valueList = value.split("\n")
    print("%s%s%s %s" % (key, " " * (self.indentSpace - len(key)), separator, valueList[0].strip()))
    for valueLine in valueList[1:-1]:
      print("%s  %s" % (" " * self.indentSpace, valueLine.strip()))

  def do_help(self, args):
    """ Default version of the help command
       Usage: help <command>
       OR use helpall to see description for all commands"""
    CLI.do_help(self, args)

  # overriting default help command
  def do_helpall(self, args):
    """
    Shows help information
        Usage: helpall <command>
        If no command is specified all commands are shown
    """
    if len(args) == 0:
      print("\nAvailable commands:\n")
      attrList = sorted(dir(self))
      for attribute in attrList:
        if attribute.find("do_") == 0:
          self.printPair(attribute[3:], getattr(self, attribute).__doc__[1:])
          print("")
    else:
      command = args.split()[0].strip()
      try:
        obj = getattr(self, "do_%s" % command)
      except Exception:
        print("There's no such %s command" % command)
        return
      self.printPair(command, obj.__doc__[1:])

  def do_shell(self, args):
    """Execute a shell command

       usage !<shell_command>
    """
    comm = args
    res = shellCall(0, comm)
    if res['OK'] and res['Value'][0] == 0:
      _returnCode, stdOut, stdErr = res['Value']
      print("%s\n%s" % (stdOut, stdErr))
    else:
      print(res['Message'])

  def check_params(self, args, num):
    """Checks if the number of parameters correct"""
    argss = args.split()
    length = len(argss)
    if length < num:
      print("Error: Number of arguments provided %d less that required %d, please correct." % (length, num))
      return (False, length)
    return (argss, length)

  def check_id_or_name(self, id_or_name):
    """resolve name or Id by converting type of argument """
    if id_or_name.isdigit():
      return int(id_or_name)  # its look like id
    return id_or_name

  ####################################################################
  #
  # These are the methods for transformation manipulation
  #

  def do_getall(self, args):
    """Get transformation details

       usage: getall [Status] [Status]
    """
    oTrans = Transformation()
    oTrans.getTransformations(transStatus=args.split(), printOutput=True)

  def do_getAllByUser(self, args):
    """Get all transformations created by a given user

The first argument is the authorDN or username. The authorDN
is preferred: it need to be inside quotes because contains
white spaces. Only authorDN should be quoted.

When the username is provided instead,
the authorDN is retrieved from the uploaded proxy,
so that the retrieved transformations are those created by
the user who uploaded that proxy: that user could be different
that the username provided to the function.

       usage: getAllByUser authorDN or username [Status] [Status]
    """
    oTrans = Transformation()
    argss = args.split()
    username = ""
    author = ""
    status = []
    if not len(argss) > 0:
      print(self.do_getAllByUser.__doc__)
      return

    # if the user didnt quoted the authorDN ends
    if '=' in argss[0] and argss[0][0] not in ["'", '"']:
      print("AuthorDN need to be quoted (just quote that argument)")
      return

    if argss[0][0] in ["'", '"']:  # authorDN given
      author = argss[0]
      status_idx = 1
      for arg in argss[1:]:
        author += ' ' + arg
        status_idx += 1
        if arg[-1] in ["'", '"']:
          break
      # At this point we should have something like 'author'
      if not author[0] in ["'", '"'] or not author[-1] in ["'", '"']:
        print("AuthorDN need to be quoted (just quote that argument)")
        return
      else:
        author = author[1:-1]  # throw away the quotes
      # the rest are the requested status
      status = argss[status_idx:]
    else:  # username given
      username = argss[0]
      status = argss[1:]

    oTrans.getTransformationsByUser(authorDN=author, userName=username, transStatus=status, printOutput=True)

  def do_summaryTransformations(self, args):
    """Show the summary for a list of Transformations

    Fields starting with 'F' ('J')  refers to files (jobs).
    Proc. stand for processed.

        Usage: summaryTransformations <ProdID> [<ProdID> ...]
    """
    argss = args.split()
    if not len(argss) > 0:
      print(self.do_summaryTransformations.__doc__)
      return

    transid = argss
    oTrans = Transformation()
    oTrans.getSummaryTransformations(transID=transid)

  def do_getStatus(self, args):
    """Get transformation details

       usage: getStatus <transName|ID>
    """
    argss = args.split()
    if not len(argss) > 0:
      print("no transformation supplied")
      return
    for transName in argss:
      res = self.transClient.getTransformation(transName)
      if not res['OK']:
        print("Getting status of %s failed: %s" % (transName, res['Message']))
      else:
        print("%s: %s" % (transName, res['Value']['Status']))

  def do_setStatus(self, args):
    """Set transformation status

       usage: setStatus  <Status> <transName|ID>
       Status <'New' 'Active' 'Stopped' 'Completed' 'Cleaning'>
    """
    argss = args.split()
    if not len(argss) > 1:
      print("transformation and status not supplied")
      return
    status = argss[0]
    transNames = argss[1:]
    for transName in transNames:
      res = self.transClient.setTransformationParameter(transName, 'Status', status)
      if not res['OK']:
        print("Setting status of %s failed: %s" % (transName, res['Message']))
      else:
        print("%s set to %s" % (transName, status))

  def do_start(self, args):
    """Start transformation

       usage: start <transName|ID>
    """
    argss = args.split()
    if not len(argss) > 0:
      print("no transformation supplied")
      return
    for transName in argss:
      res = self.transClient.setTransformationParameter(transName, 'Status', 'Active')
      if not res['OK']:
        print("Setting Status of %s failed: %s" % (transName, res['Message']))
      else:
        res = self.transClient.setTransformationParameter(transName, 'AgentType', 'Automatic')
        if not res['OK']:
          print("Setting AgentType of %s failed: %s" % (transName, res['Message']))
=======
    def __init__(self):
        self.transClient = TransformationClient()
        self.indentSpace = 4
        CLI.__init__(self)
        API.__init__(self)

    def printPair(self, key, value, separator=":"):
        valueList = value.split("\n")
        print("%s%s%s %s" % (key, " " * (self.indentSpace - len(key)), separator, valueList[0].strip()))
        for valueLine in valueList[1:-1]:
            print("%s  %s" % (" " * self.indentSpace, valueLine.strip()))

    def do_help(self, args):
        """Default version of the help command
        Usage: help <command>
        OR use helpall to see description for all commands"""
        CLI.do_help(self, args)

    # overriting default help command
    def do_helpall(self, args):
        """
        Shows help information
            Usage: helpall <command>
            If no command is specified all commands are shown
        """
        if len(args) == 0:
            print("\nAvailable commands:\n")
            attrList = sorted(dir(self))
            for attribute in attrList:
                if attribute.find("do_") == 0:
                    self.printPair(attribute[3:], getattr(self, attribute).__doc__[1:])
                    print("")
        else:
            command = args.split()[0].strip()
            try:
                obj = getattr(self, "do_%s" % command)
            except BaseException:
                print("There's no such %s command" % command)
                return
            self.printPair(command, obj.__doc__[1:])

    def do_shell(self, args):
        """Execute a shell command

        usage !<shell_command>
        """
        comm = args
        res = shellCall(0, comm)
        if res["OK"] and res["Value"][0] == 0:
            _returnCode, stdOut, stdErr = res["Value"]
            print("%s\n%s" % (stdOut, stdErr))
        else:
            print(res["Message"])

    def check_params(self, args, num):
        """Checks if the number of parameters correct"""
        argss = args.split()
        length = len(argss)
        if length < num:
            print("Error: Number of arguments provided %d less that required %d, please correct." % (length, num))
            return (False, length)
        return (argss, length)

    def check_id_or_name(self, id_or_name):
        """resolve name or Id by converting type of argument"""
        if id_or_name.isdigit():
            return int(id_or_name)  # its look like id
        return id_or_name

    ####################################################################
    #
    # These are the methods for transformation manipulation
    #

    def do_getall(self, args):
        """Get transformation details

        usage: getall [Status] [Status]
        """
        oTrans = Transformation()
        oTrans.getTransformations(transStatus=args.split(), printOutput=True)

    def do_getAllByUser(self, args):
        """Get all transformations created by a given user

        The first argument is the authorDN or username. The authorDN
        is preferred: it need to be inside quotes because contains
        white spaces. Only authorDN should be quoted.

        When the username is provided instead,
        the authorDN is retrieved from the uploaded proxy,
        so that the retrieved transformations are those created by
        the user who uploaded that proxy: that user could be different
        that the username provided to the function.

               usage: getAllByUser authorDN or username [Status] [Status]
        """
        oTrans = Transformation()
        argss = args.split()
        username = ""
        author = ""
        status = []
        if not len(argss) > 0:
            print(self.do_getAllByUser.__doc__)
            return

        # if the user didnt quoted the authorDN ends
        if "=" in argss[0] and argss[0][0] not in ["'", '"']:
            print("AuthorDN need to be quoted (just quote that argument)")
            return

        if argss[0][0] in ["'", '"']:  # authorDN given
            author = argss[0]
            status_idx = 1
            for arg in argss[1:]:
                author += " " + arg
                status_idx += 1
                if arg[-1] in ["'", '"']:
                    break
            # At this point we should have something like 'author'
            if not author[0] in ["'", '"'] or not author[-1] in ["'", '"']:
                print("AuthorDN need to be quoted (just quote that argument)")
                return
            else:
                author = author[1:-1]  # throw away the quotes
            # the rest are the requested status
            status = argss[status_idx:]
        else:  # username given
            username = argss[0]
            status = argss[1:]

        oTrans.getTransformationsByUser(authorDN=author, userName=username, transStatus=status, printOutput=True)

    def do_summaryTransformations(self, args):
        """Show the summary for a list of Transformations

        Fields starting with 'F' ('J')  refers to files (jobs).
        Proc. stand for processed.

            Usage: summaryTransformations <ProdID> [<ProdID> ...]
        """
        argss = args.split()
        if not len(argss) > 0:
            print(self.do_summaryTransformations.__doc__)
            return

        transid = argss
        oTrans = Transformation()
        oTrans.getSummaryTransformations(transID=transid)

    def do_getStatus(self, args):
        """Get transformation details

        usage: getStatus <transName|ID>
        """
        argss = args.split()
        if not len(argss) > 0:
            print("no transformation supplied")
            return
        for transName in argss:
            res = self.transClient.getTransformation(transName)
            if not res["OK"]:
                print("Getting status of %s failed: %s" % (transName, res["Message"]))
            else:
                print("%s: %s" % (transName, res["Value"]["Status"]))

    def do_setStatus(self, args):
        """Set transformation status

        usage: setStatus  <Status> <transName|ID>
        Status <'New' 'Active' 'Stopped' 'Completed' 'Cleaning'>
        """
        argss = args.split()
        if not len(argss) > 1:
            print("transformation and status not supplied")
            return
        status = argss[0]
        transNames = argss[1:]
        for transName in transNames:
            res = self.transClient.setTransformationParameter(transName, "Status", status)
            if not res["OK"]:
                print("Setting status of %s failed: %s" % (transName, res["Message"]))
            else:
                print("%s set to %s" % (transName, status))

    def do_start(self, args):
        """Start transformation

        usage: start <transName|ID>
        """
        argss = args.split()
        if not len(argss) > 0:
            print("no transformation supplied")
            return
        for transName in argss:
            res = self.transClient.setTransformationParameter(transName, "Status", "Active")
            if not res["OK"]:
                print("Setting Status of %s failed: %s" % (transName, res["Message"]))
            else:
                res = self.transClient.setTransformationParameter(transName, "AgentType", "Automatic")
                if not res["OK"]:
                    print("Setting AgentType of %s failed: %s" % (transName, res["Message"]))
                else:
                    print("%s started" % transName)

    def do_stop(self, args):
        """Stop transformation

        usage: stop <transID|ID>
        """
        argss = args.split()
        if not len(argss) > 0:
            print("no transformation supplied")
            return
        if not len(argss) > 0:
            print("no transformation supplied")
            return
        for transName in argss:
            res = self.transClient.setTransformationParameter(transName, "AgentType", "Manual")
            if not res["OK"]:
                print("Stopping of %s failed: %s" % (transName, res["Message"]))
            else:
                print("%s stopped" % transName)

    def do_flush(self, args):
        """Flush transformation

        usage: flush <transName|ID>
        """
        argss = args.split()
        if not len(argss) > 0:
            print("no transformation supplied")
            return
        for transName in argss:
            res = self.transClient.setTransformationParameter(transName, "Status", "Flush")
            if not res["OK"]:
                print("Flushing of %s failed: %s" % (transName, res["Message"]))
            else:
                print("%s flushing" % transName)

    def do_get(self, args):
        """Get transformation definition

        usage: get <transName|ID>
        """
        argss = args.split()
        if not len(argss) > 0:
            print("no transformation supplied")
            return
        transName = argss[0]
        res = self.transClient.getTransformation(transName)
        if not res["OK"]:
            print("Failed to get %s: %s" % (transName, res["Message"]))
        else:
            res["Value"].pop("Body")
            printDict(res["Value"])

    def do_getBody(self, args):
        """Get transformation body

        usage: getBody <transName|ID>
        """
        argss = args.split()
        if not len(argss) > 0:
            print("no transformation supplied")
            return
        transName = argss[0]
        res = self.transClient.getTransformation(transName)
        if not res["OK"]:
            print("Failed to get %s: %s" % (transName, res["Message"]))
        else:
            print(res["Value"]["Body"])

    def do_getFileStat(self, args):
        """Get transformation file statistics

        usage: getFileStat <transName|ID>
        """
        argss = args.split()
        if not len(argss) > 0:
            print("no transformation supplied")
            return
        transName = argss[0]
        res = self.transClient.getTransformationStats(transName)
        if not res["OK"]:
            print("Failed to get statistics for %s: %s" % (transName, res["Message"]))
>>>>>>> c5981031
        else:
            res["Value"].pop("Total")
            printDict(res["Value"])

    def do_modMask(self, args):
        """Modify transformation input definition

        usage: modInput <mask> <transName|ID>
        """
        argss = args.split()
        if not len(argss) > 0:
            print("no transformation supplied")
            return
        mask = argss[0]
        transNames = argss[1:]
        for transName in transNames:
            res = self.transClient.setTransformationParameter(transName, "FileMask", mask)
            if not res["OK"]:
                print("Failed to modify input file mask for %s: %s" % (transName, res["Message"]))
            else:
                print("Updated %s filemask" % transName)

    def do_getFiles(self, args):
        """Get files for the transformation (optionally with a given status)

        usage: getFiles <transName|ID> [Status] [Status]
        """
        argss = args.split()
        if not len(argss) > 0:
            print("no transformation supplied")
            return
        transName = argss[0]
        status = argss[1:]
        res = self.transClient.getTransformation(transName)
        if not res["OK"]:
            print("Failed to get transformation information: %s" % res["Message"])
        else:
<<<<<<< HEAD
          print("Could not find any LFN in", lfns, "for transformation", transName)
      else:
        print("No files found")

  def do_getOutputFiles(self, args):
    """Get output files for the transformation

    usage: getOutputFiles <transName|ID>
    """
    argss = args.split()
    if not len(argss) > 0:
      print("no transformation supplied")
      return
    transName = argss[0]
    res = self.transClient.getTransformation(transName)
    if not res['OK']:
      print("Failed to get transformation information: %s" % res['Message'])
    else:
      fc = FileCatalog()
      meta = {}
      meta['ProdID'] = transName
      res = fc.findFilesByMetadata(meta)
      if not res['OK']:
        print(res['Message'])
        return
      if not len(res['Value']) > 0:
        print('No output files yet for transformation %d' % int(transName))
        return
      else:
        for lfn in res['Value']:
          print(lfn)

  def do_getInputDataQuery(self, args):
    """Get input data query for the transformation

    usage: getInputDataQuery <transName|ID>
    """
    argss = args.split()
    if not len(argss) > 0:
      print("no transformation supplied")
      return
    transName = argss[0]
    # res = self.transClient.getTransformationInputDataQuery( transName )
    res = self.transClient.getTransformationMetaQuery(transName, 'Input')
    if not res['OK']:
      print("Failed to get transformation input data query: %s" % res['Message'])
    else:
      print(res['Value'])

  def do_setFileStatus(self, args):
    """Set file status for the given transformation

    usage: setFileStatus <transName|ID> <lfn> <status>
    """
    argss = args.split()
    if not len(argss) == 3:
      print("transformation file and status not supplied")
      return
    transName = argss[0]
    lfn = argss[1]
    status = argss[2]
    res = self.transClient.setFileStatusForTransformation(transName, status, [lfn])
    if not res['OK']:
      print("Failed to update file status: %s" % res['Message'])
    else:
      print("Updated file status to %s" % status)

  def do_resetFile(self, args):
    """Reset file status for the given transformation

    usage: resetFile <transName|ID> <lfns>
    """
    argss = args.split()
    if not len(argss) > 1:
      print("transformation and file(s) not supplied")
      return
    transName = argss[0]
    lfns = argss[1:]
    res = self.transClient.setFileStatusForTransformation(
        transName, TransformationFilesStatus.UNUSED, lfns
    )
    if not res['OK']:
      print("Failed to reset file status: %s" % res['Message'])
    else:
      if 'Failed' in res['Value']:
        print("Could not reset some files: ")
        for lfn, reason in res['Value']['Failed'].items():
          print(lfn, reason)
      else:
        print("Updated file statuses to 'Unused' for %d file(s)" % len(lfns))

  def do_resetProcessedFile(self, args):
    """ Reset file status for the given transformation
        usage: resetFile <transName|ID> <lfn>
    """
    argss = args.split()

    if not len(argss) > 1:
      print("transformation and file(s) not supplied")
      return
    transName = argss[0]
    lfns = argss[1:]
    res = self.transClient.setFileStatusForTransformation(
        transName, TransformationFilesStatus.UNUSED, lfns, force=True
    )
    if not res['OK']:
      print("Failed to reset file status: %s" % res['Message'])
    else:
      if 'Failed' in res['Value'] and res['Value']['Failed']:
        print("Could not reset some files: ")
        for lfn, reason in res['Value']['Failed'].items():
          print(lfn, reason)
      else:
        print("Updated file statuses to 'Unused' for %d file(s)" % len(lfns))

  ####################################################################
  #
  # These are the methods for file manipulation
  #

  def do_addDirectory(self, args):
    """Add files from the given catalog directory

    usage: addDirectory <directory> [directory]
    """
    argss = args.split()
    if not len(argss) > 0:
      print("no directory supplied")
      return
    for directory in argss:
      res = self.transClient.addDirectory(directory, force=True)
      if not res['OK']:
        print('failed to add directory %s: %s' % (directory, res['Message']))
      else:
        print('added %s files for %s' % (res['Value'], directory))

  def do_replicas(self, args):
    """ Get replicas for <path>
=======
            selectDict = {"TransformationID": res["Value"]["TransformationID"]}
            if status:
                selectDict["Status"] = status
            res = self.transClient.getTransformationFiles(condDict=selectDict)
            if not res["OK"]:
                print("Failed to get transformation files: %s" % res["Message"])
            elif res["Value"]:
                self._printFormattedDictList(
                    res["Value"], ["LFN", "Status", "ErrorCount", "TargetSE", "LastUpdate"], "LFN", "LFN"
                )
            else:
                print("No files found")

    def do_getFileStatus(self, args):
        """Get file(s) status for the given transformation

        usage: getFileStatus <transName|ID> <lfn> [<lfn>...]
        """
        argss = args.split()
        if len(argss) < 2:
            print("transformation and file not supplied")
            return
        transName = argss[0]
        lfns = argss[1:]

        res = self.transClient.getTransformation(transName)
        if not res["OK"]:
            print("Failed to get transformation information: %s" % res["Message"])
        else:
            selectDict = {"TransformationID": res["Value"]["TransformationID"]}
            res = self.transClient.getTransformationFiles(condDict=selectDict)
            if not res["OK"]:
                print("Failed to get transformation files: %s" % res["Message"])
            elif res["Value"]:
                filesList = []
                for fileDict in res["Value"]:
                    if fileDict["LFN"] in lfns:
                        filesList.append(fileDict)
                if filesList:
                    self._printFormattedDictList(
                        filesList, ["LFN", "Status", "ErrorCount", "TargetSE", "LastUpdate"], "LFN", "LFN"
                    )
                else:
                    print("Could not find any LFN in", lfns, "for transformation", transName)
            else:
                print("No files found")

    def do_getOutputFiles(self, args):
        """Get output files for the transformation

        usage: getOutputFiles <transName|ID>
        """
        argss = args.split()
        if not len(argss) > 0:
            print("no transformation supplied")
            return
        transName = argss[0]
        res = self.transClient.getTransformation(transName)
        if not res["OK"]:
            print("Failed to get transformation information: %s" % res["Message"])
        else:
            fc = FileCatalog()
            meta = {}
            meta["ProdID"] = transName
            res = fc.findFilesByMetadata(meta)
            if not res["OK"]:
                print(res["Message"])
                return
            if not len(res["Value"]) > 0:
                print("No output files yet for transformation %d" % int(transName))
                return
            else:
                for lfn in res["Value"]:
                    print(lfn)

    def do_getInputDataQuery(self, args):
        """Get input data query for the transformation

        usage: getInputDataQuery <transName|ID>
        """
        argss = args.split()
        if not len(argss) > 0:
            print("no transformation supplied")
            return
        transName = argss[0]
        # res = self.transClient.getTransformationInputDataQuery( transName )
        res = self.transClient.getTransformationMetaQuery(transName, "Input")
        if not res["OK"]:
            print("Failed to get transformation input data query: %s" % res["Message"])
        else:
            print(res["Value"])

    def do_setFileStatus(self, args):
        """Set file status for the given transformation

        usage: setFileStatus <transName|ID> <lfn> <status>
        """
        argss = args.split()
        if not len(argss) == 3:
            print("transformation file and status not supplied")
            return
        transName = argss[0]
        lfn = argss[1]
        status = argss[2]
        res = self.transClient.setFileStatusForTransformation(transName, status, [lfn])
        if not res["OK"]:
            print("Failed to update file status: %s" % res["Message"])
        else:
            print("Updated file status to %s" % status)

    def do_resetFile(self, args):
        """Reset file status for the given transformation

        usage: resetFile <transName|ID> <lfns>
        """
        argss = args.split()
        if not len(argss) > 1:
            print("transformation and file(s) not supplied")
            return
        transName = argss[0]
        lfns = argss[1:]
        res = self.transClient.setFileStatusForTransformation(transName, "Unused", lfns)
        if not res["OK"]:
            print("Failed to reset file status: %s" % res["Message"])
        else:
            if "Failed" in res["Value"]:
                print("Could not reset some files: ")
                for lfn, reason in res["Value"]["Failed"].items():
                    print(lfn, reason)
            else:
                print("Updated file statuses to 'Unused' for %d file(s)" % len(lfns))

    def do_resetProcessedFile(self, args):
        """Reset file status for the given transformation
        usage: resetFile <transName|ID> <lfn>
        """
        argss = args.split()

        if not len(argss) > 1:
            print("transformation and file(s) not supplied")
            return
        transName = argss[0]
        lfns = argss[1:]
        res = self.transClient.setFileStatusForTransformation(transName, "Unused", lfns, force=True)
        if not res["OK"]:
            print("Failed to reset file status: %s" % res["Message"])
        else:
            if "Failed" in res["Value"] and res["Value"]["Failed"]:
                print("Could not reset some files: ")
                for lfn, reason in res["Value"]["Failed"].items():
                    print(lfn, reason)
            else:
                print("Updated file statuses to 'Unused' for %d file(s)" % len(lfns))

    ####################################################################
    #
    # These are the methods for file manipulation
    #

    def do_addDirectory(self, args):
        """Add files from the given catalog directory

        usage: addDirectory <directory> [directory]
        """
        argss = args.split()
        if not len(argss) > 0:
            print("no directory supplied")
            return
        for directory in argss:
            res = self.transClient.addDirectory(directory, force=True)
            if not res["OK"]:
                print("failed to add directory %s: %s" % (directory, res["Message"]))
            else:
                print("added %s files for %s" % (res["Value"], directory))

    def do_replicas(self, args):
        """Get replicas for <path>
>>>>>>> c5981031

        usage: replicas <lfn> [lfn]
        """
        argss = args.split()
        if not len(argss) > 0:
            print("no files supplied")
            return
        res = self.transClient.getReplicas(argss)
        if not res["OK"]:
            print("failed to get any replica information: %s" % res["Message"])
            return
        for lfn in sorted(res["Value"]["Failed"]):
            error = res["Value"]["Failed"][lfn]
            print("failed to get replica information for %s: %s" % (lfn, error))
        for lfn in sorted(res["Value"]["Successful"]):
            ses = sorted(res["Value"]["Successful"][lfn])
            outStr = "%s :" % lfn.ljust(100)
            for se in ses:
                outStr = "%s %s" % (outStr, se.ljust(15))
            print(outStr)

    def do_addFile(self, args):
        """Add new files to transformation DB

        usage: addFile <lfn> [lfn]
        """
        argss = args.split()
        if not len(argss) > 0:
            print("no files supplied")
            return
        lfnDict = {}
        for lfn in argss:
            lfnDict[lfn] = {
                "PFN": "IGNORED-PFN",
                "SE": "IGNORED-SE",
                "Size": 0,
                "GUID": "IGNORED-GUID",
                "Checksum": "IGNORED-CHECKSUM",
            }
        res = self.transClient.addFile(lfnDict, force=True)
        if not res["OK"]:
            print("failed to add any files: %s" % res["Message"])
            return
        for lfn in sorted(res["Value"]["Failed"]):
            error = res["Value"]["Failed"][lfn]
            print("failed to add %s: %s" % (lfn, error))
        for lfn in sorted(res["Value"]["Successful"]):
            print("added %s" % lfn)

    def do_removeFile(self, args):
        """Remove file from transformation DB

        usage: removeFile <lfn> [lfn]
        """
        argss = args.split()
        if not len(argss) > 0:
            print("no files supplied")
            return
        res = self.transClient.removeFile(argss)
        if not res["OK"]:
            print("failed to remove any files: %s" % res["Message"])
            return
        for lfn in sorted(res["Value"]["Failed"]):
            error = res["Value"]["Failed"][lfn]
            print("failed to remove %s: %s" % (lfn, error))
        for lfn in sorted(res["Value"]["Successful"]):
            print("removed %s" % lfn)

    def do_addReplica(self, args):
        """Add new replica to the transformation DB

        usage: addReplica <lfn> <se>
        """
        argss = args.split()
        if not len(argss) == 2:
            print("no file info supplied")
            return
        lfn = argss[0]
        se = argss[1]
        lfnDict = {}
        lfnDict[lfn] = {
            "PFN": "IGNORED-PFN",
            "SE": se,
            "Size": 0,
            "GUID": "IGNORED-GUID",
            "Checksum": "IGNORED-CHECKSUM",
        }
        res = self.transClient.addReplica(lfnDict, force=True)
        if not res["OK"]:
            print("failed to add replica: %s" % res["Message"])
            return
        for lfn in sorted(res["Value"]["Failed"]):
            error = res["Value"]["Failed"][lfn]
            print("failed to add replica: %s" % (error))
        for lfn in sorted(res["Value"]["Successful"]):
            print("added %s" % lfn)

    def do_removeReplica(self, args):
        """Remove replica from the transformation DB

        usage: removeReplica <lfn> <se>
        """
        argss = args.split()
        if not len(argss) == 2:
            print("no file info supplied")
            return
        lfn = argss[0]
        se = argss[1]
        lfnDict = {}
        lfnDict[lfn] = {
            "PFN": "IGNORED-PFN",
            "SE": se,
            "Size": 0,
            "GUID": "IGNORED-GUID",
            "Checksum": "IGNORED-CHECKSUM",
        }
        res = self.transClient.removeReplica(lfnDict)
        if not res["OK"]:
            print("failed to remove replica: %s" % res["Message"])
            return
        for lfn in sorted(res["Value"]["Failed"]):
            error = res["Value"]["Failed"][lfn]
            print("failed to remove replica: %s" % (error))
        for lfn in sorted(res["Value"]["Successful"]):
            print("removed %s" % lfn)

    def do_setReplicaStatus(self, args):
        """Set replica status, usually used to mark a replica Problematic

        usage: setReplicaStatus <lfn> <status> <se>
        """
        argss = args.split()
        if not len(argss) > 2:
            print("no file info supplied")
            return
        lfn = argss[0]
        status = argss[1]
        se = argss[2]
        lfnDict = {}
        lfnDict[lfn] = {
            "Status": status,
            "PFN": "IGNORED-PFN",
            "SE": se,
            "Size": 0,
            "GUID": "IGNORED-GUID",
            "Checksum": "IGNORED-CHECKSUM",
        }
        res = self.transClient.setReplicaStatus(lfnDict)
        if not res["OK"]:
            print("failed to set replica status: %s" % res["Message"])
            return
        for lfn in sorted(res["Value"]["Failed"]):
            error = res["Value"]["Failed"][lfn]
            print("failed to set replica status: %s" % (error))
        for lfn in sorted(res["Value"]["Successful"]):
            print("updated replica status %s" % lfn)


if __name__ == "__main__":
    cli = TransformationCLI()
    cli.cmdloop()<|MERGE_RESOLUTION|>--- conflicted
+++ resolved
@@ -34,211 +34,6 @@
 
 
 class TransformationCLI(CLI, API):
-<<<<<<< HEAD
-
-  def __init__(self):
-    self.transClient = TransformationClient()
-    self.indentSpace = 4
-    CLI.__init__(self)
-    API.__init__(self)
-
-  def printPair(self, key, value, separator=":"):
-    valueList = value.split("\n")
-    print("%s%s%s %s" % (key, " " * (self.indentSpace - len(key)), separator, valueList[0].strip()))
-    for valueLine in valueList[1:-1]:
-      print("%s  %s" % (" " * self.indentSpace, valueLine.strip()))
-
-  def do_help(self, args):
-    """ Default version of the help command
-       Usage: help <command>
-       OR use helpall to see description for all commands"""
-    CLI.do_help(self, args)
-
-  # overriting default help command
-  def do_helpall(self, args):
-    """
-    Shows help information
-        Usage: helpall <command>
-        If no command is specified all commands are shown
-    """
-    if len(args) == 0:
-      print("\nAvailable commands:\n")
-      attrList = sorted(dir(self))
-      for attribute in attrList:
-        if attribute.find("do_") == 0:
-          self.printPair(attribute[3:], getattr(self, attribute).__doc__[1:])
-          print("")
-    else:
-      command = args.split()[0].strip()
-      try:
-        obj = getattr(self, "do_%s" % command)
-      except Exception:
-        print("There's no such %s command" % command)
-        return
-      self.printPair(command, obj.__doc__[1:])
-
-  def do_shell(self, args):
-    """Execute a shell command
-
-       usage !<shell_command>
-    """
-    comm = args
-    res = shellCall(0, comm)
-    if res['OK'] and res['Value'][0] == 0:
-      _returnCode, stdOut, stdErr = res['Value']
-      print("%s\n%s" % (stdOut, stdErr))
-    else:
-      print(res['Message'])
-
-  def check_params(self, args, num):
-    """Checks if the number of parameters correct"""
-    argss = args.split()
-    length = len(argss)
-    if length < num:
-      print("Error: Number of arguments provided %d less that required %d, please correct." % (length, num))
-      return (False, length)
-    return (argss, length)
-
-  def check_id_or_name(self, id_or_name):
-    """resolve name or Id by converting type of argument """
-    if id_or_name.isdigit():
-      return int(id_or_name)  # its look like id
-    return id_or_name
-
-  ####################################################################
-  #
-  # These are the methods for transformation manipulation
-  #
-
-  def do_getall(self, args):
-    """Get transformation details
-
-       usage: getall [Status] [Status]
-    """
-    oTrans = Transformation()
-    oTrans.getTransformations(transStatus=args.split(), printOutput=True)
-
-  def do_getAllByUser(self, args):
-    """Get all transformations created by a given user
-
-The first argument is the authorDN or username. The authorDN
-is preferred: it need to be inside quotes because contains
-white spaces. Only authorDN should be quoted.
-
-When the username is provided instead,
-the authorDN is retrieved from the uploaded proxy,
-so that the retrieved transformations are those created by
-the user who uploaded that proxy: that user could be different
-that the username provided to the function.
-
-       usage: getAllByUser authorDN or username [Status] [Status]
-    """
-    oTrans = Transformation()
-    argss = args.split()
-    username = ""
-    author = ""
-    status = []
-    if not len(argss) > 0:
-      print(self.do_getAllByUser.__doc__)
-      return
-
-    # if the user didnt quoted the authorDN ends
-    if '=' in argss[0] and argss[0][0] not in ["'", '"']:
-      print("AuthorDN need to be quoted (just quote that argument)")
-      return
-
-    if argss[0][0] in ["'", '"']:  # authorDN given
-      author = argss[0]
-      status_idx = 1
-      for arg in argss[1:]:
-        author += ' ' + arg
-        status_idx += 1
-        if arg[-1] in ["'", '"']:
-          break
-      # At this point we should have something like 'author'
-      if not author[0] in ["'", '"'] or not author[-1] in ["'", '"']:
-        print("AuthorDN need to be quoted (just quote that argument)")
-        return
-      else:
-        author = author[1:-1]  # throw away the quotes
-      # the rest are the requested status
-      status = argss[status_idx:]
-    else:  # username given
-      username = argss[0]
-      status = argss[1:]
-
-    oTrans.getTransformationsByUser(authorDN=author, userName=username, transStatus=status, printOutput=True)
-
-  def do_summaryTransformations(self, args):
-    """Show the summary for a list of Transformations
-
-    Fields starting with 'F' ('J')  refers to files (jobs).
-    Proc. stand for processed.
-
-        Usage: summaryTransformations <ProdID> [<ProdID> ...]
-    """
-    argss = args.split()
-    if not len(argss) > 0:
-      print(self.do_summaryTransformations.__doc__)
-      return
-
-    transid = argss
-    oTrans = Transformation()
-    oTrans.getSummaryTransformations(transID=transid)
-
-  def do_getStatus(self, args):
-    """Get transformation details
-
-       usage: getStatus <transName|ID>
-    """
-    argss = args.split()
-    if not len(argss) > 0:
-      print("no transformation supplied")
-      return
-    for transName in argss:
-      res = self.transClient.getTransformation(transName)
-      if not res['OK']:
-        print("Getting status of %s failed: %s" % (transName, res['Message']))
-      else:
-        print("%s: %s" % (transName, res['Value']['Status']))
-
-  def do_setStatus(self, args):
-    """Set transformation status
-
-       usage: setStatus  <Status> <transName|ID>
-       Status <'New' 'Active' 'Stopped' 'Completed' 'Cleaning'>
-    """
-    argss = args.split()
-    if not len(argss) > 1:
-      print("transformation and status not supplied")
-      return
-    status = argss[0]
-    transNames = argss[1:]
-    for transName in transNames:
-      res = self.transClient.setTransformationParameter(transName, 'Status', status)
-      if not res['OK']:
-        print("Setting status of %s failed: %s" % (transName, res['Message']))
-      else:
-        print("%s set to %s" % (transName, status))
-
-  def do_start(self, args):
-    """Start transformation
-
-       usage: start <transName|ID>
-    """
-    argss = args.split()
-    if not len(argss) > 0:
-      print("no transformation supplied")
-      return
-    for transName in argss:
-      res = self.transClient.setTransformationParameter(transName, 'Status', 'Active')
-      if not res['OK']:
-        print("Setting Status of %s failed: %s" % (transName, res['Message']))
-      else:
-        res = self.transClient.setTransformationParameter(transName, 'AgentType', 'Automatic')
-        if not res['OK']:
-          print("Setting AgentType of %s failed: %s" % (transName, res['Message']))
-=======
     def __init__(self):
         self.transClient = TransformationClient()
         self.indentSpace = 4
@@ -275,7 +70,7 @@
             command = args.split()[0].strip()
             try:
                 obj = getattr(self, "do_%s" % command)
-            except BaseException:
+            except Exception:
                 print("There's no such %s command" % command)
                 return
             self.printPair(command, obj.__doc__[1:])
@@ -525,7 +320,6 @@
         res = self.transClient.getTransformationStats(transName)
         if not res["OK"]:
             print("Failed to get statistics for %s: %s" % (transName, res["Message"]))
->>>>>>> c5981031
         else:
             res["Value"].pop("Total")
             printDict(res["Value"])
@@ -563,146 +357,6 @@
         if not res["OK"]:
             print("Failed to get transformation information: %s" % res["Message"])
         else:
-<<<<<<< HEAD
-          print("Could not find any LFN in", lfns, "for transformation", transName)
-      else:
-        print("No files found")
-
-  def do_getOutputFiles(self, args):
-    """Get output files for the transformation
-
-    usage: getOutputFiles <transName|ID>
-    """
-    argss = args.split()
-    if not len(argss) > 0:
-      print("no transformation supplied")
-      return
-    transName = argss[0]
-    res = self.transClient.getTransformation(transName)
-    if not res['OK']:
-      print("Failed to get transformation information: %s" % res['Message'])
-    else:
-      fc = FileCatalog()
-      meta = {}
-      meta['ProdID'] = transName
-      res = fc.findFilesByMetadata(meta)
-      if not res['OK']:
-        print(res['Message'])
-        return
-      if not len(res['Value']) > 0:
-        print('No output files yet for transformation %d' % int(transName))
-        return
-      else:
-        for lfn in res['Value']:
-          print(lfn)
-
-  def do_getInputDataQuery(self, args):
-    """Get input data query for the transformation
-
-    usage: getInputDataQuery <transName|ID>
-    """
-    argss = args.split()
-    if not len(argss) > 0:
-      print("no transformation supplied")
-      return
-    transName = argss[0]
-    # res = self.transClient.getTransformationInputDataQuery( transName )
-    res = self.transClient.getTransformationMetaQuery(transName, 'Input')
-    if not res['OK']:
-      print("Failed to get transformation input data query: %s" % res['Message'])
-    else:
-      print(res['Value'])
-
-  def do_setFileStatus(self, args):
-    """Set file status for the given transformation
-
-    usage: setFileStatus <transName|ID> <lfn> <status>
-    """
-    argss = args.split()
-    if not len(argss) == 3:
-      print("transformation file and status not supplied")
-      return
-    transName = argss[0]
-    lfn = argss[1]
-    status = argss[2]
-    res = self.transClient.setFileStatusForTransformation(transName, status, [lfn])
-    if not res['OK']:
-      print("Failed to update file status: %s" % res['Message'])
-    else:
-      print("Updated file status to %s" % status)
-
-  def do_resetFile(self, args):
-    """Reset file status for the given transformation
-
-    usage: resetFile <transName|ID> <lfns>
-    """
-    argss = args.split()
-    if not len(argss) > 1:
-      print("transformation and file(s) not supplied")
-      return
-    transName = argss[0]
-    lfns = argss[1:]
-    res = self.transClient.setFileStatusForTransformation(
-        transName, TransformationFilesStatus.UNUSED, lfns
-    )
-    if not res['OK']:
-      print("Failed to reset file status: %s" % res['Message'])
-    else:
-      if 'Failed' in res['Value']:
-        print("Could not reset some files: ")
-        for lfn, reason in res['Value']['Failed'].items():
-          print(lfn, reason)
-      else:
-        print("Updated file statuses to 'Unused' for %d file(s)" % len(lfns))
-
-  def do_resetProcessedFile(self, args):
-    """ Reset file status for the given transformation
-        usage: resetFile <transName|ID> <lfn>
-    """
-    argss = args.split()
-
-    if not len(argss) > 1:
-      print("transformation and file(s) not supplied")
-      return
-    transName = argss[0]
-    lfns = argss[1:]
-    res = self.transClient.setFileStatusForTransformation(
-        transName, TransformationFilesStatus.UNUSED, lfns, force=True
-    )
-    if not res['OK']:
-      print("Failed to reset file status: %s" % res['Message'])
-    else:
-      if 'Failed' in res['Value'] and res['Value']['Failed']:
-        print("Could not reset some files: ")
-        for lfn, reason in res['Value']['Failed'].items():
-          print(lfn, reason)
-      else:
-        print("Updated file statuses to 'Unused' for %d file(s)" % len(lfns))
-
-  ####################################################################
-  #
-  # These are the methods for file manipulation
-  #
-
-  def do_addDirectory(self, args):
-    """Add files from the given catalog directory
-
-    usage: addDirectory <directory> [directory]
-    """
-    argss = args.split()
-    if not len(argss) > 0:
-      print("no directory supplied")
-      return
-    for directory in argss:
-      res = self.transClient.addDirectory(directory, force=True)
-      if not res['OK']:
-        print('failed to add directory %s: %s' % (directory, res['Message']))
-      else:
-        print('added %s files for %s' % (res['Value'], directory))
-
-  def do_replicas(self, args):
-    """ Get replicas for <path>
-=======
             selectDict = {"TransformationID": res["Value"]["TransformationID"]}
             if status:
                 selectDict["Status"] = status
@@ -824,7 +478,7 @@
             return
         transName = argss[0]
         lfns = argss[1:]
-        res = self.transClient.setFileStatusForTransformation(transName, "Unused", lfns)
+        res = self.transClient.setFileStatusForTransformation(transName, TransformationFilesStatus.UNUSED, lfns)
         if not res["OK"]:
             print("Failed to reset file status: %s" % res["Message"])
         else:
@@ -846,7 +500,9 @@
             return
         transName = argss[0]
         lfns = argss[1:]
-        res = self.transClient.setFileStatusForTransformation(transName, "Unused", lfns, force=True)
+        res = self.transClient.setFileStatusForTransformation(
+            transName, TransformationFilesStatus.UNUSED, lfns, force=True
+        )
         if not res["OK"]:
             print("Failed to reset file status: %s" % res["Message"])
         else:
@@ -880,7 +536,6 @@
 
     def do_replicas(self, args):
         """Get replicas for <path>
->>>>>>> c5981031
 
         usage: replicas <lfn> [lfn]
         """
