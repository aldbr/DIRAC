--- conflicted
+++ resolved
@@ -19,37 +19,8 @@
 
 __RCSID__ = "$Id$"
 
-<<<<<<< HEAD
-TASKS_STATE_NAMES = ['TotalCreated', 'Created'] + JobStatus.JOB_STATES
-FILES_STATE_NAMES = ['PercentProcessed', 'Total'] + TransformationFilesStatus.TRANSFORMATION_FILES_STATES
-=======
-TASKS_STATE_NAMES = [
-    "TotalCreated",
-    "Created",
-    "Running",
-    "Submitted",
-    "Failed",
-    "Waiting",
-    "Done",
-    "Completed",
-    "Stalled",
-    "Killed",
-    "Staging",
-    "Checking",
-    "Rescheduled",
-    "Scheduled",
-]
-FILES_STATE_NAMES = [
-    "PercentProcessed",
-    "Processed",
-    "Unused",
-    "Assigned",
-    "Total",
-    "Problematic",
-    "ApplicationCrash",
-    "MaxReset",
-]
->>>>>>> c5981031
+TASKS_STATE_NAMES = ["TotalCreated", "Created"] + JobStatus.JOB_STATES
+FILES_STATE_NAMES = ["PercentProcessed", "Total"] + TransformationFilesStatus.TRANSFORMATION_FILES_STATES
 
 
 class TransformationManagerHandler(RequestHandler):
@@ -246,531 +217,6 @@
         The dictOfNewFilesStatus is a dictionary with the form:
         {12345: ('StatusA', errorA), 6789: ('StatusB',errorB),  ... } where the keys are fileIDs
         The tuple may be a string with only the status if the client was from an older version
-<<<<<<< HEAD
-    """
-
-    if not dictOfNewFilesStatus:
-      return S_OK({})
-
-    statusSample = list(dictOfNewFilesStatus.values())[0]
-    if isinstance(statusSample, (list, tuple)) and len(statusSample) == 2:
-      newStatusForFileIDs = dictOfNewFilesStatus
-    else:
-      return S_ERROR("Status field should be two values")
-
-    res = cls.transformationDB._getConnectionTransID(False, transName)
-    if not res['OK']:
-      return res
-    connection = res['Value']['Connection']
-    transID = res['Value']['TransformationID']
-
-    return cls.transformationDB.setFileStatusForTransformation(transID, newStatusForFileIDs, connection=connection)
-
-  types_getTransformationStats = [transTypes]
-
-  @classmethod
-  def export_getTransformationStats(cls, transName):
-    return cls.transformationDB.getTransformationStats(transName)
-
-  types_getTransformationFilesCount = [transTypes, six.string_types]
-
-  @classmethod
-  def export_getTransformationFilesCount(cls, transName, field, selection={}):
-    return cls.transformationDB.getTransformationFilesCount(transName, field, selection=selection)
-
-  types_getTransformationFiles = []
-
-  @classmethod
-  def export_getTransformationFiles(cls, condDict=None, older=None, newer=None, timeStamp='LastUpdate',
-                                    orderAttribute=None, limit=None, offset=None):
-    if not condDict:
-      condDict = {}
-    return cls.transformationDB.getTransformationFiles(
-        condDict=condDict, older=older, newer=newer, timeStamp=timeStamp,
-        orderAttribute=orderAttribute, limit=limit, offset=offset,
-        connection=False)
-
-  ####################################################################
-  #
-  # These are the methods to manipulate the TransformationTasks table
-  #
-
-  types_getTransformationTasks = []
-
-  @classmethod
-  def export_getTransformationTasks(cls, condDict=None, older=None, newer=None, timeStamp='CreationTime',
-                                    orderAttribute=None, limit=None, inputVector=False, offset=None):
-    if not condDict:
-      condDict = {}
-    return cls.transformationDB.getTransformationTasks(
-        condDict=condDict, older=older, newer=newer, timeStamp=timeStamp,
-        orderAttribute=orderAttribute, limit=limit, inputVector=inputVector,
-        offset=offset)
-
-  types_setTaskStatus = [transTypes, [list] + list(six.integer_types), six.string_types]
-
-  @classmethod
-  def export_setTaskStatus(cls, transName, taskID, status):
-    return cls.transformationDB.setTaskStatus(transName, taskID, status)
-
-  types_setTaskStatusAndWmsID = [transTypes, list(six.integer_types), six.string_types, six.string_types]
-
-  @classmethod
-  def export_setTaskStatusAndWmsID(cls, transName, taskID, status, taskWmsID):
-    return cls.transformationDB.setTaskStatusAndWmsID(transName, taskID, status, taskWmsID)
-
-  types_getTransformationTaskStats = [transTypes]
-
-  @classmethod
-  def export_getTransformationTaskStats(cls, transName):
-    return cls.transformationDB.getTransformationTaskStats(transName)
-
-  types_deleteTasks = [transTypes, list(six.integer_types), list(six.integer_types)]
-
-  def export_deleteTasks(self, transName, taskMin, taskMax):
-    credDict = self.getRemoteCredentials()
-    authorDN = credDict.get('DN', credDict.get('CN'))
-    # authorDN = self._clientTransport.peerCredentials['DN']
-    return self.transformationDB.deleteTasks(transName, taskMin, taskMax, author=authorDN)
-
-  types_extendTransformation = [transTypes, list(six.integer_types)]
-
-  def export_extendTransformation(self, transName, nTasks):
-    credDict = self.getRemoteCredentials()
-    authorDN = credDict.get('DN', credDict.get('CN'))
-    # authorDN = self._clientTransport.peerCredentials['DN']
-    return self.transformationDB.extendTransformation(transName, nTasks, author=authorDN)
-
-  types_getTasksToSubmit = [transTypes, list(six.integer_types)]
-
-  def export_getTasksToSubmit(self, transName, numTasks, site=''):
-    """ Get information necessary for submission for a given number of tasks for a given transformation """
-    res = self.transformationDB.getTransformation(transName)
-    if not res['OK']:
-      return res
-    transDict = res['Value']
-    submitDict = {}
-    res = self.transformationDB.getTasksForSubmission(transName, numTasks=numTasks, site=site, statusList=['Created'])
-    if not res['OK']:
-      return res
-    tasksDict = res['Value']
-    for taskID, taskDict in tasksDict.items():
-      res = self.transformationDB.reserveTask(transName, int(taskID))
-      if not res['OK']:
-        return res
-      else:
-        submitDict[taskID] = taskDict
-    transDict['JobDictionary'] = submitDict
-    return S_OK(transDict)
-
-  ####################################################################
-  #
-  # These are the methods for TransformationMetaQueries table. It replaces methods
-  # for the old TransformationInputDataQuery table
-  #
-
-  types_createTransformationMetaQuery = [transTypes, dict, six.string_types]
-
-  def export_createTransformationMetaQuery(self, transName, queryDict, queryType):
-    credDict = self.getRemoteCredentials()
-    authorDN = credDict.get('DN', credDict.get('CN'))
-    return self.transformationDB.createTransformationMetaQuery(transName, queryDict, queryType, author=authorDN)
-
-  types_deleteTransformationMetaQuery = [transTypes, six.string_types]
-
-  def export_deleteTransformationMetaQuery(self, transName, queryType):
-    credDict = self.getRemoteCredentials()
-    authorDN = credDict.get('DN', credDict.get('CN'))
-    return self.transformationDB.deleteTransformationMetaQuery(transName, queryType, author=authorDN)
-
-  types_getTransformationMetaQuery = [transTypes, six.string_types]
-
-  def export_getTransformationMetaQuery(self, transName, queryType):
-    return self.transformationDB.getTransformationMetaQuery(transName, queryType)
-
-  ####################################################################
-  #
-  # These are the methods for transformation logging manipulation
-  #
-
-  types_getTransformationLogging = [transTypes]
-
-  def export_getTransformationLogging(self, transName):
-    return self.transformationDB.getTransformationLogging(transName)
-
-  ####################################################################
-  #
-  # These are the methods for transformation additional parameters
-  #
-
-  types_getAdditionalParameters = [transTypes]
-
-  def export_getAdditionalParameters(self, transName):
-    return self.transformationDB.getAdditionalParameters(transName)
-
-  ####################################################################
-  #
-  # These are the methods for file manipulation
-  #
-
-  types_getFileSummary = [list]
-
-  @classmethod
-  def export_getFileSummary(cls, lfns):
-    return cls.transformationDB.getFileSummary(lfns)
-
-  types_addDirectory = [six.string_types]
-
-  @classmethod
-  def export_addDirectory(cls, path, force=False):
-    return cls.transformationDB.addDirectory(path, force=force)
-
-  types_exists = [list]
-
-  @classmethod
-  def export_exists(cls, lfns):
-    return cls.transformationDB.exists(lfns)
-
-  types_addFile = [[list, dict, six.string_types]]
-
-  @classmethod
-  def export_addFile(cls, fileDicts, force=False):
-    """ Interface provides { LFN1 : { PFN1, SE1, ... }, LFN2 : { PFN2, SE2, ... } }
-    """
-    return cls.transformationDB.addFile(fileDicts, force=force)
-
-  types_removeFile = [[list, dict]]
-
-  @classmethod
-  def export_removeFile(cls, lfns):
-    """ Interface provides [ LFN1, LFN2, ... ]
-    """
-    if isinstance(lfns, dict):
-      lfns = list(lfns)
-    return cls.transformationDB.removeFile(lfns)
-
-  types_setMetadata = [six.string_types, dict]
-
-  @classmethod
-  def export_setMetadata(cls, path, querydict):
-    """ Set metadata to a file or to a directory (path)
-    """
-    return cls.transformationDB.setMetadata(path, querydict)
-
-  ####################################################################
-  #
-  # These are the methods used for web monitoring
-  #
-
-  # TODO Get rid of this (talk to Matvey)
-  types_getDistinctAttributeValues = [six.string_types, dict]
-
-  @classmethod
-  def export_getDistinctAttributeValues(cls, attribute, selectDict):
-    res = cls.transformationDB.getTableDistinctAttributeValues('Transformations', [attribute], selectDict)
-    if not res['OK']:
-      return res
-    return S_OK(res['Value'][attribute])
-
-  types_getTableDistinctAttributeValues = [six.string_types, list, dict]
-
-  @classmethod
-  def export_getTableDistinctAttributeValues(cls, table, attributes, selectDict):
-    return cls.transformationDB.getTableDistinctAttributeValues(table, attributes, selectDict)
-
-  types_getTransformationStatusCounters = []
-
-  @classmethod
-  def export_getTransformationStatusCounters(cls):
-    res = cls.transformationDB.getCounters('Transformations', ['Status'], {})
-    if not res['OK']:
-      return res
-    statDict = {}
-    for attrDict, count in res['Value']:
-      statDict[attrDict['Status']] = count
-    return S_OK(statDict)
-
-  types_getTransformationSummary = []
-
-  def export_getTransformationSummary(self):
-    """ Get the summary of the currently existing transformations """
-    res = self.transformationDB.getTransformations()
-    if not res['OK']:
-      return res
-    transList = res['Value']
-    resultDict = {}
-    for transDict in transList:
-      transID = transDict['TransformationID']
-      res = self.transformationDB.getTransformationTaskStats(transID)
-      if not res['OK']:
-        self.log.warn('Failed to get job statistics for transformation', transID)
-        continue
-      transDict['JobStats'] = res['Value']
-      res = self.transformationDB.getTransformationStats(transID)
-      if not res['OK']:
-        transDict['NumberOfFiles'] = -1
-      else:
-        transDict['NumberOfFiles'] = res['Value']['Total']
-      resultDict[transID] = transDict
-    return S_OK(resultDict)
-
-  types_getTabbedSummaryWeb = [six.string_types, dict, dict, list, int, int]
-
-  def export_getTabbedSummaryWeb(self, table, requestedTables, selectDict, sortList, startItem, maxItems):
-    tableDestinations = {'Transformations': {'TransformationFiles': ['TransformationID'],
-                                             'TransformationTasks': ['TransformationID']},
-
-                         'TransformationFiles': {'Transformations': ['TransformationID'],
-                                                 'TransformationTasks': ['TransformationID', 'TaskID']},
-
-                         'TransformationTasks': {'Transformations': ['TransformationID'],
-                                                 'TransformationFiles': ['TransformationID', 'TaskID']}}
-
-    tableSelections = {'Transformations': ['TransformationID', 'AgentType', 'Type', 'TransformationGroup',
-                                           'Plugin'],
-                       'TransformationFiles': ['TransformationID', 'TaskID', 'Status', 'UsedSE', 'TargetSE'],
-                       'TransformationTasks': ['TransformationID', 'TaskID', 'ExternalStatus', 'TargetSE']}
-
-    tableTimeStamps = {'Transformations': 'CreationDate',
-                       'TransformationFiles': 'LastUpdate',
-                       'TransformationTasks': 'CreationTime'}
-
-    tableStatusColumn = {'Transformations': 'Status',
-                         'TransformationFiles': 'Status',
-                         'TransformationTasks': 'ExternalStatus'}
-
-    resDict = {}
-    res = self.__getTableSummaryWeb(table, selectDict, sortList, startItem, maxItems,
-                                    selectColumns=tableSelections[table], timeStamp=tableTimeStamps[table],
-                                    statusColumn=tableStatusColumn[table])
-    if not res['OK']:
-      self.log.error("Failed to get Summary for table", "%s %s" % (table, res['Message']))
-      return res
-    resDict[table] = res['Value']
-    selections = res['Value']['Selections']
-    tableSelection = {}
-    for destination in tableDestinations[table].keys():
-      tableSelection[destination] = {}
-      for parameter in tableDestinations[table][destination]:
-        tableSelection[destination][parameter] = selections.get(parameter, [])
-
-    for table, paramDict in requestedTables.items():
-      sortList = paramDict.get('SortList', [])
-      startItem = paramDict.get('StartItem', 0)
-      maxItems = paramDict.get('MaxItems', 50)
-      res = self.__getTableSummaryWeb(table, tableSelection[table], sortList, startItem, maxItems,
-                                      selectColumns=tableSelections[table], timeStamp=tableTimeStamps[table],
-                                      statusColumn=tableStatusColumn[table])
-      if not res['OK']:
-        self.log.error("Failed to get Summary for table", "%s %s" % (table, res['Message']))
-        return res
-      resDict[table] = res['Value']
-    return S_OK(resDict)
-
-  types_getTransformationsSummaryWeb = [dict, list, int, int]
-
-  def export_getTransformationsSummaryWeb(self, selectDict, sortList, startItem, maxItems):
-    return self.__getTableSummaryWeb(
-        'Transformations', selectDict, sortList, startItem, maxItems,
-        selectColumns=['TransformationID', 'AgentType', 'Type', 'Group', 'Plugin'],
-        timeStamp='CreationDate', statusColumn='Status')
-
-  types_getTransformationTasksSummaryWeb = [dict, list, int, int]
-
-  def export_getTransformationTasksSummaryWeb(self, selectDict, sortList, startItem, maxItems):
-    return self.__getTableSummaryWeb(
-        'TransformationTasks', selectDict, sortList, startItem, maxItems,
-        selectColumns=['TransformationID', 'ExternalStatus', 'TargetSE'],
-        timeStamp='CreationTime', statusColumn='ExternalStatus')
-
-  types_getTransformationFilesSummaryWeb = [dict, list, int, int]
-
-  def export_getTransformationFilesSummaryWeb(self, selectDict, sortList, startItem, maxItems):
-    return self.__getTableSummaryWeb(
-        'TransformationFiles', selectDict, sortList, startItem, maxItems,
-        selectColumns=['TransformationID', 'Status', 'UsedSE', 'TargetSE'],
-        timeStamp='LastUpdate', statusColumn='Status')
-
-  def __getTableSummaryWeb(self, table, selectDict, sortList, startItem, maxItems, selectColumns=[],
-                           timeStamp=None, statusColumn='Status'):
-    fromDate = selectDict.get('FromDate', None)
-    if fromDate:
-      del selectDict['FromDate']
-    # if not fromDate:
-    #  fromDate = last_update
-    toDate = selectDict.get('ToDate', None)
-    if toDate:
-      del selectDict['ToDate']
-    # Sorting instructions. Only one for the moment.
-    if sortList:
-      orderAttribute = sortList[0][0] + ":" + sortList[0][1]
-    else:
-      orderAttribute = None
-    # Get the columns that match the selection
-    fcn = None
-    fcnName = "get%s" % table
-    if hasattr(self.transformationDB, fcnName) and callable(getattr(self.transformationDB, fcnName)):
-      fcn = getattr(self.transformationDB, fcnName)
-    if not fcn:
-      return S_ERROR("Unable to invoke gTransformationDB.%s, it isn't a member function" % fcnName)
-    res = fcn(condDict=selectDict, older=toDate, newer=fromDate, timeStamp=timeStamp,
-              orderAttribute=orderAttribute)
-    if not res['OK']:
-      return res
-
-    # The full list of columns in contained here
-    allRows = res['Records']
-    # Prepare the standard structure now within the resultDict dictionary
-    resultDict = {}
-    # Create the total records entry
-    resultDict['TotalRecords'] = len(allRows)
-    # Create the ParameterNames entry
-    resultDict['ParameterNames'] = res['ParameterNames']
-    # Find which element in the tuple contains the requested status
-    if statusColumn not in resultDict['ParameterNames']:
-      return S_ERROR("Provided status column not present")
-    statusColumnIndex = resultDict['ParameterNames'].index(statusColumn)
-
-    # Get the rows which are within the selected window
-    if resultDict['TotalRecords'] == 0:
-      return S_OK(resultDict)
-    ini = startItem
-    last = ini + maxItems
-    if ini >= resultDict['TotalRecords']:
-      return S_ERROR('Item number out of range')
-    if last > resultDict['TotalRecords']:
-      last = resultDict['TotalRecords']
-    selectedRows = allRows[ini:last]
-    resultDict['Records'] = selectedRows
-
-    # Generate the status dictionary
-    statusDict = {}
-    for row in selectedRows:
-      status = row[statusColumnIndex]
-      statusDict[status] = statusDict.setdefault(status, 0) + 1
-    resultDict['Extras'] = statusDict
-
-    # Obtain the distinct values of the selection parameters
-    res = self.transformationDB.getTableDistinctAttributeValues(
-        table, selectColumns, selectDict, older=toDate, newer=fromDate)
-    distinctSelections = zip(selectColumns, [])
-    if res['OK']:
-      distinctSelections = res['Value']
-    resultDict['Selections'] = distinctSelections
-
-    return S_OK(resultDict)
-
-  types_getTransformationSummaryWeb = [dict, list, int, int]
-
-  def export_getTransformationSummaryWeb(self, selectDict, sortList, startItem, maxItems):
-    """ Get the summary of the transformation information for a given page in the generic format """
-
-    # Obtain the timing information from the selectDict
-    last_update = selectDict.get('CreationDate', None)
-    if last_update:
-      del selectDict['CreationDate']
-    fromDate = selectDict.get('FromDate', None)
-    if fromDate:
-      del selectDict['FromDate']
-    if not fromDate:
-      fromDate = last_update
-    toDate = selectDict.get('ToDate', None)
-    if toDate:
-      del selectDict['ToDate']
-    # Sorting instructions. Only one for the moment.
-    if sortList:
-      orderAttribute = []
-      for i in sortList:
-        orderAttribute += [i[0] + ":" + i[1]]
-    else:
-      orderAttribute = None
-
-    # Get the transformations that match the selection
-    res = self.transformationDB.getTransformations(
-        condDict=selectDict, older=toDate, newer=fromDate,
-        orderAttribute=orderAttribute)
-    if not res['OK']:
-      return res
-
-    ops = Operations()
-    # Prepare the standard structure now within the resultDict dictionary
-    resultDict = {}
-    trList = res['Records']
-    # Create the total records entry
-    nTrans = len(trList)
-    resultDict['TotalRecords'] = nTrans
-    # Create the ParameterNames entry
-    # As this list is a reference to the list in the DB, we cannot extend it, therefore copy it
-    resultDict['ParameterNames'] = list(res['ParameterNames'])
-    # Add the job states to the ParameterNames entry
-    taskStateNames = TASKS_STATE_NAMES + ops.getValue('Transformations/AdditionalTaskStates', [])
-    resultDict['ParameterNames'] += ['Jobs_' + x for x in taskStateNames]
-    # Add the file states to the ParameterNames entry
-    fileStateNames = FILES_STATE_NAMES + ops.getValue('Transformations/AdditionalFileStates', [])
-    resultDict['ParameterNames'] += ['Files_' + x for x in fileStateNames]
-
-    # Get the transformations which are within the selected window
-    if nTrans == 0:
-      return S_OK(resultDict)
-    ini = startItem
-    last = ini + maxItems
-    if ini >= nTrans:
-      return S_ERROR('Item number out of range')
-    if last > nTrans:
-      last = nTrans
-    transList = trList[ini:last]
-
-    statusDict = {}
-    extendableTranfs = ops.getValue('Transformations/ExtendableTransfTypes',
-                                    ['Simulation', 'MCsimulation'])
-    givenUpFileStatus = ops.getValue('Transformations/GivenUpFileStatus',
-                                     ['MissingInFC'])
-    problematicStatuses = ops.getValue('Transformations/ProblematicStatuses',
-                                       ['Problematic'])
-    # Add specific information for each selected transformation
-    for trans in transList:
-      transDict = dict(zip(resultDict['ParameterNames'], trans))
-
-      # Update the status counters
-      status = transDict['Status']
-      statusDict[status] = statusDict.setdefault(status, 0) + 1
-
-      # Get the statistics on the number of jobs for the transformation
-      transID = transDict['TransformationID']
-      res = self.transformationDB.getTransformationTaskStats(transID)
-      taskDict = {}
-      if res['OK'] and res['Value']:
-        taskDict = res['Value']
-      for state in taskStateNames:
-        trans.append(taskDict.get(state, 0))
-
-      # Get the statistics for the number of files for the transformation
-      fileDict = {}
-      transType = transDict['Type']
-      if transType.lower() in extendableTranfs:
-        fileDict['PercentProcessed'] = '-'
-      else:
-        res = self.transformationDB.getTransformationStats(transID)
-        if res['OK']:
-          fileDict = res['Value']
-          total = fileDict['Total']
-          for stat in givenUpFileStatus:
-            total -= fileDict.get(stat, 0)
-          processed = fileDict.get(TransformationFilesStatus.PROCESSED, 0)
-          fileDict['PercentProcessed'] = "%.1f" % (int(processed * 1000. / total) / 10.) if total else 0.
-      problematic = 0
-      for stat in problematicStatuses:
-        problematic += fileDict.get(stat, 0)
-      fileDict['Problematic'] = problematic
-      for state in fileStateNames:
-        trans.append(fileDict.get(state, 0))
-
-    resultDict['Records'] = transList
-    resultDict['Extras'] = statusDict
-    return S_OK(resultDict)
-
-  ###########################################################################
-=======
         """
 
         if not dictOfNewFilesStatus:
@@ -1342,7 +788,7 @@
                     total = fileDict["Total"]
                     for stat in givenUpFileStatus:
                         total -= fileDict.get(stat, 0)
-                    processed = fileDict.get("Processed", 0)
+                    processed = fileDict.get(TransformationFilesStatus.PROCESSED, 0)
                     fileDict["PercentProcessed"] = "%.1f" % (int(processed * 1000.0 / total) / 10.0) if total else 0.0
             problematic = 0
             for stat in problematicStatuses:
@@ -1355,5 +801,4 @@
         resultDict["Extras"] = statusDict
         return S_OK(resultDict)
 
-    ###########################################################################
->>>>>>> c5981031
+    ###########################################################################