--- conflicted
+++ resolved
@@ -15,17 +15,9 @@
 
 @Script()
 def main():
-<<<<<<< HEAD
-  # Registering arguments will automatically add their description to the help menu
-  Script.registerArgument(["transID: transformation ID"])
-  _, args = Script.parseCommandLine()
-=======
-    Script.parseCommandLine()
-    args = Script.getPositionalArgs()
-
-    if not args:
-        Script.showHelp()
->>>>>>> c5981031
+    # Registering arguments will automatically add their description to the help menu
+    Script.registerArgument(["transID: transformation ID"])
+    _, args = Script.parseCommandLine()
 
     transIDs = [int(arg) for arg in args]
 
