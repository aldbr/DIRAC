--- conflicted
+++ resolved
@@ -17,8 +17,6 @@
           ('DIRAC.ConfigurationSystem.Agent.VOMS2CSAgent', {'IgnoreOptions': ['VO']}),
           ('DIRAC.DataManagementSystem.Agent.FTS3Agent', {}),
           ('DIRAC.FrameworkSystem.Agent.CAUpdateAgent', {}),
-<<<<<<< HEAD
-=======
           ('DIRAC.FrameworkSystem.Agent.ComponentSupervisionAgent', {}),
           ('DIRAC.FrameworkSystem.Agent.MyProxyRenewalAgent', {'IgnoreOptions': ['MinValidity', 'ValidityPeriod',
                                                                                  'MinimumLifeTime',
@@ -26,7 +24,6 @@
           ('DIRAC.FrameworkSystem.Agent.ErrorMessageMonitor', {}),
           ('DIRAC.FrameworkSystem.Agent.SystemLoggingDBCleaner', {'IgnoreOptions': ['RemoveDate']}),
           ('DIRAC.FrameworkSystem.Agent.TopErrorMessagesReporter', {}),
->>>>>>> daaee3ee
           ('DIRAC.RequestManagementSystem.Agent.CleanReqDBAgent', {}),
           ('DIRAC.RequestManagementSystem.Agent.RequestExecutingAgent', {'IgnoreOptions': ['FTSMode',
                                                                                            'OperationHandlers'],
