--- conflicted
+++ resolved
@@ -12,24 +12,16 @@
 from DIRAC.ConfigurationSystem.Client.Helpers import Operations
 from DIRAC.ConfigurationSystem.private.ConfigurationData import ConfigurationData
 
-<<<<<<< HEAD
 localCFGData = ConfigurationData(False)
 mergedCFG = CFG()
-mergedCFG.loadFromBuffer("""
+mergedCFG.loadFromBuffer(
+    """
 DIRAC
 {
   Setup=TestSetup
   Setups
   {
     TestSetup
-=======
-class TestPathFinder(unittest.TestCase):
-    def setUp(self):
-        # Creating test configuration file
-        self.testCfgFileName = "test.cfg"
-        cfgContent = """
-    DIRAC
->>>>>>> c5981031
     {
       WorkloadManagement=MyWM
     }
@@ -52,7 +44,6 @@
         Service2 += dips://failover2:5678/WorkloadManagement/Service2
       }
     }
-<<<<<<< HEAD
   }
 }
 Operations{
@@ -61,7 +52,8 @@
     MainServers = gw1, gw2
   }
 }
-""")
+"""
+)
 localCFGData.localCFG = mergedCFG
 localCFGData.remoteCFG = mergedCFG
 localCFGData.mergedCFG = mergedCFG
@@ -70,14 +62,14 @@
 
 @pytest.fixture
 def pathFinder(monkeypatch):
-  monkeypatch.setattr(PathFinder, "gConfigurationData", localCFGData)
-  monkeypatch.setattr(Operations, "gConfigurationData", localCFGData)
-  return PathFinder
+    monkeypatch.setattr(PathFinder, "gConfigurationData", localCFGData)
+    monkeypatch.setattr(Operations, "gConfigurationData", localCFGData)
+    return PathFinder
 
 
 def test_getDIRACSetup(pathFinder):
-  """ Test getDIRACSetup """
-  assert pathFinder.getDIRACSetup() == 'TestSetup'
+    """Test getDIRACSetup"""
+    assert pathFinder.getDIRACSetup() == "TestSetup"
 
 
 @pytest.mark.parametrize(
@@ -108,35 +100,20 @@
         ),
     ],
 )
-def test_getComponentSection(
-    pathFinder, system, componentName, setup, componentType, result
-):
-  """Test getComponentSection"""
-  assert (
-      pathFinder.getComponentSection(system, componentName, setup, componentType)
-      == result
-  )
+def test_getComponentSection(pathFinder, system, componentName, setup, componentType, result):
+    """Test getComponentSection"""
+    assert pathFinder.getComponentSection(system, componentName, setup, componentType) == result
 
 
 @pytest.mark.parametrize(
     "system, setup, result",
     [
-        (
-            "WorkloadManagement",
-            False,
-            "/Systems/WorkloadManagement/MyWM/URLs"
-        ),
-        (
-            "WorkloadManagement",
-            "TestSetup",
-            "/Systems/WorkloadManagement/MyWM/URLs"
-        ),
-    ]
-)
-def test_getSystemURLSection(
-    pathFinder, system, setup, result
-):
-  assert pathFinder.getSystemURLs(system, setup)
+        ("WorkloadManagement", False, "/Systems/WorkloadManagement/MyWM/URLs"),
+        ("WorkloadManagement", "TestSetup", "/Systems/WorkloadManagement/MyWM/URLs"),
+    ],
+)
+def test_getSystemURLSection(pathFinder, system, setup, result):
+    assert pathFinder.getSystemURLs(system, setup)
 
 
 @pytest.mark.parametrize(
@@ -163,10 +140,7 @@
     ],
 )
 def test_getServiceURL(pathFinder, serviceName, service, result):
-  assert (
-      set(List.fromChar(pathFinder.getServiceURL(serviceName, service=service)))
-      == result
-  )
+    assert set(List.fromChar(pathFinder.getServiceURL(serviceName, service=service))) == result
 
 
 @pytest.mark.parametrize(
@@ -231,10 +205,7 @@
 )
 def test_getServiceURLs(pathFinder, serviceName, service, failover, result):
     """Test getServiceURLs"""
-    assert (
-        set(pathFinder.getServiceURLs(serviceName, service=service, failover=failover))
-        == result
-    )
+    assert set(pathFinder.getServiceURLs(serviceName, service=service, failover=failover)) == result
 
 
 @pytest.mark.parametrize(
@@ -269,9 +240,9 @@
     ],
 )
 def test_getSystemURLs(pathFinder, system, setup, failover, result):
-  sysDict = pathFinder.getSystemURLs(system, setup=setup, failover=failover)
-  for service in sysDict:
-    assert set(sysDict[service]) == result[service]
+    sysDict = pathFinder.getSystemURLs(system, setup=setup, failover=failover)
+    for service in sysDict:
+        assert set(sysDict[service]) == result[service]
 
 
 @pytest.mark.parametrize(
@@ -312,83 +283,8 @@
     ],
 )
 def test_checkComponentURL(pathFinder, serviceURL, system, service, result):
-  try:
-    pathFinderResult = pathFinder.checkComponentURL(
-        serviceURL, system, service, pathMandatory=True
-    )
-    assert pathFinderResult == result
-  except RuntimeError as e:
-    assert result.split(":")[1] in repr(e)
-=======
-    """
-        with open(self.testCfgFileName, "w") as f:
-            f.write(cfgContent)
-        gConfig = ConfigurationClient(
-            fileToLoadList=[self.testCfgFileName]
-        )  # we replace the configuration by our own one.
-        self.setup = gConfig.getValue("/DIRAC/Setup", "")
-        self.wm = gConfig.getValue("DIRAC/Setups/" + self.setup + "/WorkloadManagement", "")
-
-    def tearDown(self):
-        try:
-            os.remove(self.testCfgFileName)
-        except OSError:
-            pass
-        # SUPER UGLY: one must recreate the CFG objects of gConfigurationData
-        # not to conflict with other tests that might be using a local dirac.cfg
-        gConfigurationData.localCFG = CFG()
-        gConfigurationData.remoteCFG = CFG()
-        gConfigurationData.mergedCFG = CFG()
-        gConfigurationData.generateNewVersion()
-
-
-class TestGetComponentSection(TestPathFinder):
-    def test_success(self):
-        result = getComponentSection("WorkloadManagement/SandboxStoreHandler", False, False, "Services")
-        correctResult = "/Systems/WorkloadManagement/" + self.wm + "/Services/SandboxStoreHandler"
-        self.assertEqual(result, correctResult)
-
-    def test_sucessComponentStringDoesNotExist(self):
-        """tricky case one could expect that if entity string is wrong
-        than some kind of error will be returned, but it is not the case
-        """
-        result = getComponentSection("WorkloadManagement/SimpleLogConsumer", False, False, "NonRonsumersNon")
-        correctResult = "/Systems/WorkloadManagement/" + self.wm + "/NonRonsumersNon/SimpleLogConsumer"
-        self.assertEqual(result, correctResult)
-
-
-class TestURLs(TestPathFinder):
-    def test_getServiceURLSimple(self):
-        """Fetching a URL defined normally"""
-        result = getServiceURL("WorkloadManagement/Service1")
-        correctResult = "dips://server1:1234/WorkloadManagement/Service1"
-
-        self.assertEqual(result, correctResult)
-
-    def test_getServiceMainURL(self):
-        """Fetching a URL referencing the MainServers"""
-        result = getServiceURL("WorkloadManagement/Service2")
-        correctResult = "dips://gw1:5678/WorkloadManagement/Service2,dips://gw2:5678/WorkloadManagement/Service2"
-        self.assertEqual(result, correctResult)
-
-    def test_getServiceFailoverURLNonExisting(self):
-        """Fetching a FailoverURL not defined"""
-        result = getServiceFailoverURL("WorkloadManagement/Service1")
-        correctResult = ""
-
-        self.assertEqual(result, correctResult)
-
-    def test_getServiceFailoverURL(self):
-        """Fetching a FailoverURL"""
-        result = getServiceFailoverURL("WorkloadManagement/Service2")
-        correctResult = "dips://failover1:5678/WorkloadManagement/Service2"
-        self.assertEqual(result, correctResult)
-
-
-if __name__ == "__main__":
-    suite = unittest.defaultTestLoader.loadTestsFromTestCase(TestPathFinder)
-    suite.addTest(unittest.defaultTestLoader.loadTestsFromTestCase(TestGetComponentSection))
-    suite.addTest(unittest.defaultTestLoader.loadTestsFromTestCase(TestURLs))
-
-    testResult = unittest.TextTestRunner(verbosity=2).run(suite)
->>>>>>> c5981031
+    try:
+        pathFinderResult = pathFinder.checkComponentURL(serviceURL, system, service, pathMandatory=True)
+        assert pathFinderResult == result
+    except RuntimeError as e:
+        assert result.split(":")[1] in repr(e)