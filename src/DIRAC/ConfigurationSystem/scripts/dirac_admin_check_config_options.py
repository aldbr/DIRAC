--- conflicted
+++ resolved
@@ -31,177 +31,6 @@
 
 
 class CheckConfig(object):
-<<<<<<< HEAD
-  """Compare the ConfigTemplate with current configuration."""
-
-  def __init__(self):
-    self.systems = None
-    self.showModified = False
-    self.showAdded = False
-    self.showMissingSections = False
-    self.showMissingOptions = False
-
-  def _setSystems(self, val):
-    self.systems = fromChar(val)
-    return S_OK()
-
-  def _setShowModified(self, _):
-    self.showModified = True
-    return S_OK()
-
-  def _setShowAdded(self, _):
-    self.showAdded = True
-    return S_OK()
-
-  def _setShowMissingSections(self, _):
-    self.showMissingSections = True
-    return S_OK()
-
-  def _setShowMissingOptions(self, _):
-    self.showMissingOptions = True
-    return S_OK()
-
-  def _setSwitches(self):
-    Script.registerSwitch("S:", "system=", "Systems to check, by default all of them are checked", self._setSystems)
-    Script.registerSwitch("M", "modified", "Show entries which differ from the default", self._setShowModified)
-    Script.registerSwitch("A", "added", "Show entries which do not exist in ConfigTemplate", self._setShowAdded)
-    Script.registerSwitch("U", "missingSection", "Show sections which do not exist in the current configuration",
-                          self._setShowMissingSections)
-    Script.registerSwitch("O", "missingOption", "Show options which do not exist in the current configuration",
-                          self._setShowMissingOptions)
-
-    Script.parseCommandLine(ignoreErrors=True)
-    if not any([self.showModified, self.showAdded, self.showMissingSections, self.showMissingOptions]):
-      LOG.error("\nERROR: Set at least one of the flags M A U O")
-      Script.showHelp()
-
-  def _check(self):
-    """Obtain default configuration and current configuration and print the diff."""
-    cfg = CFG()
-    templateLocations = self._findConfigTemplates()
-    for templatePath in templateLocations:
-      cfgRes = self._parseConfigTemplate(templatePath, cfg)
-      if cfgRes['OK']:
-        cfg = cfgRes['Value']
-
-    currentCfg = self._getCurrentConfig()
-    if not currentCfg['OK']:
-      return
-    currentCfg = currentCfg['Value']
-    diff = currentCfg.getModifications(cfg, ignoreOrder=True, ignoreComments=True)
-
-    LOG.debug("*" * 80)
-    LOG.debug("Default Configuration: %s" % str(cfg))
-    LOG.debug("*" * 80)
-    LOG.debug("Current Configuration: %s " % str(currentCfg))
-    for entry in diff:
-      self._printDiff(entry)
-
-  def _parseConfigTemplate(self, templatePath, cfg=None):
-    """Parse the ConfigTemplate.cfg files.
-
-    :param str templatePath: path to the folder containing a ConfigTemplate.cfg file
-    :param CFG cfg: cfg to merge with the systems config
-    :returns: CFG object
-    """
-    cfg = CFG() if cfg is None else cfg
-
-    system = os.path.split(templatePath.rstrip("/"))[1]
-    if system.lower().endswith('system'):
-      system = system[:-len('System')]
-
-    if self.systems and system not in self.systems:
-      return S_OK(cfg)
-
-    templatePath = os.path.join(templatePath, 'ConfigTemplate.cfg')
-    if not os.path.exists(templatePath):
-      return S_ERROR("File not found: %s" % templatePath)
-
-    loadCfg = CFG()
-    loadCfg.loadFromFile(templatePath)
-
-    newCfg = CFG()
-    newCfg.createNewSection("/%s" % system, contents=loadCfg)
-
-    cfg = cfg.mergeWith(newCfg)
-
-    return S_OK(cfg)
-
-  @staticmethod
-  def _findConfigTemplates():
-    """Traverse folders in DIRAC and find ConfigTemplate.cfg files."""
-    configTemplates = set()
-    diracPath = os.environ.get("DIRAC")
-    for baseDirectory, _subdirectories, files in os.walk(diracPath):
-      if 'ConfigTemplate.cfg' in files:
-        configTemplates.add(baseDirectory)
-    return configTemplates
-
-  def _getCurrentConfig(self):
-    """Return the current system configuration."""
-    from DIRAC.ConfigurationSystem.Client.ConfigurationData import gConfigurationData
-    gConfig.forceRefresh()
-
-    fullCfg = CFG()
-    setup = gConfig.getValue('/DIRAC/Setup', '')
-    setupList = gConfig.getSections('/DIRAC/Setups', [])
-    if not setupList['OK']:
-      return S_ERROR('Could not get /DIRAC/Setups sections')
-    setupList = setupList['Value']
-    if setup not in setupList:
-      return S_ERROR('Setup %s is not in allowed list: %s' % (setup, ', '.join(setupList)))
-    serviceSetups = gConfig.getOptionsDict('/DIRAC/Setups/%s' % setup)
-    if not serviceSetups['OK']:
-      return S_ERROR('Could not get /DIRAC/Setups/%s options' % setup)
-    serviceSetups = serviceSetups['Value']  # dict
-    for system, setup in serviceSetups.items():
-      if self.systems and system not in self.systems:
-        continue
-      systemCfg = gConfigurationData.remoteCFG.getAsCFG("/Systems/%s/%s" % (system, setup))
-      for section in systemCfg.listSections():
-        if section not in ('Agents', 'Services', 'Executors'):
-          systemCfg.deleteKey(section)
-
-      fullCfg.createNewSection("/%s" % system, contents=systemCfg)
-
-    return S_OK(fullCfg)
-
-  def _printDiff(self, entry, level=''):
-    """Format the changes."""
-    if len(entry) == 5:
-      diffType, entryName, _value, changes, _comment = entry
-    elif len(entry) == 4:
-      diffType, entryName, _value, changes = entry
-
-    fullPath = os.path.join(level, entryName)
-
-    if diffType == 'modSec':
-      for change in changes:
-        self._printDiff(change, fullPath)
-    elif diffType == 'modOpt':
-      if self.showModified:
-        LOG.notice("Changed option %r from %r" % (fullPath, changes))
-    elif diffType == 'delOpt':
-      if self.showAdded:
-        LOG.notice("Option %r does not exist in template" % fullPath)
-    elif diffType == 'delSec':
-      if self.showAdded:
-        LOG.notice("Section %r does not exist in template" % fullPath)
-    elif diffType == 'addSec':
-      if self.showMissingSections:
-        LOG.notice("Section %r not found in current configuration: %s" % (fullPath, pformat(changes)))
-    elif diffType == 'addOpt':
-      if self.showMissingOptions:
-        LOG.notice("Option %r not found in current configuration. Default value is %r" % (fullPath, changes))
-    else:
-      LOG.error("Unknown DiffType", "%s, %s, %s" % (diffType, fullPath, changes))
-
-  def run(self):
-    """ Run configuration comparison."""
-    self._setSwitches()
-    self._check()
-    return S_OK()
-=======
     """Compare the ConfigTemplate with current configuration."""
 
     def __init__(self):
@@ -380,7 +209,6 @@
         self._setSwitches()
         self._check()
         return S_OK()
->>>>>>> c5981031
 
 
 @Script()
