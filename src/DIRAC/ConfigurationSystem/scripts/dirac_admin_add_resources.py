#!/usr/bin/env python
########################################################################
# File :   dirac_admin_add_resources
# Author : Andrei Tsaregorodtsev
########################################################################
"""
Add resources from the BDII database for a given VO
"""
from __future__ import absolute_import
from __future__ import division
from __future__ import print_function

__RCSID__ = "$Id$"

import signal
import shlex

import six

from DIRAC.Core.Utilities.DIRACScript import DIRACScript as Script
from DIRAC import gLogger, exit as DIRACExit
from DIRAC.ConfigurationSystem.Client.Utilities import getGridCEs, getSiteUpdates
from DIRAC.Core.Utilities.Subprocess import systemCall
from DIRAC.ConfigurationSystem.Client.CSAPI import CSAPI
from DIRAC.ConfigurationSystem.Client.Helpers.Path import cfgPath
from DIRAC.ConfigurationSystem.Client.Helpers.Resources import getQueues, getDIRACSiteName
from DIRAC.ConfigurationSystem.Client.Helpers.Registry import getVOOption


def processScriptSwitches():

<<<<<<< HEAD
  global vo, dry, doCEs, hostURL

  Script.registerSwitch("V:", "vo=", "Virtual Organization")
  Script.registerSwitch("D", "dry", "Dry run")
  Script.registerSwitch("C", "ce", "Process Computing Elements")
  Script.registerSwitch("H:", "host=", "use this url for information querying")
  Script.parseCommandLine(ignoreErrors=True)

  vo = ''
  dry = False
  doCEs = False
  hostURL = None
  for sw in Script.getUnprocessedSwitches():
    if sw[0] in ("V", "vo"):
      vo = sw[1]
    if sw[0] in ("D", "dry"):
      dry = True
    if sw[0] in ("C", "ce"):
      doCEs = True
    if sw[0] in ("H", "host"):
      hostURL = sw[1]
=======
    global vo, dry, doCEs, hostURL, glue2

    Script.registerSwitch("V:", "vo=", "Virtual Organization")
    Script.registerSwitch("D", "dry", "Dry run")
    Script.registerSwitch("C", "ce", "Process Computing Elements")
    Script.registerSwitch("H:", "host=", "use this url for information querying")
    Script.registerSwitch("G", "glue2", "DEPRECATED: query GLUE2 information schema")
    Script.registerSwitch("g", "glue1", "query GLUE1 information schema")
    Script.parseCommandLine(ignoreErrors=True)

    vo = ""
    dry = False
    doCEs = False
    hostURL = None
    glue2 = True
    for sw in Script.getUnprocessedSwitches():
        if sw[0] in ("V", "vo"):
            vo = sw[1]
        if sw[0] in ("D", "dry"):
            dry = True
        if sw[0] in ("C", "ce"):
            doCEs = True
        if sw[0] in ("H", "host"):
            hostURL = sw[1]
        if sw[0] in ("G", "glue2"):
            gLogger.notice(" The '-G' flag is deprecated, Glue2 is the default now")
        if sw[0] in ("g", "glue1"):
            glue2 = False
>>>>>>> c5981031


ceBdiiDict = None


def checkUnusedCEs():

<<<<<<< HEAD
  global vo, dry, ceBdiiDict, hostURL

  gLogger.notice('looking for new computing resources in the BDII database...')

  res = getQueues(community=vo)
  if not res['OK']:
    gLogger.error('ERROR: failed to get CEs from CS', res['Message'])
    DIRACExit(-1)
=======
    global vo, dry, ceBdiiDict, hostURL, glue2

    gLogger.notice("looking for new computing resources in the BDII database...")

    res = getQueues(community=vo)
    if not res["OK"]:
        gLogger.error("ERROR: failed to get CEs from CS", res["Message"])
        DIRACExit(-1)

    knownCEs = set()
    for _site, ces in res["Value"].items():
        knownCEs.update(ces)

    result = getGridCEs(vo, ceBlackList=knownCEs, hostURL=hostURL, glue2=glue2)
    if not result["OK"]:
        gLogger.error("ERROR: failed to get CEs from BDII", result["Message"])
        DIRACExit(-1)
    ceBdiiDict = result["BdiiInfo"]

    unknownCEs = result["UnknownCEs"]
    if unknownCEs:
        gLogger.notice("There is no (longer) information about the following CEs for the %s VO:" % vo)
        gLogger.notice("\n".join(sorted(unknownCEs)))

    siteDict = result["Value"]
    if siteDict:
        gLogger.notice("New resources available:")
        for site in siteDict:
            diracSite = "Unknown"
            result = getDIRACSiteName(site)
            if result["OK"]:
                diracSite = ",".join(result["Value"])
            if siteDict[site]:
                gLogger.notice("  %s, DIRAC site %s" % (site, diracSite))
                for ce in siteDict[site]:
                    gLogger.notice(" " * 4 + ce)
                    gLogger.notice(
                        "      %s, %s" % (siteDict[site][ce]["CEType"], "%s_%s_%s" % siteDict[site][ce]["System"])
                    )
    else:
        gLogger.notice("No new resources available, exiting")
        return
>>>>>>> c5981031

    inp = six.moves.input("\nDo you want to add sites ? [default=yes] [yes|no]: ")
    inp = inp.strip()
    if not inp and inp.lower().startswith("n"):
        return

<<<<<<< HEAD
  result = getGridCEs(vo, ceBlackList=knownCEs, hostURL=hostURL)
  if not result['OK']:
    gLogger.error('ERROR: failed to get CEs from BDII', result['Message'])
    DIRACExit(-1)
  ceBdiiDict = result['BdiiInfo']
=======
    gLogger.notice("\nAdding new sites/CEs interactively\n")
>>>>>>> c5981031

    sitesAdded = []

    for site in siteDict:
        # Get the country code:
        country = ""
        for ce in siteDict[site]:
            country = ce.strip().split(".")[-1].lower()
            if len(country) == 2:
                break
            if country == "gov":
                country = "us"
                break
        if not country or len(country) != 2:
            country = "xx"
        result = getDIRACSiteName(site)
        if not result["OK"]:
            gLogger.notice("\nThe site %s is not yet in the CS, give it a name" % site)
            diracSite = six.moves.input("[help|skip|<domain>.<name>.%s]: " % country)
            if diracSite.lower() == "skip":
                continue
            if diracSite.lower() == "help":
                gLogger.notice("%s site details:" % site)
                for k, v in ceBdiiDict[site].items():
                    if k != "CEs":
                        gLogger.notice("%s\t%s" % (k, v))
                gLogger.notice("\nEnter DIRAC site name in the form <domain>.<name>.%s\n" % country)
                diracSite = six.moves.input("[<domain>.<name>.%s]: " % country)
            try:
                _, _, _ = diracSite.split(".")
            except ValueError:
                gLogger.error("ERROR: DIRAC site name does not follow convention: %s" % diracSite)
                continue
            diracSites = [diracSite]
        else:
            diracSites = result["Value"]

        if len(diracSites) > 1:
            gLogger.notice("Attention! GOC site %s corresponds to more than one DIRAC sites:" % site)
            gLogger.notice(str(diracSites))
            gLogger.notice("Please, pay attention which DIRAC site the new CEs will join\n")

        newCEs = {}
        addedCEs = []
        for ce in siteDict[site]:
            ceType = siteDict[site][ce]["CEType"]
            for diracSite in diracSites:
                if ce in addedCEs:
                    continue
                yn = six.moves.input("Add CE %s of type %s to %s? [default yes] [yes|no]: " % (ce, ceType, diracSite))
                if yn == "" or yn.lower().startswith("y"):
                    newCEs.setdefault(diracSite, [])
                    newCEs[diracSite].append(ce)
                    addedCEs.append(ce)

        for diracSite in diracSites:
            if diracSite in newCEs:
                cmd = "dirac-admin-add-site %s %s %s" % (diracSite, site, " ".join(newCEs[diracSite]))
                gLogger.notice("\nNew site/CEs will be added with command:\n%s" % cmd)
                yn = six.moves.input("Add it ? [default yes] [yes|no]: ")
                if not (yn == "" or yn.lower().startswith("y")):
                    continue

                if dry:
                    gLogger.notice("Command is skipped in the dry run")
                else:
                    result = systemCall(0, shlex.split(cmd))
                    if not result["OK"]:
                        gLogger.error("Error while executing dirac-admin-add-site command")
                        yn = six.moves.input("Do you want to continue ? [default no] [yes|no]: ")
                        if yn == "" or yn.lower().startswith("n"):
                            if sitesAdded:
                                gLogger.notice("CEs were added at the following sites:")
                                for site, diracSite in sitesAdded:
                                    gLogger.notice("%s\t%s" % (site, diracSite))
                            DIRACExit(0)
                    else:
                        exitStatus, stdData, errData = result["Value"]
                        if exitStatus:
                            gLogger.error(
                                "Error while executing dirac-admin-add-site command\n", "\n".join([stdData, errData])
                            )
                            yn = six.moves.input("Do you want to continue ? [default no] [yes|no]: ")
                            if yn == "" or yn.lower().startswith("n"):
                                if sitesAdded:
                                    gLogger.notice("CEs were added at the following sites:")
                                    for site, diracSite in sitesAdded:
                                        gLogger.notice("%s\t%s" % (site, diracSite))
                                DIRACExit(0)
                        else:
                            sitesAdded.append((site, diracSite))
                            gLogger.notice(stdData)

    if sitesAdded:
        gLogger.notice("CEs were added at the following sites:")
        for site, diracSite in sitesAdded:
            gLogger.notice("%s\t%s" % (site, diracSite))
    else:
        gLogger.notice("No new CEs were added this time")


def updateCS(changeSet):

    global vo, dry, ceBdiiDict

    changeList = sorted(changeSet)
    if dry:
        gLogger.notice("The following needed changes are detected:\n")
    else:
        gLogger.notice("We are about to make the following changes to CS:\n")
    for entry in changeList:
        gLogger.notice("%s/%s %s -> %s" % entry)

    if not dry:
        csAPI = CSAPI()
        csAPI.initialize()
        result = csAPI.downloadCSData()
        if not result["OK"]:
            gLogger.error("Failed to initialize CSAPI object", result["Message"])
            DIRACExit(-1)
        for section, option, value, new_value in changeSet:
            if value == "Unknown" or not value:
                csAPI.setOption(cfgPath(section, option), new_value)
            else:
                csAPI.modifyValue(cfgPath(section, option), new_value)

        yn = six.moves.input("Do you want to commit changes to CS ? [default yes] [yes|no]: ")
        if yn == "" or yn.lower().startswith("y"):
            result = csAPI.commit()
            if not result["OK"]:
                gLogger.error("Error while commit to CS", result["Message"])
            else:
                gLogger.notice("Successfully committed %d changes to CS" % len(changeSet))


def updateSites():

<<<<<<< HEAD
  global vo, dry, ceBdiiDict

  result = getSiteUpdates(vo, bdiiInfo=ceBdiiDict)
  if not result['OK']:
    gLogger.error('Failed to get site updates', result['Message'])
    DIRACExit(-1)
  changeSet = result['Value']
=======
    global vo, dry, ceBdiiDict, glue2

    result = getSiteUpdates(vo, bdiiInfo=ceBdiiDict, glue2=glue2)
    if not result["OK"]:
        gLogger.error("Failed to get site updates", result["Message"])
        DIRACExit(-1)
    changeSet = result["Value"]
>>>>>>> c5981031

    updateCS(changeSet)


def handler(signum, frame):
    gLogger.notice("\nExit is forced, bye...")
    DIRACExit(-1)


@Script()
def main():
    signal.signal(signal.SIGTERM, handler)
    signal.signal(signal.SIGINT, handler)

    global vo, dry, doCEs, ceBdiiDict

    processScriptSwitches()

    if not vo:
        gLogger.error("No VO specified")
        DIRACExit(-1)

    vo = getVOOption(vo, "VOMSName", vo)

    if doCEs:
        yn = six.moves.input("Do you want to check/add new sites to CS ? [default yes] [yes|no]: ")
        yn = yn.strip()
        if yn == "" or yn.lower().startswith("y"):
            checkUnusedCEs()

        yn = six.moves.input("Do you want to update CE details in the CS ? [default yes] [yes|no]: ")
        yn = yn.strip()
        if yn == "" or yn.lower().startswith("y"):
            updateSites()


if __name__ == "__main__":
    vo = ""
    dry = False
    doCEs = False
    ceBdiiDict = None

    main()<|MERGE_RESOLUTION|>--- conflicted
+++ resolved
@@ -29,44 +29,18 @@
 
 def processScriptSwitches():
 
-<<<<<<< HEAD
-  global vo, dry, doCEs, hostURL
-
-  Script.registerSwitch("V:", "vo=", "Virtual Organization")
-  Script.registerSwitch("D", "dry", "Dry run")
-  Script.registerSwitch("C", "ce", "Process Computing Elements")
-  Script.registerSwitch("H:", "host=", "use this url for information querying")
-  Script.parseCommandLine(ignoreErrors=True)
-
-  vo = ''
-  dry = False
-  doCEs = False
-  hostURL = None
-  for sw in Script.getUnprocessedSwitches():
-    if sw[0] in ("V", "vo"):
-      vo = sw[1]
-    if sw[0] in ("D", "dry"):
-      dry = True
-    if sw[0] in ("C", "ce"):
-      doCEs = True
-    if sw[0] in ("H", "host"):
-      hostURL = sw[1]
-=======
-    global vo, dry, doCEs, hostURL, glue2
+    global vo, dry, doCEs, hostURL
 
     Script.registerSwitch("V:", "vo=", "Virtual Organization")
     Script.registerSwitch("D", "dry", "Dry run")
     Script.registerSwitch("C", "ce", "Process Computing Elements")
     Script.registerSwitch("H:", "host=", "use this url for information querying")
-    Script.registerSwitch("G", "glue2", "DEPRECATED: query GLUE2 information schema")
-    Script.registerSwitch("g", "glue1", "query GLUE1 information schema")
     Script.parseCommandLine(ignoreErrors=True)
 
     vo = ""
     dry = False
     doCEs = False
     hostURL = None
-    glue2 = True
     for sw in Script.getUnprocessedSwitches():
         if sw[0] in ("V", "vo"):
             vo = sw[1]
@@ -76,11 +50,6 @@
             doCEs = True
         if sw[0] in ("H", "host"):
             hostURL = sw[1]
-        if sw[0] in ("G", "glue2"):
-            gLogger.notice(" The '-G' flag is deprecated, Glue2 is the default now")
-        if sw[0] in ("g", "glue1"):
-            glue2 = False
->>>>>>> c5981031
 
 
 ceBdiiDict = None
@@ -88,17 +57,7 @@
 
 def checkUnusedCEs():
 
-<<<<<<< HEAD
-  global vo, dry, ceBdiiDict, hostURL
-
-  gLogger.notice('looking for new computing resources in the BDII database...')
-
-  res = getQueues(community=vo)
-  if not res['OK']:
-    gLogger.error('ERROR: failed to get CEs from CS', res['Message'])
-    DIRACExit(-1)
-=======
-    global vo, dry, ceBdiiDict, hostURL, glue2
+    global vo, dry, ceBdiiDict, hostURL
 
     gLogger.notice("looking for new computing resources in the BDII database...")
 
@@ -111,7 +70,7 @@
     for _site, ces in res["Value"].items():
         knownCEs.update(ces)
 
-    result = getGridCEs(vo, ceBlackList=knownCEs, hostURL=hostURL, glue2=glue2)
+    result = getGridCEs(vo, ceBlackList=knownCEs, hostURL=hostURL)
     if not result["OK"]:
         gLogger.error("ERROR: failed to get CEs from BDII", result["Message"])
         DIRACExit(-1)
@@ -140,22 +99,13 @@
     else:
         gLogger.notice("No new resources available, exiting")
         return
->>>>>>> c5981031
 
     inp = six.moves.input("\nDo you want to add sites ? [default=yes] [yes|no]: ")
     inp = inp.strip()
     if not inp and inp.lower().startswith("n"):
         return
 
-<<<<<<< HEAD
-  result = getGridCEs(vo, ceBlackList=knownCEs, hostURL=hostURL)
-  if not result['OK']:
-    gLogger.error('ERROR: failed to get CEs from BDII', result['Message'])
-    DIRACExit(-1)
-  ceBdiiDict = result['BdiiInfo']
-=======
     gLogger.notice("\nAdding new sites/CEs interactively\n")
->>>>>>> c5981031
 
     sitesAdded = []
 
@@ -293,23 +243,13 @@
 
 def updateSites():
 
-<<<<<<< HEAD
-  global vo, dry, ceBdiiDict
-
-  result = getSiteUpdates(vo, bdiiInfo=ceBdiiDict)
-  if not result['OK']:
-    gLogger.error('Failed to get site updates', result['Message'])
-    DIRACExit(-1)
-  changeSet = result['Value']
-=======
-    global vo, dry, ceBdiiDict, glue2
-
-    result = getSiteUpdates(vo, bdiiInfo=ceBdiiDict, glue2=glue2)
+    global vo, dry, ceBdiiDict
+
+    result = getSiteUpdates(vo, bdiiInfo=ceBdiiDict)
     if not result["OK"]:
         gLogger.error("Failed to get site updates", result["Message"])
         DIRACExit(-1)
     changeSet = result["Value"]
->>>>>>> c5981031
 
     updateCS(changeSet)
 
