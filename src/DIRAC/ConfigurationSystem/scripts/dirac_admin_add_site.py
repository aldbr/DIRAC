#!/usr/bin/env python
########################################################################
# File :   dirac-admin-add-site
# Author : Federico Stagni
########################################################################
"""
<<<<<<< HEAD
Add a new DIRAC SiteName to DIRAC Configuration, including one or more CEs.
If site is already in the CS with another name, error message will be produced.
If site is already in the CS with the right name, only new CEs will be added.

Usage::

  dirac-admin-add-site [option|cfgfile] ... DIRACSiteName GridSiteName CE [CE] ...

Arguments::

  DIRACSiteName:  Name of the site for DIRAC in the form GRID.LOCATION.COUNTRY (ie:LCG.CERN.ch)
  GridSiteName:   Name of the site in the Grid (ie: CERN-PROD)
  CE:             Name of the CE to be included in the site (ie: ce111.cern.ch)

Example::

  $ dirac-admin-add-site LCG.IN2P3.fr IN2P3-Site
=======
  Add a new DIRAC SiteName to DIRAC Configuration, including one or more CEs.
  If site is already in the CS with another name, error message will be produced.
  If site is already in the CS with the right name, only new CEs will be added.
>>>>>>> 74ddd4ad
"""
from __future__ import absolute_import
from __future__ import division
from __future__ import print_function
__RCSID__ = "$Id$"

from DIRAC.Core.Base import Script
from DIRAC.Core.Utilities.DIRACScript import DIRACScript
from DIRAC import exit as DIRACExit, gLogger
from DIRAC.ConfigurationSystem.Client.Helpers.Resources import getDIRACSiteName
from DIRAC.ConfigurationSystem.Client.CSAPI import CSAPI


@DIRACScript()
def main():
  Script.setUsageMessage(
      '\n'.join(
          [
              __doc__.split('\n')[1],
              'Usage:',
              '  %s [option|cfgfile] ... DIRACSiteName GridSiteName CE [CE] ...' %
              Script.scriptName,
              'Arguments:',
              '  DIRACSiteName: Name of the site for DIRAC in the form GRID.LOCATION.COUNTRY (ie:LCG.CERN.ch)',
              '  GridSiteName: Name of the site in the Grid (ie: CERN-PROD)',
              '  CE: Name of the CE to be included in the site (ie: ce111.cern.ch)']))
  Script.parseCommandLine(ignoreErrors=True)
  args = Script.getPositionalArgs()

  if len(args) < 3:
    Script.showHelp(exitCode=1)

  diracSiteName = args[0]
  gridSiteName = args[1]
  ces = args[2:]
  try:
    diracGridType, place, country = diracSiteName.split('.')
  except ValueError:
    gLogger.error("The DIRACSiteName should be of the form GRID.LOCATION.COUNTRY for example LCG.CERN.ch")
    DIRACExit(-1)

  result = getDIRACSiteName(gridSiteName)
  newSite = True
  if result['OK'] and result['Value']:
    if len(result['Value']) > 1:
      gLogger.notice('%s GOC site name is associated with several DIRAC sites:' % gridSiteName)
      for i, dSite in enumerate(result['Value']):
        gLogger.notice('%d: %s' % (i, dSite))
      inp = raw_input('Enter your choice number: ')
      try:
        inp = int(inp)
      except ValueError:
        gLogger.error('You should enter an integer number')
        DIRACExit(-1)
      if 0 <= inp < len(result['Value']):
        diracCSSite = result['Value'][inp]
      else:
        gLogger.error('Number out of range: %d' % inp)
        DIRACExit(-1)
    else:
      diracCSSite = result['Value'][0]
    if diracCSSite == diracSiteName:
      gLogger.notice('Site with GOC name %s is already defined as %s' % (gridSiteName, diracSiteName))
      newSite = False
    else:
      gLogger.error('ERROR: Site with GOC name %s is already defined as %s' % (gridSiteName, diracCSSite))
      DIRACExit(-1)
  else:
    gLogger.error("ERROR getting DIRAC site name of %s" % gridSiteName, result.get('Message'))

  csAPI = CSAPI()

  if newSite:
    gLogger.notice("Site to CS: %s" % diracSiteName)
    res = csAPI.addSite(diracSiteName, {"Name": gridSiteName})
    if not res['OK']:
      gLogger.error("Failed adding site to CS", res['Message'])
      DIRACExit(1)
    res = csAPI.commit()
    if not res['OK']:
      gLogger.error("Failure committing to CS", res['Message'])
      DIRACExit(3)

  for ce in ces:
    gLogger.notice("Adding CE %s" % ce)
    res = csAPI.addCEtoSite(diracSiteName, ce)
    if not res['OK']:
      gLogger.error("Failed adding CE %s to CS" % ce, res['Message'])
      DIRACExit(2)
    res = csAPI.commit()
    if not res['OK']:
      gLogger.error("Failure committing to CS", res['Message'])
      DIRACExit(3)


if __name__ == "__main__":
  main()<|MERGE_RESOLUTION|>--- conflicted
+++ resolved
@@ -4,7 +4,6 @@
 # Author : Federico Stagni
 ########################################################################
 """
-<<<<<<< HEAD
 Add a new DIRAC SiteName to DIRAC Configuration, including one or more CEs.
 If site is already in the CS with another name, error message will be produced.
 If site is already in the CS with the right name, only new CEs will be added.
@@ -22,11 +21,6 @@
 Example::
 
   $ dirac-admin-add-site LCG.IN2P3.fr IN2P3-Site
-=======
-  Add a new DIRAC SiteName to DIRAC Configuration, including one or more CEs.
-  If site is already in the CS with another name, error message will be produced.
-  If site is already in the CS with the right name, only new CEs will be added.
->>>>>>> 74ddd4ad
 """
 from __future__ import absolute_import
 from __future__ import division
