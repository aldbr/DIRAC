--- conflicted
+++ resolved
@@ -27,54 +27,20 @@
 
 @Script()
 def main():
-<<<<<<< HEAD
-  # Registering arguments will automatically add their description to the help menu
-  Script.registerArgument("DIRACSiteName: Name of the site for DIRAC in the form GRID.LOCATION.COUNTRY "
-                          "(ie: LCG.CERN.ch)")
-  Script.registerArgument("GridSiteName:  Name of the site in the Grid (ie: CERN-PROD)")
-  Script.registerArgument(["CE:           Name of the CE to be included in the site (ie: ce111.cern.ch)"])
-  Script.parseCommandLine(ignoreErrors=True)
+    # Registering arguments will automatically add their description to the help menu
+    Script.registerArgument(
+        "DIRACSiteName: Name of the site for DIRAC in the form GRID.LOCATION.COUNTRY " "(ie: LCG.CERN.ch)"
+    )
+    Script.registerArgument("GridSiteName:  Name of the site in the Grid (ie: CERN-PROD)")
+    Script.registerArgument(["CE:           Name of the CE to be included in the site (ie: ce111.cern.ch)"])
+    Script.parseCommandLine(ignoreErrors=True)
 
-  diracSiteName, gridSiteName, ces = Script.getPositionalArgs(group=True)
+    diracSiteName, gridSiteName, ces = Script.getPositionalArgs(group=True)
 
-  try:
-    diracGridType, place, country = diracSiteName.split('.')
-  except ValueError:
-    gLogger.error("The DIRACSiteName should be of the form GRID.LOCATION.COUNTRY for example LCG.CERN.ch")
-    DIRACExit(-1)
-
-  result = getDIRACSiteName(gridSiteName)
-  newSite = True
-  if result['OK'] and result['Value']:
-    if len(result['Value']) > 1:
-      gLogger.notice('%s GOC site name is associated with several DIRAC sites:' % gridSiteName)
-      for i, dSite in enumerate(result['Value']):
-        gLogger.notice('%d: %s' % (i, dSite))
-      inp = six.moves.input('Enter your choice number: ')
-      try:
-        inp = int(inp)
-      except ValueError:
-        gLogger.error('You should enter an integer number')
-        DIRACExit(-1)
-      if 0 <= inp < len(result['Value']):
-        diracCSSite = result['Value'][inp]
-      else:
-        gLogger.error('Number out of range: %d' % inp)
-=======
-    Script.parseCommandLine(ignoreErrors=True)
-    args = Script.getPositionalArgs()
-
-    if len(args) < 3:
-        Script.showHelp(exitCode=1)
-
-    diracSiteName = args[0]
-    gridSiteName = args[1]
-    ces = args[2:]
     try:
         diracGridType, place, country = diracSiteName.split(".")
     except ValueError:
         gLogger.error("The DIRACSiteName should be of the form GRID.LOCATION.COUNTRY for example LCG.CERN.ch")
->>>>>>> c5981031
         DIRACExit(-1)
 
     result = getDIRACSiteName(gridSiteName)
