""" This is the guy that actually modifies the content of the CS
"""
from __future__ import absolute_import
from __future__ import division
from __future__ import print_function

import zlib
import difflib

from diraccfg import CFG
from DIRAC.Core.Utilities import List, Time
from DIRAC.ConfigurationSystem.Client.ConfigurationData import gConfigurationData
from DIRAC.Core.Security.ProxyInfo import getProxyInfo

__RCSID__ = "$Id$"


class Modificator(object):
<<<<<<< HEAD

  def __init__(self, rpcClient=False, commiterId="unknown"):
    self.commiterTag = "@@-"
    self.commiterId = commiterId
    self.cfgData = CFG()
    self.rpcClient = None
    if rpcClient:
      self.setRPCClient(rpcClient)

  def loadCredentials(self):
    retVal = getProxyInfo()
    if retVal['OK']:
      credDict = retVal['Value']
      self.commiterId = "%s@%s - %s" % (credDict['username'],
                                        credDict['group'],
                                        Time.dateTime().strftime("%Y-%m-%d %H:%M:%S"))
      return retVal
    return retVal

  def setRPCClient(self, rpcClient):
    self.rpcClient = rpcClient

  def loadFromRemote(self):
    retVal = self.rpcClient.getCompressedData()
    if retVal['OK']:
      self.cfgData = CFG()
      data = retVal['Value']
      if isinstance(data, str):
        data = data.encode(errors="surrogateescape")
      self.cfgData.loadFromBuffer(zlib.decompress(data).decode())
    return retVal

  def getCFG(self):
    return self.cfgData

  def getSections(self, sectionPath):
    return gConfigurationData.getSectionsFromCFG(sectionPath, self.cfgData)

  def getComment(self, sectionPath):
    return gConfigurationData.getCommentFromCFG(sectionPath, self.cfgData)

  def getOptions(self, sectionPath):
    return gConfigurationData.getOptionsFromCFG(sectionPath, self.cfgData)

  def getOptionsDict(self, sectionPath):
    """Gives the options of a CS section in a Python dict with values as
    lists"""

    opts = self.getOptions(sectionPath)
    pathDict = dict((o, self.getValue("%s/%s" % (sectionPath, o))) for o in opts)
    return pathDict

  def getDictRootedAt(self, relpath="", root=""):
    """Gives the configuration rooted at path in a Python dict. The
    result is a Python dictionary that reflects the structure of the
    config file."""
    def getDictRootedAt(path):
      retval = {}
      opts = self.getOptionsDict(path)
      secs = self.getSections(path)
      for k in opts:
        retval[k] = opts[k]
      for i in secs:
        retval[i] = getDictRootedAt(path + "/" + i)
      return retval

    return getDictRootedAt(root + "/" + relpath)

  def getValue(self, optionPath):
    return gConfigurationData.extractOptionFromCFG(optionPath, self.cfgData)

  def sortAlphabetically(self, path, ascending=True):
    cfg = self.__getParentCFG(path, parentLevel=0)
    if cfg:
      if cfg.sortAlphabetically(ascending):
        self.__setCommiter(path)

  def __getParentCFG(self, path, parentLevel=1):
    sectionList = List.fromChar(path, "/")
    cfg = self.cfgData
    try:
      if parentLevel > 0:
        sectionList = sectionList[:-parentLevel]
      for section in sectionList:
        cfg = cfg[section]
      return cfg
    except Exception:
      return False

  def __setCommiter(self, entryPath, cfg=False):
    if not cfg:
      cfg = self.__getParentCFG(entryPath)
    entry = List.fromChar(entryPath, "/")[-1]
    comment = cfg.getComment(entry)
    filteredComment = [line.strip() for line in comment.split("\n") if line.find(self.commiterTag) != 0]
    filteredComment.append("%s%s" % (self.commiterTag, self.commiterId))
    cfg.setComment(entry, "\n".join(filteredComment))

  def setOptionValue(self, optionPath, value):
    levelList = [level.strip() for level in optionPath.split("/") if level.strip() != ""]
    parentPath = "/%s" % "/".join(levelList[:-1])
    optionName = List.fromChar(optionPath, "/")[-1]
    self.createSection(parentPath)
    cfg = self.__getParentCFG(optionPath)
    if not cfg:
      return
    cfg.setOption(optionName, value)
    self.__setCommiter(optionPath, cfg)

  def createSection(self, sectionPath):
    levelList = [level.strip() for level in sectionPath.split("/") if level.strip() != ""]
    currentPath = ""
    cfg = self.cfgData
    createdSection = False
    for section in levelList:
      currentPath += "/%s" % section
      if section not in cfg.listSections():
        cfg.createNewSection(section)
        self.__setCommiter(currentPath)
        createdSection = True
      cfg = cfg[section]
    return createdSection

  def setComment(self, entryPath, value):
    cfg = self.__getParentCFG(entryPath)
    entry = List.fromChar(entryPath, "/")[-1]
    if cfg.setComment(entry, value):
      self.__setCommiter(entryPath)
      return True
    return False

  def existsSection(self, sectionPath):
    sectionList = List.fromChar(sectionPath, "/")
    cfg = self.cfgData
    try:
      for section in sectionList[:-1]:
        cfg = cfg[section]
      return len(sectionList) == 0 or sectionList[-1] in cfg.listSections()
    except Exception:
      return False

  def existsOption(self, optionPath):
    sectionList = List.fromChar(optionPath, "/")
    cfg = self.cfgData
    try:
      for section in sectionList[:-1]:
        cfg = cfg[section]
      return sectionList[-1] in cfg.listOptions()
    except Exception:
      return False

  def renameKey(self, path, newName):
    parentCfg = self.cfgData.getRecursive(path, -1)
    if not parentCfg:
      return False
    pathList = List.fromChar(path, "/")
    oldName = pathList[-1]
    if parentCfg['value'].renameKey(oldName, newName):
      pathList[-1] = newName
      self.__setCommiter("/%s" % "/".join(pathList))
      return True
    else:
      return False

  def copyKey(self, originalKeyPath, newKey):
    parentCfg = self.cfgData.getRecursive(originalKeyPath, -1)
    if not parentCfg:
      return False
    pathList = List.fromChar(originalKeyPath, "/")
    originalKey = pathList[-1]
    if parentCfg['value'].copyKey(originalKey, newKey):
      self.__setCommiter("/%s/%s" % ("/".join(pathList[:-1]), newKey))
      return True
    return False

  def removeOption(self, optionPath):
    if not self.existsOption(optionPath):
      return False
    cfg = self.__getParentCFG(optionPath)
    optionName = List.fromChar(optionPath, "/")[-1]
    return cfg.deleteKey(optionName)

  def removeSection(self, sectionPath):
    if not self.existsSection(sectionPath):
      return False
    cfg = self.__getParentCFG(sectionPath)
    sectionName = List.fromChar(sectionPath, "/")[-1]
    return cfg.deleteKey(sectionName)

  def loadFromBuffer(self, data):
    self.cfgData = CFG()
    self.cfgData.loadFromBuffer(data)

  def loadFromFile(self, filename):
    self.cfgData = CFG()
    self.mergeFromFile(filename)

  def dumpToFile(self, filename):
    with open(filename, "wt") as fd:
      fd.write(str(self.cfgData))

  def mergeFromFile(self, filename):
    cfg = CFG()
    cfg.loadFromFile(filename)
    self.cfgData = self.cfgData.mergeWith(cfg)

  def mergeFromCFG(self, cfg):
    self.cfgData = self.cfgData.mergeWith(cfg)

  def mergeSectionFromCFG(self, sectionPath, cfg):
    parentDict = self.cfgData.getRecursive(sectionPath, -1)
    parentCFG = parentDict['value']
    secName = [lev.strip() for lev in sectionPath.split("/") if lev.strip()][-1]
    secCFG = parentCFG[secName]
    if not secCFG:
      return False
    mergedCFG = secCFG.mergeWith(cfg)
    parentCFG.deleteKey(secName)
    parentCFG.createNewSection(secName, parentDict['comment'], mergedCFG)
    self.__setCommiter(sectionPath)
    return True

  def __str__(self):
    return str(self.cfgData)

  def commit(self):
    compressedData = zlib.compress(str(self.cfgData).encode(), 9)
    return self.rpcClient.commitNewData(compressedData)

  def getHistory(self, limit=0):
    retVal = self.rpcClient.getCommitHistory(limit)
    if retVal['OK']:
      return retVal['Value']
    return []

  def showCurrentDiff(self):
    retVal = self.rpcClient.getCompressedData()
    if retVal['OK']:
      data = retVal['Value']
      if isinstance(data, str):
        data = data.encode(errors="surrogateescape")
      remoteData = zlib.decompress(data).decode().splitlines()
      localData = str(self.cfgData).splitlines()
      return difflib.ndiff(remoteData, localData)
    return []

  def getVersionDiff(self, fromDate, toDate):
    retVal = self.rpcClient.getVersionContents([fromDate, toDate])
    if retVal['OK']:
      fromData = retVal['Value'][0]
      if isinstance(fromData, str):
        fromData = fromData.encode(errors="surrogateescape")
      fromData = zlib.decompress(fromData).decode()

      toData = retVal['Value'][1]
      if isinstance(toData, str):
        toData = toData.encode(errors="surrogateescape")
      toData = zlib.decompress(toData).decode()

      return difflib.ndiff(fromData.split("\n"), toData.split("\n"))
    return []

  def mergeWithServer(self):
    retVal = self.rpcClient.getCompressedData()
    if retVal['OK']:
      remoteCFG = CFG()
      data = retVal['Value']
      if isinstance(data, str):
        data = data.encode(errors="surrogateescape")
      remoteCFG.loadFromBuffer(zlib.decompress(data).decode())
      serverVersion = gConfigurationData.getVersion(remoteCFG)
      self.cfgData = remoteCFG.mergeWith(self.cfgData)
      gConfigurationData.setVersion(serverVersion, self.cfgData)
    return retVal

  def rollbackToVersion(self, version):
    return self.rpcClient.rollbackToVersion(version)

  def updateGConfigurationData(self):
    gConfigurationData.setRemoteCFG(self.cfgData)
=======
    def __init__(self, rpcClient=False, commiterId="unknown"):
        self.commiterTag = "@@-"
        self.commiterId = commiterId
        self.cfgData = CFG()
        self.rpcClient = None
        if rpcClient:
            self.setRPCClient(rpcClient)

    def loadCredentials(self):
        retVal = getProxyInfo()
        if retVal["OK"]:
            credDict = retVal["Value"]
            self.commiterId = "%s@%s - %s" % (
                credDict["username"],
                credDict["group"],
                Time.dateTime().strftime("%Y-%m-%d %H:%M:%S"),
            )
            return retVal
        return retVal

    def setRPCClient(self, rpcClient):
        self.rpcClient = rpcClient

    def loadFromRemote(self):
        retVal = self.rpcClient.getCompressedData()
        if retVal["OK"]:
            self.cfgData = CFG()
            data = retVal["Value"]
            if six.PY3 and isinstance(data, str):
                data = data.encode(errors="surrogateescape")
            self.cfgData.loadFromBuffer(zlib.decompress(data).decode())
        return retVal

    def getCFG(self):
        return self.cfgData

    def getSections(self, sectionPath):
        return gConfigurationData.getSectionsFromCFG(sectionPath, self.cfgData)

    def getComment(self, sectionPath):
        return gConfigurationData.getCommentFromCFG(sectionPath, self.cfgData)

    def getOptions(self, sectionPath):
        return gConfigurationData.getOptionsFromCFG(sectionPath, self.cfgData)

    def getOptionsDict(self, sectionPath):
        """Gives the options of a CS section in a Python dict with values as
        lists"""

        opts = self.getOptions(sectionPath)
        pathDict = dict((o, self.getValue("%s/%s" % (sectionPath, o))) for o in opts)
        return pathDict

    def getDictRootedAt(self, relpath="", root=""):
        """Gives the configuration rooted at path in a Python dict. The
        result is a Python dictionary that reflects the structure of the
        config file."""

        def getDictRootedAt(path):
            retval = {}
            opts = self.getOptionsDict(path)
            secs = self.getSections(path)
            for k in opts:
                retval[k] = opts[k]
            for i in secs:
                retval[i] = getDictRootedAt(path + "/" + i)
            return retval

        return getDictRootedAt(root + "/" + relpath)

    def getValue(self, optionPath):
        return gConfigurationData.extractOptionFromCFG(optionPath, self.cfgData)

    def sortAlphabetically(self, path, ascending=True):
        cfg = self.__getParentCFG(path, parentLevel=0)
        if cfg:
            if cfg.sortAlphabetically(ascending):
                self.__setCommiter(path)

    def __getParentCFG(self, path, parentLevel=1):
        sectionList = List.fromChar(path, "/")
        cfg = self.cfgData
        try:
            if parentLevel > 0:
                sectionList = sectionList[:-parentLevel]
            for section in sectionList:
                cfg = cfg[section]
            return cfg
        except Exception:
            return False

    def __setCommiter(self, entryPath, cfg=False):
        if not cfg:
            cfg = self.__getParentCFG(entryPath)
        entry = List.fromChar(entryPath, "/")[-1]
        comment = cfg.getComment(entry)
        filteredComment = [line.strip() for line in comment.split("\n") if line.find(self.commiterTag) != 0]
        filteredComment.append("%s%s" % (self.commiterTag, self.commiterId))
        cfg.setComment(entry, "\n".join(filteredComment))

    def setOptionValue(self, optionPath, value):
        levelList = [level.strip() for level in optionPath.split("/") if level.strip() != ""]
        parentPath = "/%s" % "/".join(levelList[:-1])
        optionName = List.fromChar(optionPath, "/")[-1]
        self.createSection(parentPath)
        cfg = self.__getParentCFG(optionPath)
        if not cfg:
            return
        cfg.setOption(optionName, value)
        self.__setCommiter(optionPath, cfg)

    def createSection(self, sectionPath):
        levelList = [level.strip() for level in sectionPath.split("/") if level.strip() != ""]
        currentPath = ""
        cfg = self.cfgData
        createdSection = False
        for section in levelList:
            currentPath += "/%s" % section
            if section not in cfg.listSections():
                cfg.createNewSection(section)
                self.__setCommiter(currentPath)
                createdSection = True
            cfg = cfg[section]
        return createdSection

    def setComment(self, entryPath, value):
        cfg = self.__getParentCFG(entryPath)
        entry = List.fromChar(entryPath, "/")[-1]
        if cfg.setComment(entry, value):
            self.__setCommiter(entryPath)
            return True
        return False

    def existsSection(self, sectionPath):
        sectionList = List.fromChar(sectionPath, "/")
        cfg = self.cfgData
        try:
            for section in sectionList[:-1]:
                cfg = cfg[section]
            return len(sectionList) == 0 or sectionList[-1] in cfg.listSections()
        except Exception:
            return False

    def existsOption(self, optionPath):
        sectionList = List.fromChar(optionPath, "/")
        cfg = self.cfgData
        try:
            for section in sectionList[:-1]:
                cfg = cfg[section]
            return sectionList[-1] in cfg.listOptions()
        except Exception:
            return False

    def renameKey(self, path, newName):
        parentCfg = self.cfgData.getRecursive(path, -1)
        if not parentCfg:
            return False
        pathList = List.fromChar(path, "/")
        oldName = pathList[-1]
        if parentCfg["value"].renameKey(oldName, newName):
            pathList[-1] = newName
            self.__setCommiter("/%s" % "/".join(pathList))
            return True
        else:
            return False

    def copyKey(self, originalKeyPath, newKey):
        parentCfg = self.cfgData.getRecursive(originalKeyPath, -1)
        if not parentCfg:
            return False
        pathList = List.fromChar(originalKeyPath, "/")
        originalKey = pathList[-1]
        if parentCfg["value"].copyKey(originalKey, newKey):
            self.__setCommiter("/%s/%s" % ("/".join(pathList[:-1]), newKey))
            return True
        return False

    def removeOption(self, optionPath):
        if not self.existsOption(optionPath):
            return False
        cfg = self.__getParentCFG(optionPath)
        optionName = List.fromChar(optionPath, "/")[-1]
        return cfg.deleteKey(optionName)

    def removeSection(self, sectionPath):
        if not self.existsSection(sectionPath):
            return False
        cfg = self.__getParentCFG(sectionPath)
        sectionName = List.fromChar(sectionPath, "/")[-1]
        return cfg.deleteKey(sectionName)

    def loadFromBuffer(self, data):
        self.cfgData = CFG()
        self.cfgData.loadFromBuffer(data)

    def loadFromFile(self, filename):
        self.cfgData = CFG()
        self.mergeFromFile(filename)

    def dumpToFile(self, filename):
        with open(filename, "wt") as fd:
            fd.write(str(self.cfgData))

    def mergeFromFile(self, filename):
        cfg = CFG()
        cfg.loadFromFile(filename)
        self.cfgData = self.cfgData.mergeWith(cfg)

    def mergeFromCFG(self, cfg):
        self.cfgData = self.cfgData.mergeWith(cfg)

    def mergeSectionFromCFG(self, sectionPath, cfg):
        parentDict = self.cfgData.getRecursive(sectionPath, -1)
        parentCFG = parentDict["value"]
        secName = [lev.strip() for lev in sectionPath.split("/") if lev.strip()][-1]
        secCFG = parentCFG[secName]
        if not secCFG:
            return False
        mergedCFG = secCFG.mergeWith(cfg)
        parentCFG.deleteKey(secName)
        parentCFG.createNewSection(secName, parentDict["comment"], mergedCFG)
        self.__setCommiter(sectionPath)
        return True

    def __str__(self):
        return str(self.cfgData)

    def commit(self):
        compressedData = zlib.compress(str(self.cfgData).encode(), 9)
        return self.rpcClient.commitNewData(compressedData)

    def getHistory(self, limit=0):
        retVal = self.rpcClient.getCommitHistory(limit)
        if retVal["OK"]:
            return retVal["Value"]
        return []

    def showCurrentDiff(self):
        retVal = self.rpcClient.getCompressedData()
        if retVal["OK"]:
            data = retVal["Value"]
            if six.PY3 and isinstance(data, str):
                data = data.encode(errors="surrogateescape")
            remoteData = zlib.decompress(data).decode().splitlines()
            localData = str(self.cfgData).splitlines()
            return difflib.ndiff(remoteData, localData)
        return []

    def getVersionDiff(self, fromDate, toDate):
        retVal = self.rpcClient.getVersionContents([fromDate, toDate])
        if retVal["OK"]:
            fromData = retVal["Value"][0]
            if six.PY3 and isinstance(fromData, str):
                fromData = fromData.encode(errors="surrogateescape")
            fromData = zlib.decompress(fromData).decode()

            toData = retVal["Value"][1]
            if six.PY3 and isinstance(toData, str):
                toData = toData.encode(errors="surrogateescape")
            toData = zlib.decompress(toData).decode()

            return difflib.ndiff(fromData.split("\n"), toData.split("\n"))
        return []

    def mergeWithServer(self):
        retVal = self.rpcClient.getCompressedData()
        if retVal["OK"]:
            remoteCFG = CFG()
            data = retVal["Value"]
            if six.PY3 and isinstance(data, str):
                data = data.encode(errors="surrogateescape")
            remoteCFG.loadFromBuffer(zlib.decompress(data).decode())
            serverVersion = gConfigurationData.getVersion(remoteCFG)
            self.cfgData = remoteCFG.mergeWith(self.cfgData)
            gConfigurationData.setVersion(serverVersion, self.cfgData)
        return retVal

    def rollbackToVersion(self, version):
        return self.rpcClient.rollbackToVersion(version)

    def updateGConfigurationData(self):
        gConfigurationData.setRemoteCFG(self.cfgData)
>>>>>>> 45ddde11
<|MERGE_RESOLUTION|>--- conflicted
+++ resolved
@@ -16,288 +16,6 @@
 
 
 class Modificator(object):
-<<<<<<< HEAD
-
-  def __init__(self, rpcClient=False, commiterId="unknown"):
-    self.commiterTag = "@@-"
-    self.commiterId = commiterId
-    self.cfgData = CFG()
-    self.rpcClient = None
-    if rpcClient:
-      self.setRPCClient(rpcClient)
-
-  def loadCredentials(self):
-    retVal = getProxyInfo()
-    if retVal['OK']:
-      credDict = retVal['Value']
-      self.commiterId = "%s@%s - %s" % (credDict['username'],
-                                        credDict['group'],
-                                        Time.dateTime().strftime("%Y-%m-%d %H:%M:%S"))
-      return retVal
-    return retVal
-
-  def setRPCClient(self, rpcClient):
-    self.rpcClient = rpcClient
-
-  def loadFromRemote(self):
-    retVal = self.rpcClient.getCompressedData()
-    if retVal['OK']:
-      self.cfgData = CFG()
-      data = retVal['Value']
-      if isinstance(data, str):
-        data = data.encode(errors="surrogateescape")
-      self.cfgData.loadFromBuffer(zlib.decompress(data).decode())
-    return retVal
-
-  def getCFG(self):
-    return self.cfgData
-
-  def getSections(self, sectionPath):
-    return gConfigurationData.getSectionsFromCFG(sectionPath, self.cfgData)
-
-  def getComment(self, sectionPath):
-    return gConfigurationData.getCommentFromCFG(sectionPath, self.cfgData)
-
-  def getOptions(self, sectionPath):
-    return gConfigurationData.getOptionsFromCFG(sectionPath, self.cfgData)
-
-  def getOptionsDict(self, sectionPath):
-    """Gives the options of a CS section in a Python dict with values as
-    lists"""
-
-    opts = self.getOptions(sectionPath)
-    pathDict = dict((o, self.getValue("%s/%s" % (sectionPath, o))) for o in opts)
-    return pathDict
-
-  def getDictRootedAt(self, relpath="", root=""):
-    """Gives the configuration rooted at path in a Python dict. The
-    result is a Python dictionary that reflects the structure of the
-    config file."""
-    def getDictRootedAt(path):
-      retval = {}
-      opts = self.getOptionsDict(path)
-      secs = self.getSections(path)
-      for k in opts:
-        retval[k] = opts[k]
-      for i in secs:
-        retval[i] = getDictRootedAt(path + "/" + i)
-      return retval
-
-    return getDictRootedAt(root + "/" + relpath)
-
-  def getValue(self, optionPath):
-    return gConfigurationData.extractOptionFromCFG(optionPath, self.cfgData)
-
-  def sortAlphabetically(self, path, ascending=True):
-    cfg = self.__getParentCFG(path, parentLevel=0)
-    if cfg:
-      if cfg.sortAlphabetically(ascending):
-        self.__setCommiter(path)
-
-  def __getParentCFG(self, path, parentLevel=1):
-    sectionList = List.fromChar(path, "/")
-    cfg = self.cfgData
-    try:
-      if parentLevel > 0:
-        sectionList = sectionList[:-parentLevel]
-      for section in sectionList:
-        cfg = cfg[section]
-      return cfg
-    except Exception:
-      return False
-
-  def __setCommiter(self, entryPath, cfg=False):
-    if not cfg:
-      cfg = self.__getParentCFG(entryPath)
-    entry = List.fromChar(entryPath, "/")[-1]
-    comment = cfg.getComment(entry)
-    filteredComment = [line.strip() for line in comment.split("\n") if line.find(self.commiterTag) != 0]
-    filteredComment.append("%s%s" % (self.commiterTag, self.commiterId))
-    cfg.setComment(entry, "\n".join(filteredComment))
-
-  def setOptionValue(self, optionPath, value):
-    levelList = [level.strip() for level in optionPath.split("/") if level.strip() != ""]
-    parentPath = "/%s" % "/".join(levelList[:-1])
-    optionName = List.fromChar(optionPath, "/")[-1]
-    self.createSection(parentPath)
-    cfg = self.__getParentCFG(optionPath)
-    if not cfg:
-      return
-    cfg.setOption(optionName, value)
-    self.__setCommiter(optionPath, cfg)
-
-  def createSection(self, sectionPath):
-    levelList = [level.strip() for level in sectionPath.split("/") if level.strip() != ""]
-    currentPath = ""
-    cfg = self.cfgData
-    createdSection = False
-    for section in levelList:
-      currentPath += "/%s" % section
-      if section not in cfg.listSections():
-        cfg.createNewSection(section)
-        self.__setCommiter(currentPath)
-        createdSection = True
-      cfg = cfg[section]
-    return createdSection
-
-  def setComment(self, entryPath, value):
-    cfg = self.__getParentCFG(entryPath)
-    entry = List.fromChar(entryPath, "/")[-1]
-    if cfg.setComment(entry, value):
-      self.__setCommiter(entryPath)
-      return True
-    return False
-
-  def existsSection(self, sectionPath):
-    sectionList = List.fromChar(sectionPath, "/")
-    cfg = self.cfgData
-    try:
-      for section in sectionList[:-1]:
-        cfg = cfg[section]
-      return len(sectionList) == 0 or sectionList[-1] in cfg.listSections()
-    except Exception:
-      return False
-
-  def existsOption(self, optionPath):
-    sectionList = List.fromChar(optionPath, "/")
-    cfg = self.cfgData
-    try:
-      for section in sectionList[:-1]:
-        cfg = cfg[section]
-      return sectionList[-1] in cfg.listOptions()
-    except Exception:
-      return False
-
-  def renameKey(self, path, newName):
-    parentCfg = self.cfgData.getRecursive(path, -1)
-    if not parentCfg:
-      return False
-    pathList = List.fromChar(path, "/")
-    oldName = pathList[-1]
-    if parentCfg['value'].renameKey(oldName, newName):
-      pathList[-1] = newName
-      self.__setCommiter("/%s" % "/".join(pathList))
-      return True
-    else:
-      return False
-
-  def copyKey(self, originalKeyPath, newKey):
-    parentCfg = self.cfgData.getRecursive(originalKeyPath, -1)
-    if not parentCfg:
-      return False
-    pathList = List.fromChar(originalKeyPath, "/")
-    originalKey = pathList[-1]
-    if parentCfg['value'].copyKey(originalKey, newKey):
-      self.__setCommiter("/%s/%s" % ("/".join(pathList[:-1]), newKey))
-      return True
-    return False
-
-  def removeOption(self, optionPath):
-    if not self.existsOption(optionPath):
-      return False
-    cfg = self.__getParentCFG(optionPath)
-    optionName = List.fromChar(optionPath, "/")[-1]
-    return cfg.deleteKey(optionName)
-
-  def removeSection(self, sectionPath):
-    if not self.existsSection(sectionPath):
-      return False
-    cfg = self.__getParentCFG(sectionPath)
-    sectionName = List.fromChar(sectionPath, "/")[-1]
-    return cfg.deleteKey(sectionName)
-
-  def loadFromBuffer(self, data):
-    self.cfgData = CFG()
-    self.cfgData.loadFromBuffer(data)
-
-  def loadFromFile(self, filename):
-    self.cfgData = CFG()
-    self.mergeFromFile(filename)
-
-  def dumpToFile(self, filename):
-    with open(filename, "wt") as fd:
-      fd.write(str(self.cfgData))
-
-  def mergeFromFile(self, filename):
-    cfg = CFG()
-    cfg.loadFromFile(filename)
-    self.cfgData = self.cfgData.mergeWith(cfg)
-
-  def mergeFromCFG(self, cfg):
-    self.cfgData = self.cfgData.mergeWith(cfg)
-
-  def mergeSectionFromCFG(self, sectionPath, cfg):
-    parentDict = self.cfgData.getRecursive(sectionPath, -1)
-    parentCFG = parentDict['value']
-    secName = [lev.strip() for lev in sectionPath.split("/") if lev.strip()][-1]
-    secCFG = parentCFG[secName]
-    if not secCFG:
-      return False
-    mergedCFG = secCFG.mergeWith(cfg)
-    parentCFG.deleteKey(secName)
-    parentCFG.createNewSection(secName, parentDict['comment'], mergedCFG)
-    self.__setCommiter(sectionPath)
-    return True
-
-  def __str__(self):
-    return str(self.cfgData)
-
-  def commit(self):
-    compressedData = zlib.compress(str(self.cfgData).encode(), 9)
-    return self.rpcClient.commitNewData(compressedData)
-
-  def getHistory(self, limit=0):
-    retVal = self.rpcClient.getCommitHistory(limit)
-    if retVal['OK']:
-      return retVal['Value']
-    return []
-
-  def showCurrentDiff(self):
-    retVal = self.rpcClient.getCompressedData()
-    if retVal['OK']:
-      data = retVal['Value']
-      if isinstance(data, str):
-        data = data.encode(errors="surrogateescape")
-      remoteData = zlib.decompress(data).decode().splitlines()
-      localData = str(self.cfgData).splitlines()
-      return difflib.ndiff(remoteData, localData)
-    return []
-
-  def getVersionDiff(self, fromDate, toDate):
-    retVal = self.rpcClient.getVersionContents([fromDate, toDate])
-    if retVal['OK']:
-      fromData = retVal['Value'][0]
-      if isinstance(fromData, str):
-        fromData = fromData.encode(errors="surrogateescape")
-      fromData = zlib.decompress(fromData).decode()
-
-      toData = retVal['Value'][1]
-      if isinstance(toData, str):
-        toData = toData.encode(errors="surrogateescape")
-      toData = zlib.decompress(toData).decode()
-
-      return difflib.ndiff(fromData.split("\n"), toData.split("\n"))
-    return []
-
-  def mergeWithServer(self):
-    retVal = self.rpcClient.getCompressedData()
-    if retVal['OK']:
-      remoteCFG = CFG()
-      data = retVal['Value']
-      if isinstance(data, str):
-        data = data.encode(errors="surrogateescape")
-      remoteCFG.loadFromBuffer(zlib.decompress(data).decode())
-      serverVersion = gConfigurationData.getVersion(remoteCFG)
-      self.cfgData = remoteCFG.mergeWith(self.cfgData)
-      gConfigurationData.setVersion(serverVersion, self.cfgData)
-    return retVal
-
-  def rollbackToVersion(self, version):
-    return self.rpcClient.rollbackToVersion(version)
-
-  def updateGConfigurationData(self):
-    gConfigurationData.setRemoteCFG(self.cfgData)
-=======
     def __init__(self, rpcClient=False, commiterId="unknown"):
         self.commiterTag = "@@-"
         self.commiterId = commiterId
@@ -326,7 +44,7 @@
         if retVal["OK"]:
             self.cfgData = CFG()
             data = retVal["Value"]
-            if six.PY3 and isinstance(data, str):
+            if isinstance(data, str):
                 data = data.encode(errors="surrogateescape")
             self.cfgData.loadFromBuffer(zlib.decompress(data).decode())
         return retVal
@@ -539,7 +257,7 @@
         retVal = self.rpcClient.getCompressedData()
         if retVal["OK"]:
             data = retVal["Value"]
-            if six.PY3 and isinstance(data, str):
+            if isinstance(data, str):
                 data = data.encode(errors="surrogateescape")
             remoteData = zlib.decompress(data).decode().splitlines()
             localData = str(self.cfgData).splitlines()
@@ -550,12 +268,12 @@
         retVal = self.rpcClient.getVersionContents([fromDate, toDate])
         if retVal["OK"]:
             fromData = retVal["Value"][0]
-            if six.PY3 and isinstance(fromData, str):
+            if isinstance(fromData, str):
                 fromData = fromData.encode(errors="surrogateescape")
             fromData = zlib.decompress(fromData).decode()
 
             toData = retVal["Value"][1]
-            if six.PY3 and isinstance(toData, str):
+            if isinstance(toData, str):
                 toData = toData.encode(errors="surrogateescape")
             toData = zlib.decompress(toData).decode()
 
@@ -567,7 +285,7 @@
         if retVal["OK"]:
             remoteCFG = CFG()
             data = retVal["Value"]
-            if six.PY3 and isinstance(data, str):
+            if isinstance(data, str):
                 data = data.encode(errors="surrogateescape")
             remoteCFG.loadFromBuffer(zlib.decompress(data).decode())
             serverVersion = gConfigurationData.getVersion(remoteCFG)
@@ -579,5 +297,4 @@
         return self.rpcClient.rollbackToVersion(version)
 
     def updateGConfigurationData(self):
-        gConfigurationData.setRemoteCFG(self.cfgData)
->>>>>>> 45ddde11
+        gConfigurationData.setRemoteCFG(self.cfgData)