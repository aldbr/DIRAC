--- conflicted
+++ resolved
@@ -26,62 +26,6 @@
     tasks, so it work with Tornado (HTTPS server).
     """
 
-<<<<<<< HEAD
-      :param str sURL: URL of the configuration server
-    """
-    gLogger.debug("Setting configuration refresh as automatic")
-    if not gConfigurationData.getAutoPublish():
-      gLogger.debug("Slave server won't auto publish itself")
-    if not gConfigurationData.getName():
-      import DIRAC
-      DIRAC.abort(10, "Missing configuration name!")
-    self._url = sURL
-    self._automaticUpdate = True
-
-    # Tornado replacement solution to the classic thread
-    # It start the method self.__refreshLoop on the next IOLoop iteration
-    _IOLoop.current().spawn_callback(self.__refreshLoop)
-
-  @gen.coroutine
-  def __refreshLoop(self):
-    """
-      Trigger the autorefresh when configuration is expired
-
-      This task must use Tornado utilities to avoid blocking the ioloop and
-      potentialy deadlock the server.
-
-      See http://www.tornadoweb.org/en/stable/guide/coroutines.html#looping
-      for official documentation about this type of method.
-    """
-    while self._automaticUpdate:
-
-      # This is the sleep from Tornado, like a sleep it wait some time
-      # But this version is non-blocking, so IOLoop can continue execution
-      yield gen.sleep(gConfigurationData.getPropagationTime())
-      # Publish step is blocking so we have to run it in executor
-      # If we are not doing it, when master try to ping we block the IOLoop
-
-      # When switching from python 2 to python 3, the following error occurs:
-      # RuntimeError: There is no current event loop in thread..
-      # The reason seems to be that asyncio.get_event_loop() is called in some thread other than the main thread,
-      # asyncio only generates an event loop for the main thread.
-      yield _IOLoop.current().run_in_executor(None, self.__AutoRefresh if PY3 else gen.coroutine(self.__AutoRefresh))
-
-  def __AutoRefresh(self):
-    """
-      Auto refresh the configuration
-      We disable pylint error because this class must be instanciated
-      by a mixin to define the methods.
-    """
-    if self._refreshEnabled:  # pylint: disable=no-member
-      if not self._refreshAndPublish():  # pylint: disable=no-member
-        gLogger.error("Can't refresh configuration from any source")
-
-  def daemonize(self):
-    """ daemonize is probably not the best name because there is no daemon behind
-    but we must keep it to the same interface of the DISET refresher """
-    _IOLoop.current().spawn_callback(self.__refreshLoop)
-=======
     def refreshConfigurationIfNeeded(self):
         """
         Trigger an automatic refresh, most of the time nothing happens because automaticUpdate is enabled.
@@ -135,9 +79,15 @@
             yield gen.sleep(gConfigurationData.getPropagationTime())
             # Publish step is blocking so we have to run it in executor
             # If we are not doing it, when master try to ping we block the IOLoop
-            yield _IOLoop.current().run_in_executor(None, self.__AutoRefresh)
 
-    @gen.coroutine
+            # When switching from python 2 to python 3, the following error occurs:
+            # RuntimeError: There is no current event loop in thread..
+            # The reason seems to be that asyncio.get_event_loop() is called in some thread other than the main thread,
+            # asyncio only generates an event loop for the main thread.
+            yield _IOLoop.current().run_in_executor(
+                None, self.__AutoRefresh if PY3 else gen.coroutine(self.__AutoRefresh)
+            )
+
     def __AutoRefresh(self):
         """
         Auto refresh the configuration
@@ -151,5 +101,4 @@
     def daemonize(self):
         """daemonize is probably not the best name because there is no daemon behind
         but we must keep it to the same interface of the DISET refresher"""
-        _IOLoop.current().spawn_callback(self.__refreshLoop)
->>>>>>> 45ddde11
+        _IOLoop.current().spawn_callback(self.__refreshLoop)