--- conflicted
+++ resolved
@@ -103,25 +103,9 @@
         # package is not installed
         version = "Unknown"
 else:
-<<<<<<< HEAD
-  majorVersion = 7
-  minorVersion = 3
-  patchLevel = 4
-  preVersion = 0
-
-  version = "v%sr%s" % (majorVersion, minorVersion)
-  # Make it so that __version__ is always PEP-440 style
-  __version__ = "%s.%s" % (majorVersion, minorVersion)
-  if patchLevel:
-    version = "%sp%s" % (version, patchLevel)
-    __version__ += ".%s" % patchLevel
-  if preVersion:
-    version = "%s-pre%s" % (version, preVersion)
-    __version__ += "a%s" % preVersion
-=======
     majorVersion = 7
-    minorVersion = 2
-    patchLevel = 28
+    minorVersion = 3
+    patchLevel = 4
     preVersion = 0
 
     version = "v%sr%s" % (majorVersion, minorVersion)
@@ -133,45 +117,44 @@
     if preVersion:
         version = "%s-pre%s" % (version, preVersion)
         __version__ += "a%s" % preVersion
->>>>>>> c5981031
 
 errorMail = "dirac.alarms@gmail.com"
 alarmMail = "dirac.alarms@gmail.com"
 
 
 def _computeRootPath(rootPath):
-  """Compute the root of the DIRAC installation
-
-  Detects if the installation is a server-style versioned installation by
-  recognising a folder structure like: ``versions/vX.Y.Z-$(uname -m)-TIMESTAMP/``
-
-  :param str rootPath: The result of ``sys.base_prefix``
-  :return: bool
-  """
-  import re
-  from pathlib import Path  # pylint: disable=import-error
-
-  rootPath = Path(rootPath).resolve()
-  versionsPath = rootPath.parent
-  if versionsPath.parent.name != "versions":
-    return str(rootPath)
-  # VERSION-INSTALL_TIME
-  pattern1 = re.compile(r"v(\d+\.\d+\.\d+[^\-]*)\-(\d+)")
-  # $(uname -s)-$(uname -m)
-  pattern2 = re.compile(r"([^\-]+)-([^\-]+)")
-  if pattern1.fullmatch(versionsPath.name) and pattern2.fullmatch(rootPath.name):
-    # This is a versioned install
-    return str(versionsPath.parent.parent)
-  else:
-    return str(rootPath)
+    """Compute the root of the DIRAC installation
+
+    Detects if the installation is a server-style versioned installation by
+    recognising a folder structure like: ``versions/vX.Y.Z-$(uname -m)-TIMESTAMP/``
+
+    :param str rootPath: The result of ``sys.base_prefix``
+    :return: bool
+    """
+    import re
+    from pathlib import Path  # pylint: disable=import-error
+
+    rootPath = Path(rootPath).resolve()
+    versionsPath = rootPath.parent
+    if versionsPath.parent.name != "versions":
+        return str(rootPath)
+    # VERSION-INSTALL_TIME
+    pattern1 = re.compile(r"v(\d+\.\d+\.\d+[^\-]*)\-(\d+)")
+    # $(uname -s)-$(uname -m)
+    pattern2 = re.compile(r"([^\-]+)-([^\-]+)")
+    if pattern1.fullmatch(versionsPath.name) and pattern2.fullmatch(rootPath.name):
+        # This is a versioned install
+        return str(versionsPath.parent.parent)
+    else:
+        return str(rootPath)
 
 
 # Set rootPath of DIRAC installation
 if six.PY3:
-  rootPath = _computeRootPath(sys.base_prefix)  # pylint: disable=no-member
+    rootPath = _computeRootPath(sys.base_prefix)  # pylint: disable=no-member
 else:
-  pythonPath = os.path.realpath(__path__[0])
-  rootPath = os.path.dirname(pythonPath)
+    pythonPath = os.path.realpath(__path__[0])
+    rootPath = os.path.dirname(pythonPath)
 
 # Import DIRAC.Core.Utils modules
 
@@ -233,17 +216,11 @@
 
 
 def extension_metadata():
-<<<<<<< HEAD
-  return {
-      "primary_extension": True,
-      "priority": 0,
-      "setups": {
-          "DIRAC-Certification": "https://lbcertifdirac70.cern.ch:9135/Configuration/Server",
-          "DIRAC-CertifOauth": "dips://lbcertifdiracoauth.cern.ch:9135/Configuration/Server",
-      },
-  }
-=======
     return {
+        "primary_extension": True,
         "priority": 0,
-    }
->>>>>>> c5981031
+        "setups": {
+            "DIRAC-Certification": "https://lbcertifdirac70.cern.ch:9135/Configuration/Server",
+            "DIRAC-CertifOauth": "dips://lbcertifdiracoauth.cern.ch:9135/Configuration/Server",
+        },
+    }