"""
The Job Wrapper Class is instantiated with arguments tailored for running
a particular job. The JobWrapper starts a thread for execution of the job
and a Watchdog Agent that can monitor its progress.


.. literalinclude:: ../ConfigTemplate.cfg
  :start-after: ##BEGIN JobWrapper
  :end-before: ##END
  :caption: JobWrapper options

"""

from __future__ import print_function
from __future__ import absolute_import
from __future__ import division

__RCSID__ = "$Id$"

import os
import stat
import re
import sys
import time
import shutil
import threading
import tarfile
import glob
import json
import six
import distutils.spawn
import datetime

from six.moves.urllib.parse import unquote as urlunquote

import DIRAC
from DIRAC import S_OK, S_ERROR, gConfig, gLogger
from DIRAC.AccountingSystem.Client.Types.Job import Job as AccountingJob
from DIRAC.Core.Utilities import DErrno
from DIRAC.Core.Utilities import List
from DIRAC.Core.Utilities import DEncode
from DIRAC.Core.Utilities import Time
from DIRAC.Core.Utilities.SiteSEMapping import getSEsForSite
from DIRAC.Core.Utilities.ModuleFactory import ModuleFactory
from DIRAC.Core.Utilities.Subprocess import systemCall
from DIRAC.Core.Utilities.Subprocess import Subprocess
from DIRAC.Core.Utilities.File import getGlobbedTotalSize, getGlobbedFiles
from DIRAC.Core.Utilities.Version import getCurrentVersion
from DIRAC.Core.Utilities.Adler import fileAdler
from DIRAC.ConfigurationSystem.Client.PathFinder import getSystemSection
from DIRAC.ConfigurationSystem.Client.Helpers.Registry import getVOForGroup
from DIRAC.ConfigurationSystem.Client.Helpers.Operations import Operations
from DIRAC.DataManagementSystem.Client.DataManager import DataManager
from DIRAC.DataManagementSystem.Client.FailoverTransfer import FailoverTransfer
from DIRAC.DataManagementSystem.Utilities.DMSHelpers import resolveSEGroup
from DIRAC.Resources.Catalog.PoolXMLFile import getGUID
from DIRAC.Resources.Catalog.FileCatalog import FileCatalog
from DIRAC.RequestManagementSystem.Client.Request import Request
from DIRAC.RequestManagementSystem.Client.Operation import Operation
from DIRAC.RequestManagementSystem.Client.ReqClient import ReqClient
from DIRAC.RequestManagementSystem.private.RequestValidator import RequestValidator
from DIRAC.WorkloadManagementSystem.JobWrapper.Watchdog import Watchdog
from DIRAC.WorkloadManagementSystem.Client.JobStateUpdateClient import JobStateUpdateClient
from DIRAC.WorkloadManagementSystem.Client.JobMonitoringClient import JobMonitoringClient
from DIRAC.WorkloadManagementSystem.Client.JobManagerClient import JobManagerClient
from DIRAC.WorkloadManagementSystem.Client.SandboxStoreClient import SandboxStoreClient
from DIRAC.WorkloadManagementSystem.Client.JobReport import JobReport
from DIRAC.WorkloadManagementSystem.Client import JobStatus
from DIRAC.WorkloadManagementSystem.Client import JobMinorStatus

EXECUTION_RESULT = {}


class JobWrapper(object):
    """The only user of the JobWrapper is the JobWrapperTemplate"""

    #############################################################################
    def __init__(self, jobID=None, jobReport=None):
        """Standard constructor"""
        self.initialTiming = os.times()
        self.section = os.path.join(getSystemSection("WorkloadManagement/JobWrapper"), "JobWrapper")
        # Create the accounting report
        self.accountingReport = AccountingJob()
        # Initialize for accounting
        self.wmsMajorStatus = "unknown"
        self.wmsMinorStatus = "unknown"
        # Set now as start time
        self.accountingReport.setStartTime()
        if not jobID:
            self.jobID = 0
        else:
            self.jobID = jobID
        self.siteName = DIRAC.siteName()
        if jobReport:
            self.jobReport = jobReport
        else:
            self.jobReport = JobReport(self.jobID, "JobWrapper@%s" % self.siteName)
        self.failoverTransfer = FailoverTransfer()

        self.log = gLogger.getSubLogger("JobWrapper[%s]" % self.jobID)
        self.log.showHeaders(True)

        # self.root is the path the Wrapper is running at
        self.root = os.getcwd()
        # self.localSiteRoot is the path where the local DIRAC installation used to run the payload
        # is taken from
        self.localSiteRoot = gConfig.getValue("/LocalSite/Root", DIRAC.rootPath)
        # FIXME: Why do we need to load any .cfg file here????
        self.__loadLocalCFGFiles(self.localSiteRoot)
        result = getCurrentVersion()
        if result["OK"]:
            self.diracVersion = result["Value"]
        else:
<<<<<<< HEAD
          infoString += "%s/%s = %s\n" % (currentBase, key, ", ".join(value))
      else:
        infoString += "%s/%s = %s\n" % (currentBase, key, str(value))

    return infoString

  #############################################################################
  def execute(self):
    """The main execution method of the Job Wrapper
    """
    self.log.info('Job Wrapper is starting execution phase for job %s' % (self.jobID))
    os.environ['DIRACJOBID'] = str(self.jobID)
    os.environ['DIRACROOT'] = self.localSiteRoot
    self.log.verbose('DIRACROOT = %s' % (self.localSiteRoot))
    os.environ['DIRACSITE'] = DIRAC.siteName()
    self.log.verbose('DIRACSITE = %s' % (DIRAC.siteName()))

    os.environ['DIRAC_PROCESSORS'] = str(self.ceArgs.get('Processors', 1))
    self.log.verbose('DIRAC_PROCESSORS = %s' % (self.ceArgs.get('Processors', 1)))

    os.environ['DIRAC_WHOLENODE'] = str(self.ceArgs.get('WholeNode', False))
    self.log.verbose('DIRAC_WHOLENODE = %s' % (self.ceArgs.get('WholeNode', False)))

    errorFile = self.jobArgs.get('StdError', self.defaultErrorFile)
    outputFile = self.jobArgs.get('StdOutput', self.defaultOutputFile)

    if 'CPUTime' in self.jobArgs:
      jobCPUTime = int(self.jobArgs['CPUTime'])
    else:
      self.log.info('Job has no CPU time limit specified, ',
                    'applying default of %s to %s' % (self.defaultCPUTime, self.jobID))
      jobCPUTime = self.defaultCPUTime
    self.numberOfProcessors = int(self.jobArgs.get('NumberOfProcessors', 1))

    jobMemory = 0.
    if "Memory" in self.jobArgs:
      # Job specifies memory in GB, internally use KB
      jobMemory = int(self.jobArgs['Memory']) * 1024. * 1024.

    if 'Executable' in self.jobArgs:
      executable = self.jobArgs['Executable'].strip()  # This is normally dirac-jobexec script, but not necessarily
    else:
      msg = 'Job %s has no specified executable' % (self.jobID)
      self.log.warn(msg)
      return S_ERROR(msg)

    # In case the executable is dirac-jobexec,
    # the argument should include the jobDescription.xml file
    jobArguments = self.jobArgs.get('Arguments', '')

    # This is a workaround for Python 2 style installations
    if executable == "$DIRACROOT/scripts/dirac-jobexec":
      self.log.warn(
          'Replaced job executable "$DIRACROOT/scripts/dirac-jobexec" with '
          '"dirac-jobexec". Please fix your submission script!'
      )
      executable = "dirac-jobexec"

    executable = os.path.expandvars(executable)
    exeThread = None
    spObject = None

    if re.search('DIRACROOT', executable):
      executable = executable.replace('$DIRACROOT', self.localSiteRoot)
      self.log.verbose('Replaced $DIRACROOT for executable as %s' % (self.localSiteRoot))

    # Try to find the executable on PATH
    if "/" not in executable:
      # Returns None if the executable is not found so use "or" to leave it unchanged
      executable = distutils.spawn.find_executable(executable) or executable

    # Make the full path since . is not always in the PATH
    executable = os.path.abspath(executable)
    if not os.access(executable, os.X_OK):
      try:
        os.chmod(executable, stat.S_IRWXU | stat.S_IRWXG | stat.S_IROTH | stat.S_IXOTH)
      except OSError:
        self.log.warn('Failed to change mode to 775 for the executable', executable)

    exeEnv = dict(os.environ)
    if 'ExecutionEnvironment' in self.jobArgs:
      self.log.verbose('Adding variables to execution environment')
      variableList = self.jobArgs['ExecutionEnvironment']
      if isinstance(variableList, six.string_types):
        variableList = [variableList]
      for var in variableList:
        nameEnv = var.split('=')[0]
        valEnv = urlunquote(var.split('=')[1])
        exeEnv[nameEnv] = valEnv
        self.log.verbose('%s = %s' % (nameEnv, valEnv))

    if os.path.exists(executable):
      # it's in fact not yet running: it will be in few lines
      self.__report(status=JobStatus.RUNNING, minorStatus=JobMinorStatus.APPLICATION, sendFlag=True)
      spObject = Subprocess(timeout=False, bufferLimit=int(self.bufferLimit))
      command = executable
      if jobArguments:
        command += ' ' + jobArguments
      self.log.verbose('Execution command: %s' % (command))
      maxPeekLines = self.maxPeekLines
      exeThread = ExecutionThread(spObject, command, maxPeekLines, outputFile, errorFile, exeEnv)
      exeThread.start()
      time.sleep(10)
      payloadPID = spObject.getChildPID()
      if not payloadPID:
        return S_ERROR('Payload process could not start after 10 seconds')
    else:
      self.__report(status=JobStatus.FAILED, minorStatus=JobMinorStatus.APP_NOT_FOUND, sendFlag=True)
      return S_ERROR('Path to executable %s not found' % (executable))

    self.__setJobParam('PayloadPID', payloadPID)

    watchdog = Watchdog(pid=self.currentPID,
                        exeThread=exeThread,
                        spObject=spObject,
                        jobCPUTime=jobCPUTime,
                        memoryLimit=jobMemory,
                        processors=self.numberOfProcessors,
                        jobArgs=self.jobArgs)

    self.log.verbose('Initializing Watchdog instance')
    watchdog.initialize()
    self.log.verbose('Calibrating Watchdog instance')
    watchdog.calibrate()
    # do not kill Test jobs by CPU time
    if self.jobArgs.get('JobType', '') == 'Test':
      watchdog.testCPUConsumed = False

    if 'DisableCPUCheck' in self.jobArgs:
      watchdog.testCPUConsumed = False

    if exeThread.is_alive():
      self.log.info('Application thread is started in Job Wrapper')
      watchdog.run()
    else:
      self.log.warn('Application thread stopped very quickly...')

    if exeThread.is_alive():
      self.log.warn('Watchdog exited before completion of execution thread')
      while exeThread.is_alive():
        time.sleep(5)

    outputs = None
    if 'Thread' in EXECUTION_RESULT:
      threadResult = EXECUTION_RESULT['Thread']
      if not threadResult['OK']:
        self.log.error('Failed to execute the payload', threadResult['Message'])

        self.__report(status=JobStatus.FAILED, minorStatus=JobMinorStatus.APP_THREAD_FAILED, sendFlag=True)
        if 'Value' in threadResult:
          outs = threadResult['Value']
        if outs:
          self.__setJobParam('ApplicationError', outs[0], sendFlag=True)
=======
            self.diracVersion = "DIRAC version %s" % DIRAC.version
        self.maxPeekLines = gConfig.getValue(self.section + "/MaxJobPeekLines", 20)
        if self.maxPeekLines < 0:
            self.maxPeekLines = 0
        self.defaultCPUTime = gConfig.getValue(self.section + "/DefaultCPUTime", 600)
        self.defaultOutputFile = gConfig.getValue(self.section + "/DefaultOutputFile", "std.out")
        self.defaultErrorFile = gConfig.getValue(self.section + "/DefaultErrorFile", "std.err")
        self.diskSE = gConfig.getValue(self.section + "/DiskSE", ["-disk", "-DST", "-USER"])
        self.tapeSE = gConfig.getValue(self.section + "/TapeSE", ["-tape", "-RDST", "-RAW"])
        self.sandboxSizeLimit = gConfig.getValue(self.section + "/OutputSandboxLimit", 1024 * 1024 * 10)
        self.cleanUpFlag = gConfig.getValue(self.section + "/CleanUpFlag", True)
        self.boincUserID = gConfig.getValue("/LocalSite/BoincUserID", 0)
        self.pilotRef = gConfig.getValue("/LocalSite/PilotReference", "Unknown")
        self.cpuNormalizationFactor = gConfig.getValue("/LocalSite/CPUNormalizationFactor", 0.0)
        self.bufferLimit = gConfig.getValue(self.section + "/BufferLimit", 10485760)
        self.defaultOutputSE = resolveSEGroup(gConfig.getValue("/Resources/StorageElementGroups/SE-USER", []))
        self.defaultCatalog = gConfig.getValue(self.section + "/DefaultCatalog", [])
        self.masterCatalogOnlyFlag = gConfig.getValue(self.section + "/MasterCatalogOnlyFlag", True)
        self.defaultFailoverSE = resolveSEGroup(gConfig.getValue("/Resources/StorageElementGroups/Tier1-Failover", []))
        self.defaultOutputPath = ""
        self.retryUpload = gConfig.getValue(self.section + "/RetryUpload", False)
        self.dm = DataManager()
        self.fc = FileCatalog()
        self.log.verbose("===========================================================================")
        self.log.verbose("Version %s" % (__RCSID__))
        self.log.verbose(self.diracVersion)
        self.currentPID = os.getpid()
        self.log.verbose("Job Wrapper started under PID: %s" % self.currentPID)
        # Define a new process group for the job wrapper
        self.parentPGID = os.getpgid(self.currentPID)
        self.log.verbose("Job Wrapper parent process group ID: %s" % self.parentPGID)
        os.setpgid(self.currentPID, self.currentPID)
        self.currentPGID = os.getpgid(self.currentPID)
        self.log.verbose("Job Wrapper process group ID: %s" % self.currentPGID)
        self.log.verbose("==========================================================================")
        self.log.verbose("sys.path is: \n%s" % "\n".join(sys.path))
        self.log.verbose("==========================================================================")
        if "PYTHONPATH" not in os.environ:
            self.log.verbose("PYTHONPATH is: null")
>>>>>>> 45ddde11
        else:
            pypath = os.environ["PYTHONPATH"]
            self.log.verbose("PYTHONPATH is: \n%s" % "\n".join(pypath.split(":")))
            self.log.verbose("==========================================================================")
        if "LD_LIBRARY_PATH_SAVE" in os.environ:
            if "LD_LIBRARY_PATH" in os.environ:
                os.environ["LD_LIBRARY_PATH"] += ":" + os.environ["LD_LIBRARY_PATH_SAVE"]
            else:
                os.environ["LD_LIBRARY_PATH"] = os.environ["LD_LIBRARY_PATH_SAVE"]

        if "LD_LIBRARY_PATH" not in os.environ:
            self.log.verbose("LD_LIBRARY_PATH is: null")
        else:
            ldpath = os.environ["LD_LIBRARY_PATH"]
            self.log.verbose("LD_LIBRARY_PATH is: \n%s" % "\n".join(ldpath.split(":")))
            self.log.verbose("==========================================================================")
        if not self.cleanUpFlag:
            self.log.verbose("CleanUp Flag is disabled by configuration")
        # Failure flag
        self.failedFlag = True
        # Set defaults for some global parameters to be defined for the accounting report
        self.owner = "unknown"
        self.jobGroup = "unknown"
        self.jobType = "unknown"
        self.processingType = "unknown"
        self.userGroup = "unknown"
        self.jobClass = "unknown"
        self.inputDataFiles = 0
        self.outputDataFiles = 0
        self.inputDataSize = 0
        self.inputSandboxSize = 0
        self.outputSandboxSize = 0
        self.outputDataSize = 0
        self.processedEvents = 0
        self.numberOfProcessors = 1
        self.jobAccountingSent = False

        self.jobArgs = {}
        self.optArgs = {}
        self.ceArgs = {}

    #############################################################################
    def initialize(self, arguments):
        """Initializes parameters and environment for job."""
        self.__report(status=JobStatus.RUNNING, minorStatus=JobMinorStatus.JOB_INITIALIZATION)
        self.log.info("Starting Job Wrapper Initialization for Job", self.jobID)
        self.jobArgs = arguments["Job"]
        self.log.verbose(self.jobArgs)
        self.ceArgs = arguments["CE"]
        self.log.verbose(self.ceArgs)
        self.__setInitialJobParameters()
        self.optArgs = arguments.get("Optimizer", {})
        # Fill some parameters for the accounting report
        self.owner = self.jobArgs.get("Owner", self.owner)
        self.jobGroup = self.jobArgs.get("JobGroup", self.jobGroup)
        self.jobType = self.jobArgs.get("JobType", self.jobType)
        dataParam = self.jobArgs.get("InputData", [])
        if dataParam and not isinstance(dataParam, list):
            dataParam = [dataParam]
        self.inputDataFiles = len(dataParam)
        dataParam = self.jobArgs.get("OutputData", [])
        if dataParam and not isinstance(dataParam, list):
            dataParam = [dataParam]
        self.outputDataFiles = len(dataParam)
        self.processingType = self.jobArgs.get("ProcessingType", self.processingType)
        self.userGroup = self.jobArgs.get("OwnerGroup", self.userGroup)
        self.jobClass = self.jobArgs.get("JobSplitType", self.jobClass)

        # Prepare the working directory, cd to there, and copying eventual extra arguments in it
        if self.jobID:
            if os.path.exists(str(self.jobID)):
                shutil.rmtree(str(self.jobID))
            os.mkdir(str(self.jobID))
            os.chdir(str(self.jobID))
            extraOpts = self.jobArgs.get("ExtraOptions", "")
            if extraOpts and "dirac-jobexec" in self.jobArgs.get("Executable", "").strip():
                if os.path.exists("%s/%s" % (self.root, extraOpts)):
                    shutil.copyfile("%s/%s" % (self.root, extraOpts), extraOpts)
                self.__loadLocalCFGFiles(self.localSiteRoot)

        else:
            self.log.info("JobID is not defined, running in current directory")

        with open("job.info", "w") as infoFile:
            infoFile.write(self.__dictAsInfoString(self.jobArgs, "/Job"))

        self.log.debug("Environment used")
        self.log.debug("================")
        self.log.debug(json.dumps(dict(os.environ), indent=4))

    #############################################################################
    def __setInitialJobParameters(self):
        """Sets some initial job parameters"""
        parameters = []
        parameters.append(("Pilot_Reference", self.ceArgs.get("PilotReference", self.pilotRef)))
        if "LocalSE" in self.ceArgs:
            parameters.append(("AgentLocalSE", ",".join(self.ceArgs["LocalSE"])))
        if "CPUNormalizationFactor" in self.ceArgs:
            parameters.append(("CPUNormalizationFactor", self.ceArgs["CPUNormalizationFactor"]))
        if self.boincUserID:
            parameters.append(("BoincUserID", self.boincUserID))

        parameters.append(("PilotAgent", self.diracVersion))
        parameters.append(("JobWrapperPID", self.currentPID))
        result = self.__setJobParamList(parameters)
        return result

    #############################################################################
    def __loadLocalCFGFiles(self, localRoot):
        """Loads any extra CFG files residing in the local DIRAC site root."""
        files = os.listdir(localRoot)
        self.log.debug("Checking directory %s for *.cfg files" % localRoot)
        for localFile in files:
            if re.search(".cfg$", localFile):
                gConfig.loadFile("%s/%s" % (localRoot, localFile))
                self.log.verbose("Found local .cfg file '%s'" % localFile)

    #############################################################################
    def __dictAsInfoString(self, dData, infoString="", currentBase=""):
        for key in dData:
            value = dData[key]
            if isinstance(value, dict):
                infoString = self.__dictAsInfoString(value, infoString, "%s/%s" % (currentBase, key))
            elif isinstance(value, (list, tuple)):
                if value and value[0] == "[":
                    infoString += "%s/%s = %s\n" % (currentBase, key, " ".join(value))
                else:
                    infoString += "%s/%s = %s\n" % (currentBase, key, ", ".join(value))
            else:
                infoString += "%s/%s = %s\n" % (currentBase, key, str(value))

        return infoString

    #############################################################################
    def execute(self):
        """The main execution method of the Job Wrapper"""
        self.log.info("Job Wrapper is starting execution phase for job %s" % (self.jobID))
        os.environ["DIRACJOBID"] = str(self.jobID)
        os.environ["DIRACROOT"] = self.localSiteRoot
        self.log.verbose("DIRACROOT = %s" % (self.localSiteRoot))
        os.environ["DIRACSITE"] = DIRAC.siteName()
        self.log.verbose("DIRACSITE = %s" % (DIRAC.siteName()))

        os.environ["DIRAC_PROCESSORS"] = str(self.ceArgs.get("Processors", 1))
        self.log.verbose("DIRAC_PROCESSORS = %s" % (self.ceArgs.get("Processors", 1)))

        os.environ["DIRAC_WHOLENODE"] = str(self.ceArgs.get("WholeNode", False))
        self.log.verbose("DIRAC_WHOLENODE = %s" % (self.ceArgs.get("WholeNode", False)))

        errorFile = self.jobArgs.get("StdError", self.defaultErrorFile)
        outputFile = self.jobArgs.get("StdOutput", self.defaultOutputFile)

        if "CPUTime" in self.jobArgs:
            jobCPUTime = int(self.jobArgs["CPUTime"])
        else:
            self.log.info(
                "Job has no CPU time limit specified, ",
                "applying default of %s to %s" % (self.defaultCPUTime, self.jobID),
            )
            jobCPUTime = self.defaultCPUTime
        self.numberOfProcessors = int(self.jobArgs.get("NumberOfProcessors", 1))

        jobMemory = 0.0
        if "Memory" in self.jobArgs:
            # Job specifies memory in GB, internally use KB
            jobMemory = int(self.jobArgs["Memory"]) * 1024.0 * 1024.0

        if "Executable" in self.jobArgs:
            executable = self.jobArgs[
                "Executable"
            ].strip()  # This is normally dirac-jobexec script, but not necessarily
        else:
            msg = "Job %s has no specified executable" % (self.jobID)
            self.log.warn(msg)
            return S_ERROR(msg)

        # In case the executable is dirac-jobexec,
        # the argument should include the jobDescription.xml file
        jobArguments = self.jobArgs.get("Arguments", "")

        # This is a workaround for Python 2 style installations
        if six.PY3 and executable == "$DIRACROOT/scripts/dirac-jobexec":
            self.log.warn(
                'Replaced job executable "$DIRACROOT/scripts/dirac-jobexec" with '
                '"dirac-jobexec". Please fix your submission script!'
            )
            executable = "dirac-jobexec"

        executable = os.path.expandvars(executable)
        exeThread = None
        spObject = None

        if re.search("DIRACROOT", executable):
            executable = executable.replace("$DIRACROOT", self.localSiteRoot)
            self.log.verbose("Replaced $DIRACROOT for executable as %s" % (self.localSiteRoot))

        # Try to find the executable on PATH
        if "/" not in executable:
            # Returns None if the executable is not found so use "or" to leave it unchanged
            executable = distutils.spawn.find_executable(executable) or executable

        # Make the full path since . is not always in the PATH
        executable = os.path.abspath(executable)
        if not os.access(executable, os.X_OK):
            try:
                os.chmod(executable, stat.S_IRWXU | stat.S_IRWXG | stat.S_IROTH | stat.S_IXOTH)
            except OSError:
                self.log.warn("Failed to change mode to 775 for the executable", executable)

        exeEnv = dict(os.environ)
        if "ExecutionEnvironment" in self.jobArgs:
            self.log.verbose("Adding variables to execution environment")
            variableList = self.jobArgs["ExecutionEnvironment"]
            if isinstance(variableList, six.string_types):
                variableList = [variableList]
            for var in variableList:
                nameEnv = var.split("=")[0]
                valEnv = urlunquote(var.split("=")[1])
                exeEnv[nameEnv] = valEnv
                self.log.verbose("%s = %s" % (nameEnv, valEnv))

        if os.path.exists(executable):
            # it's in fact not yet running: it will be in few lines
            self.__report(status=JobStatus.RUNNING, minorStatus=JobMinorStatus.APPLICATION, sendFlag=True)
            spObject = Subprocess(timeout=False, bufferLimit=int(self.bufferLimit))
            command = executable
            if jobArguments:
                command += " " + jobArguments
            self.log.verbose("Execution command: %s" % (command))
            maxPeekLines = self.maxPeekLines
            exeThread = ExecutionThread(spObject, command, maxPeekLines, outputFile, errorFile, exeEnv)
            exeThread.start()
            time.sleep(10)
            payloadPID = spObject.getChildPID()
            if not payloadPID:
                return S_ERROR("Payload process could not start after 10 seconds")
        else:
            self.__report(status=JobStatus.FAILED, minorStatus=JobMinorStatus.APP_NOT_FOUND, sendFlag=True)
            return S_ERROR("Path to executable %s not found" % (executable))

        self.__setJobParam("PayloadPID", payloadPID)

        watchdog = Watchdog(
            pid=self.currentPID,
            exeThread=exeThread,
            spObject=spObject,
            jobCPUTime=jobCPUTime,
            memoryLimit=jobMemory,
            processors=self.numberOfProcessors,
            jobArgs=self.jobArgs,
        )

        self.log.verbose("Initializing Watchdog instance")
        watchdog.initialize()
        self.log.verbose("Calibrating Watchdog instance")
        watchdog.calibrate()
        # do not kill Test jobs by CPU time
        if self.jobArgs.get("JobType", "") == "Test":
            watchdog.testCPUConsumed = False

        if "DisableCPUCheck" in self.jobArgs:
            watchdog.testCPUConsumed = False

        if exeThread.is_alive():
            self.log.info("Application thread is started in Job Wrapper")
            watchdog.run()
        else:
            self.log.warn("Application thread stopped very quickly...")

        if exeThread.is_alive():
            self.log.warn("Watchdog exited before completion of execution thread")
            while exeThread.is_alive():
                time.sleep(5)

        outputs = None
        if "Thread" in EXECUTION_RESULT:
            threadResult = EXECUTION_RESULT["Thread"]
            if not threadResult["OK"]:
                self.log.error("Failed to execute the payload", threadResult["Message"])

                self.__report(status=JobStatus.FAILED, minorStatus=JobMinorStatus.APP_THREAD_FAILED, sendFlag=True)
                if "Value" in threadResult:
                    outs = threadResult["Value"]
                if outs:
                    self.__setJobParam("ApplicationError", outs[0], sendFlag=True)
                else:
                    self.__setJobParam("ApplicationError", "None reported", sendFlag=True)
            else:
                outputs = threadResult["Value"]
        else:  # if the execution thread didn't complete
            self.log.error("Application thread did not complete")
            self.__report(status=JobStatus.FAILED, minorStatus=JobMinorStatus.APP_THREAD_NOT_COMPLETE, sendFlag=True)
            self.__setJobParam("ApplicationError", JobMinorStatus.APP_THREAD_NOT_COMPLETE, sendFlag=True)
            return S_ERROR("No outputs generated from job execution")

        if "CPU" in EXECUTION_RESULT:
            cpuString = " ".join(["%.2f" % x for x in EXECUTION_RESULT["CPU"]])
            self.log.info("EXECUTION_RESULT[CPU] in JobWrapper execute", cpuString)

        if watchdog.checkError:
            # In this case, the Watchdog has killed the Payload and the ExecutionThread can not get the CPU statistics
            # os.times only reports for waited children
            # Take the CPU from the last value recorded by the Watchdog
            self.__report(status=JobStatus.FAILED, minorStatus=watchdog.checkError, sendFlag=True)
            if "CPU" in EXECUTION_RESULT:
                if "LastUpdateCPU(s)" in watchdog.currentStats:
                    EXECUTION_RESULT["CPU"][0] = 0
                    EXECUTION_RESULT["CPU"][0] = 0
                    EXECUTION_RESULT["CPU"][0] = 0
                    EXECUTION_RESULT["CPU"][0] = watchdog.currentStats["LastUpdateCPU(s)"]

        if watchdog.currentStats:
            self.log.info(
                "Statistics collected by the Watchdog:\n ",
                "\n  ".join(["%s: %s" % items for items in watchdog.currentStats.items()]),
            )  # can be an iterator
        if outputs:
            status = threadResult["Value"][0]  # the status of the payload execution
            # Send final heartbeat of a configurable number of lines here
            self.log.verbose("Sending final application standard output heartbeat")
            self.__sendFinalStdOut(exeThread)
            self.log.verbose("Execution thread status = %s" % (status))

            if not watchdog.checkError and not status:
                self.failedFlag = False
                self.__report(status=JobStatus.COMPLETING, minorStatus=JobMinorStatus.APP_SUCCESS, sendFlag=True)
            elif not watchdog.checkError:
                self.__report(status=JobStatus.COMPLETING, minorStatus=JobMinorStatus.APP_ERRORS, sendFlag=True)
                if status in (DErrno.EWMSRESC, DErrno.EWMSRESC & 255):  # the status will be truncated to 0xDE (222)
                    self.log.verbose("job will be rescheduled")
                    self.__report(
                        status=JobStatus.COMPLETING, minorStatus=JobMinorStatus.GOING_RESCHEDULE, sendFlag=True
                    )
                    return S_ERROR(DErrno.EWMSRESC, "Job will be rescheduled")

        else:
            return S_ERROR("No outputs generated from job execution")

        self.log.info("Checking directory contents after execution:")
        res = systemCall(5, ["ls", "-al"])
        if not res["OK"]:
            self.log.error("Failed to list the current directory", res["Message"])
        elif res["Value"][0]:
            self.log.error("Failed to list the current directory", res["Value"][2])
        else:
            # no timeout and exit code is 0
            self.log.info(res["Value"][1])

        return S_OK()

    #############################################################################
    def __sendFinalStdOut(self, exeThread):
        """After the Watchdog process has finished, this function sends a final
        report to be presented in the StdOut in the web page via the heartbeat
        mechanism.
        """
        cpuConsumed = self.__getCPU()["Value"]
        self.log.info("Total CPU Consumed is: %s" % cpuConsumed[1])
        self.__setJobParam("TotalCPUTime(s)", cpuConsumed[0])
        normCPU = cpuConsumed[0] * self.cpuNormalizationFactor
        self.__setJobParam("NormCPUTime(s)", normCPU)
        if self.cpuNormalizationFactor:
            self.log.info("Normalized CPU Consumed is:", normCPU)

        result = exeThread.getOutput(self.maxPeekLines)
        if not result["OK"]:
            lines = 0
            appStdOut = ""
        else:
            lines = len(result["Value"])
            appStdOut = "\n".join(result["Value"])

        header = "Last %s lines of application output from JobWrapper on %s :" % (lines, Time.toString())
        border = "=" * len(header)

        cpuTotal = "CPU Total: %s (h:m:s)" % cpuConsumed[1]
        cpuTotal += " Normalized CPU Total %.1f s @ HEP'06" % normCPU
        header = "\n%s\n%s\n%s\n%s\n" % (border, header, cpuTotal, border)
        appStdOut = header + appStdOut
        self.log.info(appStdOut)
        heartBeatDict = {}
        staticParamDict = {"StandardOutput": appStdOut}
        if self.jobID:
            result = JobStateUpdateClient().sendHeartBeat(self.jobID, heartBeatDict, staticParamDict)
            if not result["OK"]:
                self.log.error("Problem sending final heartbeat from JobWrapper", result["Message"])

        return

    #############################################################################
    def __getCPU(self):
        """Uses os.times() to get CPU time and returns HH:MM:SS after conversion."""
        # TODO: normalize CPU consumed via scale factor
        cpuString = " ".join(["%.2f" % x for x in EXECUTION_RESULT["CPU"]])
        self.log.info("EXECUTION_RESULT[CPU] in __getCPU", cpuString)
        utime, stime, cutime, cstime, _elapsed = EXECUTION_RESULT["CPU"]
        cpuTime = utime + stime + cutime + cstime
        self.log.verbose("Total CPU time consumed = %s" % (cpuTime))
        result = self.__getCPUHMS(cpuTime)
        return result

    #############################################################################
    def __getCPUHMS(self, cpuTime):
        mins, secs = divmod(cpuTime, 60)
        hours, mins = divmod(mins, 60)
        humanTime = "%02d:%02d:%02d" % (hours, mins, secs)
        self.log.verbose("Human readable CPU time is: %s" % humanTime)
        return S_OK((cpuTime, humanTime))

    #############################################################################
    def resolveInputData(self):
        """Input data is resolved here using a VO specific plugin module."""
        self.__report(status=JobStatus.RUNNING, minorStatus=JobMinorStatus.INPUT_DATA_RESOLUTION, sendFlag=True)

        # What is this input data? - and exit if there's no input
        inputData = self.jobArgs["InputData"]
        if not inputData:
            msg = "Job Wrapper cannot resolve local replicas of input data with null job input data parameter "
            self.log.error(msg)
            return S_ERROR(msg)
        else:
            if isinstance(inputData, six.string_types):
                inputData = [inputData]
            lfns = [fname.replace("LFN:", "") for fname in inputData]
            self.log.verbose("Job input data requirement is \n%s" % ",\n".join(lfns))

        # Does this site have local SEs? - not failing if it doesn't
        if "LocalSE" in self.ceArgs:
            localSEList = self.ceArgs["LocalSE"]
        else:
            localSEList = gConfig.getValue("/LocalSite/LocalSE", [])

        if not localSEList:
            self.log.warn("Job has input data requirement but no site LocalSE defined")
        else:
            if isinstance(localSEList, six.string_types):
                localSEList = List.fromChar(localSEList)
            self.log.info("Site has the following local SEs: %s" % ", ".join(localSEList))

        # How to get this data?
        if "InputDataModule" not in self.jobArgs:
            self.log.warn("Job has no input data resolution module specified, using the default one")
            inputDataPolicy = "DIRAC.WorkloadManagementSystem.Client.InputDataResolution"
        else:
            inputDataPolicy = self.jobArgs["InputDataModule"]

        self.log.verbose("Job input data resolution policy module is %s" % (inputDataPolicy))

        # Now doing the real stuff
        optReplicas = {}
        if self.optArgs:
            try:
                optDict, _length = DEncode.decode(self.optArgs["InputData"])
                optReplicas = optDict["Value"]
                self.log.info("Found optimizer catalog result")
                self.log.verbose(optReplicas)
            except Exception as x:
                self.log.warn(str(x))
                self.log.warn("Optimizer information could not be converted to a dictionary will call catalog directly")

        result = self.__checkFileCatalog(lfns, optReplicas)
        if not result["OK"]:
            self.log.info("Could not obtain replica information from Optimizer File Catalog information")
            self.log.warn(result)
            result = self.__checkFileCatalog(lfns)
            if not result["OK"]:
                self.log.warn("Could not obtain replica information from File Catalog directly")
                self.log.warn(result)
                return S_ERROR(result["Message"])
            else:
                resolvedData = result
        else:
            resolvedData = result

        # add input data size to accounting report (since resolution successful)
        for lfn, mdata in resolvedData["Value"]["Successful"].items():  # can be an iterator
            if "Size" in mdata:
                lfnSize = mdata["Size"]
                if not isinstance(lfnSize, six.integer_types):
                    try:
                        lfnSize = int(lfnSize)
                    except ValueError:
                        lfnSize = 0
                        self.log.info("File size for LFN was not an integer, setting size to 0", lfn)
                self.inputDataSize += lfnSize

        configDict = {
            "JobID": self.jobID,
            "LocalSEList": localSEList,
            "DiskSEList": self.diskSE,
            "TapeSEList": self.tapeSE,
        }
        self.log.info(configDict)
        argumentsDict = {
            "FileCatalog": resolvedData,
            "Configuration": configDict,
            "InputData": lfns,
            "Job": self.jobArgs,
        }
        self.log.info(argumentsDict)
        moduleFactory = ModuleFactory()
        self.log.verbose("Now starting execution of input data policy module")
        moduleInstance = moduleFactory.getModule(inputDataPolicy, argumentsDict)
        if not moduleInstance["OK"]:
            return moduleInstance

        module = moduleInstance["Value"]
        result = module.execute()
        if not result["OK"]:
            self.log.warn("Input data resolution failed")
            return result

        return S_OK()

    #############################################################################
    def __checkFileCatalog(self, lfns, optReplicaInfo=None):
        """This function returns dictionaries containing all relevant parameters
        to allow data access from the relevant file catalogue.  Optionally, optimizer
        parameters can be supplied here but if these are not sufficient, the file catalogue
        is subsequently consulted.

        N.B. this will be considerably simplified when the DMS evolves to have a
        generic FC interface and a single call for all available information.
        """
        replicas = optReplicaInfo
        if not replicas:
            replicas = self.__getReplicaMetadata(lfns)
            if not replicas["OK"]:
                return replicas

        self.log.verbose(replicas)

        failedGUIDs = []
        for lfn, reps in replicas["Value"]["Successful"].items():  # can be an iterator
            if "GUID" not in reps:
                failedGUIDs.append(lfn)

        if failedGUIDs:
            self.log.info("The following file(s) were found not to have a GUID:\n%s" % ",\n".join(failedGUIDs))

        if failedGUIDs:
            return S_ERROR("File metadata is not available")
        return replicas

    #############################################################################
    def __getReplicaMetadata(self, lfns):
        """Wrapper function to consult catalog for all necessary file metadata
        and check the result.
        """
        start = time.time()
        # We are in a job, therefore interested in replicas for jobs
        repsResult = self.dm.getReplicasForJobs(lfns)
        timing = time.time() - start
        self.log.info("Replica Lookup Time: %.2f seconds " % (timing))
        if not repsResult["OK"]:
            self.log.warn(repsResult["Message"])
            return repsResult

        badLFNCount = 0
        badLFNs = []
        catalogResult = repsResult["Value"]

        for lfn, cause in catalogResult.get("Failed", {}).items():  # can be an iterator
            badLFNCount += 1
            badLFNs.append("LFN:%s Problem: %s" % (lfn, cause))

        for lfn, replicas in catalogResult.get("Successful", {}).items():  # can be an iterator
            if not replicas:
                badLFNCount += 1
                badLFNs.append("LFN:%s Problem: Null replica value" % (lfn))

        if badLFNCount:
            self.log.warn("Job Wrapper found %s problematic LFN(s) for job %s" % (badLFNCount, self.jobID))
            param = "\n".join(badLFNs)
            self.log.info(param)
            self.__setJobParam("MissingLFNs", param)
            return S_ERROR(JobMinorStatus.INPUT_NOT_AVAILABLE)

        # Must retrieve GUIDs from FC for files
        start = time.time()
        guidDict = self.fc.getFileMetadata(lfns)
        timing = time.time() - start
        self.log.info("GUID Lookup Time: %.2f seconds " % (timing))
        if not guidDict["OK"]:
            self.log.warn("Failed to retrieve GUIDs from file catalog")
            self.log.warn(guidDict["Message"])
            return guidDict

        failed = guidDict["Value"]["Failed"]
        if failed:
            self.log.warn("Could not retrieve GUIDs from catalog for the following files")
            self.log.warn(failed)
            return S_ERROR("Missing GUIDs")

        for lfn, reps in repsResult["Value"]["Successful"].items():  # can be an iterator
            guidDict["Value"]["Successful"][lfn].update(reps)

        catResult = guidDict
        return catResult

    #############################################################################
    def processJobOutputs(self):
        """Outputs for a job may be treated here."""

        # first iteration of this, no checking of wildcards or oversize sandbox files etc.
        outputSandbox = self.jobArgs.get("OutputSandbox", [])
        if isinstance(outputSandbox, six.string_types):
            outputSandbox = [outputSandbox]
        if outputSandbox:
            self.log.verbose("OutputSandbox files are: %s" % ", ".join(outputSandbox))
        outputData = self.jobArgs.get("OutputData", [])
        if outputData and isinstance(outputData, six.string_types):
            outputData = outputData.split(";")
        if outputData:
            self.log.verbose("OutputData files are: %s" % ", ".join(outputData))

        # First resolve any wildcards for output files and work out if any files are missing
        resolvedSandbox = self.__resolveOutputSandboxFiles(outputSandbox)
        if not resolvedSandbox["OK"]:
            self.log.warn("Output sandbox file resolution failed:")
            self.log.warn(resolvedSandbox["Message"])
            self.__report(status=JobStatus.FAILED, minorStatus=JobMinorStatus.RESOLVING_OUTPUT_SANDBOX)

        fileList = resolvedSandbox["Value"]["Files"]
        missingFiles = resolvedSandbox["Value"]["Missing"]
        if missingFiles:
            self.jobReport.setJobParameter("OutputSandboxMissingFiles", ", ".join(missingFiles), sendFlag=False)

        if "Owner" not in self.jobArgs:
            msg = "Job has no owner specified"
            self.log.warn(msg)
            return S_OK(msg)

        # Do not overwrite in case of Error
        if not self.failedFlag:
            self.__report(status=JobStatus.COMPLETING, minorStatus=JobMinorStatus.UPLOADING_OUTPUT_SANDBOX)

        uploadOutputDataInAnyCase = False

        if fileList and self.jobID:
            self.outputSandboxSize = getGlobbedTotalSize(fileList)
            self.log.info("Attempting to upload Sandbox with limit:", self.sandboxSizeLimit)
            sandboxClient = SandboxStoreClient()
            result_sbUpload = sandboxClient.uploadFilesAsSandboxForJob(
                fileList, self.jobID, "Output", self.sandboxSizeLimit
            )  # 1024*1024*10
            if not result_sbUpload["OK"]:
                self.log.error("Output sandbox upload failed with message", result_sbUpload["Message"])
                outputSandboxData = result_sbUpload.get("SandboxFileName")
                if outputSandboxData:

                    self.log.info("Attempting to upload %s as output data" % (outputSandboxData))
                    if self.failedFlag:
                        outputData = [outputSandboxData]
                        uploadOutputDataInAnyCase = True
                    else:
                        outputData.append(outputSandboxData)
                    self.jobReport.setJobParameter("OutputSandbox", "Sandbox uploaded to grid storage", sendFlag=False)
                    self.jobReport.setJobParameter(
                        "OutputSandboxLFN", self.__getLFNfromOutputFile(outputSandboxData)[0], sendFlag=False
                    )
                else:
                    self.log.info("Could not get SandboxFileName to attempt upload to Grid storage")
                    return S_ERROR(
                        "Output sandbox upload failed and no file name supplied for failover to Grid storage"
                    )
            else:
                # Do not overwrite in case of Error
                if not self.failedFlag:
                    self.__report(status=JobStatus.COMPLETING, minorStatus=JobMinorStatus.OUTPUT_SANDBOX_UPLOADED)
                self.log.info("Sandbox uploaded successfully")

        if (outputData and not self.failedFlag) or uploadOutputDataInAnyCase:
            # Do not upload outputdata if the job has failed.
            # The exception is when the outputData is what was the OutputSandbox, which should be uploaded in any case
            outputSE = self.jobArgs.get("OutputSE", self.defaultOutputSE)
            if isinstance(outputSE, six.string_types):
                outputSE = [outputSE]

            outputPath = self.jobArgs.get("OutputPath", self.defaultOutputPath)
            if not isinstance(outputPath, six.string_types):
                outputPath = self.defaultOutputPath

            if not outputSE and not self.defaultFailoverSE:
                return S_ERROR("No output SEs defined in VO configuration")

            result_transferODF = self.__transferOutputDataFiles(outputData, outputSE, outputPath)

            # now that we (tried to) transfer the output files,
            # including possibly oversized Output Sandboxes,
            # we delete the local output sandbox tarfile in case it's still there.
            if not result_sbUpload["OK"]:
                outputSandboxData = result_sbUpload.get("SandboxFileName")
                if outputSandboxData:
                    try:
                        os.unlink(outputSandboxData)
                    except OSError:
                        pass

            if not result_transferODF["OK"]:
                return result_transferODF

        return S_OK("Job outputs processed")

    #############################################################################
    def __resolveOutputSandboxFiles(self, outputSandbox):
        """Checks the output sandbox file list and resolves any specified wildcards.
        Also tars any specified directories.
        """
        missing = []
        okFiles = []
        for i in outputSandbox:
            self.log.verbose("Looking at OutputSandbox file/directory/wildcard: %s" % i)
            globList = glob.glob(i)
            for check in globList:
                if os.path.isfile(check):
                    self.log.verbose("Found locally existing OutputSandbox file: %s" % check)
                    okFiles.append(check)
                if os.path.isdir(check):
                    self.log.verbose("Found locally existing OutputSandbox directory: %s" % check)
                    cmd = ["tar", "cf", "%s.tar" % check, check]
                    result = systemCall(60, cmd)
                    if not result["OK"]:
                        self.log.error("Failed to create OutputSandbox tar", result["Message"])
                    elif result["Value"][0]:
                        self.log.error("Failed to create OutputSandbox tar", result["Value"][2])
                    if os.path.isfile("%s.tar" % (check)):
                        self.log.verbose("Appending %s.tar to OutputSandbox" % check)
                        okFiles.append("%s.tar" % (check))
                    else:
                        self.log.warn("Could not tar OutputSandbox directory: %s" % check)
                        missing.append(check)

        for i in outputSandbox:
            if i not in okFiles:
                if not "%s.tar" % i in okFiles:
                    if not re.search(r"\*", i):
                        if i not in missing:
                            missing.append(i)

        result = {"Missing": missing, "Files": okFiles}
        return S_OK(result)

    #############################################################################
    def __transferOutputDataFiles(self, outputData, outputSE, outputPath):
        """Performs the upload and registration in the File Catalog(s)"""
        self.log.verbose("Uploading output data files")
        self.__report(status=JobStatus.COMPLETING, minorStatus=JobMinorStatus.UPLOADING_OUTPUT_DATA)
        self.log.info("Output data files %s to be uploaded to %s SE" % (", ".join(outputData), outputSE))
        missing = []
        uploaded = []

        # Separate outputdata in the form of lfns and local files
        lfnList = []
        nonlfnList = []
        for out in outputData:
            if out.lower().find("lfn:") != -1:
                lfnList.append(out)
            else:
                nonlfnList.append(out)

        # Check whether list of outputData has a globbable pattern
        globbedOutputList = List.uniqueElements(getGlobbedFiles(nonlfnList))
        if globbedOutputList != nonlfnList and globbedOutputList:
            self.log.info(
                "Found a pattern in the output data file list, files to upload are:", ", ".join(globbedOutputList)
            )
            nonlfnList = globbedOutputList
        outputData = lfnList + nonlfnList

        pfnGUID = {}
        result = getGUID(outputData)
        if not result["OK"]:
            self.log.warn(
                "Failed to determine POOL GUID(s) for output file list (OK if not POOL files)", result["Message"]
            )
        else:
            pfnGUID = result["Value"]

        for outputFile in outputData:
            (lfn, localfile) = self.__getLFNfromOutputFile(outputFile, outputPath)
            if not os.path.exists(localfile):
                self.log.error("Missing specified output data file:", outputFile)
                continue

            # # file size
            localfileSize = getGlobbedTotalSize(localfile)

            self.outputDataSize += getGlobbedTotalSize(localfile)

            outputFilePath = os.path.join(os.getcwd(), localfile)

            # # file GUID
            fileGUID = pfnGUID[localfile] if localfile in pfnGUID else None
            if fileGUID:
                self.log.verbose("Found GUID for file from POOL XML catalogue %s" % localfile)

            # #  file checksum
            cksm = fileAdler(outputFilePath)

            fileMetaDict = {
                "Size": localfileSize,
                "LFN": lfn,
                "ChecksumType": "Adler32",
                "Checksum": cksm,
                "GUID": fileGUID,
            }

            outputSEList = self.__getSortedSEList(outputSE)
            upload = self.failoverTransfer.transferAndRegisterFile(
                fileName=localfile,
                localPath=outputFilePath,
                lfn=lfn,
                destinationSEList=outputSEList,
                fileMetaDict=fileMetaDict,
                fileCatalog=self.defaultCatalog,
                masterCatalogOnly=self.masterCatalogOnlyFlag,
                retryUpload=self.retryUpload,
            )
            if upload["OK"]:
                self.log.info(
                    '"%s" successfully uploaded to "%s" as "LFN:%s"' % (localfile, upload["Value"]["uploadedSE"], lfn)
                )
                uploaded.append(lfn)
                continue

            self.log.error(
                "Could not putAndRegister file",
                "%s with LFN %s to %s with GUID %s trying failover storage"
                % (localfile, lfn, ", ".join(outputSEList), fileGUID),
            )
            if not self.defaultFailoverSE:
                self.log.info(
                    "No failover SEs defined for JobWrapper,",
                    "cannot try to upload output file %s anywhere else." % outputFile,
                )
                missing.append(outputFile)
                continue

            failoverSEs = self.__getSortedSEList(self.defaultFailoverSE)
            targetSE = outputSEList[0]
            result = self.failoverTransfer.transferAndRegisterFileFailover(
                fileName=localfile,
                localPath=outputFilePath,
                lfn=lfn,
                targetSE=targetSE,
                failoverSEList=failoverSEs,
                fileMetaDict=fileMetaDict,
                fileCatalog=self.defaultCatalog,
                masterCatalogOnly=self.masterCatalogOnlyFlag,
            )
            if not result["OK"]:
                self.log.error("Completely failed to upload file to failover SEs", result["Message"])
                missing.append(outputFile)
            else:
                self.log.info("File %s successfully uploaded to failover storage element" % lfn)
                uploaded.append(lfn)

        # For files correctly uploaded must report LFNs to job parameters
        if uploaded:
            report = ", ".join(uploaded)
            # In case the VO payload has also uploaded data using the same parameter
            # name this should be checked prior to setting.
            result = JobMonitoringClient().getJobParameter(int(self.jobID), "UploadedOutputData")
            if result["OK"]:
                if "UploadedOutputData" in result["Value"]:
                    report += ", %s" % result["Value"]["UploadedOutputData"]

            self.jobReport.setJobParameter("UploadedOutputData", report, sendFlag=False)

        # TODO Notify the user of any output data / output sandboxes
        if missing:
            self.__setJobParam("OutputData", "MissingFiles: %s" % ", ".join(missing))
            self.__report(status=JobStatus.FAILED, minorStatus=JobMinorStatus.UPLOADING_OUTPUT_DATA)
            return S_ERROR("Failed to upload OutputData")

        self.__report(status=JobStatus.COMPLETING, minorStatus=JobMinorStatus.OUTPUT_DATA_UPLOADED)
        return S_OK("OutputData uploaded successfully")

    #############################################################################
    def __getSortedSEList(self, seList):
        """Randomize SE, putting first those that are Local/Close to the Site"""
        if not seList:
            return seList

        localSEs = []
        otherSEs = []
        siteSEs = []
        seMapping = getSEsForSite(DIRAC.siteName())

        if seMapping["OK"] and seMapping["Value"]:
            siteSEs = seMapping["Value"]

        for seName in seList:
            if seName in siteSEs:
                localSEs.append(seName)
            else:
                otherSEs.append(seName)

        return List.randomize(localSEs) + List.randomize(otherSEs)

    #############################################################################
    def __getLFNfromOutputFile(self, outputFile, outputPath=""):
        """Provides a generic convention for VO output data
        files if no path is specified.
        """

        if not re.search("^LFN:", outputFile):
            localfile = outputFile
            initial = self.owner[:1]
            vo = getVOForGroup(self.userGroup)
            if not vo:
                vo = "dirac"

            ops = Operations(vo=vo)
            user_prefix = ops.getValue("LFNUserPrefix", "user")
            basePath = "/" + vo + "/" + user_prefix + "/" + initial + "/" + self.owner
            if outputPath:
                # If output path is given, append it to the user path and put output files in this directory
                if outputPath.startswith("/"):
                    outputPath = outputPath[1:]
            else:
                # By default the output path is constructed from the job id
                subdir = str(int(self.jobID / 1000))
                outputPath = subdir + "/" + str(self.jobID)
            lfn = os.path.join(basePath, outputPath, os.path.basename(localfile))
        else:
            # if LFN is given, take it as it is
            localfile = os.path.basename(outputFile.replace("LFN:", ""))
            lfn = outputFile.replace("LFN:", "")

        return (lfn, localfile)

    #############################################################################
    def transferInputSandbox(self, inputSandbox):
        """Downloads the input sandbox for the job"""
        sandboxFiles = []
        registeredISB = []
        lfns = []
        self.__report(status=JobStatus.RUNNING, minorStatus=JobMinorStatus.DOWNLOADING_INPUT_SANDBOX)
        if not isinstance(inputSandbox, (list, tuple)):
            inputSandbox = [inputSandbox]
        for isb in inputSandbox:
            if isb.find("LFN:") == 0 or isb.find("lfn:") == 0:
                lfns.append(isb)
            else:
                if isb.find("SB:") == 0:
                    registeredISB.append(isb)
                else:
                    sandboxFiles.append(os.path.basename(isb))

        self.log.info("Downloading InputSandbox for job %s: %s" % (self.jobID, ", ".join(sandboxFiles)))
        if os.path.exists("%s/inputsandbox" % (self.root)):
            # This is a debugging tool, get the file from local storage to debug Job Wrapper
            sandboxFiles.append("jobDescription.xml")
            for inputFile in sandboxFiles:
                if os.path.exists("%s/inputsandbox/%s" % (self.root, inputFile)):
                    self.log.info("Getting InputSandbox file %s from local directory for testing" % (inputFile))
                    shutil.copy(self.root + "/inputsandbox/" + inputFile, inputFile)
            result = S_OK(sandboxFiles)
        else:
            if registeredISB:
                for isb in registeredISB:
                    self.log.info("Downloading Input SandBox %s" % isb)
                    result = SandboxStoreClient().downloadSandbox(isb)
                    if not result["OK"]:
                        self.__report(
                            status=JobStatus.RUNNING, minorStatus=JobMinorStatus.FAILED_DOWNLOADING_INPUT_SANDBOX
                        )
                        return S_ERROR("Cannot download Input sandbox %s: %s" % (isb, result["Message"]))
                    else:
                        self.inputSandboxSize += result["Value"]

        if lfns:
            self.log.info("Downloading Input SandBox LFNs, number of files to get", len(lfns))
            self.__report(status=JobStatus.RUNNING, minorStatus=JobMinorStatus.DOWNLOADING_INPUT_SANDBOX_LFN)
            lfns = [fname.replace("LFN:", "").replace("lfn:", "") for fname in lfns]
            download = self.dm.getFile(lfns)
            if not download["OK"]:
                self.log.warn(download)
                self.__report(status=JobStatus.RUNNING, minorStatus=JobMinorStatus.FAILED_DOWNLOADING_INPUT_SANDBOX_LFN)
                return S_ERROR(download["Message"])
            failed = download["Value"]["Failed"]
            if failed:
                self.log.warn("Could not download InputSandbox LFN(s)")
                self.log.warn(failed)
                return S_ERROR(str(failed))
            for lfn in lfns:
                if os.path.exists("%s/%s" % (self.root, os.path.basename(download["Value"]["Successful"][lfn]))):
                    sandboxFiles.append(os.path.basename(download["Value"]["Successful"][lfn]))

        userFiles = sandboxFiles + [os.path.basename(lfn) for lfn in lfns]
        for possibleTarFile in userFiles:
            if not os.path.exists(possibleTarFile):
                continue
            try:
                if os.path.isfile(possibleTarFile) and tarfile.is_tarfile(possibleTarFile):
                    self.log.info("Unpacking input sandbox file %s" % (possibleTarFile))
                    with tarfile.open(possibleTarFile, "r") as tarFile:
                        for member in tarFile.getmembers():
                            tarFile.extract(member, os.getcwd())
            except Exception as x:
                return S_ERROR("Could not untar %s with exception %s" % (possibleTarFile, str(x)))

        if userFiles:
            self.inputSandboxSize = getGlobbedTotalSize(userFiles)
            self.log.info(
                "Total size of input sandbox:",
                "%0.2f MiB (%s bytes)" % (self.inputSandboxSize / 1048576.0, self.inputSandboxSize),
            )

        return S_OK("InputSandbox downloaded")

    #############################################################################
    def finalize(self):
        """Perform any final actions to clean up after job execution."""
        self.log.info("Running JobWrapper finalization")

        # find if there are pending failover requests
        requests = self.__getRequestFiles()
        outputDataRequest = self.failoverTransfer.getRequest()

        requestFlag = len(requests) > 0 or not outputDataRequest.isEmpty()

        finalStatus = ""
        finalMinorStatus = ""
        prString = "Job finished "
        if self.failedFlag:
            prString += "with errors"
            finalStatus = JobStatus.FAILED
        else:
            prString += "successfully"
            if requestFlag:
                finalStatus = JobStatus.COMPLETED
            else:
                finalStatus = JobStatus.DONE
                finalMinorStatus = JobMinorStatus.EXEC_COMPLETE

        # send the failover request if any (also for failed jobs)
        res = self.sendFailoverRequest()
        if not res["OK"]:  # This means that the request could not be set (this should "almost never" happen)
            finalStatus = JobStatus.FAILED
            finalMinorStatus = JobMinorStatus.FAILED_SENDING_REQUESTS
            self.failedFlag = True
        elif res["Value"]:
            # A request was sent, change the minor status
            finalMinorStatus = JobMinorStatus.PENDING_REQUESTS
            requestFlag = True

        # Set the final status of the job
        self.log.info(prString, "with%s pending requests" % ("" if requestFlag else " no"))
        self.log.info("Final job status", "%s ; %s" % (finalStatus, finalMinorStatus))
        self.__report(status=finalStatus, minorStatus=finalMinorStatus, sendFlag=True)

        # Sending the last accounting report
        if not self.jobID:
            self.log.debug("No accounting to be sent since running locally")
        else:
            # Final status and minorStatus are already set
            result = self.sendJobAccounting()
            if not result["OK"]:
                # This should be really rare, as the accounting report also sends failover requests
                self.log.warn(
                    "JobAccountingFailure", "Could not send job accounting with result: \n%s" % result["Message"]
                )
                self.log.warn(
                    "JobAccountingFailure", "The job won't fail, but the accounting for this job won't be sent"
                )

        self.__cleanUp()
        return 1 if self.failedFlag else 0

    #############################################################################
    def sendJobAccounting(self, status="", minorStatus=""):
        """Send WMS accounting data."""
        if self.jobAccountingSent:
            return S_OK()
        if status:
            self.wmsMajorStatus = status
        if minorStatus:
            self.wmsMinorStatus = minorStatus

        self.accountingReport.setEndTime()
        # CPUTime and ExecTime
        if "CPU" not in EXECUTION_RESULT:
            # If the payload has not started execution (error with input data, SW, SB,...)
            # Execution result is not filled use self.initialTiming
            self.log.info("EXECUTION_RESULT[CPU] missing in sendJobAccounting")
            finalStat = os.times()
            EXECUTION_RESULT["CPU"] = []
            for i, _ in enumerate(finalStat):
                EXECUTION_RESULT["CPU"].append(finalStat[i] - self.initialTiming[i])

        cpuString = " ".join(["%.2f" % x for x in EXECUTION_RESULT["CPU"]])
        self.log.info("EXECUTION_RESULT[CPU] in sendJobAccounting", cpuString)

        utime, stime, cutime, cstime, elapsed = EXECUTION_RESULT["CPU"]
        cpuTime = utime + stime + cutime + cstime
        execTime = elapsed
        diskSpaceConsumed = getGlobbedTotalSize(os.path.join(self.root, str(self.jobID)))
        # Fill the data
        acData = {
            "User": self.owner,
            "UserGroup": self.userGroup,
            "JobGroup": self.jobGroup,
            "JobType": self.jobType,
            "JobClass": self.jobClass,
            "ProcessingType": self.processingType,
            "FinalMajorStatus": self.wmsMajorStatus,
            "FinalMinorStatus": self.wmsMinorStatus,
            "CPUTime": cpuTime,
            # Based on the factor to convert raw CPU to Normalized units (based on the CPU Model)
            "NormCPUTime": cpuTime * self.cpuNormalizationFactor,
            "ExecTime": execTime * self.numberOfProcessors,
            "InputDataSize": self.inputDataSize,
            "OutputDataSize": self.outputDataSize,
            "InputDataFiles": self.inputDataFiles,
            "OutputDataFiles": self.outputDataFiles,
            "DiskSpace": diskSpaceConsumed,
            "InputSandBoxSize": self.inputSandboxSize,
            "OutputSandBoxSize": self.outputSandboxSize,
            "ProcessedEvents": self.processedEvents,
        }
        self.log.verbose("Accounting Report is:")
        self.log.verbose(acData)
        self.accountingReport.setValuesFromDict(acData)
        result = self.accountingReport.commit()
        # Even if it fails a failover request will be created
        self.jobAccountingSent = True
        return result

    #############################################################################
    def sendFailoverRequest(self):
        """Create and send a combined job failover request if any"""
        request = Request()
        # Forbid the request to be executed within the next 2 minutes
        request.NotBefore = datetime.datetime.utcnow() + datetime.timedelta(seconds=120)

        requestName = "job_%s" % self.jobID
        if "JobName" in self.jobArgs:
            # To make the request names more appealing for users
            jobName = self.jobArgs["JobName"]
            if isinstance(jobName, six.string_types) and jobName:
                jobName = jobName.replace(" ", "").replace("(", "").replace(")", "").replace('"', "")
                jobName = jobName.replace(".", "").replace("{", "").replace("}", "").replace(":", "")
                requestName = "%s_%s" % (jobName, requestName)

        request.RequestName = requestName.replace('"', "")
        request.JobID = self.jobID
        request.SourceComponent = "Job_%s" % self.jobID

        # JobReport part first
        result = self.jobReport.generateForwardDISET()
        if result["OK"]:
            if isinstance(result["Value"], Operation):
                self.log.info("Adding a job state update DISET operation to the request")
                request.addOperation(result["Value"])
        else:
            self.log.warn("JobReportFailure", "Could not generate a forwardDISET operation: %s" % result["Message"])
            self.log.warn("JobReportFailure", "The job won't fail, but the jobLogging info might be incomplete")

        # Failover transfer requests
        for storedOperation in self.failoverTransfer.request:
            request.addOperation(storedOperation)

        # Any other requests in the current directory
        rfiles = self.__getRequestFiles()
        for rfname in rfiles:
            with open(rfname, "r") as rFile:
                requestStored = Request(json.load(rFile))
            for storedOperation in requestStored:
                request.addOperation(storedOperation)

        if len(request):
            # The request is ready, send it now
            isValid = RequestValidator().validate(request)
            if not isValid["OK"]:
                self.log.error("Failover request is not valid", isValid["Message"])
                self.log.error("Job will fail, first trying to print out the content of the request")
                reqToJSON = request.toJSON()
                if reqToJSON["OK"]:
                    print(str(reqToJSON["Value"]))
                else:
                    self.log.error("Something went wrong creating the JSON from request", reqToJSON["Message"])
                return S_ERROR()
            else:
                # We try several times to put the request before failing the job:
                # it is very important that requests go through,
                # or the job will be in an unclear status
                # (workflow ok, but, e.g., the output files won't be registered).
                # It's a poor man solution, but I don't see fancy alternatives
                for counter in range(10):
                    requestClient = ReqClient()
                    result = requestClient.putRequest(request)
                    if result["OK"]:
                        resDigest = request.getDigest()
                        digest = resDigest["Value"]
                        self.jobReport.setJobParameter("PendingRequest", digest)
                        return S_OK(request)
                    else:
                        self.log.error(
                            "Failed to set failover request", "%d: %s. Re-trying..." % (counter, result["Message"])
                        )
                        del requestClient
                        time.sleep(counter ** 3)

                if not result["OK"]:
                    return result

        return S_OK()

    #############################################################################
    def __getRequestFiles(self):
        """Simple wrapper to return the list of request files."""
        return glob.glob("*_request.json")

    #############################################################################
    def __cleanUp(self):
        """Cleans up after job processing. Can be switched off via environment
        variable DO_NOT_DO_JOB_CLEANUP or by JobWrapper configuration option.
        """
        # Environment variable is a feature for DIRAC (helps local debugging).
        if "DO_NOT_DO_JOB_CLEANUP" in os.environ or not self.cleanUpFlag:
            cleanUp = False
        else:
            cleanUp = True

        os.chdir(self.root)
        if cleanUp:
            self.log.verbose("Cleaning up job working directory")
            if os.path.exists(str(self.jobID)):
                shutil.rmtree(str(self.jobID))

    #############################################################################
    def __report(self, status="", minorStatus="", sendFlag=False):
        """Wraps around setJobStatus of jobReport object"""
        self.log.verbose("setJobStatus", "(%s,%s,%s,%s)" % (self.jobID, status, minorStatus, "JobWrapper"))

        if status:
            self.wmsMajorStatus = status
        if minorStatus:
            self.wmsMinorStatus = minorStatus
        jobStatus = self.jobReport.setJobStatus(status=status, minorStatus=minorStatus, sendFlag=sendFlag)
        if not jobStatus["OK"]:
            self.log.warn("Failed setting job status", jobStatus["Message"])

        return jobStatus

    #############################################################################
    def __setJobParam(self, name, value, sendFlag=False):
        """Wraps around setJobParameter of JobReport client"""
        jobParam = self.jobReport.setJobParameter(str(name), str(value), sendFlag)
        if not jobParam["OK"]:
            self.log.warn("Failed setting job parameter", jobParam["Message"])
        if self.jobID:
            self.log.verbose("setJobParameter", "(%s,%s,%s)" % (self.jobID, name, value))

        return jobParam

    #############################################################################
    def __setJobParamList(self, value, sendFlag=False):
        """Wraps around setJobParameters of JobReport client"""
        jobParam = self.jobReport.setJobParameters(value, sendFlag)
        if not jobParam["OK"]:
            self.log.warn(jobParam["Message"])
        if self.jobID:
            self.log.verbose("setJobParameters(%s,%s)" % (self.jobID, value))

        return jobParam


###############################################################################
###############################################################################


class ExecutionThread(threading.Thread):

    #############################################################################
    def __init__(self, spObject, cmd, maxPeekLines, stdoutFile, stderrFile, exeEnv):
        threading.Thread.__init__(self)
        self.cmd = cmd
        self.spObject = spObject
        self.outputLines = []
        self.maxPeekLines = maxPeekLines
        self.stdout = stdoutFile
        self.stderr = stderrFile
        self.exeEnv = exeEnv

    #############################################################################
    def run(self):
        """Method representing the thread activity.
        This one overrides the ~threading.Thread `run` method
        """
        log = gLogger.getSubLogger("ExecutionThread")

        # FIXME: why local instances of object variables are created?
        cmd = self.cmd
        spObject = self.spObject
        start = time.time()
        initialStat = os.times()
        log.verbose("Cmd called", cmd)
        output = spObject.systemCall(cmd, env=self.exeEnv, callbackFunction=self.sendOutput, shell=True)
        log.verbose("Output of system call within execution thread: %s" % output)
        EXECUTION_RESULT["Thread"] = output
        timing = time.time() - start
        EXECUTION_RESULT["Timing"] = timing
        finalStat = os.times()
        EXECUTION_RESULT["CPU"] = []
        for i, _ in enumerate(finalStat):
            EXECUTION_RESULT["CPU"].append(finalStat[i] - initialStat[i])
        cpuString = " ".join(["%.2f" % x for x in EXECUTION_RESULT["CPU"]])
        log.info("EXECUTION_RESULT[CPU] after Execution of spObject.systemCall", cpuString)
        log.info("EXECUTION_RESULT[Thread] after Execution of spObject.systemCall", str(EXECUTION_RESULT["Thread"]))

    #############################################################################
    def getCurrentPID(self):
        return self.spObject.getChildPID()

    #############################################################################
    def sendOutput(self, stdid, line):
        if stdid == 0 and self.stdout:
            with open(self.stdout, "a+") as outputFile:
                print(line, file=outputFile)
        elif stdid == 1 and self.stderr:
            with open(self.stderr, "a+") as errorFile:
                print(line, file=errorFile)
        self.outputLines.append(line)
        size = len(self.outputLines)
        if size > self.maxPeekLines:
            # reduce max size of output peeking
            self.outputLines.pop(0)

    #############################################################################
    def getOutput(self, lines=0):
        if self.outputLines:
            # restrict to smaller number of lines for regular
            # peeking by the watchdog
            # FIXME: this is multithread, thus single line would be better
            if lines:
                size = len(self.outputLines)
                cut = size - lines
                self.outputLines = self.outputLines[cut:]
            return S_OK(self.outputLines)
        return S_ERROR("No Job output found")


def rescheduleFailedJob(jobID, minorStatus, jobReport=None):
    """Function for rescheduling a jobID, setting a minorStatus"""

    rescheduleResult = JobStatus.RESCHEDULED

    try:

        gLogger.warn("Failure during %s" % (minorStatus))

        # Setting a job parameter does not help since the job will be rescheduled,
        # instead set the status with the cause and then another status showing the
        # reschedule operation.

        if not jobReport:
            gLogger.info("Creating a new JobReport Object")
            jobReport = JobReport(int(jobID), "JobWrapper")

        jobReport.setApplicationStatus("Failed %s " % minorStatus, sendFlag=False)
        jobReport.setJobStatus(status=JobStatus.RESCHEDULED, minorStatus=minorStatus, sendFlag=False)

        # We must send Job States and Parameters before it gets reschedule
        jobReport.sendStoredStatusInfo()
        jobReport.sendStoredJobParameters()

        gLogger.info("Job will be rescheduled after exception during execution of the JobWrapper")

        jobManager = JobManagerClient()
        result = jobManager.rescheduleJob(int(jobID))
        if not result["OK"]:
            gLogger.warn(result["Message"])
            if "Maximum number of reschedulings is reached" in result["Message"]:
                rescheduleResult = JobStatus.FAILED

        return rescheduleResult
    except Exception:
        gLogger.exception("JobWrapperTemplate failed to reschedule Job")
        return JobStatus.FAILED<|MERGE_RESOLUTION|>--- conflicted
+++ resolved
@@ -111,161 +111,6 @@
         if result["OK"]:
             self.diracVersion = result["Value"]
         else:
-<<<<<<< HEAD
-          infoString += "%s/%s = %s\n" % (currentBase, key, ", ".join(value))
-      else:
-        infoString += "%s/%s = %s\n" % (currentBase, key, str(value))
-
-    return infoString
-
-  #############################################################################
-  def execute(self):
-    """The main execution method of the Job Wrapper
-    """
-    self.log.info('Job Wrapper is starting execution phase for job %s' % (self.jobID))
-    os.environ['DIRACJOBID'] = str(self.jobID)
-    os.environ['DIRACROOT'] = self.localSiteRoot
-    self.log.verbose('DIRACROOT = %s' % (self.localSiteRoot))
-    os.environ['DIRACSITE'] = DIRAC.siteName()
-    self.log.verbose('DIRACSITE = %s' % (DIRAC.siteName()))
-
-    os.environ['DIRAC_PROCESSORS'] = str(self.ceArgs.get('Processors', 1))
-    self.log.verbose('DIRAC_PROCESSORS = %s' % (self.ceArgs.get('Processors', 1)))
-
-    os.environ['DIRAC_WHOLENODE'] = str(self.ceArgs.get('WholeNode', False))
-    self.log.verbose('DIRAC_WHOLENODE = %s' % (self.ceArgs.get('WholeNode', False)))
-
-    errorFile = self.jobArgs.get('StdError', self.defaultErrorFile)
-    outputFile = self.jobArgs.get('StdOutput', self.defaultOutputFile)
-
-    if 'CPUTime' in self.jobArgs:
-      jobCPUTime = int(self.jobArgs['CPUTime'])
-    else:
-      self.log.info('Job has no CPU time limit specified, ',
-                    'applying default of %s to %s' % (self.defaultCPUTime, self.jobID))
-      jobCPUTime = self.defaultCPUTime
-    self.numberOfProcessors = int(self.jobArgs.get('NumberOfProcessors', 1))
-
-    jobMemory = 0.
-    if "Memory" in self.jobArgs:
-      # Job specifies memory in GB, internally use KB
-      jobMemory = int(self.jobArgs['Memory']) * 1024. * 1024.
-
-    if 'Executable' in self.jobArgs:
-      executable = self.jobArgs['Executable'].strip()  # This is normally dirac-jobexec script, but not necessarily
-    else:
-      msg = 'Job %s has no specified executable' % (self.jobID)
-      self.log.warn(msg)
-      return S_ERROR(msg)
-
-    # In case the executable is dirac-jobexec,
-    # the argument should include the jobDescription.xml file
-    jobArguments = self.jobArgs.get('Arguments', '')
-
-    # This is a workaround for Python 2 style installations
-    if executable == "$DIRACROOT/scripts/dirac-jobexec":
-      self.log.warn(
-          'Replaced job executable "$DIRACROOT/scripts/dirac-jobexec" with '
-          '"dirac-jobexec". Please fix your submission script!'
-      )
-      executable = "dirac-jobexec"
-
-    executable = os.path.expandvars(executable)
-    exeThread = None
-    spObject = None
-
-    if re.search('DIRACROOT', executable):
-      executable = executable.replace('$DIRACROOT', self.localSiteRoot)
-      self.log.verbose('Replaced $DIRACROOT for executable as %s' % (self.localSiteRoot))
-
-    # Try to find the executable on PATH
-    if "/" not in executable:
-      # Returns None if the executable is not found so use "or" to leave it unchanged
-      executable = distutils.spawn.find_executable(executable) or executable
-
-    # Make the full path since . is not always in the PATH
-    executable = os.path.abspath(executable)
-    if not os.access(executable, os.X_OK):
-      try:
-        os.chmod(executable, stat.S_IRWXU | stat.S_IRWXG | stat.S_IROTH | stat.S_IXOTH)
-      except OSError:
-        self.log.warn('Failed to change mode to 775 for the executable', executable)
-
-    exeEnv = dict(os.environ)
-    if 'ExecutionEnvironment' in self.jobArgs:
-      self.log.verbose('Adding variables to execution environment')
-      variableList = self.jobArgs['ExecutionEnvironment']
-      if isinstance(variableList, six.string_types):
-        variableList = [variableList]
-      for var in variableList:
-        nameEnv = var.split('=')[0]
-        valEnv = urlunquote(var.split('=')[1])
-        exeEnv[nameEnv] = valEnv
-        self.log.verbose('%s = %s' % (nameEnv, valEnv))
-
-    if os.path.exists(executable):
-      # it's in fact not yet running: it will be in few lines
-      self.__report(status=JobStatus.RUNNING, minorStatus=JobMinorStatus.APPLICATION, sendFlag=True)
-      spObject = Subprocess(timeout=False, bufferLimit=int(self.bufferLimit))
-      command = executable
-      if jobArguments:
-        command += ' ' + jobArguments
-      self.log.verbose('Execution command: %s' % (command))
-      maxPeekLines = self.maxPeekLines
-      exeThread = ExecutionThread(spObject, command, maxPeekLines, outputFile, errorFile, exeEnv)
-      exeThread.start()
-      time.sleep(10)
-      payloadPID = spObject.getChildPID()
-      if not payloadPID:
-        return S_ERROR('Payload process could not start after 10 seconds')
-    else:
-      self.__report(status=JobStatus.FAILED, minorStatus=JobMinorStatus.APP_NOT_FOUND, sendFlag=True)
-      return S_ERROR('Path to executable %s not found' % (executable))
-
-    self.__setJobParam('PayloadPID', payloadPID)
-
-    watchdog = Watchdog(pid=self.currentPID,
-                        exeThread=exeThread,
-                        spObject=spObject,
-                        jobCPUTime=jobCPUTime,
-                        memoryLimit=jobMemory,
-                        processors=self.numberOfProcessors,
-                        jobArgs=self.jobArgs)
-
-    self.log.verbose('Initializing Watchdog instance')
-    watchdog.initialize()
-    self.log.verbose('Calibrating Watchdog instance')
-    watchdog.calibrate()
-    # do not kill Test jobs by CPU time
-    if self.jobArgs.get('JobType', '') == 'Test':
-      watchdog.testCPUConsumed = False
-
-    if 'DisableCPUCheck' in self.jobArgs:
-      watchdog.testCPUConsumed = False
-
-    if exeThread.is_alive():
-      self.log.info('Application thread is started in Job Wrapper')
-      watchdog.run()
-    else:
-      self.log.warn('Application thread stopped very quickly...')
-
-    if exeThread.is_alive():
-      self.log.warn('Watchdog exited before completion of execution thread')
-      while exeThread.is_alive():
-        time.sleep(5)
-
-    outputs = None
-    if 'Thread' in EXECUTION_RESULT:
-      threadResult = EXECUTION_RESULT['Thread']
-      if not threadResult['OK']:
-        self.log.error('Failed to execute the payload', threadResult['Message'])
-
-        self.__report(status=JobStatus.FAILED, minorStatus=JobMinorStatus.APP_THREAD_FAILED, sendFlag=True)
-        if 'Value' in threadResult:
-          outs = threadResult['Value']
-        if outs:
-          self.__setJobParam('ApplicationError', outs[0], sendFlag=True)
-=======
             self.diracVersion = "DIRAC version %s" % DIRAC.version
         self.maxPeekLines = gConfig.getValue(self.section + "/MaxJobPeekLines", 20)
         if self.maxPeekLines < 0:
@@ -305,7 +150,6 @@
         self.log.verbose("==========================================================================")
         if "PYTHONPATH" not in os.environ:
             self.log.verbose("PYTHONPATH is: null")
->>>>>>> 45ddde11
         else:
             pypath = os.environ["PYTHONPATH"]
             self.log.verbose("PYTHONPATH is: \n%s" % "\n".join(pypath.split(":")))
@@ -487,7 +331,7 @@
         jobArguments = self.jobArgs.get("Arguments", "")
 
         # This is a workaround for Python 2 style installations
-        if six.PY3 and executable == "$DIRACROOT/scripts/dirac-jobexec":
+        if executable == "$DIRACROOT/scripts/dirac-jobexec":
             self.log.warn(
                 'Replaced job executable "$DIRACROOT/scripts/dirac-jobexec" with '
                 '"dirac-jobexec". Please fix your submission script!'
