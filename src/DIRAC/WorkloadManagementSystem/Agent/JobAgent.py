--- conflicted
+++ resolved
@@ -621,14 +621,9 @@
         if not result["OK"]:
             return result
 
-<<<<<<< HEAD
         wrapperFile = result["Value"][0]
         inputs = result["Value"][1:]
-        jobReport.setJobStatus(status=JobStatus.MATCHED, minorStatus="Submitting To CE")
-=======
-        wrapperFile = result["Value"]
         jobReport.setJobStatus(minorStatus="Submitting To CE")
->>>>>>> d4a3cdf3
 
         self.log.info("Submitting JobWrapper", "%s to %sCE" % (os.path.basename(wrapperFile), self.ceName))
 
