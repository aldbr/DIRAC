--- conflicted
+++ resolved
@@ -42,32 +42,17 @@
 from DIRAC.WorkloadManagementSystem.Client.ServerUtils import pilotAgentsDB
 from DIRAC.WorkloadManagementSystem.Service.WMSUtilities import getGridEnv
 from DIRAC.WorkloadManagementSystem.private.ConfigHelper import findGenericPilotCredentials
-<<<<<<< HEAD
 from DIRAC.WorkloadManagementSystem.Utilities.QueueUtilities import getQueuesResolved
-from DIRAC.WorkloadManagementSystem.Utilities.PilotWrapper import pilotWrapperScript, \
-    _writePilotWrapperFile, getPilotFilesCompressedEncodedDict
-=======
 from DIRAC.WorkloadManagementSystem.Utilities.PilotWrapper import (
     pilotWrapperScript,
     _writePilotWrapperFile,
     getPilotFilesCompressedEncodedDict,
 )
-from DIRAC.Resources.Computing.ComputingElementFactory import ComputingElementFactory
->>>>>>> c5981031
 from DIRAC.ResourceStatusSystem.Client.ResourceStatus import ResourceStatus
 from DIRAC.ResourceStatusSystem.Client.SiteStatus import SiteStatus
 
 # dirac install file
-<<<<<<< HEAD
-DIRAC_INSTALL = os.path.join('Core', 'scripts', 'dirac-install.py')
-=======
-DIRAC_INSTALL = os.path.join(DIRAC.rootPath, "DIRAC", "Core", "scripts", "dirac-install.py")
-
-# status
-TRANSIENT_PILOT_STATUS = ["Submitted", "Waiting", "Running", "Scheduled", "Ready", "Unknown"]
-WAITING_PILOT_STATUS = ["Submitted", "Waiting", "Scheduled", "Ready"]
-FINAL_PILOT_STATUS = ["Aborted", "Failed", "Done"]
->>>>>>> c5981031
+DIRAC_INSTALL = os.path.join("Core", "scripts", "dirac-install.py")
 
 MAX_PILOTS_TO_SUBMIT = 100
 
@@ -187,133 +172,6 @@
         4. Get what to send in pilot wrapper
         """
 
-<<<<<<< HEAD
-    self.rssFlag = self.rssClient.rssFlag
-
-    # Which credentials to use?
-    # are they specific to the SD? (if not, get the generic ones)
-    self.pilotDN = self.am_getOption("PilotDN", self.pilotDN)
-    self.pilotGroup = self.am_getOption("PilotGroup", self.pilotGroup)
-    result = findGenericPilotCredentials(vo=self.vo, pilotDN=self.pilotDN, pilotGroup=self.pilotGroup)
-    if not result['OK']:
-      return result
-    self.pilotDN, self.pilotGroup = result['Value']
-
-    # Parameters
-    self.workingDirectory = self.am_getOption('WorkDirectory')
-    self.maxQueueLength = self.am_getOption('MaxQueueLength', self.maxQueueLength)
-    self.pilotLogLevel = self.am_getOption('PilotLogLevel', self.pilotLogLevel)
-    self.maxPilotsToSubmit = self.am_getOption('MaxPilotsToSubmit', self.maxPilotsToSubmit)
-    self.pilotWaitingFlag = self.am_getOption('PilotWaitingFlag', self.pilotWaitingFlag)
-    self.failedQueueCycleFactor = self.am_getOption('FailedQueueCycleFactor', self.failedQueueCycleFactor)
-    self.pilotStatusUpdateCycleFactor = self.am_getOption('PilotStatusUpdateCycleFactor',
-                                                          self.pilotStatusUpdateCycleFactor)
-    self.availableSlotsUpdateCycleFactor = self.am_getOption('AvailableSlotsUpdateCycleFactor',
-                                                             self.availableSlotsUpdateCycleFactor)
-    self.maxRetryGetPilotOutput = self.am_getOption('MaxRetryGetPilotOutput', self.maxRetryGetPilotOutput)
-
-    # Flags
-    self.python3Pilots = self.am_getOption('Python3Pilots', self.python3Pilots)
-    self.addPilotsToEmptySites = self.am_getOption('AddPilotsToEmptySites', self.addPilotsToEmptySites)
-    self.checkPlatform = self.am_getOption('CheckPlatform', self.checkPlatform)
-    self.updateStatus = self.am_getOption('UpdatePilotStatus', self.updateStatus)
-    self.getOutput = self.am_getOption('GetPilotOutput', self.getOutput)
-    self.sendAccounting = self.am_getOption('SendPilotAccounting', self.sendAccounting)
-    self.sendSubmissionAccounting = self.am_getOption('SendPilotSubmissionAccounting', self.sendSubmissionAccounting)
-
-    # Get the site description dictionary
-    siteNames = None
-    siteNamesOption = self.am_getOption('Site', ['any'])
-    if siteNamesOption and 'any' not in [sn.lower() for sn in siteNamesOption]:
-      siteNames = siteNamesOption
-
-    ceTypes = None
-    ceTypesOption = self.am_getOption('CETypes', ['any'])
-    if ceTypesOption and 'any' not in [ct.lower() for ct in ceTypesOption]:
-      ceTypes = ceTypesOption
-
-    ces = None
-    cesOption = self.am_getOption('CEs', ['any'])
-    if cesOption and 'any' not in [ce.lower() for ce in cesOption]:
-      ces = cesOption
-
-    self.log.always('VO:', self.vo)
-    if self.voGroups:
-      self.log.always('Group(s):', self.voGroups)
-    self.log.always('Sites:', siteNames)
-    self.log.always('CETypes:', ceTypes)
-    self.log.always('CEs:', ces)
-    self.log.always('PilotDN:', self.pilotDN)
-    self.log.always('PilotGroup:', self.pilotGroup)
-
-    result = self.resourcesModule.getQueues(community=self.vo,
-                                            siteList=siteNames,
-                                            ceList=ces,
-                                            ceTypeList=ceTypes,
-                                            mode='Direct')
-    if not result['OK']:
-      return result
-    result = getQueuesResolved(siteDict=result['Value'],
-                               queueCECache=self.queueCECache,
-                               gridEnv=self.gridEnv,
-                               setup=gConfig.getValue('/DIRAC/Setup', 'unknown'),
-                               workingDir=self.workingDirectory,
-                               checkPlatform=self.checkPlatform,
-                               instantiateCEs=True)
-    if not result['OK']:
-      return result
-
-    self.queueDict = result['Value']
-    for queueName, queueDict in self.queueDict.items():
-
-      # Update self.sites
-      if queueDict['Site'] not in self.sites:
-        self.sites.append(queueDict['Site'])
-
-      # Update self.platforms, keeping entries unique and squashing lists
-      self.platforms = []
-      if 'Platform' in queueDict['ParametersDict']:
-        platform = queueDict['ParametersDict']['Platform']
-        oldPlatforms = set(self.platforms)
-        if isinstance(platform, list):
-          oldPlatforms.update(set(platform))
-        else:
-          oldPlatforms.add(platform)
-        self.platforms = list(oldPlatforms)
-
-      # Update self.globalParameters
-      if "WholeNode" in queueDict['ParametersDict']:
-        self.globalParameters['WholeNode'] = 'True'
-      for parameter in ['MaxRAM', 'NumberOfProcessors']:
-        if parameter in queueDict['ParametersDict']:
-          self.globalParameters[parameter] = max(self.globalParameters[parameter],
-                                                 int(queueDict['ParametersDict'][parameter]))
-
-    if self.updateStatus:
-      self.log.always('Pilot status update requested')
-    if self.getOutput:
-      self.log.always('Pilot output retrieval requested')
-    if self.sendAccounting:
-      self.log.always('Pilot accounting sending requested')
-    if self.sendSubmissionAccounting:
-      self.log.always('Pilot submission accounting sending requested')
-
-    self.log.always('MaxPilotsToSubmit:', self.maxPilotsToSubmit)
-
-    if self.firstPass:
-      if self.queueDict:
-        self.log.always("Agent will serve queues:")
-        for queue in self.queueDict:
-          self.log.always("Site: %s, CE: %s, Queue: %s" % (self.queueDict[queue]['Site'],
-                                                           self.queueDict[queue]['CEName'],
-                                                           queue))
-    self.firstPass = False
-
-    return S_OK()
-
-  def execute(self):
-    """ Main execution method (what is called at each agent cycle).
-=======
         self.rssFlag = self.rssClient.rssFlag
 
         # Which credentials to use?
@@ -381,9 +239,44 @@
         )
         if not result["OK"]:
             return result
-        result = self.getQueues(result["Value"])
+        result = getQueuesResolved(
+            siteDict=result["Value"],
+            queueCECache=self.queueCECache,
+            gridEnv=self.gridEnv,
+            setup=gConfig.getValue("/DIRAC/Setup", "unknown"),
+            workingDir=self.workingDirectory,
+            checkPlatform=self.checkPlatform,
+            instantiateCEs=True,
+        )
         if not result["OK"]:
             return result
+
+        self.queueDict = result["Value"]
+        for queueName, queueDict in self.queueDict.items():
+
+            # Update self.sites
+            if queueDict["Site"] not in self.sites:
+                self.sites.append(queueDict["Site"])
+
+            # Update self.platforms, keeping entries unique and squashing lists
+            self.platforms = []
+            if "Platform" in queueDict["ParametersDict"]:
+                platform = queueDict["ParametersDict"]["Platform"]
+                oldPlatforms = set(self.platforms)
+                if isinstance(platform, list):
+                    oldPlatforms.update(set(platform))
+                else:
+                    oldPlatforms.add(platform)
+                self.platforms = list(oldPlatforms)
+
+            # Update self.globalParameters
+            if "WholeNode" in queueDict["ParametersDict"]:
+                self.globalParameters["WholeNode"] = "True"
+            for parameter in ["MaxRAM", "NumberOfProcessors"]:
+                if parameter in queueDict["ParametersDict"]:
+                    self.globalParameters[parameter] = max(
+                        self.globalParameters[parameter], int(queueDict["ParametersDict"][parameter])
+                    )
 
         if self.updateStatus:
             self.log.always("Pilot status update requested")
@@ -408,159 +301,6 @@
 
         return S_OK()
 
-    def __generateQueueHash(self, queueDict):
-        """Generate a hash of the queue description"""
-        myMD5 = hashlib.md5()
-        myMD5.update(str(queueDict).encode())
-        hexstring = myMD5.hexdigest()
-        return hexstring
-
-    def getQueues(self, resourceDict):
-        """Get the list of relevant CEs (what is in resourceDict) and their descriptions.
-
-        The main goal of this method is to create self.queueDict
-        """
-
-        self.log.debug("Getting queues this SD will submit to")
-        self.log.debug("The resources dictionary contains %d entries" % len(resourceDict))
-
-        self.queueDict = {}
-        ceFactory = ComputingElementFactory()
-
-        for site in resourceDict:
-            for ce in resourceDict[site]:
-                ceDict = resourceDict[site][ce]
-                pilotRunDirectory = ceDict.get("PilotRunDirectory", "")
-                # ceMaxRAM = ceDict.get('MaxRAM', None)
-                qDict = ceDict.pop("Queues")
-                for queue in qDict:
-                    queueName = "%s_%s" % (ce, queue)
-                    self.queueDict[queueName] = {}
-                    self.queueDict[queueName]["ParametersDict"] = qDict[queue]
-                    self.queueDict[queueName]["ParametersDict"]["Queue"] = queue
-                    self.queueDict[queueName]["ParametersDict"]["Site"] = site
-                    self.queueDict[queueName]["ParametersDict"]["GridEnv"] = self.gridEnv
-                    self.queueDict[queueName]["ParametersDict"]["Setup"] = gConfig.getValue("/DIRAC/Setup", "unknown")
-                    # Evaluate the CPU limit of the queue according to the Glue convention
-                    # To Do: should be a utility
-                    if (
-                        "maxCPUTime" in self.queueDict[queueName]["ParametersDict"]
-                        and "SI00" in self.queueDict[queueName]["ParametersDict"]
-                    ):
-                        maxCPUTime = float(self.queueDict[queueName]["ParametersDict"]["maxCPUTime"])
-                        # For some sites there are crazy values in the CS
-                        maxCPUTime = max(maxCPUTime, 0)
-                        maxCPUTime = min(maxCPUTime, 86400 * 12.5)
-                        si00 = float(self.queueDict[queueName]["ParametersDict"]["SI00"])
-                        queueCPUTime = 60.0 / 250.0 * maxCPUTime * si00
-                        self.queueDict[queueName]["ParametersDict"]["CPUTime"] = int(queueCPUTime)
-
-                    # Tags & RequiredTags defined on the Queue level and on the CE level are concatenated
-                    # This also converts them from a string to a list if required.
-                    for tagFieldName in ("Tag", "RequiredTag"):
-                        ceTags = ceDict.get(tagFieldName, [])
-                        if isinstance(ceTags, six.string_types):
-                            ceTags = fromChar(ceTags)
-                        queueTags = self.queueDict[queueName]["ParametersDict"].get(tagFieldName, [])
-                        if isinstance(queueTags, six.string_types):
-                            queueTags = fromChar(queueTags)
-                            self.queueDict[queueName]["ParametersDict"][tagFieldName] = queueTags
-                        if ceTags:
-                            if queueTags:
-                                allTags = list(set(ceTags) | set(queueTags))
-                                self.queueDict[queueName]["ParametersDict"][tagFieldName] = allTags
-                            else:
-                                self.queueDict[queueName]["ParametersDict"][tagFieldName] = ceTags
-
-                    # Some parameters can be defined on the CE level and are inherited by all Queues
-                    for parameter in ["MaxRAM", "NumberOfProcessors", "WholeNode"]:
-                        queueParameter = self.queueDict[queueName]["ParametersDict"].get(parameter)
-                        ceParameter = ceDict.get(parameter)
-                        if ceParameter or queueParameter:
-                            self.queueDict[queueName]["ParametersDict"][parameter] = (
-                                ceParameter if not queueParameter else queueParameter
-                            )
-
-                    if pilotRunDirectory:
-                        self.queueDict[queueName]["ParametersDict"]["JobExecDir"] = pilotRunDirectory
-                    qwDir = os.path.join(self.workingDirectory, queue)
-                    mkDir(qwDir)
-                    self.queueDict[queueName]["ParametersDict"]["WorkingDirectory"] = qwDir
-                    ceQueueDict = dict(ceDict)
-                    ceQueueDict.update(self.queueDict[queueName]["ParametersDict"])
-
-                    # Generate the CE object for the queue or pick the already existing one
-                    # if the queue definition did not change
-                    queueHash = self.__generateQueueHash(ceQueueDict)
-                    if queueName in self.queueCECache and self.queueCECache[queueName]["Hash"] == queueHash:
-                        queueCE = self.queueCECache[queueName]["CE"]
-                    else:
-                        result = ceFactory.getCE(ceName=ce, ceType=ceDict["CEType"], ceParametersDict=ceQueueDict)
-                        if not result["OK"]:
-                            self.log.error("Failed to create CE object", " %s: %s" % (ce, result["Message"]))
-                            continue
-                        self.queueCECache.setdefault(queueName, {})
-                        self.queueCECache[queueName]["Hash"] = queueHash
-                        self.queueCECache[queueName]["CE"] = result["Value"]
-                        queueCE = self.queueCECache[queueName]["CE"]
-
-                    self.queueDict[queueName]["ParametersDict"].update(queueCE.ceParameters)
-                    self.queueDict[queueName]["CE"] = queueCE
-                    self.queueDict[queueName]["CEName"] = ce
-                    self.queueDict[queueName]["CEType"] = ceDict["CEType"]
-                    self.queueDict[queueName]["Site"] = site
-                    self.queueDict[queueName]["QueueName"] = queue
-                    self.queueDict[queueName]["QueryCEFlag"] = ceDict.get("QueryCEFlag", "false")
-
-                    if self.checkPlatform:
-                        platform = ""
-                        if "Platform" in self.queueDict[queueName]["ParametersDict"]:
-                            platform = self.queueDict[queueName]["ParametersDict"]["Platform"]
-                        elif "Platform" in ceDict:
-                            platform = ceDict["Platform"]
-                        elif "OS" in ceDict:
-                            architecture = ceDict.get("architecture", "x86_64")
-                            platform = "_".join([architecture, ceDict["OS"]])
-                        if platform:
-                            # Update self.platforms, keeping entries unique and squashing lists
-                            oldPlatforms = set(self.platforms)
-                            if isinstance(platform, list):
-                                oldPlatforms.update(set(platform))
-                            else:
-                                oldPlatforms.add(platform)
-                            self.platforms = list(oldPlatforms)
-
-                        if "Platform" not in self.queueDict[queueName]["ParametersDict"] and platform:
-                            result = self.resourcesModule.getDIRACPlatform(platform)
-                            if result["OK"]:
-                                self.queueDict[queueName]["ParametersDict"]["Platform"] = result["Value"][0]
-                        self.queueDict[queueName]["Platform"] = platform
-
-                    result = self.queueDict[queueName]["CE"].isValid()
-                    if not result["OK"]:
-                        self.log.fatal(result["Message"])
-                        return result
-                    if "BundleProxy" in self.queueDict[queueName]["ParametersDict"]:
-                        if self.queueDict[queueName]["ParametersDict"]["BundleProxy"].lower() in ["true", "yes", "1"]:
-                            self.queueDict[queueName]["BundleProxy"] = True
-                    elif "BundleProxy" in ceDict:
-                        if ceDict["BundleProxy"].lower() in ["true", "yes", "1"]:
-                            self.queueDict[queueName]["BundleProxy"] = True
-
-                    if site not in self.sites:
-                        self.sites.append(site)
-
-                    if "WholeNode" in self.queueDict[queueName]["ParametersDict"]:
-                        self.globalParameters["WholeNode"] = "True"
-                    for parameter in ["MaxRAM", "NumberOfProcessors"]:
-                        if parameter in self.queueDict[queueName]["ParametersDict"]:
-                            self.globalParameters[parameter] = max(
-                                self.globalParameters[parameter],
-                                int(self.queueDict[queueName]["ParametersDict"][parameter]),
-                            )
-
-        return S_OK()
-
     def execute(self):
         """Main execution method (what is called at each agent cycle).
 
@@ -579,13 +319,15 @@
 
         if self.rssFlag:
             ceNamesList = [queue["CEName"] for queue in self.queueDict.values()]
-            result = self.rssClient.getElementStatus(ceNamesList, "ComputingElement")
+            result = self.rssClient.getElementStatus(ceNamesList, "ComputingElement", vO=self.vo)
             if not result["OK"]:
                 self.log.error("Can not get the status of computing elements", " %s" % result["Message"])
                 return result
+            # Try to get CEs which have been probed and those unprobed (vO='all').
             self.ceMaskList = [
                 ceName for ceName in result["Value"] if result["Value"][ceName]["all"] in ("Active", "Degraded")
             ]
+            self.log.debug("CE list with status Active or Degraded: ", self.ceMaskList)
 
         result = self.submitPilots()
         if not result["OK"]:
@@ -607,7 +349,6 @@
 
         :return: S_OK/S_ERROR
         """
->>>>>>> c5981031
 
         # First, we check if we want to submit pilots at all, and also where
         submit, anySite, jobSites, testSites = self._ifAndWhereToSubmit()
@@ -615,169 +356,11 @@
             self.log.notice("Not submitting any pilots at this cycle")
             return S_OK()
 
-<<<<<<< HEAD
-    if not self.queueDict:
-      self.log.warn('No site defined, exiting the cycle')
-      return S_OK()
-
-    # get list of usable sites within this cycle
-    result = self.siteClient.getUsableSites()
-    if not result['OK']:
-      return result
-    self.siteMaskList = result.get('Value', [])
-
-    if self.rssFlag:
-      ceNamesList = [queue['CEName'] for queue in self.queueDict.values()]
-      result = self.rssClient.getElementStatus(ceNamesList, "ComputingElement", vO=self.vo)
-      if not result['OK']:
-        self.log.error("Can not get the status of computing elements",
-                       " %s" % result['Message'])
-        return result
-      # Try to get CEs which have been probed and those unprobed (vO='all').
-      self.ceMaskList = [ceName for ceName in result['Value'] if result['Value'][ceName]
-                         ['all'] in ('Active', 'Degraded')]
-      self.log.debug("CE list with status Active or Degraded: ", self.ceMaskList)
-
-    result = self.submitPilots()
-    if not result['OK']:
-      self.log.error('Errors in the job submission: ', result['Message'])
-      return result
-
-    # Every N cycles we update the pilots status
-    cyclesDone = self.am_getModuleParam('cyclesDone')
-    if self.updateStatus and cyclesDone % self.pilotStatusUpdateCycleFactor == 0:
-      result = self.updatePilotStatus()
-      if not result['OK']:
-        self.log.error('Errors in updating pilot status: ', result['Message'])
-        return result
-
-    return S_OK()
-
-  def submitPilots(self):
-    """ Go through defined computing elements and submit pilots if necessary and possible
-=======
         # From here on we assume we are going to (try to) submit some pilots
         self.log.debug("Going to try to submit some pilots")
->>>>>>> c5981031
 
         self.log.verbose("Queues treated", ",".join(self.queueDict))
 
-<<<<<<< HEAD
-    # First, we check if we want to submit pilots at all, and also where
-    submit, anySite, jobSites, testSites = self._ifAndWhereToSubmit()
-    if not submit:
-      self.log.notice("Not submitting any pilots at this cycle")
-      return S_OK()
-
-    # From here on we assume we are going to (try to) submit some pilots
-    self.log.debug("Going to try to submit some pilots")
-
-    self.log.verbose("Queues treated", ','.join(self.queueDict))
-
-    self.totalSubmittedPilots = 0
-
-    queueDictItems = list(self.queueDict.items())
-    random.shuffle(queueDictItems)
-
-    for queueName, queueDictionary in queueDictItems:
-      # now submitting to the single queues
-      self.log.verbose("Evaluating queue", queueName)
-
-      # are we going to submit pilots to this specific queue?
-      if not self._allowedToSubmit(queueName, anySite, jobSites, testSites):
-        continue
-
-      if 'CPUTime' in queueDictionary['ParametersDict']:
-        queueCPUTime = int(queueDictionary['ParametersDict']['CPUTime'])
-      else:
-        self.log.warn('CPU time limit is not specified, skipping',
-                      'queue %s' % queueName)
-        continue
-      if queueCPUTime > self.maxQueueLength:
-        queueCPUTime = self.maxQueueLength
-
-      ce, ceDict = self._getCE(queueName)
-
-      # additionalInfo is normally taskQueueDict
-      pilotsWeMayWantToSubmit, additionalInfo = self._getPilotsWeMayWantToSubmit(ceDict)
-      self.log.debug('%d pilotsWeMayWantToSubmit are eligible for %s queue' % (pilotsWeMayWantToSubmit, queueName))
-      if not pilotsWeMayWantToSubmit:
-        self.log.debug('...so skipping %s' % queueName)
-        continue
-
-      # Get the number of already waiting pilots for the queue
-      totalWaitingPilots = 0
-      manyWaitingPilotsFlag = False
-      if self.pilotWaitingFlag:
-        tqIDList = list(additionalInfo)
-        result = pilotAgentsDB.countPilots({'TaskQueueID': tqIDList,
-                                            'Status': PilotStatus.PILOT_WAITING_STATES},
-                                           None)
-        if not result['OK']:
-          self.log.error('Failed to get Number of Waiting pilots', result['Message'])
-          totalWaitingPilots = 0
-        else:
-          totalWaitingPilots = result['Value']
-          self.log.debug('Waiting Pilots: %s' % totalWaitingPilots)
-      if totalWaitingPilots >= pilotsWeMayWantToSubmit:
-        self.log.verbose("Possibly enough pilots already waiting", '(%d)' % totalWaitingPilots)
-        manyWaitingPilotsFlag = True
-        if not self.addPilotsToEmptySites:
-          continue
-
-      self.log.debug("%d waiting pilots for the total of %d eligible pilots for %s" %
-                     (totalWaitingPilots, pilotsWeMayWantToSubmit, queueName))
-
-      # Get the number of available slots on the target site/queue
-      totalSlots = self.getQueueSlots(queueName, manyWaitingPilotsFlag)
-      if totalSlots <= 0:
-        self.log.debug('%s: No slots available' % queueName)
-        continue
-
-      if manyWaitingPilotsFlag:
-        # Throttle submission of extra pilots to empty sites
-        pilotsToSubmit = int(self.maxPilotsToSubmit / 10) + 1
-      else:
-        pilotsToSubmit = max(0, min(totalSlots, pilotsWeMayWantToSubmit - totalWaitingPilots))
-        self.log.info('%s: Slots=%d, TQ jobs(pilotsWeMayWantToSubmit)=%d, Pilots: waiting %d, to submit=%d' %
-                      (queueName, totalSlots, pilotsWeMayWantToSubmit, totalWaitingPilots, pilotsToSubmit))
-
-      # Limit the number of pilots to submit to MAX_PILOTS_TO_SUBMIT
-      pilotsToSubmit = min(self.maxPilotsToSubmit, pilotsToSubmit)
-
-      # Get the working proxy
-      cpuTime = queueCPUTime + 86400
-      self.log.verbose("Getting pilot proxy",
-                       "for %s/%s %d long" % (self.pilotDN, self.pilotGroup, cpuTime))
-      result = gProxyManager.getPilotProxyFromDIRACGroup(self.pilotDN, self.pilotGroup, cpuTime)
-      if not result['OK']:
-        return result
-      proxy = result['Value']
-      # Check returned proxy lifetime
-      result = proxy.getRemainingSecs()  # pylint: disable=no-member
-      if not result['OK']:
-        return result
-      lifetime_secs = result['Value']
-      ce.setProxy(proxy, lifetime_secs)
-
-      # now really submitting
-      res = self._submitPilotsToQueue(pilotsToSubmit, ce, queueName)
-      if not res['OK']:
-        self.log.info("Failed pilot submission", "Queue: %s" % queueName)
-      else:
-        pilotList, stampDict = res['Value']
-
-        # updating the pilotAgentsDB... done by default but maybe not strictly necessary
-        self._addPilotTQReference(queueName, additionalInfo, pilotList, stampDict)
-
-    # Summary after the cycle over queues
-    self.log.info("Total number of pilots submitted in this cycle", '%d' % self.totalSubmittedPilots)
-
-    return S_OK()
-
-  def _ifAndWhereToSubmit(self):
-    """ Return a tuple that says if and where to submit pilots:
-=======
         self.totalSubmittedPilots = 0
 
         queueDictItems = list(self.queueDict.items())
@@ -815,7 +398,9 @@
             manyWaitingPilotsFlag = False
             if self.pilotWaitingFlag:
                 tqIDList = list(additionalInfo)
-                result = pilotAgentsDB.countPilots({"TaskQueueID": tqIDList, "Status": WAITING_PILOT_STATUS}, None)
+                result = pilotAgentsDB.countPilots(
+                    {"TaskQueueID": tqIDList, "Status": PilotStatus.PILOT_WAITING_STATES}, None
+                )
                 if not result["OK"]:
                     self.log.error("Failed to get Number of Waiting pilots", result["Message"])
                     totalWaitingPilots = 0
@@ -883,7 +468,6 @@
 
     def _ifAndWhereToSubmit(self):
         """Return a tuple that says if and where to submit pilots:
->>>>>>> c5981031
 
         (submit, anySite, jobSites, testSites)
         e.g.
@@ -922,69 +506,6 @@
             else:
                 anySite = True
 
-<<<<<<< HEAD
-    tqDict = self._getTQDictForMatching()
-    if not tqDict:
-      return True, True, set(), set()
-
-    # the tqDict used here is a very generic one, not specific to one CE/queue only
-    self.log.verbose('Checking overall TQ availability with requirements')
-    self.log.verbose(tqDict)
-
-    # Check that there is some work at all
-    result = self.matcherClient.getMatchingTaskQueues(tqDict)
-    if not result['OK']:
-      self.log.error("Matcher error:", result['Message'])
-      return False, True, set(), set()
-    matchingTQs = result['Value']
-    if not matchingTQs:
-      self.log.notice(
-          'No Waiting jobs suitable for the director, so nothing to submit')
-      return False, True, set(), set()
-
-    # If we are here there's some work to do, now let's see for where
-    jobSites = set()
-    testSites = set()
-    anySite = False
-
-    for tqDescription in matchingTQs.values():
-      siteList = tqDescription.get('Sites', [])
-      if siteList:
-        jobSites |= set(siteList)
-      else:
-        anySite = True
-
-      if "JobTypes" in tqDescription:
-        if "Sites" in tqDescription:
-          for site in tqDescription['Sites']:
-            if site.lower() != 'any':
-              testSites.add(site)
-
-    self.monitorJobsQueuesPilots(matchingTQs)
-
-    return True, anySite, jobSites, testSites
-
-  def monitorJobsQueuesPilots(self, matchingTQs):
-    """ Just printout of jobs queues and pilots status in TQ
-    """
-    tqIDList = list(matchingTQs)
-    result = pilotAgentsDB.countPilots({'TaskQueueID': tqIDList,
-                                        'Status': PilotStatus.PILOT_WAITING_STATES},
-                                       None)
-
-    totalWaitingJobs = 0
-    for tqDescription in matchingTQs.values():
-      totalWaitingJobs += tqDescription['Jobs']
-
-    if not result['OK']:
-      self.log.error("Can't count pilots", result['Message'])
-    else:
-      self.log.info("Total jobs : number of task queues : number of waiting pilots",
-                    "%d : %d : %d" % (totalWaitingJobs, len(tqIDList), result['Value']))
-
-  def _getTQDictForMatching(self):
-    """ Just construct a dictionary (tqDict)
-=======
             if "JobTypes" in tqDescription:
                 if "Sites" in tqDescription:
                     for site in tqDescription["Sites"]:
@@ -998,7 +519,7 @@
     def monitorJobsQueuesPilots(self, matchingTQs):
         """Just printout of jobs queues and pilots status in TQ"""
         tqIDList = list(matchingTQs)
-        result = pilotAgentsDB.countPilots({"TaskQueueID": tqIDList, "Status": WAITING_PILOT_STATUS}, None)
+        result = pilotAgentsDB.countPilots({"TaskQueueID": tqIDList, "Status": PilotStatus.PILOT_WAITING_STATES}, None)
 
         totalWaitingJobs = 0
         for tqDescription in matchingTQs.values():
@@ -1014,7 +535,6 @@
 
     def _getTQDictForMatching(self):
         """Just construct a dictionary (tqDict)
->>>>>>> c5981031
         that will be used to check with Matcher if there's anything to submit.
 
         If extensions want, they can replace partly or fully this method.
@@ -1287,7 +807,7 @@
             for pilot in pilotsList:
                 result = pilotAgentsDB.setPilotStatus(
                     pilot,
-                    "Submitted",
+                    PilotStatus.SUBMITTED,
                     self.queueDict[queue]["CEName"],
                     "Successfully submitted by the SiteDirector",
                     self.queueDict[queue]["Site"],
@@ -1310,7 +830,7 @@
         # See if there are waiting pilots for this queue. If not, allow submission
         if totalSlots and manyWaitingPilotsFlag:
             result = pilotAgentsDB.selectPilots(
-                {"DestinationSite": ceName, "Queue": queueName, "Status": WAITING_PILOT_STATUS}
+                {"DestinationSite": ceName, "Queue": queueName, "Status": PilotStatus.PILOT_WAITING_STATES}
             )
             if result["OK"]:
                 jobIDList = result["Value"]
@@ -1326,7 +846,7 @@
                 # Get the list of already existing pilots for this queue
                 jobIDList = None
                 result = pilotAgentsDB.selectPilots(
-                    {"DestinationSite": ceName, "Queue": queueName, "Status": TRANSIENT_PILOT_STATUS}
+                    {"DestinationSite": ceName, "Queue": queueName, "Status": PilotStatus.PILOT_TRANSIENT_STATES}
                 )
 
                 if result["OK"]:
@@ -1373,9 +893,9 @@
                             self.failedQueues[queue] += 1
                         else:
                             for _pilotRef, pilotDict in result["Value"].items():
-                                if pilotDict["Status"] in TRANSIENT_PILOT_STATUS:
+                                if pilotDict["Status"] in PilotStatus.PILOT_TRANSIENT_STATES:
                                     totalJobs += 1
-                                    if pilotDict["Status"] in WAITING_PILOT_STATUS:
+                                    if pilotDict["Status"] in PilotStatus.PILOT_WAITING_STATES:
                                         waitingJobs += 1
                             runningJobs = totalJobs - waitingJobs
                             self.log.info(
@@ -1398,143 +918,6 @@
     def getExecutable(self, queue, proxy=None, jobExecDir="", envVariables=None, **kwargs):
         """Prepare the full executable for queue
 
-<<<<<<< HEAD
-    tqPriorityList = []
-    sumPriority = 0.
-    for tq in taskQueueDict:
-      sumPriority += taskQueueDict[tq]['Priority']
-      tqPriorityList.append((tq, sumPriority))
-    tqDict = {}
-    for pilotID in pilotList:
-      rndm = random.random() * sumPriority
-      for tq, prio in tqPriorityList:
-        if rndm < prio:
-          tqID = tq
-          break
-      if tqID not in tqDict:
-        tqDict[tqID] = []
-      tqDict[tqID].append(pilotID)
-
-    for tqID, pilotsList in tqDict.items():
-      result = pilotAgentsDB.addPilotTQReference(pilotsList,
-                                                 tqID,
-                                                 self.pilotDN,
-                                                 self.pilotGroup,
-                                                 self.localhost,
-                                                 self.queueDict[queue]['CEType'],
-                                                 stampDict)
-      if not result['OK']:
-        self.log.error('Failed add pilots to the PilotAgentsDB', result['Message'])
-        continue
-      for pilot in pilotsList:
-        result = pilotAgentsDB.setPilotStatus(pilot,
-                                              PilotStatus.SUBMITTED,
-                                              self.queueDict[queue]['CEName'],
-                                              'Successfully submitted by the SiteDirector',
-                                              self.queueDict[queue]['Site'],
-                                              self.queueDict[queue]['QueueName'])
-        if not result['OK']:
-          self.log.error('Failed to set pilot status', result['Message'])
-          continue
-
-  def getQueueSlots(self, queue, manyWaitingPilotsFlag):
-    """ Get the number of available slots in the queue
-    """
-    ce = self.queueDict[queue]['CE']
-    ceName = self.queueDict[queue]['CEName']
-    queueName = self.queueDict[queue]['QueueName']
-    queryCEFlag = self.queueDict[queue]["QueryCEFlag"].lower() in ["1", "yes", "true"]
-
-    self.queueSlots.setdefault(queue, {})
-    totalSlots = self.queueSlots[queue].get('AvailableSlots', 0)
-
-    # See if there are waiting pilots for this queue. If not, allow submission
-    if totalSlots and manyWaitingPilotsFlag:
-      result = pilotAgentsDB.selectPilots({'DestinationSite': ceName,
-                                           'Queue': queueName,
-                                           'Status': PilotStatus.PILOT_WAITING_STATES})
-      if result['OK']:
-        jobIDList = result['Value']
-        if not jobIDList:
-          return totalSlots
-      return 0
-
-    availableSlotsCount = self.queueSlots[queue].setdefault('AvailableSlotsCount', 0)
-    waitingJobs = 1
-    if totalSlots == 0:
-      if availableSlotsCount % self.availableSlotsUpdateCycleFactor == 0:
-
-        # Get the list of already existing pilots for this queue
-        jobIDList = None
-        result = pilotAgentsDB.selectPilots({'DestinationSite': ceName,
-                                             'Queue': queueName,
-                                             'Status': PilotStatus.PILOT_TRANSIENT_STATES})
-
-        if result['OK']:
-          jobIDList = result['Value']
-
-        if queryCEFlag:
-          result = ce.available(jobIDList)
-          if not result['OK']:
-            self.log.warn('Failed to check the availability of queue',
-                          '%s: \n%s' % (queue, result['Message']))
-            self.failedQueues[queue] += 1
-          else:
-            ceInfoDict = result['CEInfoDict']
-            self.log.info("CE queue report",
-                          "(%s_%s): Wait=%d, Run=%d, Submitted=%d, Max=%d" %
-                          (ceName, queueName, ceInfoDict['WaitingJobs'], ceInfoDict['RunningJobs'],
-                           ceInfoDict['SubmittedJobs'], ceInfoDict['MaxTotalJobs']))
-            totalSlots = result['Value']
-            self.queueSlots[queue]['AvailableSlots'] = totalSlots
-            waitingJobs = ceInfoDict['WaitingJobs']
-        else:
-          maxWaitingJobs = int(self.queueDict[queue]['ParametersDict'].get('MaxWaitingJobs', 10))
-          maxTotalJobs = int(self.queueDict[queue]['ParametersDict'].get('MaxTotalJobs', 10))
-          waitingToRunningRatio = float(self.queueDict[queue]['ParametersDict'].get('WaitingToRunningRatio', 0.0))
-          waitingJobs = 0
-          totalJobs = 0
-          if jobIDList:
-            result = pilotAgentsDB.getPilotInfo(jobIDList)
-            if not result['OK']:
-              self.log.warn("Failed to check PilotAgentsDB",
-                            "for queue %s: \n%s" % (queue, result['Message']))
-              self.failedQueues[queue] += 1
-            else:
-              for _pilotRef, pilotDict in result['Value'].items():
-                if pilotDict["Status"] in PilotStatus.PILOT_TRANSIENT_STATES:
-                  totalJobs += 1
-                  if pilotDict["Status"] in PilotStatus.PILOT_WAITING_STATES:
-                    waitingJobs += 1
-              runningJobs = totalJobs - waitingJobs
-              self.log.info("PilotAgentsDB report",
-                            "(%s_%s): Wait=%d, Run=%d, Max=%d" %
-                            (ceName, queueName, waitingJobs, runningJobs, maxTotalJobs))
-              maxWaitingJobs = int(max(maxWaitingJobs, runningJobs * waitingToRunningRatio))
-
-          totalSlots = min((maxTotalJobs - totalJobs), (maxWaitingJobs - waitingJobs))
-          self.queueSlots[queue]['AvailableSlots'] = max(totalSlots, 0)
-
-    self.queueSlots[queue]['AvailableSlotsCount'] += 1
-
-    if manyWaitingPilotsFlag and waitingJobs:
-      return 0
-    return totalSlots
-
-#####################################################################################
-  def getExecutable(self, queue, proxy=None, jobExecDir='', envVariables=None,
-                    **kwargs):
-    """ Prepare the full executable for queue
-
-    :param str queue: queue name
-    :param bundleProxy: flag that say if to bundle or not the proxy
-    :type bundleProxy: bool
-    :param str queue: pilot execution dir (normally an empty string)
-
-    :returns: a string the options for the pilot
-    :rtype: str
-    """
-=======
         :param str queue: queue name
         :param bundleProxy: flag that say if to bundle or not the proxy
         :type bundleProxy: bool
@@ -1624,7 +1007,6 @@
             extensionsList = [ext for ext in CSGlobals.getCSExtensions() if "Web" not in ext]
         if extensionsList:
             pilotOptions.append("-e %s" % ",".join(extensionsList))
->>>>>>> c5981031
 
         # CEName
         pilotOptions.append("-N %s" % self.queueDict[queue]["CEName"])
@@ -1654,25 +1036,17 @@
         :param str proxy: proxy file we are going to bundle
         :param str pilotExecDir: pilot executing directory
 
-<<<<<<< HEAD
-    try:
-      if self.python3Pilots:
-        pilotFiles = []
-      else:
-        pilotFiles = [DIRAC_INSTALL]
-
-      pilotFilesCompressedEncodedDict = getPilotFilesCompressedEncodedDict(pilotFiles,
-                                                                           proxy)
-    except Exception as be:
-      self.log.exception("Exception during pilot modules files compression", lException=be)
-=======
         :returns: file name of the pilot wrapper created
         :rtype: str
         """
->>>>>>> c5981031
 
         try:
-            pilotFilesCompressedEncodedDict = getPilotFilesCompressedEncodedDict([DIRAC_INSTALL], proxy)
+            if self.python3Pilots:
+                pilotFiles = []
+            else:
+                pilotFiles = [DIRAC_INSTALL]
+
+            pilotFilesCompressedEncodedDict = getPilotFilesCompressedEncodedDict(pilotFiles, proxy)
         except Exception as be:
             self.log.exception("Exception during pilot modules files compression", lException=be)
 
@@ -1687,84 +1061,8 @@
 
         return _writePilotWrapperFile(workingDirectory=workingDirectory, localPilot=localPilot)
 
-<<<<<<< HEAD
-    # Generate a proxy before feeding the threads to renew the ones of the CEs to perform actions
-    result = gProxyManager.getPilotProxyFromDIRACGroup(self.pilotDN, self.pilotGroup, 23400)
-    if not result['OK']:
-      return result
-    proxy = result['Value']
-
-    # Getting the status of pilots in a queue implies the use of remote CEs and may lead to network latency
-    # Threads aim at overcoming such issues and thus 1 thread per queue is created to
-    # update the status of pilots in transient states
-    with ThreadPoolExecutor(max_workers=len(self.queueDict)) as executor:
-      for queue in self.queueDict:
-        executor.submit(self._updatePilotStatusPerQueue, queue, proxy)
-
-    # The pilot can be in Done state set by the job agent check if the output is retrieved
-    for queue in self.queueDict:
-      ce = self.queueDict[queue]['CE']
-
-      if not ce.isProxyValid(120)['OK']:
-        result = gProxyManager.getPilotProxyFromDIRACGroup(self.pilotDN, self.pilotGroup, 1000)
-        if not result['OK']:
-          return result
-        proxy = result['Value']
-        ce.setProxy(proxy, 940)
-
-      ceName = self.queueDict[queue]['CEName']
-      queueName = self.queueDict[queue]['QueueName']
-      ceType = self.queueDict[queue]['CEType']
-      siteName = self.queueDict[queue]['Site']
-      result = pilotAgentsDB.selectPilots({'DestinationSite': ceName,
-                                           'Queue': queueName,
-                                           'GridType': ceType,
-                                           'GridSite': siteName,
-                                           'OutputReady': 'False',
-                                           'Status': PilotStatus.PILOT_FINAL_STATES})
-
-      if not result['OK']:
-        self.log.error('Failed to select pilots', result['Message'])
-        continue
-      pilotRefs = result['Value']
-      if not pilotRefs:
-        continue
-      result = pilotAgentsDB.getPilotInfo(pilotRefs)
-      if not result['OK']:
-        self.log.error('Failed to get pilots info from DB', result['Message'])
-        continue
-      pilotDict = result['Value']
-      if self.getOutput:
-        for pRef in pilotRefs:
-          self._getPilotOutput(pRef, pilotDict, ce, ceName)
-
-      # Check if the accounting is to be sent
-      if self.sendAccounting:
-        result = pilotAgentsDB.selectPilots({'DestinationSite': ceName,
-                                             'Queue': queueName,
-                                             'GridType': ceType,
-                                             'GridSite': siteName,
-                                             'AccountingSent': 'False',
-                                             'Status': PilotStatus.PILOT_FINAL_STATES})
-
-        if not result['OK']:
-          self.log.error('Failed to select pilots', result['Message'])
-          continue
-        pilotRefs = result['Value']
-        if not pilotRefs:
-          continue
-        result = pilotAgentsDB.getPilotInfo(pilotRefs)
-        if not result['OK']:
-          self.log.error('Failed to get pilots info from DB', result['Message'])
-          continue
-        pilotDict = result['Value']
-        result = self.sendPilotAccounting(pilotDict)
-        if not result['OK']:
-          self.log.error('Failed to send pilot agent accounting')
-=======
     def updatePilotStatus(self):
         """Update status of pilots in transient and final states"""
->>>>>>> c5981031
 
         # Generate a proxy before feeding the threads to renew the ones of the CEs to perform actions
         result = gProxyManager.getPilotProxyFromDIRACGroup(self.pilotDN, self.pilotGroup, 23400)
@@ -1779,68 +1077,6 @@
             for queue in self.queueDict:
                 executor.submit(self._updatePilotStatusPerQueue, queue, proxy)
 
-<<<<<<< HEAD
-    :param queue: queue name
-    :param proxy: proxy to check the pilot status and renewals
-    """
-    ce = self.queueDict[queue]['CE']
-    ceName = self.queueDict[queue]['CEName']
-    queueName = self.queueDict[queue]['QueueName']
-    ceType = self.queueDict[queue]['CEType']
-    siteName = self.queueDict[queue]['Site']
-
-    result = pilotAgentsDB.selectPilots({'DestinationSite': ceName,
-                                         'Queue': queueName,
-                                         'GridType': ceType,
-                                         'GridSite': siteName,
-                                         'Status': PilotStatus.PILOT_TRANSIENT_STATES,
-                                         'OwnerDN': self.pilotDN,
-                                         'OwnerGroup': self.pilotGroup})
-    if not result['OK']:
-      self.log.error('Failed to select pilots", ": %s' % result['Message'])
-      return
-    pilotRefs = result['Value']
-    if not pilotRefs:
-      return
-
-    result = pilotAgentsDB.getPilotInfo(pilotRefs)
-    if not result['OK']:
-      self.log.error('Failed to get pilots info from DB', result['Message'])
-      return
-    pilotDict = result['Value']
-
-    stampedPilotRefs = []
-    for pRef in pilotDict:
-      if pilotDict[pRef]['PilotStamp']:
-        stampedPilotRefs.append(pRef + ":::" + pilotDict[pRef]['PilotStamp'])
-      else:
-        stampedPilotRefs = list(pilotRefs)
-        break
-
-    # This proxy is used for checking the pilot status and renewals
-    # We really need at least a few hours otherwise the renewed
-    # proxy may expire before we check again...
-    result = ce.isProxyValid(3 * 3600)
-    if not result['OK']:
-      ce.setProxy(proxy, 23300)
-
-    result = ce.getJobStatus(stampedPilotRefs)
-    if not result['OK']:
-      self.log.error('Failed to get pilots status from CE', '%s: %s' % (ceName, result['Message']))
-      return
-    pilotCEDict = result['Value']
-
-    abortedPilots, getPilotOutput = self._updatePilotStatus(pilotRefs, pilotDict, pilotCEDict)
-    for pRef in getPilotOutput:
-      self._getPilotOutput(pRef, pilotDict, ce, ceName)
-
-    # If something wrong in the queue, make a pause for the job submission
-    if abortedPilots:
-      self.failedQueues[queue] += 1
-
-  def _updatePilotStatus(self, pilotRefs, pilotDict, pilotCEDict):
-    """ Really updates the pilots status
-=======
         # The pilot can be in Done state set by the job agent check if the output is retrieved
         for queue in self.queueDict:
             ce = self.queueDict[queue]["CE"]
@@ -1863,7 +1099,7 @@
                     "GridType": ceType,
                     "GridSite": siteName,
                     "OutputReady": "False",
-                    "Status": FINAL_PILOT_STATUS,
+                    "Status": PilotStatus.PILOT_FINAL_STATES,
                 }
             )
 
@@ -1891,7 +1127,7 @@
                         "GridType": ceType,
                         "GridSite": siteName,
                         "AccountingSent": "False",
-                        "Status": FINAL_PILOT_STATUS,
+                        "Status": PilotStatus.PILOT_FINAL_STATES,
                     }
                 )
 
@@ -1930,7 +1166,7 @@
                 "Queue": queueName,
                 "GridType": ceType,
                 "GridSite": siteName,
-                "Status": TRANSIENT_PILOT_STATUS,
+                "Status": PilotStatus.PILOT_TRANSIENT_STATES,
                 "OwnerDN": self.pilotDN,
                 "OwnerGroup": self.pilotGroup,
             }
@@ -1941,7 +1177,6 @@
         pilotRefs = result["Value"]
         if not pilotRefs:
             return
->>>>>>> c5981031
 
         result = pilotAgentsDB.getPilotInfo(pilotRefs)
         if not result["OK"]:
@@ -1987,137 +1222,6 @@
         abortedPilots = 0
         getPilotOutput = []
 
-<<<<<<< HEAD
-      if oldStatus == ceStatus and ceStatus != PilotStatus.UNKNOWN:
-        # Normal status did not change, continue
-        continue
-      elif ceStatus == oldStatus == PilotStatus.UNKNOWN:
-        if sinceLastUpdate < 3600 * second:
-          # Allow 1 hour of Unknown status assuming temporary problems on the CE
-          continue
-        else:
-          newStatus = PilotStatus.ABORTED
-      elif ceStatus == PilotStatus.UNKNOWN and oldStatus not in PilotStatus.PILOT_FINAL_STATES:
-        # Possible problems on the CE, let's keep the Unknown status for a while
-        newStatus = PilotStatus.UNKNOWN
-      elif ceStatus != PilotStatus.UNKNOWN:
-        # Update the pilot status to the new value
-        newStatus = ceStatus
-
-      if newStatus:
-        self.log.info('Updating status',
-                      'to %s for pilot %s' % (newStatus, pRef))
-        result = pilotAgentsDB.setPilotStatus(pRef, newStatus, '', 'Updated by SiteDirector')
-        if not result['OK']:
-          self.log.error(result['Message'])
-        if newStatus == "Aborted":
-          abortedPilots += 1
-      # Set the flag to retrieve the pilot output now or not
-      if newStatus in PilotStatus.PILOT_FINAL_STATES:
-        if pilotDict[pRef]['OutputReady'].lower() == 'false' and self.getOutput:
-          getPilotOutput.append(pRef)
-
-    return abortedPilots, getPilotOutput
-
-  def _getPilotOutput(self, pRef, pilotDict, ce, ceName):
-    """ Retrieves the pilot output for a pilot and stores it in the pilotAgentsDB
-    """
-    self.log.info('Retrieving output for pilot %s' % pRef)
-    output = None
-    error = None
-
-    pilotStamp = pilotDict[pRef]['PilotStamp']
-    pRefStamp = pRef
-    if pilotStamp:
-      pRefStamp = pRef + ':::' + pilotStamp
-
-    result = ce.getJobOutput(pRefStamp)
-    if not result['OK']:
-      self.failedPilotOutput[pRefStamp] += 1
-      self.log.error('Failed to get pilot output', '%s: %s' % (ceName, result['Message']))
-      self.log.verbose('Retries left: %d' % max(0, self.maxRetryGetPilotOutput - self.failedPilotOutput[pRefStamp]))
-
-      if (self.maxRetryGetPilotOutput - self.failedPilotOutput[pRefStamp]) <= 0:
-        output = 'Output is no longer available'
-        error = 'Error is no longer available'
-        self.failedPilotOutput.pop(pRefStamp)
-      else:
-        return
-    else:
-      output, error = result['Value']
-
-    if output:
-      result = pilotAgentsDB.storePilotOutput(pRef, output, error)
-      if not result['OK']:
-        self.log.error('Failed to store pilot output', result['Message'])
-    else:
-      self.log.warn('Empty pilot output not stored to PilotDB')
-
-  def sendPilotAccounting(self, pilotDict):
-    """ Send pilot accounting record
-    """
-    for pRef in pilotDict:
-      self.log.verbose('Preparing accounting record',
-                       'for pilot %s' % pRef)
-      pA = PilotAccounting()
-      pA.setEndTime(pilotDict[pRef]['LastUpdateTime'])
-      pA.setStartTime(pilotDict[pRef]['SubmissionTime'])
-      retVal = Registry.getUsernameForDN(pilotDict[pRef]['OwnerDN'])
-      if not retVal['OK']:
-        userName = 'unknown'
-        self.log.error("Can't determine username for dn", pilotDict[pRef]['OwnerDN'])
-      else:
-        userName = retVal['Value']
-      pA.setValueByKey('User', userName)
-      pA.setValueByKey('UserGroup', pilotDict[pRef]['OwnerGroup'])
-      result = getCESiteMapping(pilotDict[pRef]['DestinationSite'])
-      if result['OK'] and result['Value']:
-        pA.setValueByKey('Site', result['Value'][pilotDict[pRef]['DestinationSite']].strip())
-      else:
-        pA.setValueByKey('Site', 'Unknown')
-      pA.setValueByKey('GridCE', pilotDict[pRef]['DestinationSite'])
-      pA.setValueByKey('GridMiddleware', pilotDict[pRef]['GridType'])
-      pA.setValueByKey('GridResourceBroker', pilotDict[pRef]['Broker'])
-      pA.setValueByKey('GridStatus', pilotDict[pRef]['Status'])
-      if 'Jobs' not in pilotDict[pRef]:
-        pA.setValueByKey('Jobs', 0)
-      else:
-        pA.setValueByKey('Jobs', len(pilotDict[pRef]['Jobs']))
-      self.log.verbose("Adding accounting record",
-                       "for pilot %s" % pilotDict[pRef]['PilotID'])
-      retVal = gDataStoreClient.addRegister(pA)
-      if not retVal['OK']:
-        self.log.error('Failed to send accounting info for pilot ', pRef)
-      else:
-        # Set up AccountingSent flag
-        result = pilotAgentsDB.setAccountingFlag(pRef)
-        if not result['OK']:
-          self.log.error('Failed to set accounting flag for pilot ', pRef)
-
-    self.log.info('Committing accounting records',
-                  'for %d pilots' % len(pilotDict))
-    result = gDataStoreClient.commit()
-    if result['OK']:
-      for pRef in pilotDict:
-        self.log.verbose('Setting AccountingSent flag',
-                         'for pilot %s' % pRef)
-        result = pilotAgentsDB.setAccountingFlag(pRef)
-        if not result['OK']:
-          self.log.error('Failed to set accounting flag for pilot ', pRef)
-    else:
-      return result
-
-    return S_OK()
-
-  def sendPilotSubmissionAccounting(self,
-                                    siteName,
-                                    ceName,
-                                    queueName,
-                                    numTotal,
-                                    numSucceeded,
-                                    status):
-    """ Send pilot submission accounting record
-=======
         for pRef in pilotRefs:
             newStatus = ""
             oldStatus = pilotDict[pRef]["Status"]
@@ -2126,19 +1230,19 @@
 
             ceStatus = pilotCEDict.get(pRef, oldStatus)
 
-            if oldStatus == ceStatus and ceStatus != "Unknown":
+            if oldStatus == ceStatus and ceStatus != PilotStatus.UNKNOWN:
                 # Normal status did not change, continue
                 continue
-            elif ceStatus == oldStatus == "Unknown":
+            elif ceStatus == oldStatus == PilotStatus.UNKNOWN:
                 if sinceLastUpdate < 3600 * second:
                     # Allow 1 hour of Unknown status assuming temporary problems on the CE
                     continue
                 else:
-                    newStatus = "Aborted"
-            elif ceStatus == "Unknown" and oldStatus not in FINAL_PILOT_STATUS:
+                    newStatus = PilotStatus.ABORTED
+            elif ceStatus == PilotStatus.UNKNOWN and oldStatus not in PilotStatus.PILOT_FINAL_STATES:
                 # Possible problems on the CE, let's keep the Unknown status for a while
-                newStatus = "Unknown"
-            elif ceStatus != "Unknown":
+                newStatus = PilotStatus.UNKNOWN
+            elif ceStatus != PilotStatus.UNKNOWN:
                 # Update the pilot status to the new value
                 newStatus = ceStatus
 
@@ -2150,7 +1254,7 @@
                 if newStatus == "Aborted":
                     abortedPilots += 1
             # Set the flag to retrieve the pilot output now or not
-            if newStatus in FINAL_PILOT_STATUS:
+            if newStatus in PilotStatus.PILOT_FINAL_STATES:
                 if pilotDict[pRef]["OutputReady"].lower() == "false" and self.getOutput:
                     getPilotOutput.append(pRef)
 
@@ -2244,7 +1348,6 @@
 
     def sendPilotSubmissionAccounting(self, siteName, ceName, queueName, numTotal, numSucceeded, status):
         """Send pilot submission accounting record
->>>>>>> c5981031
 
         :param str siteName:     Site name
         :param str ceName:       CE name
