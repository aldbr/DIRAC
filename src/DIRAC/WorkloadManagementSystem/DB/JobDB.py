""" The JobDB class is a front-end to the main WMS database containing
    job definitions and status information. It is used in most of the WMS
    components


**Configuration Parameters**:

The following options can be set in ``Systems/WorkloadManagement/<Setup>/Databases/JobDB``

* *MaxRescheduling*:     Set the maximum number of times a job can be rescheduled, default *3*.
* *CompressJDLs*:        Enable compression of JDLs when they are stored in the database, default *False*.

"""
import base64
import zlib

import operator

from DIRAC.ConfigurationSystem.Client.Config import gConfig
from DIRAC.ConfigurationSystem.Client.Helpers.Registry import getVOForGroup
from DIRAC.ConfigurationSystem.Client.Helpers.Operations import Operations
from DIRAC.ConfigurationSystem.Client.Helpers.Resources import getSiteTier
from DIRAC.Core.Base.DB import DB
from DIRAC.Core.Utilities import DErrno
from DIRAC.Core.Utilities.ClassAd.ClassAdLight import ClassAd
from DIRAC.Core.Utilities.ReturnValues import S_OK, S_ERROR
from DIRAC.Core.Utilities import Time
from DIRAC.Core.Utilities.DErrno import EWMSSUBM, EWMSJMAN
from DIRAC.Core.Utilities.ObjectLoader import ObjectLoader
from DIRAC.ResourceStatusSystem.Client.SiteStatus import SiteStatus
from DIRAC.WorkloadManagementSystem.Client.JobState.JobManifest import JobManifest
from DIRAC.WorkloadManagementSystem.Client import JobStatus
from DIRAC.WorkloadManagementSystem.Client import JobMinorStatus

#############################################################################
# utility functions


def compressJDL(jdl):
    """Return compressed JDL string."""
    return base64.b64encode(zlib.compress(jdl.encode(), -1)).decode()


def extractJDL(compressedJDL):
    """Return decompressed JDL string."""
    # the starting bracket is guaranteeed by JobManager.submitJob
    # we need the check to be backward compatible
    if isinstance(compressedJDL, bytes):
        if compressedJDL.startswith(b"["):
            return compressedJDL.decode()
    else:
        if compressedJDL.startswith("["):
            return compressedJDL
    return zlib.decompress(base64.b64decode(compressedJDL)).decode()


#############################################################################


class JobDB(DB):
    """Interface to MySQL-based JobDB"""

    def __init__(self):
        """Standard Constructor"""

        DB.__init__(self, "JobDB", "WorkloadManagement/JobDB")

        # data member to check if __init__ went through without error
        self.__initialized = False
        self.maxRescheduling = self.getCSOption("MaxRescheduling", 3)

        # loading the function that will be used to determine the platform (it can be VO specific)
        res = ObjectLoader().loadObject("ConfigurationSystem.Client.Helpers.Resources", "getDIRACPlatform")
        if not res["OK"]:
            self.log.fatal(res["Message"])
        self.getDIRACPlatform = res["Value"]

        self.jobAttributeNames = []

        self.siteClient = SiteStatus()

        result = self.__getAttributeNames()

        if not result["OK"]:
            self.log.fatal("JobDB: Can not retrieve job Attributes")
            return

        self.jdl2DBParameters = ["JobName", "JobType", "JobGroup"]

        self.log.info("MaxReschedule", self.maxRescheduling)
        self.log.info("==================================================")
        self.__initialized = True

    def isValid(self):
        """Check if correctly initialised"""
        return self.__initialized

    def __getAttributeNames(self):
        """get Name of Job Attributes defined in DB
        set self.jobAttributeNames to the list of Names
        return S_OK()
        return S_ERROR upon error
        """

        res = self._query("DESCRIBE Jobs")
        if not res["OK"]:
            return res
        self.jobAttributeNames = [row[0] for row in res["Value"]]

        return S_OK()

    #############################################################################
    def getDistinctJobAttributes(self, attribute, condDict=None, older=None, newer=None, timeStamp="LastUpdateTime"):
        """Get distinct values of the job attribute under specified conditions"""
        return self.getDistinctAttributeValues(
            "Jobs", attribute, condDict=condDict, older=older, newer=newer, timeStamp=timeStamp
        )

    #############################################################################
    def getJobParameters(self, jobID, paramList=None):
        """Get Job Parameters defined for jobID.
        Returns a dictionary with the Job Parameters.
        If parameterList is empty - all the parameters are returned.
        """

        if isinstance(jobID, (str, int)):
            jobID = [jobID]

        jobIDList = []
        for jID in jobID:
            ret = self._escapeString(str(jID))
            if not ret["OK"]:
                return ret
            jobIDList.append(ret["Value"])

        # self.log.debug('JobDB.getParameters: Getting Parameters for jobs %s' % ','.join(jobIDList))

        resultDict = {}
        if paramList:
            if isinstance(paramList, str):
                paramList = paramList.split(",")
            paramNameList = []
            for pn in paramList:
                ret = self._escapeString(pn)
                if not ret["OK"]:
                    return ret
                paramNameList.append(ret["Value"])
            cmd = "SELECT JobID, Name, Value FROM JobParameters WHERE JobID IN (%s) AND Name IN (%s)" % (
                ",".join(jobIDList),
                ",".join(paramNameList),
            )
            result = self._query(cmd)
            if result["OK"]:
                if result["Value"]:
                    for res_jobID, res_name, res_value in result["Value"]:
                        try:
                            res_value = res_value.decode(errors="replace")  # account for use of BLOBs
                        except AttributeError:
                            pass
                        resultDict.setdefault(int(res_jobID), {})[res_name] = res_value

                return S_OK(resultDict)  # there's a slim chance that this is an empty dictionary
            else:
                return S_ERROR("JobDB.getJobParameters: failed to retrieve parameters")

        else:
            result = self.getFields("JobParameters", ["JobID", "Name", "Value"], {"JobID": jobID})
            if not result["OK"]:
                return result

            for res_jobID, res_name, res_value in result["Value"]:
                try:
                    res_value = res_value.decode(errors="replace")  # account for use of BLOBs
                except AttributeError:
                    pass
                resultDict.setdefault(int(res_jobID), {})[res_name] = res_value

            return S_OK(resultDict)  # there's a slim chance that this is an empty dictionary

    #############################################################################
    def getAtticJobParameters(self, jobID, paramList=None, rescheduleCounter=-1):
        """Get Attic Job Parameters defined for a job with jobID.
        Returns a dictionary with the Attic Job Parameters per each rescheduling cycle.
        If parameterList is empty - all the parameters are returned.
        If recheduleCounter = -1, all cycles are returned.
        """

        ret = self._escapeString(jobID)
        if not ret["OK"]:
            return ret
        jobID = ret["Value"]

        # self.log.debug('JobDB.getAtticJobParameters: Getting Attic Parameters for job %s' % jobID)

        resultDict = {}
        paramCondition = ""
        if paramList:
            paramNameList = []
            for x in paramList:
                ret = self._escapeString(x)
                if not ret["OK"]:
                    return ret
                paramNameList.append(ret["Value"])
            paramNames = ",".join(paramNameList)
            paramCondition = " AND Name in (%s)" % paramNames
        rCounter = ""
        if rescheduleCounter != -1:
            rCounter = " AND RescheduleCycle=%d" % int(rescheduleCounter)
        cmd = "SELECT Name, Value, RescheduleCycle from AtticJobParameters"
        cmd += " WHERE JobID=%s %s %s" % (jobID, paramCondition, rCounter)
        result = self._query(cmd)
        if result["OK"]:
            if result["Value"]:
                for name, value, counter in result["Value"]:
                    try:
                        value = value.decode()  # account for use of BLOBs
                    except AttributeError:
                        pass
                    resultDict.setdefault(counter, {})[name] = value

            return S_OK(resultDict)
        else:
            return S_ERROR("JobDB.getAtticJobParameters: failed to retrieve parameters")

    #############################################################################
    # TODO: the following 3 methods can be merged into 1.

    def getJobsAttributes(self, jobIDs, attrList=None):
        """Get all Job(s) Attributes for a given list of jobIDs.
        Return a dictionary with all Job Attributes as value pairs
        """

        if not jobIDs:
            return S_OK({})

        # If no list of attributes is given, return all attributes
        if not attrList:
            attrList = self.jobAttributeNames
        if isinstance(attrList, str):
            attrList = attrList.replace(" ", "").split(",")
        attrList.sort()

        if isinstance(jobIDs, str):
            jobIDs = [int(jID) for jID in jobIDs.replace(" ", "").split(",")]
        if isinstance(jobIDs, int):
            jobIDs = [jobIDs]

        attrNameListS = []
        for x in attrList:
            ret = self._escapeString(x)
            if not ret["OK"]:
                return ret
            x = "`" + ret["Value"][1:-1] + "`"
            attrNameListS.append(x)
        attrNames = "JobID," + ",".join(attrNameListS)

        cmd = "SELECT %s FROM Jobs WHERE JobID IN (%s)" % (attrNames, ",".join(str(jobID) for jobID in jobIDs))
        res = self._query(cmd)
        if not res["OK"]:
            return res
        if not res["Value"]:
            return S_OK({})

        attributes = {}
        for t_att in res["Value"]:
            jobID = int(t_att[0])
            attributes.setdefault(jobID, {})
            for tx, ax in zip(t_att[1:], attrList):
                attributes[jobID].setdefault(ax, tx)

        return S_OK(attributes)

    #############################################################################
    def getJobAttributes(self, jobID, attrList=None):
        """Get all Job Attributes for a given jobID.
        Return a dictionary with all Job Attributes as value pairs
        """

        ret = self._escapeString(jobID)
        if not ret["OK"]:
            return ret
        jobID = ret["Value"]

        # If no list is given, return all attributes
        if not attrList:
            attrList = self.jobAttributeNames

        attrNameList = []
        for x in attrList:
            ret = self._escapeString(x)
            if not ret["OK"]:
                return ret
            x = "`" + ret["Value"][1:-1] + "`"
            attrNameList.append(x)
        attrNames = ",".join(attrNameList)
        # self.log.debug('JobDB.getAllJobAttributes: Getting Attributes for job = %s.' % jobID)

        cmd = "SELECT %s FROM Jobs WHERE JobID=%s" % (attrNames, jobID)
        res = self._query(cmd)
        if not res["OK"]:
            return res

        if not res["Value"]:
            return S_OK({})

        values = res["Value"][0]

        attributes = {}
        for name, value in zip(attrList, values):
            attributes[name] = str(value)

        return S_OK(attributes)

    #############################################################################
    def getJobAttribute(self, jobID, attribute):
        """Get the given attribute of a job specified by its jobID"""

        result = self.getJobAttributes(jobID, [attribute])
        if not result["OK"]:
            return result
        return S_OK(result["Value"].get(attribute))

    #############################################################################
    def getJobParameter(self, jobID, parameter):
        """Get the given parameter of a job specified by its jobID"""

        result = self.getJobParameters(jobID, [parameter])
        if not result["OK"]:
            return result
        return S_OK(result.get("Value", {}).get(jobID, {}).get(parameter))

    #############################################################################
    def getJobOptParameter(self, jobID, parameter):
        """Get optimizer parameters for the given job."""

        result = self.getFields("OptimizerParameters", ["Value"], {"JobID": jobID, "Name": parameter})
        if result["OK"]:
            if result["Value"]:
                return S_OK(result["Value"][0][0])
            return S_ERROR("Parameter not found")

        return S_ERROR("Failed to access database")

    #############################################################################
    def getJobOptParameters(self, jobID, paramList=None):
        """Get optimizer parameters for the given job. If the list of parameter names is
        empty, get all the parameters then
        """

        ret = self._escapeString(jobID)
        if not ret["OK"]:
            return ret
        jobID = ret["Value"]

        if paramList:
            paramNameList = []
            for x in paramList:
                ret = self._escapeString(x)
                if not ret["OK"]:
                    return ret
                paramNameList.append(ret["Value"])
            paramNames = ",".join(paramNameList)
            cmd = "SELECT Name, Value from OptimizerParameters WHERE JobID=%s and Name in (%s)" % (jobID, paramNames)
        else:
            cmd = "SELECT Name, Value from OptimizerParameters WHERE JobID=%s" % jobID

        result = self._query(cmd)
        if not result["OK"]:
            return S_ERROR("JobDB.getJobOptParameters: failed to retrieve parameters")
        try:
            jobOptParameters = {name: value.decode() for name, value in result.get("Value", {})}  # account for BLOBs
        except AttributeError:
            jobOptParameters = {name: value for name, value in result.get("Value", {})}
        return S_OK(jobOptParameters)

    #############################################################################

    def getInputData(self, jobID):
        """Get input data for the given job"""
        ret = self._escapeString(jobID)
        if not ret["OK"]:
            return ret
        jobID = ret["Value"]
        cmd = "SELECT LFN FROM InputData WHERE JobID=%s" % jobID
        res = self._query(cmd)
        if not res["OK"]:
            return res

        inputData = [i[0] for i in res["Value"] if i[0].strip()]
        for index, lfn in enumerate(inputData):
            if lfn.lower().startswith("lfn:"):
                inputData[index] = lfn[4:]

        return S_OK(inputData)

    #############################################################################
    def setInputData(self, jobID, inputData):
        """Inserts input data for the given job"""
        ret = self._escapeString(jobID)
        if not ret["OK"]:
            return ret
        jobID = ret["Value"]
        cmd = "DELETE FROM InputData WHERE JobID=%s" % (jobID)
        result = self._update(cmd)
        if not result["OK"]:
            result = S_ERROR("JobDB.setInputData: operation failed.")

        for lfn in inputData:
            # some jobs are setting empty string as InputData
            if not lfn:
                continue
            ret = self._escapeString(lfn.strip())
            if not ret["OK"]:
                return ret
            lfn = ret["Value"]
            cmd = "INSERT INTO InputData (JobID,LFN) VALUES (%s, %s )" % (jobID, lfn)
            res = self._update(cmd)
            if not res["OK"]:
                return res

        return S_OK("Files added")

    #############################################################################
    def setOptimizerChain(self, jobID, optimizerList):
        """Set the optimizer chain for the given job. The 'TaskQueue'
        optimizer should be the last one in the chain, it is added
        if not present in the optimizerList
        """

        optString = ",".join(optimizerList)
        return self.setJobOptParameter(jobID, "OptimizerChain", optString)

    #############################################################################
    def setNextOptimizer(self, jobID, currentOptimizer):
        """Set the job status to be processed by the next optimizer in the
        chain
        """

        result = self.getJobOptParameter(jobID, "OptimizerChain")
        if not result["OK"]:
            return result

        optList = result["Value"].split(",")
        if currentOptimizer not in optList:
            return S_ERROR("Could not find " + currentOptimizer + " in chain")
        try:
            # Append None to get a list of (opt,nextOpt)
            optList.append(None)
            nextOptimizer = None
            for opt, nextOptimizer in zip(optList[:-1], optList[1:]):
                if opt == currentOptimizer:
                    break
            if nextOptimizer is None:
                return S_ERROR("Unexpected end of the Optimizer Chain")
        except ValueError:
            return S_ERROR("The " + currentOptimizer + " not found in the chain")

        result = self.setJobStatus(jobID, status=JobStatus.CHECKING, minorStatus=nextOptimizer)
        if not result["OK"]:
            return result
        return S_OK(nextOptimizer)

    ############################################################################
    def selectJobs(self, condDict, older=None, newer=None, timeStamp="LastUpdateTime", orderAttribute=None, limit=None):
        """Select jobs matching the following conditions:
        - condDict dictionary of required Key = Value pairs;
        - with the last update date older and/or newer than given dates;

        The result is ordered by JobID if requested, the result is limited to a given
        number of jobs if requested.
        """

        # self.log.debug('JobDB.selectJobs: retrieving jobs.')

        res = self.getFields(
            "Jobs",
            ["JobID"],
            condDict=condDict,
            limit=limit,
            older=older,
            newer=newer,
            timeStamp=timeStamp,
            orderAttribute=orderAttribute,
        )

        if not res["OK"]:
            return res

        if not res["Value"]:
            return S_OK([])
        return S_OK([self._to_value(i) for i in res["Value"]])

    #############################################################################
    def setJobAttribute(self, jobID, attrName, attrValue, update=False, myDate=None, force=False):
        """Set an attribute value for job specified by jobID.
        The LastUpdate time stamp is refreshed if explicitly requested

        :param jobID: job ID
        :type jobID: int or str
        :param str attrName: attribute name
        :param str attrValue: attribute value
        :param bool update: optional flag to update the job LastUpdateTime stamp
        :param str myDate: optional time stamp for the LastUpdateTime attribute

        :return: S_OK/S_ERROR
        """

        if attrName not in self.jobAttributeNames:
            return S_ERROR(EWMSJMAN, "Request to set non-existing job attribute")

        if attrName == "Status":
            # Treat this update separately
            res = self.setJobsMajorStatus([jobID], attrValue, force=force)
            if not res["OK"]:
                return res
            if update:
                cmd = "UPDATE Jobs SET LastUpdateTime=UTC_TIMESTAMP() WHERE JobID=%s" % jobID
                if myDate:
                    cmd += " AND LastUpdateTime < %s" % myDate
                return self._update(cmd)
            else:
                return res

        # if we are here it's because we are not updating the status
        ret = self._escapeString(jobID)
        if not ret["OK"]:
            return ret
        jobID = ret["Value"]

        ret = self._escapeString(attrValue)
        if not ret["OK"]:
            return ret
        value = ret["Value"]

        if update:
            cmd = "UPDATE Jobs SET %s=%s,LastUpdateTime=UTC_TIMESTAMP() WHERE JobID=%s" % (attrName, value, jobID)
        else:
            cmd = "UPDATE Jobs SET %s=%s WHERE JobID=%s" % (attrName, value, jobID)

        if myDate:
            cmd += " AND LastUpdateTime < %s" % myDate

        return self._update(cmd)

    #############################################################################
    def setJobAttributes(self, jobID, attrNames, attrValues, update=False, myDate=None, force=False):
        """Set one or more attribute values for one or more jobs specified by jobID.
        The LastUpdate time stamp is refreshed if explicitly requested with the update flag

        This method is also used for updating the Status, MinorStatus, ApplicationStatus
        of a job, as self.setJobsStatus also calls this method.
        If the status is already final, we don't update it.

        :param jobID: one or more job IDs
        :type jobID: int or str or list
        :param list attrNames: names of attributes to update
        :param list attrValues: corresponding values of attributes to update
        :param bool update: optional flag to update the job LastUpdateTime stamp
        :param str myDate: optional time stamp for the LastUpdateTime attribute
        :param bool force: force update of Status (override State Machine decision)

        :return: S_OK/S_ERROR
        """

        jobIDList = jobID
        if not isinstance(jobID, (list, tuple)):
            jobIDList = [jobID]

        jIDList = []
        for jID in jobIDList:
            ret = self._escapeString(jID)
            if not ret["OK"]:
                return ret
            jIDList.append(ret["Value"])

        if len(attrNames) != len(attrValues):
            return S_ERROR("JobDB.setAttributes: incompatible Argument length")

        for attrName in attrNames:
            if attrName not in self.jobAttributeNames:
                return S_ERROR(EWMSJMAN, "Request to set non-existing job attribute")

        if "Status" in attrNames:
            # Treat this update separately
            res = self.setJobsMajorStatus(jIDList, attrValues[attrNames.index("Status")], force=force)
            if not res["OK"]:
                return res
            attrValues.pop(attrNames.index("Status"))
            attrNames.remove("Status")

        attr = []

        for name, value in zip(attrNames, attrValues):
            ret = self._escapeString(value)
            if not ret["OK"]:
                return ret
            attr.append("%s=%s" % (name, ret["Value"]))
        if update:
            attr.append("LastUpdateTime=UTC_TIMESTAMP()")
        if not attr:
            return S_ERROR("JobDB.setAttributes: Nothing to do")

        cmd = "UPDATE Jobs SET %s WHERE JobID in ( %s )" % (", ".join(attr), ", ".join(jIDList))

        if myDate:
            cmd += " AND LastUpdateTime < %s" % myDate

        return self._update(cmd)

    def setJobsMajorStatus(self, jIDList, candidateStatus, force=False):
        """
        Sets jobs major status, considering the JobStateMachine result

        :param list jIDList: list of one or more job IDs
        :param str candidateStatus: candidate major Status
        """

        # get the current statuses of the jobs
        res = self.getJobsAttributes(jIDList, ["Status"])
        if not res["OK"]:
            return res
        jIDStatusDict = res["Value"]

        newStatuses = {}
        for jID, jIDStatus in jIDStatusDict.items():
            if force:
                self.log.info("Status update forced", "(%s: %s -> %s)" % (str(jID), jIDStatus, candidateStatus))
                nextState = candidateStatus
            else:
                res = JobStatus.JobsStateMachine(jIDStatus["Status"]).getNextState(candidateStatus)
                if not res["OK"]:
                    return res
                nextState = res["Value"]

                # The JobsStateMachine might force a different status
                if candidateStatus != nextState:
                    self.log.error(
                        "Job Status Error",
                        "%s can't move from %s to %s: using %s"
                        % (jID, jIDStatus["Status"], candidateStatus, nextState),
                    )

            newStatuses[jID] = nextState

        cmd = "INSERT INTO Jobs (JobID, Status) VALUES "

        ns = []
        for jID, status in newStatuses.items():
            ret_status = self._escapeString(status)
            if not ret_status["OK"]:
                return ret_status
            status = ret_status["Value"]
            ns.append("(%s, %s)" % (jID, status))
        cmd += ",".join(ns)

        cmd += " ON DUPLICATE KEY UPDATE Status=VALUES(Status)"

        return self._update(cmd)

    def setJobStatus(self, jobID, status="", minorStatus="", applicationStatus=""):
        """Set status of the job specified by its jobID"""
        # Do not update the LastUpdate time stamp if setting the Stalled status
        update_flag = True
        if status == JobStatus.STALLED:
            update_flag = False

        attrNames = []
        attrValues = []
        if status:
            attrNames.append("Status")
            attrValues.append(status)
        if minorStatus:
            attrNames.append("MinorStatus")
            attrValues.append(minorStatus)
        if applicationStatus:
            attrNames.append("ApplicationStatus")
            attrValues.append(applicationStatus[:255])

        result = self.setJobAttributes(jobID, attrNames, attrValues, update=update_flag)
        if not result["OK"]:
            return result

        return S_OK()

    #############################################################################
    def setEndExecTime(self, jobID, endDate=None):
        """Set EndExecTime time stamp"""

        ret = self._escapeString(jobID)
        if not ret["OK"]:
            return ret
        jobID = ret["Value"]

        if endDate:
            ret = self._escapeString(endDate)
            if not ret["OK"]:
                return ret
            endDate = ret["Value"]
        else:
            endDate = "UTC_TIMESTAMP()"
        req = "UPDATE Jobs SET EndExecTime=%s WHERE JobID=%s AND EndExecTime IS NULL" % (endDate, jobID)
        return self._update(req)

    #############################################################################
    def setStartExecTime(self, jobID, startDate=None):
        """Set StartExecTime time stamp and HeartBeatTime if not already set"""

        ret = self._escapeString(jobID)
        if not ret["OK"]:
            return ret
        jobID = ret["Value"]

        if startDate:
            ret = self._escapeString(startDate)
            if not ret["OK"]:
                return ret
            startDate = ret["Value"]
        else:
            startDate = "UTC_TIMESTAMP()"
        # Set also the HeartBeatTime in case the job gets stuck before sending the first HeartBeat
        req = "UPDATE Jobs SET HeartBeatTime=%s WHERE JobID=%s AND HeartBeatTime IS NULL" % (startDate, jobID)
        ret = self._update(req)
        if not ret["OK"]:
            return ret
        req = "UPDATE Jobs SET StartExecTime=%s WHERE JobID=%s AND StartExecTime IS NULL" % (startDate, jobID)
        return self._update(req)

    #############################################################################
    def setJobParameter(self, jobID, key, value):
        """Set a parameter specified by name,value pair for the job JobID"""

        ret = self._escapeString(key)
        if not ret["OK"]:
            return ret
        e_key = ret["Value"]
        ret = self._escapeString(value)
        if not ret["OK"]:
            return ret
        e_value = ret["Value"]

        cmd = "REPLACE JobParameters (JobID,Name,Value) VALUES (%d,%s,%s)" % (int(jobID), e_key, e_value)
        return self._update(cmd)

    #############################################################################
    def setJobParameters(self, jobID, parameters):
        """Set parameters specified by a list of name/value pairs for the job JobID

        :param int jobID: Job ID
        :param list parameters: list of tuples (name, value) pairs

        :return: S_OK/S_ERROR
        """

        if not parameters:
            return S_OK()

        insertValueList = []
        for name, value in parameters:
            ret = self._escapeString(name)
            if not ret["OK"]:
                return ret
            e_name = ret["Value"]
            ret = self._escapeString(value)
            if not ret["OK"]:
                return ret
            e_value = ret["Value"]
            insertValueList.append("(%s,%s,%s)" % (jobID, e_name, e_value))

        cmd = "REPLACE JobParameters (JobID,Name,Value) VALUES %s" % ", ".join(insertValueList)
        return self._update(cmd)

    #############################################################################
    def setJobOptParameter(self, jobID, name, value):
        """Set an optimzer parameter specified by name,value pair for the job JobID"""
        ret = self._escapeString(jobID)
        if not ret["OK"]:
            return ret
        e_jobID = ret["Value"]

        ret = self._escapeString(name)
        if not ret["OK"]:
            return ret
        e_name = ret["Value"]

        cmd = "DELETE FROM OptimizerParameters WHERE JobID=%s AND Name=%s" % (e_jobID, e_name)
        res = self._update(cmd)
        if not res["OK"]:
            return res

        return self.insertFields("OptimizerParameters", ["JobID", "Name", "Value"], [jobID, name, value])

    #############################################################################
    def removeJobOptParameter(self, jobID, name):
        """Remove the specified optimizer parameter for jobID"""
        ret = self._escapeString(jobID)
        if not ret["OK"]:
            return ret
        jobID = ret["Value"]
        ret = self._escapeString(name)
        if not ret["OK"]:
            return ret
        name = ret["Value"]

        cmd = "DELETE FROM OptimizerParameters WHERE JobID=%s AND Name=%s" % (jobID, name)
        return self._update(cmd)

    #############################################################################
    def setAtticJobParameter(self, jobID, key, value, rescheduleCounter):
        """Set attic parameter for job specified by its jobID when job rescheduling
        for later debugging
        """
        ret = self._escapeString(jobID)
        if not ret["OK"]:
            return ret
        jobID = ret["Value"]

        ret = self._escapeString(key)
        if not ret["OK"]:
            return ret
        key = ret["Value"]

        ret = self._escapeString(value)
        if not ret["OK"]:
            return ret
        value = ret["Value"]

        ret = self._escapeString(rescheduleCounter)
        if not ret["OK"]:
            return ret
        rescheduleCounter = ret["Value"]

        cmd = "INSERT INTO AtticJobParameters (JobID,RescheduleCycle,Name,Value) VALUES(%s,%s,%s,%s)" % (
            jobID,
            rescheduleCounter,
            key,
            value,
        )
        return self._update(cmd)

    #############################################################################
    def __setInitialJobParameters(self, classadJob, jobID):
        """Set initial job parameters as was defined in the Classad"""

        # Extract initital job parameters
        parameters = {}
        if classadJob.lookupAttribute("Parameters"):
            parameters = classadJob.getDictionaryFromSubJDL("Parameters")
        return self.setJobParameters(jobID, list(parameters.items()))

    #############################################################################
    def setJobJDL(self, jobID, jdl=None, originalJDL=None):
        """Insert JDL's for job specified by jobID"""
        ret = self._escapeString(jobID)
        if not ret["OK"]:
            return ret
        jobID = ret["Value"]

        req = "SELECT OriginalJDL FROM JobJDLs WHERE JobID=%s" % jobID
        result = self._query(req)
        updateFlag = False
        if result["OK"] and result["Value"]:
            updateFlag = True

        if jdl:
            ret = self._escapeString(compressJDL(jdl))
            if not ret["OK"]:
                return ret
            e_JDL = ret["Value"]

            if updateFlag:
                cmd = "UPDATE JobJDLs Set JDL=%s WHERE JobID=%s" % (e_JDL, jobID)
            else:
                cmd = "INSERT INTO JobJDLs (JobID,JDL) VALUES (%s,%s)" % (jobID, e_JDL)
            result = self._update(cmd)
            if not result["OK"]:
                return result

        if originalJDL:
            ret = self._escapeString(compressJDL(originalJDL))
            if not ret["OK"]:
                return ret
            e_originalJDL = ret["Value"]

            if updateFlag:
                cmd = "UPDATE JobJDLs Set OriginalJDL=%s WHERE JobID=%s" % (e_originalJDL, jobID)
            else:
                cmd = "INSERT INTO JobJDLs (JobID,OriginalJDL) VALUES (%s,%s)" % (jobID, e_originalJDL)

            result = self._update(cmd)

        return result

    #############################################################################
    def __insertNewJDL(self, jdl):
        """Insert a new JDL in the system, this produces a new JobID"""

        err = "JobDB.__insertNewJDL: Failed to retrieve a new Id."

        result = self.insertFields("JobJDLs", ["JDL", "JobRequirements", "OriginalJDL"], ["", "", compressJDL(jdl)])
        if not result["OK"]:
            self.log.error("Can not insert New JDL", result["Message"])
            return result

        if "lastRowId" not in result:
            return S_ERROR("%s" % err)

        jobID = int(result["lastRowId"])

        self.log.info("JobDB: New JobID served", "%s" % jobID)

        return S_OK(jobID)

    #############################################################################
    def getJobJDL(self, jobID, original=False):
        """Get JDL for job specified by its jobID. By default the current job JDL
        is returned. If 'original' argument is True, original JDL is returned
        """
        ret = self._escapeString(jobID)
        if not ret["OK"]:
            return ret
        jobID = ret["Value"]

        if original:
            cmd = "SELECT OriginalJDL FROM JobJDLs WHERE JobID=%s" % jobID
        else:
            cmd = "SELECT JDL FROM JobJDLs WHERE JobID=%s" % jobID

        result = self._query(cmd)
        if result["OK"]:
            jdl = result["Value"]
            if not jdl:
                return S_OK(jdl)
            return S_OK(extractJDL(jdl[0][0]))
        return result

    #############################################################################
    def insertNewJobIntoDB(
        self,
        jdl,
        owner,
        ownerDN,
        ownerGroup,
        diracSetup,
        initialStatus=JobStatus.RECEIVED,
        initialMinorStatus="Job accepted",
    ):
        """Insert the initial JDL into the Job database,
        Do initial JDL crosscheck,
        Set Initial job Attributes and Status

        :param str jdl: job description JDL
        :param str owner: job owner user name
        :param str ownerDN: job owner DN
        :param str ownerGroup: job owner group
        :param str diracSetup: setup in which context the job is submitted
        :param str initialStatus: optional initial job status (Received by default)
        :param str initialMinorStatus: optional initial minor job status
        :return: new job ID
        """
        jobManifest = JobManifest()
        result = jobManifest.load(jdl)
        if not result["OK"]:
            return result
        jobManifest.setOptionsFromDict(
            {"OwnerName": owner, "OwnerDN": ownerDN, "OwnerGroup": ownerGroup, "DIRACSetup": diracSetup}
        )
        result = jobManifest.check()
        if not result["OK"]:
            return result
        jobAttrNames = []
        jobAttrValues = []

        # 1.- insert original JDL on DB and get new JobID
        # Fix the possible lack of the brackets in the JDL
        if jdl.strip()[0].find("[") != 0:
            jdl = "[" + jdl + "]"
        result = self.__insertNewJDL(jdl)
        if not result["OK"]:
            return S_ERROR(EWMSSUBM, "Failed to insert JDL in to DB")
        jobID = result["Value"]

        jobManifest.setOption("JobID", jobID)

        jobAttrNames.append("JobID")
        jobAttrValues.append(jobID)

        jobAttrNames.append("LastUpdateTime")
        jobAttrValues.append(Time.toString())

        jobAttrNames.append("SubmissionTime")
        jobAttrValues.append(Time.toString())

        jobAttrNames.append("Owner")
        jobAttrValues.append(owner)

        jobAttrNames.append("OwnerDN")
        jobAttrValues.append(ownerDN)

        jobAttrNames.append("OwnerGroup")
        jobAttrValues.append(ownerGroup)

        jobAttrNames.append("DIRACSetup")
        jobAttrValues.append(diracSetup)

        # 2.- Check JDL and Prepare DIRAC JDL
        jobJDL = jobManifest.dumpAsJDL()

        # Replace the JobID placeholder if any
        if jobJDL.find("%j") != -1:
            jobJDL = jobJDL.replace("%j", str(jobID))

        classAdJob = ClassAd(jobJDL)
        classAdReq = ClassAd("[]")
        retVal = S_OK(jobID)
        retVal["JobID"] = jobID
        if not classAdJob.isOK():
            jobAttrNames.append("Status")
            jobAttrValues.append(JobStatus.FAILED)

            jobAttrNames.append("MinorStatus")
            jobAttrValues.append("Error in JDL syntax")

            result = self.insertFields("Jobs", jobAttrNames, jobAttrValues)
            if not result["OK"]:
                return result

            retVal["Status"] = JobStatus.FAILED
            retVal["MinorStatus"] = "Error in JDL syntax"
            return retVal

        classAdJob.insertAttributeInt("JobID", jobID)
        result = self.__checkAndPrepareJob(
            jobID, classAdJob, classAdReq, owner, ownerDN, ownerGroup, diracSetup, jobAttrNames, jobAttrValues
        )
        if not result["OK"]:
            return result

        priority = classAdJob.getAttributeInt("Priority")
        if priority is None:
            priority = 0
        jobAttrNames.append("UserPriority")
        jobAttrValues.append(priority)

        for jdlName in self.jdl2DBParameters:
            # Defaults are set by the DB.
            jdlValue = classAdJob.getAttributeString(jdlName)
            if jdlValue:
                jobAttrNames.append(jdlName)
                jobAttrValues.append(jdlValue)

        jdlValue = classAdJob.getAttributeString("Site")
        if jdlValue:
            jobAttrNames.append("Site")
            if jdlValue.find(",") != -1:
                jobAttrValues.append("Multiple")
            else:
                jobAttrValues.append(jdlValue)

        jobAttrNames.append("VerifiedFlag")
        jobAttrValues.append("True")

        jobAttrNames.append("Status")
        jobAttrValues.append(initialStatus)

        jobAttrNames.append("MinorStatus")
        jobAttrValues.append(initialMinorStatus)

        reqJDL = classAdReq.asJDL()
        classAdJob.insertAttributeInt("JobRequirements", reqJDL)

        jobJDL = classAdJob.asJDL()

        result = self.setJobJDL(jobID, jobJDL)
        if not result["OK"]:
            return result

        # Adding the job in the Jobs table
        result = self.insertFields("Jobs", jobAttrNames, jobAttrValues)
        if not result["OK"]:
            return result

        # Setting the Job parameters
        result = self.__setInitialJobParameters(classAdJob, jobID)
        if not result["OK"]:
            return result

        # Looking for the Input Data
        inputData = []
        if classAdJob.lookupAttribute("InputData"):
            inputData = classAdJob.getListFromExpression("InputData")
        values = []

        ret = self._escapeString(jobID)
        if not ret["OK"]:
            return ret
        e_jobID = ret["Value"]

        for lfn in inputData:
            # some jobs are setting empty string as InputData
            if not lfn:
                continue
            ret = self._escapeString(lfn.strip())
            if not ret["OK"]:
                return ret
            lfn = ret["Value"]

            values.append("(%s, %s )" % (e_jobID, lfn))

        if values:
            cmd = "INSERT INTO InputData (JobID,LFN) VALUES %s" % ", ".join(values)
            result = self._update(cmd)
            if not result["OK"]:
                return result

        retVal["Status"] = initialStatus
        retVal["MinorStatus"] = initialMinorStatus

        return retVal

    def __checkAndPrepareJob(
        self, jobID, classAdJob, classAdReq, owner, ownerDN, ownerGroup, diracSetup, jobAttrNames, jobAttrValues
    ):
        """
        Check Consistency of Submitted JDL and set some defaults
        Prepare subJDL with Job Requirements
        """
        error = ""
        vo = getVOForGroup(ownerGroup)

        jdlDiracSetup = classAdJob.getAttributeString("DIRACSetup")
        jdlOwner = classAdJob.getAttributeString("Owner")
        jdlOwnerDN = classAdJob.getAttributeString("OwnerDN")
        jdlOwnerGroup = classAdJob.getAttributeString("OwnerGroup")
        jdlVO = classAdJob.getAttributeString("VirtualOrganization")

        # The below is commented out since this is always overwritten by the submitter IDs
        # but the check allows to findout inconsistent client environments
        if jdlDiracSetup and jdlDiracSetup != diracSetup:
            error = "Wrong DIRAC Setup in JDL"
        if jdlOwner and jdlOwner != owner:
            error = "Wrong Owner in JDL"
        elif jdlOwnerDN and jdlOwnerDN != ownerDN:
            error = "Wrong Owner DN in JDL"
        elif jdlOwnerGroup and jdlOwnerGroup != ownerGroup:
            error = "Wrong Owner Group in JDL"
        elif jdlVO and jdlVO != vo:
            error = "Wrong Virtual Organization in JDL"

        classAdJob.insertAttributeString("Owner", owner)
        classAdJob.insertAttributeString("OwnerDN", ownerDN)
        classAdJob.insertAttributeString("OwnerGroup", ownerGroup)

        if vo:
            classAdJob.insertAttributeString("VirtualOrganization", vo)

        classAdReq.insertAttributeString("Setup", diracSetup)
        classAdReq.insertAttributeString("OwnerDN", ownerDN)
        classAdReq.insertAttributeString("OwnerGroup", ownerGroup)
        if vo:
            classAdReq.insertAttributeString("VirtualOrganization", vo)

        inputDataPolicy = Operations(vo=vo).getValue("InputDataPolicy/InputDataModule")
        if inputDataPolicy and not classAdJob.lookupAttribute("InputDataModule"):
            classAdJob.insertAttributeString("InputDataModule", inputDataPolicy)

        # ################## adding DIRAC/VOPolicy as classAds
        # FIXME: to remove
        setup = gConfig.getValue("/DIRAC/Setup", "")
        voPolicyDict = gConfig.getOptionsDict("/DIRAC/VOPolicy/%s/%s" % (vo, setup))
        # voPolicyDict = gConfig.getOptionsDict('/DIRAC/VOPolicy')
        if voPolicyDict["OK"]:
            voPolicy = voPolicyDict["Value"]
            for param, val in voPolicy.items():
                if not classAdJob.lookupAttribute(param):
                    classAdJob.insertAttributeString(param, val)
        # ##################

        # priority
        priority = classAdJob.getAttributeInt("Priority")
        if priority is None:
            priority = 0
        classAdReq.insertAttributeInt("UserPriority", priority)

        # CPU time
        cpuTime = classAdJob.getAttributeInt("CPUTime")
        if cpuTime is None:
            opsHelper = Operations(group=ownerGroup, setup=diracSetup)
            cpuTime = opsHelper.getValue("JobDescription/DefaultCPUTime", 86400)
        classAdReq.insertAttributeInt("CPUTime", cpuTime)

        # platform(s)
        platformList = classAdJob.getListFromExpression("Platform")
        if platformList:
            result = self.getDIRACPlatform(platformList)
            if not result["OK"]:
                return result
            if result["Value"]:
                classAdReq.insertAttributeVectorString("Platforms", result["Value"])
            else:
                error = "OS compatibility info not found"

        if error:
            retVal = S_ERROR(EWMSSUBM, error)
            retVal["JobId"] = jobID
            retVal["Status"] = JobStatus.FAILED
            retVal["MinorStatus"] = error

            jobAttrNames.append("Status")
            jobAttrValues.append(JobStatus.FAILED)

            jobAttrNames.append("MinorStatus")
            jobAttrValues.append(error)
            resultInsert = self.setJobAttributes(jobID, jobAttrNames, jobAttrValues)
            if not resultInsert["OK"]:
                retVal["MinorStatus"] += "; %s" % resultInsert["Message"]

            return retVal

        return S_OK()

    #############################################################################
    def removeJobFromDB(self, jobIDs):
        """
        Remove jobs from the Job DB and clean up all the job related data in various tables
        """

        # ret = self._escapeString(jobID)
        # if not ret['OK']:
        #  return ret
        # e_jobID = ret['Value']

        if not jobIDs:
            return S_OK()

        if not isinstance(jobIDs, list):
            jobIDList = [jobIDs]
        else:
            jobIDList = jobIDs

        failedTablesList = []
        for table in [
            "InputData",
            "JobParameters",
            "AtticJobParameters",
            "HeartBeatLoggingInfo",
            "OptimizerParameters",
            "JobCommands",
            "Jobs",
            "JobJDLs",
        ]:

            cmd = "DELETE FROM %s WHERE JobID in (%s)" % (table, ",".join(str(j) for j in jobIDList))
            result = self._update(cmd)
            if not result["OK"]:
                failedTablesList.append(table)

        result = S_OK()
        if failedTablesList:
            result = S_ERROR("Errors while job removal (tables %s)" % ",".join(failedTablesList))

        return result

    #################################################################
    def rescheduleJobs(self, jobIDs):
        """Reschedule all the jobs in the given list"""

        result = S_OK()

        failedJobs = []
        for jobID in jobIDs:
            result = self.rescheduleJob(jobID)
            if not result["OK"]:
                failedJobs.append(jobID)

        if failedJobs:
            result = S_ERROR("JobDB.rescheduleJobs: Not all the jobs were rescheduled")
            result["FailedJobs"] = failedJobs

        return result

    #############################################################################
    def rescheduleJob(self, jobID):
        """Reschedule the given job to run again from scratch. Retain the already
        defined parameters in the parameter Attic
        """
        # Check Verified Flag
        result = self.getJobAttributes(
            jobID,
            [
                "Status",
                "MinorStatus",
                "VerifiedFlag",
                "RescheduleCounter",
                "Owner",
                "OwnerDN",
                "OwnerGroup",
                "DIRACSetup",
            ],
        )
        if result["OK"]:
            resultDict = result["Value"]
        else:
            return S_ERROR("JobDB.getJobAttributes: can not retrieve job attributes")

        if "VerifiedFlag" not in resultDict:
            return S_ERROR(f"Job {jobID} not found in the system")

        if not resultDict["VerifiedFlag"]:
            return S_ERROR(
                "Job %s not Verified: Status = %s, MinorStatus = %s"
                % (jobID, resultDict["Status"], resultDict["MinorStatus"])
            )

        # Check the Reschedule counter first
        rescheduleCounter = int(resultDict["RescheduleCounter"]) + 1

        self.maxRescheduling = self.getCSOption("MaxRescheduling", self.maxRescheduling)

        # Exit if the limit of the reschedulings is reached
        if rescheduleCounter > self.maxRescheduling:
            self.log.warn("Maximum number of reschedulings is reached", f"Job {jobID}")
            res = self.setJobStatus(jobID, status=JobStatus.FAILED, minorStatus="Maximum of reschedulings reached")
            if not res["OK"]:
                return res
            return S_ERROR(f"Maximum number of reschedulings is reached: {self.maxRescheduling}")

        jobAttrNames = []
        jobAttrValues = []

        jobAttrNames.append("RescheduleCounter")
        jobAttrValues.append(rescheduleCounter)

        # Save the job parameters for later debugging
        result = self.getJobParameters(jobID)
        if result["OK"]:
            parDict = result["Value"]
            for key, value in parDict.get(jobID, {}).items():
                result = self.setAtticJobParameter(jobID, key, value, rescheduleCounter - 1)
                if not result["OK"]:
                    break

        ret = self._escapeString(jobID)
        if not ret["OK"]:
            return ret
        e_jobID = ret["Value"]

        res = self._update(f"DELETE FROM JobParameters WHERE JobID={e_jobID}")
        if not res["OK"]:
            return res

        # Delete optimizer parameters
        if not self._update(f"DELETE FROM OptimizerParameters WHERE JobID={e_jobID}")["OK"]:
            return S_ERROR("JobDB.removeJobOptParameter: operation failed.")

        # the JobManager needs to know if there is InputData ??? to decide which optimizer to call
        # proposal: - use the getInputData method
        res = self.getJobJDL(jobID, original=True)
        if not res["OK"]:
            return res

        jdl = res["Value"]
        # Fix the possible lack of the brackets in the JDL
        if jdl.strip()[0].find("[") != 0:
            jdl = "[" + jdl + "]"
        classAdJob = ClassAd(jdl)
        classAdReq = ClassAd("[]")
        retVal = S_OK(jobID)
        retVal["JobID"] = jobID

        classAdJob.insertAttributeInt("JobID", jobID)
        result = self.__checkAndPrepareJob(
            jobID,
            classAdJob,
            classAdReq,
            resultDict["Owner"],
            resultDict["OwnerDN"],
            resultDict["OwnerGroup"],
            resultDict["DIRACSetup"],
            jobAttrNames,
            jobAttrValues,
        )

        if not result["OK"]:
            return result

        priority = classAdJob.getAttributeInt("Priority")
        if priority is None:
            priority = 0
        jobAttrNames.append("UserPriority")
        jobAttrValues.append(priority)

        siteList = classAdJob.getListFromExpression("Site")
        if not siteList:
            site = "ANY"
        elif len(siteList) > 1:
            site = "Multiple"
        else:
            site = siteList[0]

        jobAttrNames.append("Site")
        jobAttrValues.append(site)

        jobAttrNames.append("Status")
        jobAttrValues.append(JobStatus.RECEIVED)

        jobAttrNames.append("MinorStatus")
        jobAttrValues.append(JobMinorStatus.RESCHEDULED)

        jobAttrNames.append("ApplicationStatus")
        jobAttrValues.append("Unknown")

        jobAttrNames.append("ApplicationNumStatus")
        jobAttrValues.append(0)

        jobAttrNames.append("LastUpdateTime")
        jobAttrValues.append(Time.toString())

        jobAttrNames.append("RescheduleTime")
        jobAttrValues.append(Time.toString())

        reqJDL = classAdReq.asJDL()
        classAdJob.insertAttributeInt("JobRequirements", reqJDL)

        jobJDL = classAdJob.asJDL()

        # Replace the JobID placeholder if any
        if jobJDL.find("%j") != -1:
            jobJDL = jobJDL.replace("%j", str(jobID))

        result = self.setJobJDL(jobID, jobJDL)
        if not result["OK"]:
            return result

        result = self.__setInitialJobParameters(classAdJob, jobID)
        if not result["OK"]:
            return result

        result = self.setJobAttributes(jobID, jobAttrNames, jobAttrValues, force=True)
        if not result["OK"]:
            return result

        retVal["InputData"] = classAdJob.lookupAttribute("InputData")
        retVal["RescheduleCounter"] = rescheduleCounter
        retVal["Status"] = JobStatus.RECEIVED
        retVal["MinorStatus"] = JobMinorStatus.RESCHEDULED

        return retVal

    #############################################################################
    def getUserSitesTuple(self, sites):
        """Returns tuple of active/banned/invalid sties from a user provided list."""
        ret = self._escapeValues(sites)
        if not ret["OK"]:
            return ret

        sites = set(sites)
        sitesSql = ret["Value"]
        sitesSql[0] = "SELECT %s AS Site" % sitesSql[0]
        sitesSql = " UNION SELECT ".join(sitesSql)
        cmd = "SELECT Site FROM (%s) " % sitesSql
        cmd += "AS tmptable WHERE Site NOT IN (SELECT Site FROM SiteMask WHERE Status='Active')"
        result = self._query(cmd)
        if not result["OK"]:
            return result
        nonActiveSites = set(x[0] for x in result["Value"])
        activeSites = sites.difference(nonActiveSites)
        bannedSites = nonActiveSites.intersection(set(self.getSiteMask("Banned")))
        invalidSites = nonActiveSites.difference(bannedSites)
        return S_OK((activeSites, bannedSites, invalidSites))

    #############################################################################
    def getSiteMask(self, siteState="Active"):
        """Get the currently active site list"""

        ret = self._escapeString(siteState)
        if not ret["OK"]:
            return ret
        siteState = ret["Value"]

        if siteState == "All":
            cmd = "SELECT Site FROM SiteMask"
        else:
            cmd = "SELECT Site FROM SiteMask WHERE Status=%s" % siteState

        result = self._query(cmd)
        siteList = []
        if result["OK"]:
            siteList = [x[0] for x in result["Value"]]
        else:
            return S_ERROR(DErrno.EMYSQL, "SQL query failed: %s" % cmd)

        return S_OK(siteList)

    #############################################################################
    def getSiteMaskStatus(self, sites=None):
        """Get the current site mask status

        :param sites: A string for a single site to check, or a list to check multiple sites.
        :returns: If input was a list, a dictionary of sites, keys are site
                 names and values are the site statuses. Unknown sites are
                 not included in the output dictionary.
                 If input was a string, then a single value with that site's
                 status, or S_ERROR if the site does not exist in the DB.
        """
        if isinstance(sites, list):
            safeSites = []
            for site in sites:
                res = self._escapeString(site)
                if not res["OK"]:
                    return res
                safeSites.append(res["Value"])
            sitesString = ",".join(safeSites)
            cmd = "SELECT Site, Status FROM SiteMask WHERE Site in (%s)" % sitesString

            result = self._query(cmd)
            return S_OK(dict(result["Value"]))

        elif isinstance(sites, str):

            ret = self._escapeString(sites)
            if not ret["OK"]:
                return ret
            cmd = "SELECT Status FROM SiteMask WHERE Site=%s" % ret["Value"]
            result = self._query(cmd)
            if result["Value"]:
                return S_OK(result["Value"][0][0])
            return S_ERROR("Unknown site %s" % sites)

        else:
            cmd = "SELECT Site,Status FROM SiteMask"

        result = self._query(cmd)
        siteDict = {}
        if result["OK"]:
            for site, status in result["Value"]:
                siteDict[site] = status
        else:
            return S_ERROR(DErrno.EMYSQL, "SQL query failed: %s" % cmd)

        return S_OK(siteDict)

    #############################################################################
    def getAllSiteMaskStatus(self):
        """Get the everything from site mask status"""
        cmd = "SELECT Site,Status,LastUpdateTime,Author,Comment FROM SiteMask"

        result = self._query(cmd)

        if not result["OK"]:
            return result["Message"]

        siteDict = {}
        if result["OK"]:
            for site, status, lastUpdateTime, author, comment in result["Value"]:
                try:
                    # TODO: This is only needed in DIRAC v8.0.x while moving from BLOB -> TEXT
                    comment = comment.decode()
                except AttributeError:
                    pass
                siteDict[site] = status, lastUpdateTime, author, comment

        return S_OK(siteDict)

    #############################################################################
    def setSiteMask(self, siteMaskList, authorDN="Unknown", comment="No comment"):
        """Set the Site Mask to the given mask in a form of a list of tuples (site,status)"""

        for site, status in siteMaskList:
            result = self.__setSiteStatusInMask(site, status, authorDN, comment)
            if not result["OK"]:
                return result

        return S_OK()

    #############################################################################
    def __setSiteStatusInMask(self, site, status, authorDN="Unknown", comment="No comment"):
        """Set the given site status to 'status' or add a new active site"""

        result = self._escapeString(site)
        if not result["OK"]:
            return result
        site = result["Value"]

        result = self._escapeString(status)
        if not result["OK"]:
            return result
        status = result["Value"]

        result = self._escapeString(authorDN)
        if not result["OK"]:
            return result
        authorDN = result["Value"]

        result = self._escapeString(comment)
        if not result["OK"]:
            return result
        comment = result["Value"]

        req = "SELECT Status FROM SiteMask WHERE Site=%s" % site
        result = self._query(req)
        if result["OK"]:
            if result["Value"]:
                current_status = result["Value"][0][0]
                if current_status == status:
                    return S_OK()
                else:
                    req = (
                        "UPDATE SiteMask SET Status=%s,LastUpdateTime=UTC_TIMESTAMP(),"
                        "Author=%s, Comment=%s WHERE Site=%s"
                    )
                    req = req % (status, authorDN, comment, site)
            else:
                req = "INSERT INTO SiteMask VALUES (%s,%s,UTC_TIMESTAMP(),%s,%s)" % (site, status, authorDN, comment)
            result = self._update(req)
            if not result["OK"]:
                return S_ERROR("Failed to update the Site Mask")
            # update the site mask logging record
            req = "INSERT INTO SiteMaskLogging VALUES (%s,%s,UTC_TIMESTAMP(),%s,%s)" % (site, status, authorDN, comment)
            result = self._update(req)
            if not result["OK"]:
                self.log.warn("Failed to update site mask logging", "for %s" % site)
        else:
            return S_ERROR("Failed to get the Site Status from the Mask")

        return S_OK()

    #############################################################################
    def banSiteInMask(self, site, authorDN="Unknown", comment="No comment"):
        """Forbid the given site in the Site Mask"""

        return self.__setSiteStatusInMask(site, "Banned", authorDN, comment)

    #############################################################################
    def allowSiteInMask(self, site, authorDN="Unknown", comment="No comment"):
        """Forbid the given site in the Site Mask"""

        return self.__setSiteStatusInMask(site, "Active", authorDN, comment)

    #############################################################################
    def removeSiteFromMask(self, site=None):
        """Remove the given site from the mask"""
        if not site:
            req = "DELETE FROM SiteMask"
        else:
            ret = self._escapeString(site)
            if not ret["OK"]:
                return ret
            site = ret["Value"]
            req = "DELETE FROM SiteMask WHERE Site=%s" % site

        return self._update(req)

    #############################################################################
    def getSiteMaskLogging(self, siteList):
        """Get the site mask logging history for the list if site names"""

        if siteList:
            siteString = ",".join(["'" + x + "'" for x in siteList])
            req = f"SELECT Site,Status,UpdateTime,Author,Comment FROM SiteMaskLogging WHERE Site in ({siteString})"
        else:
            req = "SELECT Site,Status,UpdateTime,Author,Comment FROM SiteMaskLogging"
        req += " ORDER BY UpdateTime ASC"

        result = self._query(req)
        if not result["OK"]:
            return result

        availableSiteList = []
        for site, status, utime, author, comment in result["Value"]:
            availableSiteList.append(site)

        resultDict = {}
        for site in siteList:
            if not result["Value"] or site not in availableSiteList:
                ret = self._escapeString(site)
                if not ret["OK"]:
                    continue
                e_site = ret["Value"]
                req = f"SELECT Status Site,Status,LastUpdateTime,Author,Comment FROM SiteMask WHERE Site={e_site}"
                resSite = self._query(req)
                if resSite["OK"]:
                    if resSite["Value"]:
                        site, status, lastUpdate, author, comment = resSite["Value"][0]
                        try:
                            # TODO: This is only needed in DIRAC v8.0.x while moving from BLOB -> TEXT
                            comment = comment.decode()
                        except AttributeError:
                            pass
                        resultDict[site] = [[status, str(lastUpdate), author, comment]]
                    else:
                        resultDict[site] = [["Unknown", "", "", "Site not present in logging table"]]

        for site, status, utime, author, comment in result["Value"]:
            if site not in resultDict:
                resultDict[site] = []
            try:
                # TODO: This is only needed in DIRAC v8.0.x while moving from BLOB -> TEXT
                comment = comment.decode()
            except AttributeError:
                pass
            resultDict[site].append([status, str(utime), author, comment])

        return S_OK(resultDict)

    #############################################################################
    def getSiteSummary(self):
        """Get the summary of jobs in a given status on all the sites"""

        waitingList = ['"Submitted"', '"Assigned"', '"Waiting"', '"Matched"']
        waitingString = ",".join(waitingList)

        result = self.getDistinctJobAttributes("Site")
        if not result["OK"]:
            return result

        siteList = result["Value"]
        siteDict = {}
        totalDict = {
            JobStatus.WAITING: 0,
            JobStatus.RUNNING: 0,
            JobStatus.STALLED: 0,
            JobStatus.DONE: 0,
            JobStatus.FAILED: 0,
        }

        for site in siteList:
            if site == "ANY":
                continue
            # Waiting
            siteDict[site] = {}
            ret = self._escapeString(site)
            if not ret["OK"]:
                return ret
            e_site = ret["Value"]

            req = "SELECT COUNT(JobID) FROM Jobs WHERE Status IN (%s) AND Site=%s" % (waitingString, e_site)
            result = self._query(req)
            if result["OK"]:
                count = result["Value"][0][0]
            else:
                return S_ERROR("Failed to get Site data from the JobDB")
            siteDict[site][JobStatus.WAITING] = count
            totalDict[JobStatus.WAITING] += count
            # Running,Stalled,Done,Failed
            for status in [
                '"%s"' % JobStatus.RUNNING,
                '"%s"' % JobStatus.STALLED,
                '"%s"' % JobStatus.DONE,
                '"%s"' % JobStatus.FAILED,
            ]:
                req = "SELECT COUNT(JobID) FROM Jobs WHERE Status=%s AND Site=%s" % (status, e_site)
                result = self._query(req)
                if result["OK"]:
                    count = result["Value"][0][0]
                else:
                    return S_ERROR("Failed to get Site data from the JobDB")
                siteDict[site][status.replace('"', "")] = count
                totalDict[status.replace('"', "")] += count

        siteDict["Total"] = totalDict
        return S_OK(siteDict)

    #################################################################################
    def getSiteSummaryWeb(self, selectDict, sortList, startItem, maxItems):
        """Get the summary of jobs in a given status on all the sites in the standard Web form"""

        paramNames = ["Site", "GridType", "Country", "Tier", "MaskStatus"]
        paramNames += JobStatus.JOB_STATES
        paramNames += ["Efficiency", "Status"]

        # Sort out records as requested
        sortItem = -1
        sortOrder = "ASC"
        if sortList:
            item = sortList[0][0]  # only one item for the moment
            sortItem = paramNames.index(item)
            sortOrder = sortList[0][1]

        last_update = None
        if "LastUpdateTime" in selectDict:
            last_update = selectDict["LastUpdateTime"]
            del selectDict["LastUpdateTime"]

        result = self.getCounters("Jobs", ["Site", "Status"], {}, newer=last_update, timeStamp="LastUpdateTime")
        last_day = Time.dateTime() - Time.day
        resultDay = self.getCounters("Jobs", ["Site", "Status"], {}, newer=last_day, timeStamp="EndExecTime")

        # Get the site mask status
        siteMask = {}
        resultMask = self.siteClient.getSites("All")
        if resultMask["OK"]:
            for site in resultMask["Value"]:
                siteMask[site] = "NoMask"
        resultMask = self.siteClient.getSites("Active")
        if resultMask["OK"]:
            for site in resultMask["Value"]:
                siteMask[site] = "Active"
        resultMask = self.siteClient.getSites("Banned")
        if resultMask["OK"]:
            for site in resultMask["Value"]:
                siteMask[site] = "Banned"

        # Sort out different counters
        resultDict = {}
        if result["OK"]:
            for attDict, count in result["Value"]:
                siteFullName = attDict["Site"]
                status = attDict["Status"]
                if siteFullName not in resultDict:
                    resultDict[siteFullName] = {}
                    for state in JobStatus.JOB_STATES:
                        resultDict[siteFullName][state] = 0
                if status not in JobStatus.JOB_FINAL_STATES:
                    resultDict[siteFullName][status] = count
        if resultDay["OK"]:
            for attDict, count in resultDay["Value"]:
                siteFullName = attDict["Site"]
                if siteFullName not in resultDict:
                    resultDict[siteFullName] = {}
                    for state in JobStatus.JOB_STATES:
                        resultDict[siteFullName][state] = 0
                status = attDict["Status"]
                if status in JobStatus.JOB_FINAL_STATES:
                    resultDict[siteFullName][status] = count

        # Collect records now
        records = []
        countryCounts = {}
        for siteFullName in resultDict:
            siteDict = resultDict[siteFullName]
            if siteFullName.count(".") == 2:
                grid, _, country = siteFullName.split(".")
            else:
                grid, _, country = "Unknown", "Unknown", "Unknown"

            res = getSiteTier(siteFullName)
            if not res["OK"]:
                self.log.error(res["Message"])
                continue
            tier = res["Value"]

            if country not in countryCounts:
                countryCounts[country] = {}
                for state in JobStatus.JOB_STATES:
                    countryCounts[country][state] = 0
            rList = [siteFullName, grid, country, tier]
            if siteFullName in siteMask:
                rList.append(siteMask[siteFullName])
            else:
                rList.append("NoMask")
            for status in JobStatus.JOB_STATES:
                rList.append(siteDict[status])
                countryCounts[country][status] += siteDict[status]
            efficiency = 0
            total_finished = 0
            for state in JobStatus.JOB_FINAL_STATES:
                total_finished += resultDict[siteFullName][state]
            if total_finished > 0:
                efficiency = float(siteDict[JobStatus.DONE] + siteDict[JobStatus.COMPLETED]) / float(total_finished)
            rList.append("%.1f" % (efficiency * 100.0))
            # Estimate the site verbose status
            if efficiency > 0.95:
                rList.append("Good")
            elif efficiency > 0.80:
                rList.append("Fair")
            elif efficiency > 0.60:
                rList.append("Poor")
            elif total_finished == 0:
                rList.append("Idle")
            else:
                rList.append("Bad")
            records.append(rList)

        # Select records as requested
        if selectDict:
            for item in selectDict:
                selectItem = paramNames.index(item)
                values = selectDict[item]
                if not isinstance(values, list):
                    values = [values]
                indices = list(range(len(records)))
                indices.reverse()
                for ind in indices:
                    if records[ind][selectItem] not in values:
                        del records[ind]

        # Sort records as requested
        if sortItem != -1:
            if sortOrder.lower() == "asc":
                records.sort(key=operator.itemgetter(sortItem))
            else:
                records.sort(key=operator.itemgetter(sortItem), reverse=True)

        # Collect the final result
        finalDict = {}
        finalDict["ParameterNames"] = paramNames
        # Return all the records if maxItems == 0 or the specified number otherwise
        if maxItems:
            if startItem + maxItems > len(records):
                finalDict["Records"] = records[startItem:]
            else:
                finalDict["Records"] = records[startItem : startItem + maxItems]
        else:
            finalDict["Records"] = records

        finalDict["TotalRecords"] = len(records)
        finalDict["Extras"] = countryCounts

        return S_OK(finalDict)

    #####################################################################################
    def setHeartBeatData(self, jobID, dynamicDataDict):
        """Add the job's heart beat data to the database"""

        # Set the time stamp first
        ret = self._escapeString(jobID)
        if not ret["OK"]:
            return ret
        e_jobID = ret["Value"]

<<<<<<< HEAD
        # If HeartBeatTime is being set, set it...
        timeStamp = dynamicDataDict.pop("HeartBeatTime", None)
        if timeStamp:
            req = "UPDATE Jobs SET HeartBeatTime=%s WHERE JobID=%s" % (timeStamp, e_jobID)
        else:
            req = "UPDATE Jobs SET HeartBeatTime=UTC_TIMESTAMP(), Status='%s' WHERE JobID=%s" % (
                JobStatus.RUNNING,
                e_jobID,
            )

        result = self._update(req)
=======
        result = self._update(
            f"UPDATE Jobs SET HeartBeatTime=UTC_TIMESTAMP(), Status='{JobStatus.RUNNING}' WHERE JobID={e_jobID}"
        )
>>>>>>> 4abbdc6f
        if not result["OK"]:
            return S_ERROR(f"Failed to set the heart beat time: {result['Message']}")

        ok = True
        # Add dynamic data to the job heart beat log
        valueList = []
        for key, value in dynamicDataDict.items():
            result = self._escapeString(key)
            if not result["OK"]:
                self.log.warn("Failed to escape string", key)
                continue
            e_key = result["Value"]
            result = self._escapeString(value)
            if not result["OK"]:
                self.log.warn("Failed to escape string", value)
                continue
            e_value = result["Value"]
            valueList.append(f"( {e_jobID}, {e_key}, {e_value}, UTC_TIMESTAMP())")

        if valueList:
            req = "INSERT INTO HeartBeatLoggingInfo (JobID,Name,Value,HeartBeatTime) VALUES "
            req += ",".join(valueList)
            result = self._update(req)
            if not result["OK"]:
                ok = False
                self.log.warn("Error storing heart beat data", result["Message"])

        return S_OK() if ok else S_ERROR("Failed to store some or all the parameters")

    #####################################################################################
    def getHeartBeatData(self, jobID):
        """Retrieve the job's heart beat data"""
        ret = self._escapeString(jobID)
        if not ret["OK"]:
            return ret
        jobID = ret["Value"]

        res = self._query(f"SELECT Name,Value,HeartBeatTime from HeartBeatLoggingInfo WHERE JobID={jobID}")
        if not res["OK"]:
            return res

        if not res["Value"]:
            return S_OK([])

        result = []
        values = res["Value"]
        for row in values:
            name, value, heartbeattime = row
            if isinstance(value, bytes):
                value = value.decode()
            result.append((str(name), "%.01f" % (float(value.replace('"', ""))), str(heartbeattime)))

        return S_OK(result)

    #####################################################################################
    def setJobCommand(self, jobID, command, arguments=None):
        """Store a command to be passed to the job together with the next heart beat"""
        ret = self._escapeString(jobID)
        if not ret["OK"]:
            return ret
        jobID = ret["Value"]

        ret = self._escapeString(command)
        if not ret["OK"]:
            return ret
        command = ret["Value"]

        if arguments:
            ret = self._escapeString(arguments)
            if not ret["OK"]:
                return ret
            arguments = ret["Value"]
        else:
            arguments = "''"

        req = "INSERT INTO JobCommands (JobID,Command,Arguments,ReceptionTime) "
        req += f"VALUES ({jobID}, {command}, {arguments}, UTC_TIMESTAMP())"
        return self._update(req)

    #####################################################################################
    def getJobCommand(self, jobID, status=JobStatus.RECEIVED):
        """Get a command to be passed to the job together with the next heart beat"""

        ret = self._escapeString(jobID)
        if not ret["OK"]:
            return ret
        jobID = ret["Value"]

        ret = self._escapeString(status)
        if not ret["OK"]:
            return ret
        status = ret["Value"]

        result = self._query(f"SELECT Command, Arguments FROM JobCommands WHERE JobID={jobID} AND Status={status}")
        if not result["OK"]:
            return result

        return S_OK(dict(result["Value"]))

    #####################################################################################
    def setJobCommandStatus(self, jobID, command, status):
        """Set the command status"""
        ret = self._escapeString(jobID)
        if not ret["OK"]:
            return ret
        jobID = ret["Value"]

        ret = self._escapeString(command)
        if not ret["OK"]:
            return ret
        command = ret["Value"]

        ret = self._escapeString(status)
        if not ret["OK"]:
            return ret
        status = ret["Value"]

        return self._update(f"UPDATE JobCommands SET Status={status} WHERE JobID={jobID} AND Command={command}")

    #####################################################################################
    def getSummarySnapshot(self, requestedFields=False):
        """Get the summary snapshot for a given combination"""
        if not requestedFields:
            requestedFields = ["Status", "MinorStatus", "Site", "Owner", "OwnerGroup", "JobGroup", "JobSplitType"]
        defFields = ["DIRACSetup"] + requestedFields
        valueFields = ["COUNT(JobID)", "SUM(RescheduleCounter)"]
        defString = ", ".join(defFields)
        valueString = ", ".join(valueFields)
        result = self._query(f"SELECT {defString}, {valueString} FROM Jobs GROUP BY {defString}")
        if not result["OK"]:
            return result
        return S_OK(((defFields + valueFields), result["Value"]))

    def removeInfoFromHeartBeatLogging(self, status, delTime, maxLines):
        """Remove HeartBeatLoggingInfo from DB.

        :param str status: status of the jobs
        :param str delTime: timestamp of the age of the jobs
        :param int maxLines: maximum number of lines to be removed
        :returns: S_OK/S_ERROR
        """
        ret = self._escapeString(status)
        if not ret["OK"]:
            return ret
        status = ret["Value"]

        ret = self._escapeString(delTime)
        if not ret["OK"]:
            return ret
        delTime = ret["Value"]

        self.log.verbose("Removing HeartBeatLogginInfo for", f"{status!r} {delTime!r} {maxLines!r}")
        cmd = """DELETE h FROM HeartBeatLoggingInfo AS h
             JOIN (SELECT hi.JobID FROM HeartBeatLoggingInfo AS hi
                LEFT JOIN Jobs j on j.JobID = hi.JobID
                WHERE j.Status = %(status)s
                    AND
                  LastUpdateTime < %(delay)s
                LIMIT %(maxLines)d) h2
              ON h2.JobID = h.JobID""" % {
            "maxLines": maxLines,
            "status": status,
            "delay": delTime,
        }
        result = self._update(cmd)
        self.log.verbose("Removed from HBLI", result)
        return result<|MERGE_RESOLUTION|>--- conflicted
+++ resolved
@@ -1918,23 +1918,15 @@
             return ret
         e_jobID = ret["Value"]
 
-<<<<<<< HEAD
         # If HeartBeatTime is being set, set it...
         timeStamp = dynamicDataDict.pop("HeartBeatTime", None)
         if timeStamp:
-            req = "UPDATE Jobs SET HeartBeatTime=%s WHERE JobID=%s" % (timeStamp, e_jobID)
+            req = f"UPDATE Jobs SET HeartBeatTime={timeStamp} WHERE JobID={e_jobID}"
         else:
-            req = "UPDATE Jobs SET HeartBeatTime=UTC_TIMESTAMP(), Status='%s' WHERE JobID=%s" % (
-                JobStatus.RUNNING,
-                e_jobID,
-            )
+            req = f"UPDATE Jobs SET HeartBeatTime=UTC_TIMESTAMP(), Status='{JobStatus.RUNNING}' WHERE JobID={e_jobID}"
 
         result = self._update(req)
-=======
-        result = self._update(
-            f"UPDATE Jobs SET HeartBeatTime=UTC_TIMESTAMP(), Status='{JobStatus.RUNNING}' WHERE JobID={e_jobID}"
-        )
->>>>>>> 4abbdc6f
+
         if not result["OK"]:
             return S_ERROR(f"Failed to set the heart beat time: {result['Message']}")
 
