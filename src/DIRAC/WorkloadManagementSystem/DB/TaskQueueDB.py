""" TaskQueueDB class is a front-end to the task queues db
"""
from __future__ import absolute_import
from __future__ import division
from __future__ import print_function

__RCSID__ = "$Id"

import six
import random
import string

from DIRAC import gConfig, S_OK, S_ERROR
from DIRAC.Core.Base.DB import DB
from DIRAC.Core.Utilities import List
from DIRAC.Core.Utilities.PrettyPrint import printDict
from DIRAC.Core.Utilities.DictCache import DictCache
from DIRAC.Core.Security import Properties
from DIRAC.ConfigurationSystem.Client.Helpers.Operations import Operations
from DIRAC.ConfigurationSystem.Client.Helpers import Registry
from DIRAC.WorkloadManagementSystem.private.SharesCorrector import SharesCorrector

DEFAULT_GROUP_SHARE = 1000
TQ_MIN_SHARE = 0.001

# For checks at insertion time, and not only
singleValueDefFields = ("OwnerDN", "OwnerGroup", "Setup", "CPUTime")
multiValueDefFields = ("Sites", "GridCEs", "BannedSites", "Platforms", "SubmitPools", "JobTypes", "Tags")

# Used for matching
multiValueMatchFields = ("GridCE", "Site", "Platform", "SubmitPool", "JobType", "Tag")
bannedJobMatchFields = ("Site",)
mandatoryMatchFields = ("Setup", "CPUTime")
priorityIgnoredFields = ("Sites", "BannedSites")


def _lowerAndRemovePunctuation(s):
  if six.PY3:
    table = str.maketrans("", "", string.punctuation)  # pylint: disable=no-member
    return s.lower().translate(table)
  else:
    return s.lower().translate(None, string.punctuation)


class TaskQueueDB(DB):
<<<<<<< HEAD
  """ MySQL DB of "Task Queues"
  """

  def __init__(self):
    DB.__init__(self, 'TaskQueueDB', 'WorkloadManagement/TaskQueueDB')
    self.__maxJobsInTQ = 5000
    self.__defaultCPUSegments = [6 * 60,
                                 30 * 60,
                                 1 * 3600,
                                 6 * 3600,
                                 12 * 3600,
                                 1 * 86400,
                                 2 * 86400,
                                 3 * 86400,
                                 4 * 86400,
                                 6 * 86400,
                                 8 * 86400,
                                 10 * 86400,
                                 int(12.5 * 86400)]
    self.__maxMatchRetry = 3
    self.__jobPriorityBoundaries = (0.001, 10)
    self.__groupShares = {}
    self.__deleteTQWithDelay = DictCache(self.__deleteTQIfEmpty)
    self.__opsHelper = Operations()
    self.__ensureInsertionIsSingle = False
    self.__sharesCorrector = SharesCorrector(self.__opsHelper)
    result = self.__initializeDB()
    if not result['OK']:
      raise Exception("Can't create tables: %s" % result['Message'])

  def enableAllTaskQueues(self):
    """ Enable all Task queues
    """
    return self.updateFields("tq_TaskQueues", updateDict={"Enabled": "1"})

  def findOrphanJobs(self):
    """ Find jobs that are not in any task queue
    """
    result = self._query("select JobID from tq_Jobs WHERE TQId not in (SELECT TQId from tq_TaskQueues)")
    if not result['OK']:
      return result
    return S_OK([row[0] for row in result['Value']])

  def isSharesCorrectionEnabled(self):
    return self.__getCSOption("EnableSharesCorrection", False)

  def __getCSOption(self, optionName, defValue):
    return self.__opsHelper.getValue("JobScheduling/%s" % optionName, defValue)

  def getValidPilotTypes(self):
    return self.__getCSOption("AllPilotTypes", ['private'])

  def __initializeDB(self):
    """
    Create the tables
    """
    result = self._query("show tables")
    if not result['OK']:
      return result

    tablesInDB = [t[0] for t in result['Value']]
    tablesToCreate = {}
    self.__tablesDesc = {}

    self.__tablesDesc['tq_TaskQueues'] = {'Fields': {'TQId': 'INTEGER(11) UNSIGNED AUTO_INCREMENT NOT NULL',
                                                     'OwnerDN': 'VARCHAR(255) NOT NULL',
                                                     'OwnerGroup': 'VARCHAR(32) NOT NULL',
                                                     'Setup': 'VARCHAR(32) NOT NULL',
                                                     'CPUTime': 'BIGINT(20) UNSIGNED NOT NULL',
                                                     'Priority': 'FLOAT NOT NULL',
                                                     'Enabled': 'TINYINT(1) NOT NULL DEFAULT 0'
                                                     },
                                          'PrimaryKey': 'TQId',
                                          'Indexes': {'TQOwner': ['OwnerDN', 'OwnerGroup',
                                                                  'Setup', 'CPUTime']
                                                      }
                                          }

    self.__tablesDesc['tq_Jobs'] = {'Fields': {'TQId': 'INTEGER(11) UNSIGNED NOT NULL',
                                               'JobId': 'INTEGER(11) UNSIGNED NOT NULL',
                                               'Priority': 'INTEGER UNSIGNED NOT NULL',
                                               'RealPriority': 'FLOAT NOT NULL'
                                               },
                                    'PrimaryKey': 'JobId',
                                    'Indexes': {'TaskIndex': ['TQId']},
                                    'ForeignKeys': {'TQId': 'tq_TaskQueues.TQId'}
                                    }

    for multiField in multiValueDefFields:
      tableName = 'tq_TQTo%s' % multiField
      self.__tablesDesc[tableName] = {'Fields': {'TQId': 'INTEGER(11) UNSIGNED NOT NULL',
                                                 'Value': 'VARCHAR(64) NOT NULL'
                                                 },
                                      'PrimaryKey': ['TQId', 'Value'],
                                      'Indexes': {'TaskIndex': ['TQId'], '%sIndex' % multiField: ['Value']},
                                      'ForeignKeys': {'TQId': 'tq_TaskQueues.TQId'}
                                      }

    for tableName in self.__tablesDesc:
      if tableName not in tablesInDB:
        tablesToCreate[tableName] = self.__tablesDesc[tableName]

    return self._createTables(tablesToCreate)

  def getGroupsInTQs(self):
    cmdSQL = "SELECT DISTINCT( OwnerGroup ) FROM `tq_TaskQueues`"
    result = self._query(cmdSQL)
    if not result['OK']:
      return result
    return S_OK([row[0] for row in result['Value']])

  def fitCPUTimeToSegments(self, cpuTime):
    """
    Fit the CPU time to the valid segments
    """
    maxCPUSegments = self.__getCSOption("taskQueueCPUTimeIntervals", self.__defaultCPUSegments)
    try:
      maxCPUSegments = [int(seg) for seg in maxCPUSegments]
      # Check segments in the CS
      last = 0
      for cpuS in maxCPUSegments:
        if cpuS <= last:
          maxCPUSegments = self.__defaultCPUSegments
          break
        last = cpuS
    except Exception:
      maxCPUSegments = self.__defaultCPUSegments
    # Map to a segment
    for cpuSegment in maxCPUSegments:
      if cpuTime <= cpuSegment:
        return cpuSegment
    return maxCPUSegments[-1]

  def _checkTaskQueueDefinition(self, tqDefDict):
    """
    Check a task queue definition dict is valid
    """

    for field in singleValueDefFields:
      if field not in tqDefDict:
        return S_ERROR("Missing mandatory field '%s' in task queue definition" % field)
      if field in ["CPUTime"]:
        if not isinstance(tqDefDict[field], six.integer_types):
          return S_ERROR("Mandatory field %s value type is not valid: %s" % (field, type(tqDefDict[field])))
      else:
        if not isinstance(tqDefDict[field], six.string_types):
          return S_ERROR("Mandatory field %s value type is not valid: %s" % (field, type(tqDefDict[field])))
        result = self._escapeString(tqDefDict[field])
        if not result['OK']:
          return result
        tqDefDict[field] = result['Value']
    for field in multiValueDefFields:
      if field not in tqDefDict:
        continue
      if not isinstance(tqDefDict[field], (list, tuple)):
        return S_ERROR("Multi value field %s value type is not valid: %s" % (field, type(tqDefDict[field])))
      result = self._escapeValues(tqDefDict[field])
      if not result['OK']:
        return result
      tqDefDict[field] = result['Value']

    return S_OK(tqDefDict)

  def _checkMatchDefinition(self, tqMatchDict):
    """
    Check a task queue match dict is valid
    """
    def travelAndCheckType(value, validTypes, escapeValues=True):
      if isinstance(value, (list, tuple)):
        for subValue in value:
          if not isinstance(subValue, validTypes):
            return S_ERROR("List contained type %s is not valid -> %s" % (type(subValue), validTypes))
        if escapeValues:
          return self._escapeValues(value)
        return S_OK(value)
      else:
        if not isinstance(value, validTypes):
          return S_ERROR("Type %s is not valid -> %s" % (type(value), validTypes))
        if escapeValues:
          return self._escapeString(value)
        return S_OK(value)

    for field in singleValueDefFields:
      if field not in tqMatchDict:
        if field in mandatoryMatchFields:
          return S_ERROR("Missing mandatory field '%s' in match request definition" % field)
        continue
      fieldValue = tqMatchDict[field]
      if field in ["CPUTime"]:
        result = travelAndCheckType(fieldValue, six.integer_types, escapeValues=False)
      else:
        result = travelAndCheckType(fieldValue, six.string_types)
      if not result['OK']:
        return S_ERROR("Match definition field %s failed : %s" % (field, result['Message']))
      tqMatchDict[field] = result['Value']
    # Check multivalue
    for multiField in multiValueMatchFields:
      for field in (multiField, "Banned%s" % multiField, "Required%s" % multiField):
        if field in tqMatchDict:
          fieldValue = tqMatchDict[field]
          result = travelAndCheckType(fieldValue, six.string_types)
          if not result['OK']:
            return S_ERROR("Match definition field %s failed : %s" % (field, result['Message']))
          tqMatchDict[field] = result['Value']

    return S_OK(tqMatchDict)

  def __createTaskQueue(self, tqDefDict, priority=1, connObj=False):
    """
    Create a task queue
      :returns: S_OK( tqId ) / S_ERROR
    """
    if not connObj:
      result = self._getConnection()
      if not result['OK']:
        return S_ERROR("Can't create task queue: %s" % result['Message'])
      connObj = result['Value']
    tqDefDict['CPUTime'] = self.fitCPUTimeToSegments(tqDefDict['CPUTime'])
    sqlSingleFields = ['TQId', 'Priority']
    sqlValues = ["0", str(priority)]
    for field in singleValueDefFields:
      sqlSingleFields.append(field)
      sqlValues.append(tqDefDict[field])
    # Insert the TQ Disabled
    sqlSingleFields.append("Enabled")
    sqlValues.append("0")
    cmd = "INSERT INTO tq_TaskQueues ( %s ) VALUES ( %s )" % (
        ", ".join(sqlSingleFields), ", ".join([str(v) for v in sqlValues]))
    result = self._update(cmd, conn=connObj)
    if not result['OK']:
      self.log.error("Can't insert TQ in DB", result['Value'])
      return result
    if 'lastRowId' in result:
      tqId = result['lastRowId']
    else:
      result = self._query("SELECT LAST_INSERT_ID()", conn=connObj)
      if not result['OK']:
        self.cleanOrphanedTaskQueues(connObj=connObj)
        return S_ERROR("Can't determine task queue id after insertion")
      tqId = result['Value'][0][0]
    for field in multiValueDefFields:
      if field not in tqDefDict:
        continue
      values = List.uniqueElements([value for value in tqDefDict[field] if value.strip()])
      if not values:
        continue
      cmd = "INSERT INTO `tq_TQTo%s` ( TQId, Value ) VALUES " % field
      cmd += ", ".join(["( %s, %s )" % (tqId, str(value)) for value in values])
      result = self._update(cmd, conn=connObj)
      if not result['OK']:
        self.log.error("Failed to insert condition",
                       "%s : %s" % field, result['Message'])
        self.cleanOrphanedTaskQueues(connObj=connObj)
        return S_ERROR("Can't insert values %s for field %s: %s" % (str(values), field, result['Message']))
    self.log.info("Created TQ", tqId)
    return S_OK(tqId)

  def cleanOrphanedTaskQueues(self, connObj=False):
    """
    Delete all empty task queues
    """
    self.log.info("Cleaning orphaned TQs")
    sq = "SELECT TQId FROM `tq_TaskQueues` WHERE Enabled >= 1 AND TQId not in ( SELECT DISTINCT TQId from `tq_Jobs` )"
    result = self._query(sq, conn=connObj)
    if not result['OK']:
      return result
    orphanedTQs = result['Value']
    if not orphanedTQs:
      return S_OK()
    orphanedTQs = [str(otq[0]) for otq in orphanedTQs]

    for mvField in multiValueDefFields:
      result = self._update(
          "DELETE FROM `tq_TQTo%s` WHERE TQId in ( %s )" % (mvField, ','.join(orphanedTQs)), conn=connObj)
      if not result['OK']:
        return result

    result = self._update(
        "DELETE FROM `tq_TaskQueues` WHERE TQId in ( %s )" % ','.join(orphanedTQs), conn=connObj)
    if not result['OK']:
      return result
    return S_OK()

  def __setTaskQueueEnabled(self, tqId, enabled=True, connObj=False):
    if enabled:
      enabled = "+ 1"
    else:
      enabled = "- 1"
    upSQL = "UPDATE `tq_TaskQueues` SET Enabled = Enabled %s WHERE TQId=%d" % (enabled, tqId)
    result = self._update(upSQL, conn=connObj)
    if not result['OK']:
      self.log.error("Error setting TQ state", "TQ %s State %s: %s" % (tqId, enabled, result['Message']))
      return result
    updated = result['Value'] > 0
    if updated:
      self.log.verbose("Set enabled for TQ",
                       "(%s for TQ %s)" % (enabled, tqId))
    return S_OK(updated)

  def __hackJobPriority(self, jobPriority):
    jobPriority = min(max(int(jobPriority), self.__jobPriorityBoundaries[0]), self.__jobPriorityBoundaries[1])
    if jobPriority == self.__jobPriorityBoundaries[0]:
      return 10 ** (-5)
    if jobPriority == self.__jobPriorityBoundaries[1]:
      return 10 ** 6
    return jobPriority

  def insertJob(self, jobId, tqDefDict, jobPriority, skipTQDefCheck=False):
    """ Insert a job in a task queue (creating one if it doesn't exit)
=======
    """MySQL DB of "Task Queues" """

    def __init__(self):
        random.seed()
        DB.__init__(self, "TaskQueueDB", "WorkloadManagement/TaskQueueDB")
        self.__maxJobsInTQ = 5000
        self.__defaultCPUSegments = [
            6 * 60,
            30 * 60,
            1 * 3600,
            6 * 3600,
            12 * 3600,
            1 * 86400,
            2 * 86400,
            3 * 86400,
            4 * 86400,
            6 * 86400,
            8 * 86400,
            10 * 86400,
            int(12.5 * 86400),
        ]
        self.__maxMatchRetry = 3
        self.__jobPriorityBoundaries = (0.001, 10)
        self.__groupShares = {}
        self.__deleteTQWithDelay = DictCache(self.__deleteTQIfEmpty)
        self.__opsHelper = Operations()
        self.__ensureInsertionIsSingle = False
        self.__sharesCorrector = SharesCorrector(self.__opsHelper)
        result = self.__initializeDB()
        if not result["OK"]:
            raise Exception("Can't create tables: %s" % result["Message"])

    def enableAllTaskQueues(self):
        """Enable all Task queues"""
        return self.updateFields("tq_TaskQueues", updateDict={"Enabled": "1"})

    def findOrphanJobs(self):
        """Find jobs that are not in any task queue"""
        result = self._query("select JobID from tq_Jobs WHERE TQId not in (SELECT TQId from tq_TaskQueues)")
        if not result["OK"]:
            return result
        return S_OK([row[0] for row in result["Value"]])

    def isSharesCorrectionEnabled(self):
        return self.__getCSOption("EnableSharesCorrection", False)

    def __getCSOption(self, optionName, defValue):
        return self.__opsHelper.getValue("JobScheduling/%s" % optionName, defValue)

    def getValidPilotTypes(self):
        return self.__getCSOption("AllPilotTypes", ["private"])

    def __initializeDB(self):
        """
        Create the tables
        """
        result = self._query("show tables")
        if not result["OK"]:
            return result

        tablesInDB = [t[0] for t in result["Value"]]
        tablesToCreate = {}
        self.__tablesDesc = {}

        self.__tablesDesc["tq_TaskQueues"] = {
            "Fields": {
                "TQId": "INTEGER(11) UNSIGNED AUTO_INCREMENT NOT NULL",
                "OwnerDN": "VARCHAR(255) NOT NULL",
                "OwnerGroup": "VARCHAR(32) NOT NULL",
                "Setup": "VARCHAR(32) NOT NULL",
                "CPUTime": "BIGINT(20) UNSIGNED NOT NULL",
                "Priority": "FLOAT NOT NULL",
                "Enabled": "TINYINT(1) NOT NULL DEFAULT 0",
            },
            "PrimaryKey": "TQId",
            "Indexes": {"TQOwner": ["OwnerDN", "OwnerGroup", "Setup", "CPUTime"]},
        }

        self.__tablesDesc["tq_Jobs"] = {
            "Fields": {
                "TQId": "INTEGER(11) UNSIGNED NOT NULL",
                "JobId": "INTEGER(11) UNSIGNED NOT NULL",
                "Priority": "INTEGER UNSIGNED NOT NULL",
                "RealPriority": "FLOAT NOT NULL",
            },
            "PrimaryKey": "JobId",
            "Indexes": {"TaskIndex": ["TQId"]},
            "ForeignKeys": {"TQId": "tq_TaskQueues.TQId"},
        }

        for multiField in multiValueDefFields:
            tableName = "tq_TQTo%s" % multiField
            self.__tablesDesc[tableName] = {
                "Fields": {"TQId": "INTEGER(11) UNSIGNED NOT NULL", "Value": "VARCHAR(64) NOT NULL"},
                "PrimaryKey": ["TQId", "Value"],
                "Indexes": {"TaskIndex": ["TQId"], "%sIndex" % multiField: ["Value"]},
                "ForeignKeys": {"TQId": "tq_TaskQueues.TQId"},
            }

        for tableName in self.__tablesDesc:
            if tableName not in tablesInDB:
                tablesToCreate[tableName] = self.__tablesDesc[tableName]

        return self._createTables(tablesToCreate)

    def getGroupsInTQs(self):
        cmdSQL = "SELECT DISTINCT( OwnerGroup ) FROM `tq_TaskQueues`"
        result = self._query(cmdSQL)
        if not result["OK"]:
            return result
        return S_OK([row[0] for row in result["Value"]])

    def fitCPUTimeToSegments(self, cpuTime):
        """
        Fit the CPU time to the valid segments
        """
        maxCPUSegments = self.__getCSOption("taskQueueCPUTimeIntervals", self.__defaultCPUSegments)
        try:
            maxCPUSegments = [int(seg) for seg in maxCPUSegments]
            # Check segments in the CS
            last = 0
            for cpuS in maxCPUSegments:
                if cpuS <= last:
                    maxCPUSegments = self.__defaultCPUSegments
                    break
                last = cpuS
        except BaseException:
            maxCPUSegments = self.__defaultCPUSegments
        # Map to a segment
        for cpuSegment in maxCPUSegments:
            if cpuTime <= cpuSegment:
                return cpuSegment
        return maxCPUSegments[-1]

    def _checkTaskQueueDefinition(self, tqDefDict):
        """
        Check a task queue definition dict is valid
        """

        for field in singleValueDefFields:
            if field not in tqDefDict:
                return S_ERROR("Missing mandatory field '%s' in task queue definition" % field)
            if field in ["CPUTime"]:
                if not isinstance(tqDefDict[field], six.integer_types):
                    return S_ERROR("Mandatory field %s value type is not valid: %s" % (field, type(tqDefDict[field])))
            else:
                if not isinstance(tqDefDict[field], six.string_types):
                    return S_ERROR("Mandatory field %s value type is not valid: %s" % (field, type(tqDefDict[field])))
                result = self._escapeString(tqDefDict[field])
                if not result["OK"]:
                    return result
                tqDefDict[field] = result["Value"]
        for field in multiValueDefFields:
            if field not in tqDefDict:
                continue
            if not isinstance(tqDefDict[field], (list, tuple)):
                return S_ERROR("Multi value field %s value type is not valid: %s" % (field, type(tqDefDict[field])))
            result = self._escapeValues(tqDefDict[field])
            if not result["OK"]:
                return result
            tqDefDict[field] = result["Value"]

        return S_OK(tqDefDict)

    def _checkMatchDefinition(self, tqMatchDict):
        """
        Check a task queue match dict is valid
        """

        def travelAndCheckType(value, validTypes, escapeValues=True):
            if isinstance(value, (list, tuple)):
                for subValue in value:
                    if not isinstance(subValue, validTypes):
                        return S_ERROR("List contained type %s is not valid -> %s" % (type(subValue), validTypes))
                if escapeValues:
                    return self._escapeValues(value)
                return S_OK(value)
            else:
                if not isinstance(value, validTypes):
                    return S_ERROR("Type %s is not valid -> %s" % (type(value), validTypes))
                if escapeValues:
                    return self._escapeString(value)
                return S_OK(value)

        for field in singleValueDefFields:
            if field not in tqMatchDict:
                if field in mandatoryMatchFields:
                    return S_ERROR("Missing mandatory field '%s' in match request definition" % field)
                continue
            fieldValue = tqMatchDict[field]
            if field in ["CPUTime"]:
                result = travelAndCheckType(fieldValue, six.integer_types, escapeValues=False)
            else:
                result = travelAndCheckType(fieldValue, six.string_types)
            if not result["OK"]:
                return S_ERROR("Match definition field %s failed : %s" % (field, result["Message"]))
            tqMatchDict[field] = result["Value"]
        # Check multivalue
        for multiField in multiValueMatchFields:
            for field in (multiField, "Banned%s" % multiField, "Required%s" % multiField):
                if field in tqMatchDict:
                    fieldValue = tqMatchDict[field]
                    result = travelAndCheckType(fieldValue, six.string_types)
                    if not result["OK"]:
                        return S_ERROR("Match definition field %s failed : %s" % (field, result["Message"]))
                    tqMatchDict[field] = result["Value"]

        return S_OK(tqMatchDict)

    def __createTaskQueue(self, tqDefDict, priority=1, connObj=False):
        """
        Create a task queue
          :returns: S_OK( tqId ) / S_ERROR
        """
        if not connObj:
            result = self._getConnection()
            if not result["OK"]:
                return S_ERROR("Can't create task queue: %s" % result["Message"])
            connObj = result["Value"]
        tqDefDict["CPUTime"] = self.fitCPUTimeToSegments(tqDefDict["CPUTime"])
        sqlSingleFields = ["TQId", "Priority"]
        sqlValues = ["0", str(priority)]
        for field in singleValueDefFields:
            sqlSingleFields.append(field)
            sqlValues.append(tqDefDict[field])
        # Insert the TQ Disabled
        sqlSingleFields.append("Enabled")
        sqlValues.append("0")
        cmd = "INSERT INTO tq_TaskQueues ( %s ) VALUES ( %s )" % (
            ", ".join(sqlSingleFields),
            ", ".join([str(v) for v in sqlValues]),
        )
        result = self._update(cmd, conn=connObj)
        if not result["OK"]:
            self.log.error("Can't insert TQ in DB", result["Value"])
            return result
        if "lastRowId" in result:
            tqId = result["lastRowId"]
        else:
            result = self._query("SELECT LAST_INSERT_ID()", conn=connObj)
            if not result["OK"]:
                self.cleanOrphanedTaskQueues(connObj=connObj)
                return S_ERROR("Can't determine task queue id after insertion")
            tqId = result["Value"][0][0]
        for field in multiValueDefFields:
            if field not in tqDefDict:
                continue
            values = List.uniqueElements([value for value in tqDefDict[field] if value.strip()])
            if not values:
                continue
            cmd = "INSERT INTO `tq_TQTo%s` ( TQId, Value ) VALUES " % field
            cmd += ", ".join(["( %s, %s )" % (tqId, str(value)) for value in values])
            result = self._update(cmd, conn=connObj)
            if not result["OK"]:
                self.log.error("Failed to insert condition", "%s : %s" % field, result["Message"])
                self.cleanOrphanedTaskQueues(connObj=connObj)
                return S_ERROR("Can't insert values %s for field %s: %s" % (str(values), field, result["Message"]))
        self.log.info("Created TQ", tqId)
        return S_OK(tqId)

    def cleanOrphanedTaskQueues(self, connObj=False):
        """
        Delete all empty task queues
        """
        self.log.info("Cleaning orphaned TQs")
        sq = "SELECT TQId FROM `tq_TaskQueues` WHERE Enabled >= 1 AND TQId not in ( SELECT DISTINCT TQId from `tq_Jobs` )"
        result = self._query(sq, conn=connObj)
        if not result["OK"]:
            return result
        orphanedTQs = result["Value"]
        if not orphanedTQs:
            return S_OK()
        orphanedTQs = [str(otq[0]) for otq in orphanedTQs]

        for mvField in multiValueDefFields:
            result = self._update(
                "DELETE FROM `tq_TQTo%s` WHERE TQId in ( %s )" % (mvField, ",".join(orphanedTQs)), conn=connObj
            )
            if not result["OK"]:
                return result

        result = self._update("DELETE FROM `tq_TaskQueues` WHERE TQId in ( %s )" % ",".join(orphanedTQs), conn=connObj)
        if not result["OK"]:
            return result
        return S_OK()

    def __setTaskQueueEnabled(self, tqId, enabled=True, connObj=False):
        if enabled:
            enabled = "+ 1"
        else:
            enabled = "- 1"
        upSQL = "UPDATE `tq_TaskQueues` SET Enabled = Enabled %s WHERE TQId=%d" % (enabled, tqId)
        result = self._update(upSQL, conn=connObj)
        if not result["OK"]:
            self.log.error("Error setting TQ state", "TQ %s State %s: %s" % (tqId, enabled, result["Message"]))
            return result
        updated = result["Value"] > 0
        if updated:
            self.log.verbose("Set enabled for TQ", "(%s for TQ %s)" % (enabled, tqId))
        return S_OK(updated)

    def __hackJobPriority(self, jobPriority):
        jobPriority = min(max(int(jobPriority), self.__jobPriorityBoundaries[0]), self.__jobPriorityBoundaries[1])
        if jobPriority == self.__jobPriorityBoundaries[0]:
            return 10 ** (-5)
        if jobPriority == self.__jobPriorityBoundaries[1]:
            return 10 ** 6
        return jobPriority

    def insertJob(self, jobId, tqDefDict, jobPriority, skipTQDefCheck=False):
        """Insert a job in a task queue (creating one if it doesn't exit)
>>>>>>> c5981031

        :param int jobId: job ID
        :param dict tqDefDict: dict for TQ definition
        :param int jobPriority: integer that defines the job priority

        :returns: S_OK() / S_ERROR
        """
        try:
            int(jobId)
        except ValueError:
            return S_ERROR("JobId is not a number!")
        retVal = self._getConnection()
        if not retVal["OK"]:
            return S_ERROR("Can't insert job: %s" % retVal["Message"])
        connObj = retVal["Value"]
        if not skipTQDefCheck:
            tqDefDict = dict(tqDefDict)
            retVal = self._checkTaskQueueDefinition(tqDefDict)
            if not retVal["OK"]:
                self.log.error("TQ definition check failed", retVal["Message"])
                return retVal
            tqDefDict = retVal["Value"]
        tqDefDict["CPUTime"] = self.fitCPUTimeToSegments(tqDefDict["CPUTime"])
        self.log.info("Inserting job with requirements", "(%s : %s)" % (jobId, printDict(tqDefDict)))
        retVal = self.__findAndDisableTaskQueue(tqDefDict, skipDefinitionCheck=True, connObj=connObj)
        if not retVal["OK"]:
            return retVal
        tqInfo = retVal["Value"]
        newTQ = False
        if not tqInfo["found"]:
            self.log.info("Creating a TQ for job", jobId)
            retVal = self.__createTaskQueue(tqDefDict, 1, connObj=connObj)
            if not retVal["OK"]:
                return retVal
            tqId = retVal["Value"]
            newTQ = True
        else:
            tqId = tqInfo["tqId"]
            self.log.info("Found TQ for job requirements", "(%s : %s)" % (tqId, jobId))
        try:
            result = self.__insertJobInTaskQueue(jobId, tqId, int(jobPriority), checkTQExists=False, connObj=connObj)
            if not result["OK"]:
                self.log.error("Error inserting job in TQ", "Job %s TQ %s: %s" % (jobId, tqId, result["Message"]))
                return result
            if newTQ:
                self.recalculateTQSharesForEntity(tqDefDict["OwnerDN"], tqDefDict["OwnerGroup"], connObj=connObj)
        finally:
            self.__setTaskQueueEnabled(tqId, True)
        return S_OK()

    def __insertJobInTaskQueue(self, jobId, tqId, jobPriority, checkTQExists=True, connObj=False):
        """Insert a job in a given task queue

        :param int jobId: job ID
        :param dict tqDefDict: dict for TQ definition
        :param int jobPriority: integer that defines the job priority

        :returns: S_OK() / S_ERROR
        """
        self.log.info("Inserting job in TQ with priority", "(%s : %s : %s)" % (jobId, tqId, jobPriority))
        if not connObj:
            result = self._getConnection()
            if not result["OK"]:
                return S_ERROR("Can't insert job: %s" % result["Message"])
            connObj = result["Value"]
        if checkTQExists:
            result = self._query("SELECT tqId FROM `tq_TaskQueues` WHERE TQId = %s" % tqId, conn=connObj)
            if not result["OK"] or not result["Value"]:
                return S_OK("Can't find task queue with id %s: %s" % (tqId, result["Message"]))
        hackedPriority = self.__hackJobPriority(jobPriority)
        result = self._update(
            "INSERT INTO tq_Jobs ( TQId, JobId, Priority, RealPriority ) \
                            VALUES ( %s, %s, %s, %f ) ON DUPLICATE KEY UPDATE TQId = %s, \
                            Priority = %s, RealPriority = %f"
            % (tqId, jobId, jobPriority, hackedPriority, tqId, jobPriority, hackedPriority),
            conn=connObj,
        )
        if not result["OK"]:
            return result
        return S_OK()

    def __generateTQFindSQL(self, tqDefDict, skipDefinitionCheck=False):
        """
        Generate the SQL to find a task queue that has exactly the given requirements

        :param dict tqDefDict: dict for TQ definition
        :returns: S_OK() / S_ERROR
        """
        if not skipDefinitionCheck:
            tqDefDict = dict(tqDefDict)
            result = self._checkTaskQueueDefinition(tqDefDict)
            if not result["OK"]:
                return result
            tqDefDict = result["Value"]

        sqlCondList = []
        for field in singleValueDefFields:
            sqlCondList.append("`tq_TaskQueues`.%s = %s" % (field, tqDefDict[field]))
        # MAGIC SUBQUERIES TO ENSURE STRICT MATCH
        for field in multiValueDefFields:
            tableName = "`tq_TQTo%s`" % field
            if field in tqDefDict and tqDefDict[field]:
                firstQuery = (
                    "SELECT COUNT(%s.Value) \
                      FROM %s \
                      WHERE %s.TQId = `tq_TaskQueues`.TQId"
                    % (tableName, tableName, tableName)
                )
                grouping = "GROUP BY %s.TQId" % tableName
                valuesList = List.uniqueElements([value.strip() for value in tqDefDict[field] if value.strip()])
                numValues = len(valuesList)
                secondQuery = "%s AND %s.Value in (%s)" % (
                    firstQuery,
                    tableName,
                    ",".join(["%s" % str(value) for value in valuesList]),
                )
                sqlCondList.append("%s = (%s %s)" % (numValues, firstQuery, grouping))
                sqlCondList.append("%s = (%s %s)" % (numValues, secondQuery, grouping))
            else:
                sqlCondList.append(
                    "`tq_TaskQueues`.TQId not in ( SELECT DISTINCT %s.TQId from %s )" % (tableName, tableName)
                )
        # END MAGIC: That was easy ;)
        return S_OK(" AND ".join(sqlCondList))

    def __findAndDisableTaskQueue(self, tqDefDict, skipDefinitionCheck=False, retries=10, connObj=False):
        """Disable and find TQ

        :param dict tqDefDict: dict for TQ definition
        :returns: S_OK() / S_ERROR
        """
        for _ in range(retries):
            result = self.__findSmallestTaskQueue(tqDefDict, skipDefinitionCheck=skipDefinitionCheck, connObj=connObj)
            if not result["OK"]:
                return result
            data = result["Value"]
            if not data["found"]:
                return result
            if data["enabled"] < 1:
                self.log.debug("TaskQueue {tqId} seems to be already disabled ({enabled})".format(**data))
            result = self.__setTaskQueueEnabled(data["tqId"], False)
            if result["OK"]:
                return S_OK(data)
        return S_ERROR("Could not disable TQ")

    def __findSmallestTaskQueue(self, tqDefDict, skipDefinitionCheck=False, connObj=False):
        """
        Find a task queue that has at least the given requirements

        :param dict tqDefDict: dict for TQ definition
        :returns: S_OK() / S_ERROR
        """
        result = self.__generateTQFindSQL(tqDefDict, skipDefinitionCheck=skipDefinitionCheck)
        if not result["OK"]:
            return result

        sqlCmd = "SELECT COUNT( `tq_Jobs`.JobID ), `tq_TaskQueues`.TQId, `tq_TaskQueues`.Enabled \
FROM `tq_TaskQueues`, `tq_Jobs`"
        sqlCmd = (
            "%s WHERE `tq_TaskQueues`.TQId = `tq_Jobs`.TQId AND %s GROUP BY `tq_Jobs`.TQId \
ORDER BY COUNT( `tq_Jobs`.JobID ) ASC"
            % (sqlCmd, result["Value"])
        )
        result = self._query(sqlCmd, conn=connObj)
        if not result["OK"]:
            self.log.error("Can't find task queue", result["Message"])
            return result
        data = result["Value"]
        if not data or data[0][0] >= self.__maxJobsInTQ:
            return S_OK({"found": False})
        return S_OK({"found": True, "tqId": data[0][1], "enabled": data[0][2], "jobs": data[0][0]})

    def matchAndGetJob(self, tqMatchDict, numJobsPerTry=50, numQueuesPerTry=10, negativeCond=None):
        """Match a job based on requirements

        :param dict tqDefDict: dict for TQ definition
        :returns: S_OK() / S_ERROR
        """
        if negativeCond is None:
            negativeCond = {}
        # Make a copy to avoid modification of original if escaping needs to be done
        tqMatchDict = dict(tqMatchDict)
        retVal = self._checkMatchDefinition(tqMatchDict)
        if not retVal["OK"]:
            self.log.error("TQ match request check failed", retVal["Message"])
            return retVal
        retVal = self._getConnection()
        if not retVal["OK"]:
            return S_ERROR("Can't connect to DB: %s" % retVal["Message"])
        connObj = retVal["Value"]
        preJobSQL = "SELECT `tq_Jobs`.JobId, `tq_Jobs`.TQId \
FROM `tq_Jobs` WHERE `tq_Jobs`.TQId = %s AND `tq_Jobs`.Priority = %s"
        prioSQL = "SELECT `tq_Jobs`.Priority FROM `tq_Jobs` \
WHERE `tq_Jobs`.TQId = %s ORDER BY RAND() / `tq_Jobs`.RealPriority ASC LIMIT 1"
        postJobSQL = " ORDER BY `tq_Jobs`.JobId ASC LIMIT %s" % numJobsPerTry
        for _ in range(self.__maxMatchRetry):
            noJobsFound = False
            if "JobID" in tqMatchDict:
                # A certain JobID is required by the resource, so all TQ are to be considered
                retVal = self.matchAndGetTaskQueue(
                    tqMatchDict, numQueuesToGet=0, skipMatchDictDef=True, connObj=connObj
                )
                preJobSQL = "%s AND `tq_Jobs`.JobId = %s " % (preJobSQL, tqMatchDict["JobID"])
            else:
                retVal = self.matchAndGetTaskQueue(
                    tqMatchDict,
                    numQueuesToGet=numQueuesPerTry,
                    skipMatchDictDef=True,
                    negativeCond=negativeCond,
                    connObj=connObj,
                )
            if not retVal["OK"]:
                return retVal
            tqList = retVal["Value"]
            if not tqList:
                self.log.info("No TQ matches requirements")
                return S_OK({"matchFound": False, "tqMatch": tqMatchDict})
            for tqId, tqOwnerDN, tqOwnerGroup in tqList:
                self.log.verbose("Trying to extract jobs from TQ", tqId)
                retVal = self._query(prioSQL % tqId, conn=connObj)
                if not retVal["OK"]:
                    return S_ERROR("Can't retrieve winning priority for matching job: %s" % retVal["Message"])
                if not retVal["Value"]:
                    noJobsFound = True
                    continue
                prio = retVal["Value"][0][0]
                retVal = self._query("%s %s" % (preJobSQL % (tqId, prio), postJobSQL), conn=connObj)
                if not retVal["OK"]:
                    return S_ERROR("Can't begin transaction for matching job: %s" % retVal["Message"])
                jobTQList = [(row[0], row[1]) for row in retVal["Value"]]
                if not jobTQList:
                    self.log.info("Task queue seems to be empty, triggering a cleaning of", tqId)
                    self.__deleteTQWithDelay.add(tqId, 300, (tqId, tqOwnerDN, tqOwnerGroup))
                while jobTQList:
                    jobId, tqId = jobTQList.pop(random.randint(0, len(jobTQList) - 1))
                    self.log.verbose("Trying to extract job from TQ", "%s : %s" % (jobId, tqId))
                    retVal = self.deleteJob(jobId, connObj=connObj)
                    if not retVal["OK"]:
                        msgFix = "Could not take job"
                        msgVar = " %s out from the TQ %s: %s" % (jobId, tqId, retVal["Message"])
                        self.log.error(msgFix, msgVar)
                        return S_ERROR(msgFix + msgVar)
                    if retVal["Value"]:
                        self.log.info("Extracted job with prio from TQ", "(%s : %s : %s)" % (jobId, prio, tqId))
                        return S_OK({"matchFound": True, "jobId": jobId, "taskQueueId": tqId, "tqMatch": tqMatchDict})
                self.log.info("No jobs could be extracted from TQ", tqId)
        if noJobsFound:
            return S_OK({"matchFound": False, "tqMatch": tqMatchDict})

        self.log.info("Could not find a match after %s match retries" % self.__maxMatchRetry)
        return S_ERROR("Could not find a match after %s match retries" % self.__maxMatchRetry)

    def matchAndGetTaskQueue(
        self, tqMatchDict, numQueuesToGet=1, skipMatchDictDef=False, negativeCond=None, connObj=False
    ):
        """Get a queue that matches the requirements"""
        if negativeCond is None:
            negativeCond = {}
        # Make a copy to avoid modification of original if escaping needs to be done
        tqMatchDict = dict(tqMatchDict)
        if not skipMatchDictDef:
            retVal = self._checkMatchDefinition(tqMatchDict)
            if not retVal["OK"]:
                return retVal
        retVal = self.__generateTQMatchSQL(tqMatchDict, numQueuesToGet=numQueuesToGet, negativeCond=negativeCond)
        if not retVal["OK"]:
            return retVal
        matchSQL = retVal["Value"]
        retVal = self._query(matchSQL, conn=connObj)
        if not retVal["OK"]:
            return retVal
        return S_OK([(row[0], row[1], row[2]) for row in retVal["Value"]])

    @staticmethod
    def __generateSQLSubCond(sqlString, value, boolOp="OR"):
        if not isinstance(value, (list, tuple)):
            return sqlString % str(value).strip()
        sqlORList = []
        for v in value:
            sqlORList.append(sqlString % str(v).strip())
        return "( %s )" % (" %s " % boolOp).join(sqlORList)

    def __generateNotSQL(self, negativeCond):
        """Generate negative conditions
        Can be a list of dicts or a dict:
         - list of dicts will be  OR of conditional dicts
         - dicts will be normal conditional dict ( kay1 in ( v1, v2, ... ) AND key2 in ( v3, v4, ... ) )
        """
        if isinstance(negativeCond, (list, tuple)):
            sqlCond = []
            for cD in negativeCond:
                sqlCond.append(self.__generateNotDictSQL(cD))
            return " ( %s )" % " OR  ".join(sqlCond)
        elif isinstance(negativeCond, dict):
            return self.__generateNotDictSQL(negativeCond)
        raise RuntimeError(
            "negativeCond has to be either a list or a dict or a tuple, and it's %s" % type(negativeCond)
        )

    def __generateNotDictSQL(self, negativeCond):
        """Generate the negative sql condition from a standard condition dict
        not ( cond1 and cond2 ) = ( not cond1 or not cond 2 )
        For instance: { 'Site': 'S1', 'JobType': [ 'T1', 'T2' ] }
          ( not 'S1' in Sites or ( not 'T1' in JobType and not 'T2' in JobType ) )
          S2 T1 -> not False or ( not True and not False ) -> True or ... -> True -> Eligible
          S1 T3 -> not True or ( not False and not False ) -> False or (True and True ) -> True -> Eligible
          S1 T1 -> not True or ( not True and not False ) -> False or ( False and True ) -> False -> Nop
        """
        condList = []
        for field in negativeCond:
            if field in multiValueMatchFields:
                fullTableN = "`tq_TQTo%ss`" % field
                valList = negativeCond[field]
                if not isinstance(valList, (list, tuple)):
                    valList = (valList,)
                subList = []
                for value in valList:
                    value = self._escapeString(value)["Value"]
                    sql = "%s NOT IN ( SELECT %s.Value FROM %s WHERE %s.TQId = tq.TQId )" % (
                        value,
                        fullTableN,
                        fullTableN,
                        fullTableN,
                    )
                    subList.append(sql)
                condList.append("( %s )" % " AND ".join(subList))
            elif field in singleValueDefFields:
                for value in negativeCond[field]:
                    value = self._escapeString(value)["Value"]
                    sql = "%s != tq.%s " % (value, field)
                    condList.append(sql)
        return "( %s )" % " OR ".join(condList)

    @staticmethod
    def __generateTablesName(sqlTables, field):
        fullTableName = "tq_TQTo%ss" % field
        if fullTableName not in sqlTables:
            tableN = field.lower()
            sqlTables[fullTableName] = tableN
            return (
                tableN,
                "`%s`" % fullTableName,
            )
        return sqlTables[fullTableName], "`%s`" % fullTableName

    def __generateTQMatchSQL(self, tqMatchDict, numQueuesToGet=1, negativeCond=None):
        """
        Generate the SQL needed to match a task queue
        """
        self.log.debug(tqMatchDict)

        if negativeCond is None:
            negativeCond = {}
        # Only enabled TQs
        sqlCondList = []
        sqlTables = {"tq_TaskQueues": "tq"}
        # If OwnerDN and OwnerGroup are defined only use those combinations that make sense
        if "OwnerDN" in tqMatchDict and "OwnerGroup" in tqMatchDict:
            groups = tqMatchDict["OwnerGroup"]
            if not isinstance(groups, (list, tuple)):
                groups = [groups]
            dns = tqMatchDict["OwnerDN"]
            if not isinstance(dns, (list, tuple)):
                dns = [dns]
            ownerConds = []
            for group in groups:
                if Properties.JOB_SHARING in Registry.getPropertiesForGroup(group.replace('"', "")):
                    ownerConds.append("tq.OwnerGroup = %s" % group)
                else:
                    for dn in dns:
                        ownerConds.append("( tq.OwnerDN = %s AND tq.OwnerGroup = %s )" % (dn, group))
            sqlCondList.append(" OR ".join(ownerConds))
        else:
<<<<<<< HEAD
          for dn in dns:
            ownerConds.append("( tq.OwnerDN = %s AND tq.OwnerGroup = %s )" % (dn, group))
      sqlCondList.append(" OR ".join(ownerConds))
    else:
      # If not both are defined, just add the ones that are defined
      for field in ('OwnerGroup', 'OwnerDN'):
        if field in tqMatchDict:
          sqlCondList.append(self.__generateSQLSubCond("tq.%s = %%s" % field,
                                                       tqMatchDict[field]))
    # Type of single value conditions
    for field in ('CPUTime', 'Setup'):
      if field in tqMatchDict:
        if field == 'CPUTime':
          sqlCondList.append(self.__generateSQLSubCond("tq.%s <= %%s" % field, tqMatchDict[field]))
        else:
          sqlCondList.append(self.__generateSQLSubCond("tq.%s = %%s" % field, tqMatchDict[field]))

    tag_fv = []

    # Match multi value fields
    for field in multiValueMatchFields:
      self.log.debug("Evaluating field %s" % field)
      # It has to be %ss , with an 's' at the end because the columns names
      # are plural and match options are singular

      # Just treating the (not so) special case of no Tag, No RequiredTag
      if 'Tag' not in tqMatchDict and 'RequiredTag' not in tqMatchDict:
        tqMatchDict['Tag'] = []

      if field in tqMatchDict:
        self.log.debug("Evaluating %s with value %s" % (field, tqMatchDict[field]))

        _, fullTableN = self.__generateTablesName(sqlTables, field)

        sqlMultiCondList = []
        csql = None

        # Now evaluating Tags
        if field == 'Tag':
          tag_fv = tqMatchDict.get('Tag')
          self.log.debug("Evaluating tag %s of type %s" % (tag_fv, type(tag_fv)))
          if isinstance(tag_fv, str):
            tag_fv = [tag_fv]

          # Is there something to consider?
          if any(_lowerAndRemovePunctuation(fvx) == 'any' for fvx in tag_fv):
            continue
          else:
            sqlMultiCondList.append(self.__generateTagSQLSubCond(fullTableN, tag_fv))

        # Now evaluating everything that is not tags
        else:
          fv = tqMatchDict.get(field)
          self.log.debug("Evaluating field %s of type %s" % (field, type(fv)))

          # Is there something to consider?
          if not fv:
            continue
          if isinstance(fv, str) and _lowerAndRemovePunctuation(fv) == 'any':
            continue
          if isinstance(fv, list) and any(_lowerAndRemovePunctuation(fvx) == 'any' for fvx in fv):
            continue
          # if field != 'GridCE' or 'Site' in tqMatchDict:
          # Jobs for masked sites can be matched if they specified a GridCE
          # Site is removed from tqMatchDict if the Site is mask. In this case we want
          # that the GridCE matches explicitly so the COUNT can not be 0. In this case we skip this
          # condition
          sqlMultiCondList.append("( SELECT COUNT(%s.Value) FROM %s WHERE %s.TQId = tq.TQId ) = 0" % (fullTableN,
                                                                                                      fullTableN,
                                                                                                      fullTableN))
          sqlMultiCondList.append(self.__generateSQLSubCond("%%s IN ( SELECT %s.Value \
=======
            # If not both are defined, just add the ones that are defined
            for field in ("OwnerGroup", "OwnerDN"):
                if field in tqMatchDict:
                    sqlCondList.append(self.__generateSQLSubCond("tq.%s = %%s" % field, tqMatchDict[field]))
        # Type of single value conditions
        for field in ("CPUTime", "Setup"):
            if field in tqMatchDict:
                if field == "CPUTime":
                    sqlCondList.append(self.__generateSQLSubCond("tq.%s <= %%s" % field, tqMatchDict[field]))
                else:
                    sqlCondList.append(self.__generateSQLSubCond("tq.%s = %%s" % field, tqMatchDict[field]))

        tag_fv = []

        # Match multi value fields
        for field in multiValueMatchFields:
            self.log.debug("Evaluating field %s" % field)
            # It has to be %ss , with an 's' at the end because the columns names
            # are plural and match options are singular

            # Just treating the (not so) special case of no Tag, No RequiredTag
            if "Tag" not in tqMatchDict and "RequiredTag" not in tqMatchDict:
                tqMatchDict["Tag"] = []

            if field in tqMatchDict:
                self.log.debug("Evaluating %s with value %s" % (field, tqMatchDict[field]))

                _, fullTableN = self.__generateTablesName(sqlTables, field)

                sqlMultiCondList = []
                csql = None

                # Now evaluating Tags
                if field == "Tag":
                    tag_fv = tqMatchDict.get("Tag")
                    self.log.debug("Evaluating tag %s of type %s" % (tag_fv, type(tag_fv)))
                    if isinstance(tag_fv, str):
                        tag_fv = [tag_fv]

                    # Is there something to consider?
                    if any(fvx.lower().translate(None, string.punctuation) == "any" for fvx in tag_fv):
                        continue
                    else:
                        sqlMultiCondList.append(self.__generateTagSQLSubCond(fullTableN, tag_fv))

                # Now evaluating everything that is not tags
                else:
                    fv = tqMatchDict.get(field)
                    self.log.debug("Evaluating field %s of type %s" % (field, type(fv)))

                    # Is there something to consider?
                    if (
                        not fv
                        or isinstance(fv, str)
                        and fv.lower().translate(None, string.punctuation) == "any"
                        or isinstance(fv, list)
                        and any(fvx.lower().translate(None, string.punctuation) == "any" for fvx in fv)
                    ):
                        continue
                    # if field != 'GridCE' or 'Site' in tqMatchDict:
                    # Jobs for masked sites can be matched if they specified a GridCE
                    # Site is removed from tqMatchDict if the Site is mask. In this case we want
                    # that the GridCE matches explicitly so the COUNT can not be 0. In this case we skip this
                    # condition
                    sqlMultiCondList.append(
                        "( SELECT COUNT(%s.Value) FROM %s WHERE %s.TQId = tq.TQId ) = 0"
                        % (fullTableN, fullTableN, fullTableN)
                    )
                    sqlMultiCondList.append(
                        self.__generateSQLSubCond(
                            "%%s IN ( SELECT %s.Value \
>>>>>>> c5981031
                                                            FROM %s \
                                                            WHERE %s.TQId = tq.TQId )"
                            % (fullTableN, fullTableN, fullTableN),
                            tqMatchDict.get(field),
                        )
                    )

                sqlCondList.append("( %s )" % " OR ".join(sqlMultiCondList))

                # In case of Site, check it's not in job banned sites
                if field in bannedJobMatchFields:
                    fullTableN = "`tq_TQToBanned%ss`" % field
                    csql = self.__generateSQLSubCond(
                        "%%s not in ( SELECT %s.Value \
                                                          FROM %s \
<<<<<<< HEAD
                                                          WHERE %s.TQId = tq.TQId )" % (fullTableN,
                                                                                        fullTableN,
                                                                                        fullTableN),
                                           tqMatchDict[field], boolOp='OR')
          sqlCondList.append(csql)

    # Add possibly RequiredTag conditions
    rtag_fv = tqMatchDict.get('RequiredTag', [])
    if isinstance(rtag_fv, str):
      rtag_fv = [rtag_fv]

    # Is there something to consider?
    if not rtag_fv or any(_lowerAndRemovePunctuation(fv) == 'any' for fv in rtag_fv):
      pass
    elif not set(rtag_fv).issubset(set(tag_fv)):
      return S_ERROR('Wrong conditions')
    else:
      self.log.debug("Evaluating RequiredTag %s" % rtag_fv)
      sqlCondList.append(self.__generateRequiredTagSQLSubCond('`tq_TQToTags`', rtag_fv))

    # Add possibly Resource banning conditions
    for field in multiValueMatchFields:
      bannedField = "Banned%s" % field

      # Is there something to consider?
      b_fv = tqMatchDict.get(bannedField)
      if not b_fv \
              or isinstance(b_fv, str) and _lowerAndRemovePunctuation(b_fv) == 'any' \
              or isinstance(b_fv, list) \
              and any(_lowerAndRemovePunctuation(fvx) == 'any' for fvx in b_fv):
        continue

      fullTableN = '`tq_TQTo%ss`' % field

      sqlCondList.append(self.__generateSQLSubCond("%%s not in ( SELECT %s.Value \
=======
                                                          WHERE %s.TQId = tq.TQId )"
                        % (fullTableN, fullTableN, fullTableN),
                        tqMatchDict[field],
                        boolOp="OR",
                    )
                    sqlCondList.append(csql)

        # Add possibly RequiredTag conditions
        rtag_fv = tqMatchDict.get("RequiredTag", [])
        if isinstance(rtag_fv, str):
            rtag_fv = [rtag_fv]

        # Is there something to consider?
        if not rtag_fv or any(fv.lower().translate(None, string.punctuation) == "any" for fv in rtag_fv):
            pass
        elif not set(rtag_fv).issubset(set(tag_fv)):
            return S_ERROR("Wrong conditions")
        else:
            self.log.debug("Evaluating RequiredTag %s" % rtag_fv)
            sqlCondList.append(self.__generateRequiredTagSQLSubCond("`tq_TQToTags`", rtag_fv))

        # Add possibly Resource banning conditions
        for field in multiValueMatchFields:
            bannedField = "Banned%s" % field

            # Is there something to consider?
            b_fv = tqMatchDict.get(bannedField)
            if (
                not b_fv
                or isinstance(b_fv, str)
                and b_fv.lower().translate(None, string.punctuation) == "any"
                or isinstance(b_fv, list)
                and any(fvx.lower().translate(None, string.punctuation) == "any" for fvx in b_fv)
            ):
                continue

            fullTableN = "`tq_TQTo%ss`" % field

            sqlCondList.append(
                self.__generateSQLSubCond(
                    "%%s not in ( SELECT %s.Value \
>>>>>>> c5981031
                                                      FROM %s \
                                                      WHERE %s.TQId = tq.TQId )"
                    % (fullTableN, fullTableN, fullTableN),
                    b_fv,
                    boolOp="OR",
                )
            )

        # Add extra negative conditions
        if negativeCond:
            sqlCondList.append(self.__generateNotSQL(negativeCond))

        # Generate the final query string
        tqSqlCmd = "SELECT tq.TQId, tq.OwnerDN, tq.OwnerGroup FROM `tq_TaskQueues` tq WHERE %s" % (
            " AND ".join(sqlCondList)
        )

        # Apply priorities
        tqSqlCmd = "%s ORDER BY RAND() / tq.Priority ASC" % tqSqlCmd

        # Do we want a limit?
        if numQueuesToGet:
            tqSqlCmd = "%s LIMIT %s" % (tqSqlCmd, numQueuesToGet)
        return S_OK(tqSqlCmd)

    @staticmethod
    def __generateTagSQLSubCond(tableName, tagMatchList):
        """Generate SQL condition where ALL the specified multiValue requirements must be
        present in the matching resource list
        """
        sql1 = "SELECT COUNT(%s.Value) FROM %s WHERE %s.TQId=tq.TQId" % (tableName, tableName, tableName)
        if not tagMatchList:
            sql2 = sql1 + " AND %s.Value=''" % tableName
        else:
            if isinstance(tagMatchList, (list, tuple)):
                sql2 = sql1 + " AND %s.Value in ( %s )" % (tableName, ",".join(["%s" % v for v in tagMatchList]))
            else:
                sql2 = sql1 + " AND %s.Value=%s" % (tableName, tagMatchList)
        sql = "( " + sql1 + " ) = (" + sql2 + " )"
        return sql

    @staticmethod
    def __generateRequiredTagSQLSubCond(tableName, tagMatchList):
        """Generate SQL condition where the TQ corresponds to the requirements
        of the resource
        """
        sql = "SELECT COUNT(%s.Value) FROM %s WHERE %s.TQId=tq.TQId" % (tableName, tableName, tableName)
        if isinstance(tagMatchList, (list, tuple)):
            sql = sql + " AND %s.Value in ( %s )" % (tableName, ",".join(["%s" % v for v in tagMatchList]))
            nTags = len(tagMatchList)
        else:
            sql = sql + " AND %s.Value=%s" % (tableName, tagMatchList)
            nTags = 1
        sql = "( %s ) = %s" % (sql, nTags)
        return sql

    def deleteJob(self, jobId, connObj=False):
        """
        Delete a job from the task queues
        Return S_OK( True/False ) / S_ERROR
        """
        if not connObj:
            retVal = self._getConnection()
            if not retVal["OK"]:
                return S_ERROR("Can't delete job: %s" % retVal["Message"])
            connObj = retVal["Value"]
        retVal = self._query(
            "SELECT t.TQId, t.OwnerDN, t.OwnerGroup \
FROM `tq_TaskQueues` t, `tq_Jobs` j \
<<<<<<< HEAD
WHERE j.JobId = %s AND t.TQId = j.TQId" %
        jobId, conn=connObj)
    if not retVal['OK']:
      return S_ERROR("Could not get job from task queue %s: %s" % (jobId, retVal['Message']))
    data = retVal['Value']
    if not data:
      return S_OK(False)
    tqId, tqOwnerDN, tqOwnerGroup = data[0]
    self.log.verbose("Deleting job", jobId)
    retVal = self._update("DELETE FROM `tq_Jobs` WHERE JobId = %s" % jobId, conn=connObj)
    if not retVal['OK']:
      return S_ERROR("Could not delete job from task queue %s: %s" % (jobId, retVal['Message']))
    if retVal['Value'] == 0:
      # No job deleted
      return S_OK(False)
    # Always return S_OK() because job has already been taken out from the TQ
    self.__deleteTQWithDelay.add(tqId, 300, (tqId, tqOwnerDN, tqOwnerGroup))
    return S_OK(True)

  def getTaskQueueForJob(self, jobId, connObj=False):
    """
    Return TaskQueue for a given Job
    Return S_OK( [TaskQueueID] ) / S_ERROR
    """
    if not connObj:
      retVal = self._getConnection()
      if not retVal['OK']:
        return S_ERROR("Can't get TQ for job: %s" % retVal['Message'])
      connObj = retVal['Value']

    retVal = self._query('SELECT TQId FROM `tq_Jobs` WHERE JobId = %s' % jobId, conn=connObj)

    if not retVal['OK']:
      return retVal

    if not retVal['Value']:
      return S_ERROR('Not in TaskQueues')

    return S_OK(retVal['Value'][0][0])

  def getTaskQueueForJobs(self, jobIDs, connObj=False):
    """
    Return TaskQueues for a given list of Jobs
    """
    if not connObj:
      retVal = self._getConnection()
      if not retVal['OK']:
        self.log.error("Can't get TQs for a job list", retVal['Message'])
        return retVal
      connObj = retVal['Value']

    cmd = 'SELECT JobId,TQId FROM `tq_Jobs` WHERE JobId IN (%s) ' % ','.join(str(x) for x in jobIDs)
    retVal = self._query(cmd, conn=connObj)

    if not retVal['OK']:
      return retVal

    if not retVal['Value']:
      return S_ERROR('Not in TaskQueues')

    resultDict = {}
    for jobID, tqID in retVal['Value']:
      resultDict[int(jobID)] = int(tqID)

    return S_OK(resultDict)

  def __getOwnerForTaskQueue(self, tqId, connObj=False):
    retVal = self._query("SELECT OwnerDN, OwnerGroup from `tq_TaskQueues` WHERE TQId=%s" % tqId, conn=connObj)
    if not retVal['OK']:
      return retVal
    data = retVal['Value']
    if not data:
      return S_OK(False)
    return S_OK(retVal['Value'][0])

  def __deleteTQIfEmpty(self, args):
    (tqId, tqOwnerDN, tqOwnerGroup) = args
    retries = 3
    while retries:
      retries -= 1
      result = self.deleteTaskQueueIfEmpty(tqId, tqOwnerDN, tqOwnerGroup)
      if result['OK']:
        return
    self.log.error("Could not delete TQ",
                   "%s: %s" % (tqId, result['Message']))

  def deleteTaskQueueIfEmpty(self, tqId, tqOwnerDN=False, tqOwnerGroup=False, connObj=False):
    """
    Try to delete a task queue if its empty
    """
    if not connObj:
      retVal = self._getConnection()
      if not retVal['OK']:
        self.log.error("Can't insert job", retVal['Message'])
        return retVal
      connObj = retVal['Value']
    if not tqOwnerDN or not tqOwnerGroup:
      retVal = self.__getOwnerForTaskQueue(tqId, connObj=connObj)
      if not retVal['OK']:
        return retVal
      data = retVal['Value']
      if not data:
=======
WHERE j.JobId = %s AND t.TQId = j.TQId"
            % jobId,
            conn=connObj,
        )
        if not retVal["OK"]:
            return S_ERROR("Could not get job from task queue %s: %s" % (jobId, retVal["Message"]))
        data = retVal["Value"]
        if not data:
            return S_OK(False)
        tqId, tqOwnerDN, tqOwnerGroup = data[0]
        self.log.verbose("Deleting job", jobId)
        retVal = self._update("DELETE FROM `tq_Jobs` WHERE JobId = %s" % jobId, conn=connObj)
        if not retVal["OK"]:
            return S_ERROR("Could not delete job from task queue %s: %s" % (jobId, retVal["Message"]))
        if retVal["Value"] == 0:
            # No job deleted
            return S_OK(False)
        # Always return S_OK() because job has already been taken out from the TQ
        self.__deleteTQWithDelay.add(tqId, 300, (tqId, tqOwnerDN, tqOwnerGroup))
        return S_OK(True)

    def getTaskQueueForJob(self, jobId, connObj=False):
        """
        Return TaskQueue for a given Job
        Return S_OK( [TaskQueueID] ) / S_ERROR
        """
        if not connObj:
            retVal = self._getConnection()
            if not retVal["OK"]:
                return S_ERROR("Can't get TQ for job: %s" % retVal["Message"])
            connObj = retVal["Value"]

        retVal = self._query("SELECT TQId FROM `tq_Jobs` WHERE JobId = %s " % jobId, conn=connObj)

        if not retVal["OK"]:
            return retVal

        if not retVal["Value"]:
            return S_ERROR("Not in TaskQueues")

        return S_OK(retVal["Value"][0][0])

    def getTaskQueueForJobs(self, jobIDs, connObj=False):
        """
        Return TaskQueues for a given list of Jobs
        """
        if not connObj:
            retVal = self._getConnection()
            if not retVal["OK"]:
                self.log.error("Can't get TQs for a job list", retVal["Message"])
                return retVal
            connObj = retVal["Value"]

        jobString = ",".join([str(x) for x in jobIDs])
        retVal = self._query("SELECT JobId,TQId FROM `tq_Jobs` WHERE JobId in (%s) " % jobString, conn=connObj)

        if not retVal["OK"]:
            return retVal

        if not retVal["Value"]:
            return S_ERROR("Not in TaskQueues")

        resultDict = {}
        for jobID, tqID in retVal["Value"]:
            resultDict[int(jobID)] = int(tqID)

        return S_OK(resultDict)

    def __getOwnerForTaskQueue(self, tqId, connObj=False):
        retVal = self._query("SELECT OwnerDN, OwnerGroup from `tq_TaskQueues` WHERE TQId=%s" % tqId, conn=connObj)
        if not retVal["OK"]:
            return retVal
        data = retVal["Value"]
        if not data:
            return S_OK(False)
        return S_OK(retVal["Value"][0])

    def __deleteTQIfEmpty(self, args):
        (tqId, tqOwnerDN, tqOwnerGroup) = args
        retries = 3
        while retries:
            retries -= 1
            result = self.deleteTaskQueueIfEmpty(tqId, tqOwnerDN, tqOwnerGroup)
            if result["OK"]:
                return
        self.log.error("Could not delete TQ", "%s: %s" % (tqId, result["Message"]))

    def deleteTaskQueueIfEmpty(self, tqId, tqOwnerDN=False, tqOwnerGroup=False, connObj=False):
        """
        Try to delete a task queue if its empty
        """
        if not connObj:
            retVal = self._getConnection()
            if not retVal["OK"]:
                self.log.error("Can't insert job", retVal["Message"])
                return retVal
            connObj = retVal["Value"]
        if not tqOwnerDN or not tqOwnerGroup:
            retVal = self.__getOwnerForTaskQueue(tqId, connObj=connObj)
            if not retVal["OK"]:
                return retVal
            data = retVal["Value"]
            if not data:
                return S_OK(False)
            tqOwnerDN, tqOwnerGroup = data

        sqlCmd = "SELECT TQId FROM `tq_TaskQueues` WHERE Enabled >= 1 AND `tq_TaskQueues`.TQId = %s " % tqId
        sqlCmd += "AND `tq_TaskQueues`.TQId not in ( SELECT DISTINCT TQId from `tq_Jobs` )"
        retVal = self._query(sqlCmd, conn=connObj)
        if not retVal["OK"]:
            self.log.error("Could not select task queue", "%s : %s" % tqId, retVal["Message"])
            return retVal
        tqToDel = retVal["Value"]

        if tqToDel:
            for mvField in multiValueDefFields:
                retVal = self._update("DELETE FROM `tq_TQTo%s` WHERE TQId = %s" % (mvField, tqId), conn=connObj)
                if not retVal["OK"]:
                    return retVal
            retVal = self._update("DELETE FROM `tq_TaskQueues` WHERE TQId = %s" % tqId, conn=connObj)
            if not retVal["OK"]:
                return retVal
            self.recalculateTQSharesForEntity(tqOwnerDN, tqOwnerGroup, connObj=connObj)
            self.log.info("Deleted empty and enabled TQ", tqId)
            return S_OK()
>>>>>>> c5981031
        return S_OK(False)

    def deleteTaskQueue(self, tqId, tqOwnerDN=False, tqOwnerGroup=False, connObj=False):
        """
        Try to delete a task queue even if it has jobs
        """
        self.log.info("Deleting TQ", tqId)
        if not connObj:
            retVal = self._getConnection()
            if not retVal["OK"]:
                return S_ERROR("Can't insert job: %s" % retVal["Message"])
            connObj = retVal["Value"]
        if not tqOwnerDN or not tqOwnerGroup:
            retVal = self.__getOwnerForTaskQueue(tqId, connObj=connObj)
            if not retVal["OK"]:
                return retVal
            data = retVal["Value"]
            if not data:
                return S_OK(False)
            tqOwnerDN, tqOwnerGroup = data
        sqlCmd = "DELETE FROM `tq_TaskQueues` WHERE `tq_TaskQueues`.TQId = %s" % tqId
        retVal = self._update(sqlCmd, conn=connObj)
        if not retVal["OK"]:
            return S_ERROR("Could not delete task queue %s: %s" % (tqId, retVal["Message"]))
        delTQ = retVal["Value"]
        sqlCmd = "DELETE FROM `tq_Jobs` WHERE `tq_Jobs`.TQId = %s" % tqId
        retVal = self._update(sqlCmd, conn=connObj)
        if not retVal["OK"]:
            return S_ERROR("Could not delete task queue %s: %s" % (tqId, retVal["Message"]))
        for field in multiValueDefFields:
            retVal = self._update("DELETE FROM `tq_TQTo%s` WHERE TQId = %s" % (field, tqId), conn=connObj)
            if not retVal["OK"]:
                return retVal
        if delTQ > 0:
            self.recalculateTQSharesForEntity(tqOwnerDN, tqOwnerGroup, connObj=connObj)
            return S_OK(True)
        return S_OK(False)

    def getMatchingTaskQueues(self, tqMatchDict, negativeCond=False):
        """Get the info of the task queues that match a resource"""
        result = self.matchAndGetTaskQueue(tqMatchDict, numQueuesToGet=0, negativeCond=negativeCond)
        if not result["OK"]:
            return result
        return self.retrieveTaskQueues([tqTuple[0] for tqTuple in result["Value"]])

    def getNumTaskQueues(self):
        """
        Get the number of task queues in the system
        """
        sqlCmd = "SELECT COUNT( TQId ) FROM `tq_TaskQueues`"
        retVal = self._query(sqlCmd)
        if not retVal["OK"]:
            return retVal
        return S_OK(retVal["Value"][0][0])

    def retrieveTaskQueues(self, tqIdList=None):
        """
        Get all the task queues
        """
        sqlSelectEntries = ["`tq_TaskQueues`.TQId", "`tq_TaskQueues`.Priority", "COUNT( `tq_Jobs`.TQId )"]
        sqlGroupEntries = ["`tq_TaskQueues`.TQId", "`tq_TaskQueues`.Priority"]
        for field in singleValueDefFields:
            sqlSelectEntries.append("`tq_TaskQueues`.%s" % field)
            sqlGroupEntries.append("`tq_TaskQueues`.%s" % field)
        sqlCmd = "SELECT %s FROM `tq_TaskQueues`, `tq_Jobs`" % ", ".join(sqlSelectEntries)
        sqlTQCond = ""
        if tqIdList is not None:
            if not tqIdList:
                # Empty list => Fast-track no matches
                return S_OK({})
            else:
                sqlTQCond += " AND `tq_TaskQueues`.TQId in ( %s )" % ", ".join([str(id_) for id_ in tqIdList])
        sqlCmd = "%s WHERE `tq_TaskQueues`.TQId = `tq_Jobs`.TQId %s GROUP BY %s" % (
            sqlCmd,
            sqlTQCond,
            ", ".join(sqlGroupEntries),
        )
        retVal = self._query(sqlCmd)
        if not retVal["OK"]:
            self.log.error("Can't retrieve task queues info", retVal["Message"])
            return retVal
        tqData = {}
        for record in retVal["Value"]:
            tqId = record[0]
            tqData[tqId] = {"Priority": record[1], "Jobs": record[2]}
            record = record[3:]
            for iP, _ in enumerate(singleValueDefFields):
                tqData[tqId][singleValueDefFields[iP]] = record[iP]

        tqNeedCleaning = False
        for field in multiValueDefFields:
            table = "`tq_TQTo%s`" % field
            sqlCmd = "SELECT %s.TQId, %s.Value FROM %s" % (table, table, table)
            retVal = self._query(sqlCmd)
            if not retVal["OK"]:
                self.log.error("Can't retrieve task queues field", "%s info: %s" % (field, retVal["Message"]))
                return retVal
            for record in retVal["Value"]:
                tqId = record[0]
                value = record[1]
                if tqId not in tqData:
                    if tqIdList is None or tqId in tqIdList:
                        self.log.verbose(
                            "Task Queue is defined for a field, but does not exist: triggering a cleaning",
                            "TQID: %s, field: %s" % (tqId, field),
                        )
                        tqNeedCleaning = True
                else:
                    if field not in tqData[tqId]:
                        tqData[tqId][field] = []
                    tqData[tqId][field].append(value)
        if tqNeedCleaning:
            self.cleanOrphanedTaskQueues()
        return S_OK(tqData)

    def __updateGlobalShares(self):
        """
        Update internal structure for shares
        """
        # Update group shares
        self.__groupShares = self.getGroupShares()
        # Apply corrections if enabled
        if self.isSharesCorrectionEnabled():
            result = self.getGroupsInTQs()
            if not result["OK"]:
                self.log.error("Could not get groups in the TQs", result["Message"])
            activeGroups = result["Value"]
            newShares = {}
            for group in activeGroups:
                if group in self.__groupShares:
                    newShares[group] = self.__groupShares[group]
            newShares = self.__sharesCorrector.correctShares(newShares)
            for group in self.__groupShares:
                if group in newShares:
                    self.__groupShares[group] = newShares[group]

    def recalculateTQSharesForAll(self):
        """
        Recalculate all priorities for TQ's
        """
        if self.isSharesCorrectionEnabled():
            self.log.info("Updating correctors state")
            self.__sharesCorrector.update()
        self.__updateGlobalShares()
        self.log.info("Recalculating shares for all TQs")
        retVal = self._getConnection()
        if not retVal["OK"]:
            return S_ERROR("Can't insert job: %s" % retVal["Message"])
        result = self._query("SELECT DISTINCT( OwnerGroup ) FROM `tq_TaskQueues`")
        if not result["OK"]:
            return result
        for group in [r[0] for r in result["Value"]]:
            self.recalculateTQSharesForEntity("all", group)
        return S_OK()

    def recalculateTQSharesForEntity(self, userDN, userGroup, connObj=False):
        """
        Recalculate the shares for a userDN/userGroup combo
        """
        self.log.info("Recalculating shares", "for %s@%s TQs" % (userDN, userGroup))
        if userGroup in self.__groupShares:
            share = self.__groupShares[userGroup]
        else:
            share = float(DEFAULT_GROUP_SHARE)
        if Properties.JOB_SHARING in Registry.getPropertiesForGroup(userGroup):
            # If group has JobSharing just set prio for that entry, userDN is irrelevant
            return self.__setPrioritiesForEntity(userDN, userGroup, share, connObj=connObj)

        selSQL = "SELECT OwnerDN, COUNT(OwnerDN) FROM `tq_TaskQueues` WHERE OwnerGroup='%s' GROUP BY OwnerDN" % (
            userGroup
        )
        result = self._query(selSQL, conn=connObj)
        if not result["OK"]:
            return result
        # Get owners in this group and the amount of times they appear
        data = [(r[0], r[1]) for r in result["Value"] if r]
        numOwners = len(data)
        # If there are no owners do now
        if numOwners == 0:
            return S_OK()
        # Split the share amongst the number of owners
        share /= numOwners
        entitiesShares = dict([(row[0], share) for row in data])
        # If corrector is enabled let it work it's magic
        if self.isSharesCorrectionEnabled():
            entitiesShares = self.__sharesCorrector.correctShares(entitiesShares, group=userGroup)
        # Keep updating
        owners = dict(data)
        # IF the user is already known and has more than 1 tq, the rest of the users don't need to be modified
        # (The number of owners didn't change)
        if userDN in owners and owners[userDN] > 1:
            return self.__setPrioritiesForEntity(userDN, userGroup, entitiesShares[userDN], connObj=connObj)
        # Oops the number of owners may have changed so we recalculate the prio for all owners in the group
        for userDN in owners:
            self.__setPrioritiesForEntity(userDN, userGroup, entitiesShares[userDN], connObj=connObj)
        return S_OK()

    def __setPrioritiesForEntity(self, userDN, userGroup, share, connObj=False, consolidationFunc="AVG"):
        """
        Set the priority for a userDN/userGroup combo given a splitted share
        """
        self.log.info("Setting priorities", "to %s@%s TQs" % (userDN, userGroup))
        tqCond = ["t.OwnerGroup='%s'" % userGroup]
        allowBgTQs = gConfig.getValue("/Registry/Groups/%s/AllowBackgroundTQs" % userGroup, False)
        if Properties.JOB_SHARING not in Registry.getPropertiesForGroup(userGroup):
            res = self._escapeString(userDN)
            if not res["OK"]:
                return res
            userDN = res["Value"]
            tqCond.append("t.OwnerDN= %s " % userDN)
        tqCond.append("t.TQId = j.TQId")
        if consolidationFunc == "AVG":
            selectSQL = "SELECT j.TQId, SUM( j.RealPriority )/COUNT(j.RealPriority) \
FROM `tq_TaskQueues` t, `tq_Jobs` j WHERE "
        elif consolidationFunc == "SUM":
            selectSQL = "SELECT j.TQId, SUM( j.RealPriority ) FROM `tq_TaskQueues` t, `tq_Jobs` j WHERE "
        else:
            return S_ERROR("Unknown consolidation func %s for setting priorities" % consolidationFunc)
        selectSQL += " AND ".join(tqCond)
        selectSQL += " GROUP BY t.TQId"
        result = self._query(selectSQL, conn=connObj)
        if not result["OK"]:
            return result

        tqDict = dict(result["Value"])
        if not tqDict:
            return S_OK()
        # Calculate Sum of priorities
        totalPrio = 0
        for k in tqDict:
            if tqDict[k] > 0.1 or not allowBgTQs:
                totalPrio += tqDict[k]
        # Update prio for each TQ
        for tqId in tqDict:
            if tqDict[tqId] > 0.1 or not allowBgTQs:
                prio = (share / totalPrio) * tqDict[tqId]
            else:
                prio = TQ_MIN_SHARE
            prio = max(prio, TQ_MIN_SHARE)
            tqDict[tqId] = prio

        # Generate groups of TQs that will have the same prio=sum(prios) maomenos
        result = self.retrieveTaskQueues(list(tqDict))
        if not result["OK"]:
            return result
        allTQsData = result["Value"]
        tqGroups = {}
        for tqid in allTQsData:
            tqData = allTQsData[tqid]
            for field in ("Jobs", "Priority") + priorityIgnoredFields:
                if field in tqData:
                    tqData.pop(field)
            tqHash = []
            for f in sorted(tqData):
                tqHash.append("%s:%s" % (f, tqData[f]))
            tqHash = "|".join(tqHash)
            if tqHash not in tqGroups:
                tqGroups[tqHash] = []
            tqGroups[tqHash].append(tqid)
        tqGroups = [tqGroups[td] for td in tqGroups]

        # Do the grouping
        for tqGroup in tqGroups:
            totalPrio = 0
            if len(tqGroup) < 2:
                continue
            for tqid in tqGroup:
                totalPrio += tqDict[tqid]
            for tqid in tqGroup:
                tqDict[tqid] = totalPrio

        # Group by priorities
        prioDict = {}
        for tqId in tqDict:
            prio = tqDict[tqId]
            if prio not in prioDict:
                prioDict[prio] = []
            prioDict[prio].append(tqId)

        # Execute updates
        for prio in prioDict:
            tqList = ", ".join([str(tqId) for tqId in prioDict[prio]])
            updateSQL = "UPDATE `tq_TaskQueues` SET Priority=%.4f WHERE TQId in ( %s )" % (prio, tqList)
            self._update(updateSQL, conn=connObj)
        return S_OK()

    @staticmethod
    def getGroupShares():
        """
        Get all the shares as a DICT
        """
        result = gConfig.getSections("/Registry/Groups")
        if result["OK"]:
            groups = result["Value"]
        else:
            groups = []
        shares = {}
        for group in groups:
            shares[group] = gConfig.getValue("/Registry/Groups/%s/JobShare" % group, DEFAULT_GROUP_SHARE)
        return shares<|MERGE_RESOLUTION|>--- conflicted
+++ resolved
@@ -35,329 +35,17 @@
 
 
 def _lowerAndRemovePunctuation(s):
-  if six.PY3:
-    table = str.maketrans("", "", string.punctuation)  # pylint: disable=no-member
-    return s.lower().translate(table)
-  else:
-    return s.lower().translate(None, string.punctuation)
+    if six.PY3:
+        table = str.maketrans("", "", string.punctuation)  # pylint: disable=no-member
+        return s.lower().translate(table)
+    else:
+        return s.lower().translate(None, string.punctuation)
 
 
 class TaskQueueDB(DB):
-<<<<<<< HEAD
-  """ MySQL DB of "Task Queues"
-  """
-
-  def __init__(self):
-    DB.__init__(self, 'TaskQueueDB', 'WorkloadManagement/TaskQueueDB')
-    self.__maxJobsInTQ = 5000
-    self.__defaultCPUSegments = [6 * 60,
-                                 30 * 60,
-                                 1 * 3600,
-                                 6 * 3600,
-                                 12 * 3600,
-                                 1 * 86400,
-                                 2 * 86400,
-                                 3 * 86400,
-                                 4 * 86400,
-                                 6 * 86400,
-                                 8 * 86400,
-                                 10 * 86400,
-                                 int(12.5 * 86400)]
-    self.__maxMatchRetry = 3
-    self.__jobPriorityBoundaries = (0.001, 10)
-    self.__groupShares = {}
-    self.__deleteTQWithDelay = DictCache(self.__deleteTQIfEmpty)
-    self.__opsHelper = Operations()
-    self.__ensureInsertionIsSingle = False
-    self.__sharesCorrector = SharesCorrector(self.__opsHelper)
-    result = self.__initializeDB()
-    if not result['OK']:
-      raise Exception("Can't create tables: %s" % result['Message'])
-
-  def enableAllTaskQueues(self):
-    """ Enable all Task queues
-    """
-    return self.updateFields("tq_TaskQueues", updateDict={"Enabled": "1"})
-
-  def findOrphanJobs(self):
-    """ Find jobs that are not in any task queue
-    """
-    result = self._query("select JobID from tq_Jobs WHERE TQId not in (SELECT TQId from tq_TaskQueues)")
-    if not result['OK']:
-      return result
-    return S_OK([row[0] for row in result['Value']])
-
-  def isSharesCorrectionEnabled(self):
-    return self.__getCSOption("EnableSharesCorrection", False)
-
-  def __getCSOption(self, optionName, defValue):
-    return self.__opsHelper.getValue("JobScheduling/%s" % optionName, defValue)
-
-  def getValidPilotTypes(self):
-    return self.__getCSOption("AllPilotTypes", ['private'])
-
-  def __initializeDB(self):
-    """
-    Create the tables
-    """
-    result = self._query("show tables")
-    if not result['OK']:
-      return result
-
-    tablesInDB = [t[0] for t in result['Value']]
-    tablesToCreate = {}
-    self.__tablesDesc = {}
-
-    self.__tablesDesc['tq_TaskQueues'] = {'Fields': {'TQId': 'INTEGER(11) UNSIGNED AUTO_INCREMENT NOT NULL',
-                                                     'OwnerDN': 'VARCHAR(255) NOT NULL',
-                                                     'OwnerGroup': 'VARCHAR(32) NOT NULL',
-                                                     'Setup': 'VARCHAR(32) NOT NULL',
-                                                     'CPUTime': 'BIGINT(20) UNSIGNED NOT NULL',
-                                                     'Priority': 'FLOAT NOT NULL',
-                                                     'Enabled': 'TINYINT(1) NOT NULL DEFAULT 0'
-                                                     },
-                                          'PrimaryKey': 'TQId',
-                                          'Indexes': {'TQOwner': ['OwnerDN', 'OwnerGroup',
-                                                                  'Setup', 'CPUTime']
-                                                      }
-                                          }
-
-    self.__tablesDesc['tq_Jobs'] = {'Fields': {'TQId': 'INTEGER(11) UNSIGNED NOT NULL',
-                                               'JobId': 'INTEGER(11) UNSIGNED NOT NULL',
-                                               'Priority': 'INTEGER UNSIGNED NOT NULL',
-                                               'RealPriority': 'FLOAT NOT NULL'
-                                               },
-                                    'PrimaryKey': 'JobId',
-                                    'Indexes': {'TaskIndex': ['TQId']},
-                                    'ForeignKeys': {'TQId': 'tq_TaskQueues.TQId'}
-                                    }
-
-    for multiField in multiValueDefFields:
-      tableName = 'tq_TQTo%s' % multiField
-      self.__tablesDesc[tableName] = {'Fields': {'TQId': 'INTEGER(11) UNSIGNED NOT NULL',
-                                                 'Value': 'VARCHAR(64) NOT NULL'
-                                                 },
-                                      'PrimaryKey': ['TQId', 'Value'],
-                                      'Indexes': {'TaskIndex': ['TQId'], '%sIndex' % multiField: ['Value']},
-                                      'ForeignKeys': {'TQId': 'tq_TaskQueues.TQId'}
-                                      }
-
-    for tableName in self.__tablesDesc:
-      if tableName not in tablesInDB:
-        tablesToCreate[tableName] = self.__tablesDesc[tableName]
-
-    return self._createTables(tablesToCreate)
-
-  def getGroupsInTQs(self):
-    cmdSQL = "SELECT DISTINCT( OwnerGroup ) FROM `tq_TaskQueues`"
-    result = self._query(cmdSQL)
-    if not result['OK']:
-      return result
-    return S_OK([row[0] for row in result['Value']])
-
-  def fitCPUTimeToSegments(self, cpuTime):
-    """
-    Fit the CPU time to the valid segments
-    """
-    maxCPUSegments = self.__getCSOption("taskQueueCPUTimeIntervals", self.__defaultCPUSegments)
-    try:
-      maxCPUSegments = [int(seg) for seg in maxCPUSegments]
-      # Check segments in the CS
-      last = 0
-      for cpuS in maxCPUSegments:
-        if cpuS <= last:
-          maxCPUSegments = self.__defaultCPUSegments
-          break
-        last = cpuS
-    except Exception:
-      maxCPUSegments = self.__defaultCPUSegments
-    # Map to a segment
-    for cpuSegment in maxCPUSegments:
-      if cpuTime <= cpuSegment:
-        return cpuSegment
-    return maxCPUSegments[-1]
-
-  def _checkTaskQueueDefinition(self, tqDefDict):
-    """
-    Check a task queue definition dict is valid
-    """
-
-    for field in singleValueDefFields:
-      if field not in tqDefDict:
-        return S_ERROR("Missing mandatory field '%s' in task queue definition" % field)
-      if field in ["CPUTime"]:
-        if not isinstance(tqDefDict[field], six.integer_types):
-          return S_ERROR("Mandatory field %s value type is not valid: %s" % (field, type(tqDefDict[field])))
-      else:
-        if not isinstance(tqDefDict[field], six.string_types):
-          return S_ERROR("Mandatory field %s value type is not valid: %s" % (field, type(tqDefDict[field])))
-        result = self._escapeString(tqDefDict[field])
-        if not result['OK']:
-          return result
-        tqDefDict[field] = result['Value']
-    for field in multiValueDefFields:
-      if field not in tqDefDict:
-        continue
-      if not isinstance(tqDefDict[field], (list, tuple)):
-        return S_ERROR("Multi value field %s value type is not valid: %s" % (field, type(tqDefDict[field])))
-      result = self._escapeValues(tqDefDict[field])
-      if not result['OK']:
-        return result
-      tqDefDict[field] = result['Value']
-
-    return S_OK(tqDefDict)
-
-  def _checkMatchDefinition(self, tqMatchDict):
-    """
-    Check a task queue match dict is valid
-    """
-    def travelAndCheckType(value, validTypes, escapeValues=True):
-      if isinstance(value, (list, tuple)):
-        for subValue in value:
-          if not isinstance(subValue, validTypes):
-            return S_ERROR("List contained type %s is not valid -> %s" % (type(subValue), validTypes))
-        if escapeValues:
-          return self._escapeValues(value)
-        return S_OK(value)
-      else:
-        if not isinstance(value, validTypes):
-          return S_ERROR("Type %s is not valid -> %s" % (type(value), validTypes))
-        if escapeValues:
-          return self._escapeString(value)
-        return S_OK(value)
-
-    for field in singleValueDefFields:
-      if field not in tqMatchDict:
-        if field in mandatoryMatchFields:
-          return S_ERROR("Missing mandatory field '%s' in match request definition" % field)
-        continue
-      fieldValue = tqMatchDict[field]
-      if field in ["CPUTime"]:
-        result = travelAndCheckType(fieldValue, six.integer_types, escapeValues=False)
-      else:
-        result = travelAndCheckType(fieldValue, six.string_types)
-      if not result['OK']:
-        return S_ERROR("Match definition field %s failed : %s" % (field, result['Message']))
-      tqMatchDict[field] = result['Value']
-    # Check multivalue
-    for multiField in multiValueMatchFields:
-      for field in (multiField, "Banned%s" % multiField, "Required%s" % multiField):
-        if field in tqMatchDict:
-          fieldValue = tqMatchDict[field]
-          result = travelAndCheckType(fieldValue, six.string_types)
-          if not result['OK']:
-            return S_ERROR("Match definition field %s failed : %s" % (field, result['Message']))
-          tqMatchDict[field] = result['Value']
-
-    return S_OK(tqMatchDict)
-
-  def __createTaskQueue(self, tqDefDict, priority=1, connObj=False):
-    """
-    Create a task queue
-      :returns: S_OK( tqId ) / S_ERROR
-    """
-    if not connObj:
-      result = self._getConnection()
-      if not result['OK']:
-        return S_ERROR("Can't create task queue: %s" % result['Message'])
-      connObj = result['Value']
-    tqDefDict['CPUTime'] = self.fitCPUTimeToSegments(tqDefDict['CPUTime'])
-    sqlSingleFields = ['TQId', 'Priority']
-    sqlValues = ["0", str(priority)]
-    for field in singleValueDefFields:
-      sqlSingleFields.append(field)
-      sqlValues.append(tqDefDict[field])
-    # Insert the TQ Disabled
-    sqlSingleFields.append("Enabled")
-    sqlValues.append("0")
-    cmd = "INSERT INTO tq_TaskQueues ( %s ) VALUES ( %s )" % (
-        ", ".join(sqlSingleFields), ", ".join([str(v) for v in sqlValues]))
-    result = self._update(cmd, conn=connObj)
-    if not result['OK']:
-      self.log.error("Can't insert TQ in DB", result['Value'])
-      return result
-    if 'lastRowId' in result:
-      tqId = result['lastRowId']
-    else:
-      result = self._query("SELECT LAST_INSERT_ID()", conn=connObj)
-      if not result['OK']:
-        self.cleanOrphanedTaskQueues(connObj=connObj)
-        return S_ERROR("Can't determine task queue id after insertion")
-      tqId = result['Value'][0][0]
-    for field in multiValueDefFields:
-      if field not in tqDefDict:
-        continue
-      values = List.uniqueElements([value for value in tqDefDict[field] if value.strip()])
-      if not values:
-        continue
-      cmd = "INSERT INTO `tq_TQTo%s` ( TQId, Value ) VALUES " % field
-      cmd += ", ".join(["( %s, %s )" % (tqId, str(value)) for value in values])
-      result = self._update(cmd, conn=connObj)
-      if not result['OK']:
-        self.log.error("Failed to insert condition",
-                       "%s : %s" % field, result['Message'])
-        self.cleanOrphanedTaskQueues(connObj=connObj)
-        return S_ERROR("Can't insert values %s for field %s: %s" % (str(values), field, result['Message']))
-    self.log.info("Created TQ", tqId)
-    return S_OK(tqId)
-
-  def cleanOrphanedTaskQueues(self, connObj=False):
-    """
-    Delete all empty task queues
-    """
-    self.log.info("Cleaning orphaned TQs")
-    sq = "SELECT TQId FROM `tq_TaskQueues` WHERE Enabled >= 1 AND TQId not in ( SELECT DISTINCT TQId from `tq_Jobs` )"
-    result = self._query(sq, conn=connObj)
-    if not result['OK']:
-      return result
-    orphanedTQs = result['Value']
-    if not orphanedTQs:
-      return S_OK()
-    orphanedTQs = [str(otq[0]) for otq in orphanedTQs]
-
-    for mvField in multiValueDefFields:
-      result = self._update(
-          "DELETE FROM `tq_TQTo%s` WHERE TQId in ( %s )" % (mvField, ','.join(orphanedTQs)), conn=connObj)
-      if not result['OK']:
-        return result
-
-    result = self._update(
-        "DELETE FROM `tq_TaskQueues` WHERE TQId in ( %s )" % ','.join(orphanedTQs), conn=connObj)
-    if not result['OK']:
-      return result
-    return S_OK()
-
-  def __setTaskQueueEnabled(self, tqId, enabled=True, connObj=False):
-    if enabled:
-      enabled = "+ 1"
-    else:
-      enabled = "- 1"
-    upSQL = "UPDATE `tq_TaskQueues` SET Enabled = Enabled %s WHERE TQId=%d" % (enabled, tqId)
-    result = self._update(upSQL, conn=connObj)
-    if not result['OK']:
-      self.log.error("Error setting TQ state", "TQ %s State %s: %s" % (tqId, enabled, result['Message']))
-      return result
-    updated = result['Value'] > 0
-    if updated:
-      self.log.verbose("Set enabled for TQ",
-                       "(%s for TQ %s)" % (enabled, tqId))
-    return S_OK(updated)
-
-  def __hackJobPriority(self, jobPriority):
-    jobPriority = min(max(int(jobPriority), self.__jobPriorityBoundaries[0]), self.__jobPriorityBoundaries[1])
-    if jobPriority == self.__jobPriorityBoundaries[0]:
-      return 10 ** (-5)
-    if jobPriority == self.__jobPriorityBoundaries[1]:
-      return 10 ** 6
-    return jobPriority
-
-  def insertJob(self, jobId, tqDefDict, jobPriority, skipTQDefCheck=False):
-    """ Insert a job in a task queue (creating one if it doesn't exit)
-=======
     """MySQL DB of "Task Queues" """
 
     def __init__(self):
-        random.seed()
         DB.__init__(self, "TaskQueueDB", "WorkloadManagement/TaskQueueDB")
         self.__maxJobsInTQ = 5000
         self.__defaultCPUSegments = [
@@ -480,7 +168,7 @@
                     maxCPUSegments = self.__defaultCPUSegments
                     break
                 last = cpuS
-        except BaseException:
+        except Exception:
             maxCPUSegments = self.__defaultCPUSegments
         # Map to a segment
         for cpuSegment in maxCPUSegments:
@@ -665,7 +353,6 @@
 
     def insertJob(self, jobId, tqDefDict, jobPriority, skipTQDefCheck=False):
         """Insert a job in a task queue (creating one if it doesn't exit)
->>>>>>> c5981031
 
         :param int jobId: job ID
         :param dict tqDefDict: dict for TQ definition
@@ -1039,79 +726,6 @@
                         ownerConds.append("( tq.OwnerDN = %s AND tq.OwnerGroup = %s )" % (dn, group))
             sqlCondList.append(" OR ".join(ownerConds))
         else:
-<<<<<<< HEAD
-          for dn in dns:
-            ownerConds.append("( tq.OwnerDN = %s AND tq.OwnerGroup = %s )" % (dn, group))
-      sqlCondList.append(" OR ".join(ownerConds))
-    else:
-      # If not both are defined, just add the ones that are defined
-      for field in ('OwnerGroup', 'OwnerDN'):
-        if field in tqMatchDict:
-          sqlCondList.append(self.__generateSQLSubCond("tq.%s = %%s" % field,
-                                                       tqMatchDict[field]))
-    # Type of single value conditions
-    for field in ('CPUTime', 'Setup'):
-      if field in tqMatchDict:
-        if field == 'CPUTime':
-          sqlCondList.append(self.__generateSQLSubCond("tq.%s <= %%s" % field, tqMatchDict[field]))
-        else:
-          sqlCondList.append(self.__generateSQLSubCond("tq.%s = %%s" % field, tqMatchDict[field]))
-
-    tag_fv = []
-
-    # Match multi value fields
-    for field in multiValueMatchFields:
-      self.log.debug("Evaluating field %s" % field)
-      # It has to be %ss , with an 's' at the end because the columns names
-      # are plural and match options are singular
-
-      # Just treating the (not so) special case of no Tag, No RequiredTag
-      if 'Tag' not in tqMatchDict and 'RequiredTag' not in tqMatchDict:
-        tqMatchDict['Tag'] = []
-
-      if field in tqMatchDict:
-        self.log.debug("Evaluating %s with value %s" % (field, tqMatchDict[field]))
-
-        _, fullTableN = self.__generateTablesName(sqlTables, field)
-
-        sqlMultiCondList = []
-        csql = None
-
-        # Now evaluating Tags
-        if field == 'Tag':
-          tag_fv = tqMatchDict.get('Tag')
-          self.log.debug("Evaluating tag %s of type %s" % (tag_fv, type(tag_fv)))
-          if isinstance(tag_fv, str):
-            tag_fv = [tag_fv]
-
-          # Is there something to consider?
-          if any(_lowerAndRemovePunctuation(fvx) == 'any' for fvx in tag_fv):
-            continue
-          else:
-            sqlMultiCondList.append(self.__generateTagSQLSubCond(fullTableN, tag_fv))
-
-        # Now evaluating everything that is not tags
-        else:
-          fv = tqMatchDict.get(field)
-          self.log.debug("Evaluating field %s of type %s" % (field, type(fv)))
-
-          # Is there something to consider?
-          if not fv:
-            continue
-          if isinstance(fv, str) and _lowerAndRemovePunctuation(fv) == 'any':
-            continue
-          if isinstance(fv, list) and any(_lowerAndRemovePunctuation(fvx) == 'any' for fvx in fv):
-            continue
-          # if field != 'GridCE' or 'Site' in tqMatchDict:
-          # Jobs for masked sites can be matched if they specified a GridCE
-          # Site is removed from tqMatchDict if the Site is mask. In this case we want
-          # that the GridCE matches explicitly so the COUNT can not be 0. In this case we skip this
-          # condition
-          sqlMultiCondList.append("( SELECT COUNT(%s.Value) FROM %s WHERE %s.TQId = tq.TQId ) = 0" % (fullTableN,
-                                                                                                      fullTableN,
-                                                                                                      fullTableN))
-          sqlMultiCondList.append(self.__generateSQLSubCond("%%s IN ( SELECT %s.Value \
-=======
             # If not both are defined, just add the ones that are defined
             for field in ("OwnerGroup", "OwnerDN"):
                 if field in tqMatchDict:
@@ -1152,7 +766,7 @@
                         tag_fv = [tag_fv]
 
                     # Is there something to consider?
-                    if any(fvx.lower().translate(None, string.punctuation) == "any" for fvx in tag_fv):
+                    if any(_lowerAndRemovePunctuation(fvx) == "any" for fvx in tag_fv):
                         continue
                     else:
                         sqlMultiCondList.append(self.__generateTagSQLSubCond(fullTableN, tag_fv))
@@ -1163,13 +777,11 @@
                     self.log.debug("Evaluating field %s of type %s" % (field, type(fv)))
 
                     # Is there something to consider?
-                    if (
-                        not fv
-                        or isinstance(fv, str)
-                        and fv.lower().translate(None, string.punctuation) == "any"
-                        or isinstance(fv, list)
-                        and any(fvx.lower().translate(None, string.punctuation) == "any" for fvx in fv)
-                    ):
+                    if not fv:
+                        continue
+                    if isinstance(fv, str) and _lowerAndRemovePunctuation(fv) == "any":
+                        continue
+                    if isinstance(fv, list) and any(_lowerAndRemovePunctuation(fvx) == "any" for fvx in fv):
                         continue
                     # if field != 'GridCE' or 'Site' in tqMatchDict:
                     # Jobs for masked sites can be matched if they specified a GridCE
@@ -1183,7 +795,6 @@
                     sqlMultiCondList.append(
                         self.__generateSQLSubCond(
                             "%%s IN ( SELECT %s.Value \
->>>>>>> c5981031
                                                             FROM %s \
                                                             WHERE %s.TQId = tq.TQId )"
                             % (fullTableN, fullTableN, fullTableN),
@@ -1199,43 +810,6 @@
                     csql = self.__generateSQLSubCond(
                         "%%s not in ( SELECT %s.Value \
                                                           FROM %s \
-<<<<<<< HEAD
-                                                          WHERE %s.TQId = tq.TQId )" % (fullTableN,
-                                                                                        fullTableN,
-                                                                                        fullTableN),
-                                           tqMatchDict[field], boolOp='OR')
-          sqlCondList.append(csql)
-
-    # Add possibly RequiredTag conditions
-    rtag_fv = tqMatchDict.get('RequiredTag', [])
-    if isinstance(rtag_fv, str):
-      rtag_fv = [rtag_fv]
-
-    # Is there something to consider?
-    if not rtag_fv or any(_lowerAndRemovePunctuation(fv) == 'any' for fv in rtag_fv):
-      pass
-    elif not set(rtag_fv).issubset(set(tag_fv)):
-      return S_ERROR('Wrong conditions')
-    else:
-      self.log.debug("Evaluating RequiredTag %s" % rtag_fv)
-      sqlCondList.append(self.__generateRequiredTagSQLSubCond('`tq_TQToTags`', rtag_fv))
-
-    # Add possibly Resource banning conditions
-    for field in multiValueMatchFields:
-      bannedField = "Banned%s" % field
-
-      # Is there something to consider?
-      b_fv = tqMatchDict.get(bannedField)
-      if not b_fv \
-              or isinstance(b_fv, str) and _lowerAndRemovePunctuation(b_fv) == 'any' \
-              or isinstance(b_fv, list) \
-              and any(_lowerAndRemovePunctuation(fvx) == 'any' for fvx in b_fv):
-        continue
-
-      fullTableN = '`tq_TQTo%ss`' % field
-
-      sqlCondList.append(self.__generateSQLSubCond("%%s not in ( SELECT %s.Value \
-=======
                                                           WHERE %s.TQId = tq.TQId )"
                         % (fullTableN, fullTableN, fullTableN),
                         tqMatchDict[field],
@@ -1249,7 +823,7 @@
             rtag_fv = [rtag_fv]
 
         # Is there something to consider?
-        if not rtag_fv or any(fv.lower().translate(None, string.punctuation) == "any" for fv in rtag_fv):
+        if not rtag_fv or any(_lowerAndRemovePunctuation(fv) == "any" for fv in rtag_fv):
             pass
         elif not set(rtag_fv).issubset(set(tag_fv)):
             return S_ERROR("Wrong conditions")
@@ -1266,9 +840,9 @@
             if (
                 not b_fv
                 or isinstance(b_fv, str)
-                and b_fv.lower().translate(None, string.punctuation) == "any"
+                and _lowerAndRemovePunctuation(b_fv) == "any"
                 or isinstance(b_fv, list)
-                and any(fvx.lower().translate(None, string.punctuation) == "any" for fvx in b_fv)
+                and any(_lowerAndRemovePunctuation(fvx) == "any" for fvx in b_fv)
             ):
                 continue
 
@@ -1277,7 +851,6 @@
             sqlCondList.append(
                 self.__generateSQLSubCond(
                     "%%s not in ( SELECT %s.Value \
->>>>>>> c5981031
                                                       FROM %s \
                                                       WHERE %s.TQId = tq.TQId )"
                     % (fullTableN, fullTableN, fullTableN),
@@ -1347,110 +920,6 @@
         retVal = self._query(
             "SELECT t.TQId, t.OwnerDN, t.OwnerGroup \
 FROM `tq_TaskQueues` t, `tq_Jobs` j \
-<<<<<<< HEAD
-WHERE j.JobId = %s AND t.TQId = j.TQId" %
-        jobId, conn=connObj)
-    if not retVal['OK']:
-      return S_ERROR("Could not get job from task queue %s: %s" % (jobId, retVal['Message']))
-    data = retVal['Value']
-    if not data:
-      return S_OK(False)
-    tqId, tqOwnerDN, tqOwnerGroup = data[0]
-    self.log.verbose("Deleting job", jobId)
-    retVal = self._update("DELETE FROM `tq_Jobs` WHERE JobId = %s" % jobId, conn=connObj)
-    if not retVal['OK']:
-      return S_ERROR("Could not delete job from task queue %s: %s" % (jobId, retVal['Message']))
-    if retVal['Value'] == 0:
-      # No job deleted
-      return S_OK(False)
-    # Always return S_OK() because job has already been taken out from the TQ
-    self.__deleteTQWithDelay.add(tqId, 300, (tqId, tqOwnerDN, tqOwnerGroup))
-    return S_OK(True)
-
-  def getTaskQueueForJob(self, jobId, connObj=False):
-    """
-    Return TaskQueue for a given Job
-    Return S_OK( [TaskQueueID] ) / S_ERROR
-    """
-    if not connObj:
-      retVal = self._getConnection()
-      if not retVal['OK']:
-        return S_ERROR("Can't get TQ for job: %s" % retVal['Message'])
-      connObj = retVal['Value']
-
-    retVal = self._query('SELECT TQId FROM `tq_Jobs` WHERE JobId = %s' % jobId, conn=connObj)
-
-    if not retVal['OK']:
-      return retVal
-
-    if not retVal['Value']:
-      return S_ERROR('Not in TaskQueues')
-
-    return S_OK(retVal['Value'][0][0])
-
-  def getTaskQueueForJobs(self, jobIDs, connObj=False):
-    """
-    Return TaskQueues for a given list of Jobs
-    """
-    if not connObj:
-      retVal = self._getConnection()
-      if not retVal['OK']:
-        self.log.error("Can't get TQs for a job list", retVal['Message'])
-        return retVal
-      connObj = retVal['Value']
-
-    cmd = 'SELECT JobId,TQId FROM `tq_Jobs` WHERE JobId IN (%s) ' % ','.join(str(x) for x in jobIDs)
-    retVal = self._query(cmd, conn=connObj)
-
-    if not retVal['OK']:
-      return retVal
-
-    if not retVal['Value']:
-      return S_ERROR('Not in TaskQueues')
-
-    resultDict = {}
-    for jobID, tqID in retVal['Value']:
-      resultDict[int(jobID)] = int(tqID)
-
-    return S_OK(resultDict)
-
-  def __getOwnerForTaskQueue(self, tqId, connObj=False):
-    retVal = self._query("SELECT OwnerDN, OwnerGroup from `tq_TaskQueues` WHERE TQId=%s" % tqId, conn=connObj)
-    if not retVal['OK']:
-      return retVal
-    data = retVal['Value']
-    if not data:
-      return S_OK(False)
-    return S_OK(retVal['Value'][0])
-
-  def __deleteTQIfEmpty(self, args):
-    (tqId, tqOwnerDN, tqOwnerGroup) = args
-    retries = 3
-    while retries:
-      retries -= 1
-      result = self.deleteTaskQueueIfEmpty(tqId, tqOwnerDN, tqOwnerGroup)
-      if result['OK']:
-        return
-    self.log.error("Could not delete TQ",
-                   "%s: %s" % (tqId, result['Message']))
-
-  def deleteTaskQueueIfEmpty(self, tqId, tqOwnerDN=False, tqOwnerGroup=False, connObj=False):
-    """
-    Try to delete a task queue if its empty
-    """
-    if not connObj:
-      retVal = self._getConnection()
-      if not retVal['OK']:
-        self.log.error("Can't insert job", retVal['Message'])
-        return retVal
-      connObj = retVal['Value']
-    if not tqOwnerDN or not tqOwnerGroup:
-      retVal = self.__getOwnerForTaskQueue(tqId, connObj=connObj)
-      if not retVal['OK']:
-        return retVal
-      data = retVal['Value']
-      if not data:
-=======
 WHERE j.JobId = %s AND t.TQId = j.TQId"
             % jobId,
             conn=connObj,
@@ -1483,7 +952,7 @@
                 return S_ERROR("Can't get TQ for job: %s" % retVal["Message"])
             connObj = retVal["Value"]
 
-        retVal = self._query("SELECT TQId FROM `tq_Jobs` WHERE JobId = %s " % jobId, conn=connObj)
+        retVal = self._query("SELECT TQId FROM `tq_Jobs` WHERE JobId = %s" % jobId, conn=connObj)
 
         if not retVal["OK"]:
             return retVal
@@ -1504,8 +973,8 @@
                 return retVal
             connObj = retVal["Value"]
 
-        jobString = ",".join([str(x) for x in jobIDs])
-        retVal = self._query("SELECT JobId,TQId FROM `tq_Jobs` WHERE JobId in (%s) " % jobString, conn=connObj)
+        cmd = "SELECT JobId,TQId FROM `tq_Jobs` WHERE JobId IN (%s) " % ",".join(str(x) for x in jobIDs)
+        retVal = self._query(cmd, conn=connObj)
 
         if not retVal["OK"]:
             return retVal
@@ -1576,7 +1045,6 @@
             self.recalculateTQSharesForEntity(tqOwnerDN, tqOwnerGroup, connObj=connObj)
             self.log.info("Deleted empty and enabled TQ", tqId)
             return S_OK()
->>>>>>> c5981031
         return S_OK(False)
 
     def deleteTaskQueue(self, tqId, tqOwnerDN=False, tqOwnerGroup=False, connObj=False):
