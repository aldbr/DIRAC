--- conflicted
+++ resolved
@@ -24,52 +24,10 @@
 
 @Script()
 def main():
-<<<<<<< HEAD
-  # Register workflow parameter switch
-  Script.registerSwitch('p:', 'parameter=', 'Parameters that are passed directly to the workflow')
-  # Registering arguments will automatically add their description to the help menu
-  Script.registerArgument('jobXMLfile: specify path to the Job XML file description')
-  Script.parseCommandLine()
-
-  # from DIRAC.Core.Workflow.Parameter import *
-  from DIRAC import gLogger
-  from DIRAC.Core.Workflow.Workflow import fromXMLFile
-  from DIRAC.WorkloadManagementSystem.Client.JobReport import JobReport
-  from DIRAC.AccountingSystem.Client.DataStoreClient import DataStoreClient
-  from DIRAC.RequestManagementSystem.Client.Request import Request
-
-  # Forcing the current directory to be the first in the PYTHONPATH
-  sys.path.insert(0, os.path.realpath('.'))
-  gLogger.showHeaders(True)
-
-  def jobexec(jobxml, wfParameters):
-    jobfile = os.path.abspath(jobxml)
-    if not os.path.exists(jobfile):
-      gLogger.warn('Path to specified workflow %s does not exist' % (jobfile))
-      sys.exit(1)
-    workflow = fromXMLFile(jobfile)
-    gLogger.debug(workflow)
-    code = workflow.createCode()
-    gLogger.debug(code)
-    jobID = 0
-    if 'JOBID' in os.environ:
-      jobID = os.environ['JOBID']
-      gLogger.info('DIRAC JobID %s is running at site %s' % (jobID, DIRAC.siteName()))
-
-    workflow.addTool('JobReport', JobReport(jobID))
-    workflow.addTool('AccountingReport', DataStoreClient())
-    workflow.addTool('Request', Request())
-
-    # Propagate the command line parameters to the workflow if any
-    for pName, pValue in wfParameters.items():
-      workflow.setValue(pName, pValue)
-
-    # Propagate the command line parameters to the workflow module instances of each step
-    for stepdefinition in workflow.step_definitions.values():
-      for moduleInstance in stepdefinition.module_instances:
-=======
     # Register workflow parameter switch
     Script.registerSwitch("p:", "parameter=", "Parameters that are passed directly to the workflow")
+    # Registering arguments will automatically add their description to the help menu
+    Script.registerArgument("jobXMLfile: specify path to the Job XML file description")
     Script.parseCommandLine()
 
     # from DIRAC.Core.Workflow.Parameter import *
@@ -102,7 +60,6 @@
         workflow.addTool("Request", Request())
 
         # Propagate the command line parameters to the workflow if any
->>>>>>> c5981031
         for pName, pValue in wfParameters.items():
             workflow.setValue(pName, pValue)
 
