#!/usr/bin/env python
########################################################################
# File :    dirac-wms-pilot-job-info
# Author :  Philippe Charpentier
########################################################################
"""
Retrieve info about jobs run by the given pilot
"""
from __future__ import print_function
from __future__ import absolute_import
from __future__ import division

__RCSID__ = "$Id$"

from DIRAC.Core.Utilities.DIRACScript import DIRACScript as Script


def _stringInList(subStr, sList):
    resList = []
    for s in sList:
        if subStr.lower() in s.lower():
            resList.append(s)
    return resList


@Script()
def main():
<<<<<<< HEAD
  parameters = ['OwnerDN', 'StartExecTime', 'EndExecTime']
  Script.registerSwitch('', 'Parameters=', '   List of strings to be matched by job parameters or attributes')
  # Registering arguments will automatically add their description to the help menu
  Script.registerArgument(["PilotID:  Grid ID of the pilot"])
  switches, args = Script.parseCommandLine(ignoreErrors=True)
  for switch in switches:
    if switch[0] == 'Parameters':
      parameters += [par for par in switch[1].split(',')]
  parameters = [(i, par.lower()) for i, par in enumerate(parameters) if par]

  from DIRAC.Interfaces.API.DiracAdmin import DiracAdmin
  from DIRAC.Interfaces.API.Dirac import Dirac
  diracAdmin = DiracAdmin()
  dirac = Dirac()
  errorList = []

  for gridID in args:

    result = {}
    res = diracAdmin.getPilotInfo(gridID)
    if not res['OK']:
      errorList.append((gridID, res['Message']))
    else:
      jobIDs = set([int(jobID) for jobID in res['Value'][gridID]['Jobs']])
      totCPU = 0
      totWall = 0
      effRequested = False
      for jobID in sorted(jobIDs):
        result.setdefault(jobID, {})
        for func in (dirac.getJobParameters, dirac.getJobAttributes):
          res = func(jobID)
          if not res['OK']:
            errorList.append(('Job %d' % jobID, res['Message']))
          else:
            params = res['Value']
            if 'TotalCPUTime(s)' in params:
              totCPU += float(params['TotalCPUTime(s)'])
              totWall += float(params['WallClockTime(s)'])
              params['CPUEfficiency'] = '%s %%' % (
                  100. * float(params['TotalCPUTime(s)']) / float(params['WallClockTime(s)']))
            for i, par in parameters:
              for param in [p for p in _stringInList(str(par), str(params))
                            if not _stringInList(str(p), str(result[jobID]))]:
                if param == 'CPUEfficiency':
                  effRequested = True
                result[jobID]['%d.%s' % (i, param)] = params[param]
        if effRequested:
          result['CPUEfficiency'] = '%s %%' % (100. * totCPU / totWall)
      print(diracAdmin.pPrint.pformat({gridID: result}))

  for error in errorList:
    print("ERROR %s: %s" % error)
=======
    parameters = ["OwnerDN", "StartExecTime", "EndExecTime"]
    Script.registerSwitch("", "Parameters=", "   List of strings to be matched by job parameters or attributes")
    Script.parseCommandLine(ignoreErrors=True)
    for switch in Script.getUnprocessedSwitches():
        if switch[0] == "Parameters":
            parameters += [par for par in switch[1].split(",")]
    parameters = [(i, par.lower()) for i, par in enumerate(parameters) if par]
    args = Script.getPositionalArgs()

    if len(args) < 1:
        Script.showHelp()

    from DIRAC.Interfaces.API.DiracAdmin import DiracAdmin
    from DIRAC.Interfaces.API.Dirac import Dirac

    diracAdmin = DiracAdmin()
    dirac = Dirac()
    errorList = []

    for gridID in args:

        result = {}
        res = diracAdmin.getPilotInfo(gridID)
        if not res["OK"]:
            errorList.append((gridID, res["Message"]))
        else:
            jobIDs = set([int(jobID) for jobID in res["Value"][gridID]["Jobs"]])
            totCPU = 0
            totWall = 0
            effRequested = False
            for jobID in sorted(jobIDs):
                result.setdefault(jobID, {})
                for func in (dirac.getJobParameters, dirac.getJobAttributes):
                    res = func(jobID)
                    if not res["OK"]:
                        errorList.append(("Job %d" % jobID, res["Message"]))
                    else:
                        params = res["Value"]
                        if "TotalCPUTime(s)" in params:
                            totCPU += float(params["TotalCPUTime(s)"])
                            totWall += float(params["WallClockTime(s)"])
                            params["CPUEfficiency"] = "%s %%" % (
                                100.0 * float(params["TotalCPUTime(s)"]) / float(params["WallClockTime(s)"])
                            )
                        for i, par in parameters:
                            for param in [
                                p
                                for p in _stringInList(str(par), str(params))
                                if not _stringInList(str(p), str(result[jobID]))
                            ]:
                                if param == "CPUEfficiency":
                                    effRequested = True
                                result[jobID]["%d.%s" % (i, param)] = params[param]
                if effRequested:
                    result["CPUEfficiency"] = "%s %%" % (100.0 * totCPU / totWall)
            print(diracAdmin.pPrint.pformat({gridID: result}))

    for error in errorList:
        print("ERROR %s: %s" % error)
>>>>>>> c5981031


if __name__ == "__main__":
    main()<|MERGE_RESOLUTION|>--- conflicted
+++ resolved
@@ -25,71 +25,15 @@
 
 @Script()
 def main():
-<<<<<<< HEAD
-  parameters = ['OwnerDN', 'StartExecTime', 'EndExecTime']
-  Script.registerSwitch('', 'Parameters=', '   List of strings to be matched by job parameters or attributes')
-  # Registering arguments will automatically add their description to the help menu
-  Script.registerArgument(["PilotID:  Grid ID of the pilot"])
-  switches, args = Script.parseCommandLine(ignoreErrors=True)
-  for switch in switches:
-    if switch[0] == 'Parameters':
-      parameters += [par for par in switch[1].split(',')]
-  parameters = [(i, par.lower()) for i, par in enumerate(parameters) if par]
-
-  from DIRAC.Interfaces.API.DiracAdmin import DiracAdmin
-  from DIRAC.Interfaces.API.Dirac import Dirac
-  diracAdmin = DiracAdmin()
-  dirac = Dirac()
-  errorList = []
-
-  for gridID in args:
-
-    result = {}
-    res = diracAdmin.getPilotInfo(gridID)
-    if not res['OK']:
-      errorList.append((gridID, res['Message']))
-    else:
-      jobIDs = set([int(jobID) for jobID in res['Value'][gridID]['Jobs']])
-      totCPU = 0
-      totWall = 0
-      effRequested = False
-      for jobID in sorted(jobIDs):
-        result.setdefault(jobID, {})
-        for func in (dirac.getJobParameters, dirac.getJobAttributes):
-          res = func(jobID)
-          if not res['OK']:
-            errorList.append(('Job %d' % jobID, res['Message']))
-          else:
-            params = res['Value']
-            if 'TotalCPUTime(s)' in params:
-              totCPU += float(params['TotalCPUTime(s)'])
-              totWall += float(params['WallClockTime(s)'])
-              params['CPUEfficiency'] = '%s %%' % (
-                  100. * float(params['TotalCPUTime(s)']) / float(params['WallClockTime(s)']))
-            for i, par in parameters:
-              for param in [p for p in _stringInList(str(par), str(params))
-                            if not _stringInList(str(p), str(result[jobID]))]:
-                if param == 'CPUEfficiency':
-                  effRequested = True
-                result[jobID]['%d.%s' % (i, param)] = params[param]
-        if effRequested:
-          result['CPUEfficiency'] = '%s %%' % (100. * totCPU / totWall)
-      print(diracAdmin.pPrint.pformat({gridID: result}))
-
-  for error in errorList:
-    print("ERROR %s: %s" % error)
-=======
     parameters = ["OwnerDN", "StartExecTime", "EndExecTime"]
     Script.registerSwitch("", "Parameters=", "   List of strings to be matched by job parameters or attributes")
-    Script.parseCommandLine(ignoreErrors=True)
-    for switch in Script.getUnprocessedSwitches():
+    # Registering arguments will automatically add their description to the help menu
+    Script.registerArgument(["PilotID:  Grid ID of the pilot"])
+    switches, args = Script.parseCommandLine(ignoreErrors=True)
+    for switch in switches:
         if switch[0] == "Parameters":
             parameters += [par for par in switch[1].split(",")]
     parameters = [(i, par.lower()) for i, par in enumerate(parameters) if par]
-    args = Script.getPositionalArgs()
-
-    if len(args) < 1:
-        Script.showHelp()
 
     from DIRAC.Interfaces.API.DiracAdmin import DiracAdmin
     from DIRAC.Interfaces.API.Dirac import Dirac
@@ -138,7 +82,6 @@
 
     for error in errorList:
         print("ERROR %s: %s" % error)
->>>>>>> c5981031
 
 
 if __name__ == "__main__":
