--- conflicted
+++ resolved
@@ -137,131 +137,6 @@
     def __extractCSData(self, section):
         """Extract limiting information from the CS in the form:
         { 'JobType' : { 'Merge' : 20, 'MCGen' : 1000 } }
-<<<<<<< HEAD
-    """
-    stuffDict = self.csDictCache.get(section)
-    if stuffDict:
-      return S_OK(stuffDict)
-
-    result = self.__opsHelper.getSections(section)
-    if not result['OK']:
-      if cmpError(result, ESECTION):
-        return S_OK({})
-      return result
-    attribs = result['Value']
-    stuffDict = {}
-    for attName in attribs:
-      result = self.__opsHelper.getOptionsDict("%s/%s" % (section, attName))
-      if not result['OK']:
-        return result
-      attLimits = result['Value']
-      try:
-        attLimits = dict([(k, int(attLimits[k])) for k in attLimits])
-      except Exception as excp:
-        errMsg = "%s/%s has to contain numbers: %s" % (section, attName, str(excp))
-        self.log.error(errMsg)
-        return S_ERROR(errMsg)
-      stuffDict[attName] = attLimits
-
-    self.csDictCache.add(section, 300, stuffDict)
-    return S_OK(stuffDict)
-
-  def __getRunningCondition(self, siteName, gridCE=None):
-    """ Get extra conditions allowing site throttling
-    """
-    if gridCE:
-      csSection = "%s/%s/CEs/%s" % (self.__runningLimitSection, siteName, gridCE)
-    else:
-      csSection = "%s/%s" % (self.__runningLimitSection, siteName)
-    result = self.__extractCSData(csSection)
-    if not result['OK']:
-      return result
-    limitsDict = result['Value']
-    # limitsDict is something like { 'JobType' : { 'Merge' : 20, 'MCGen' : 1000 } }
-    if not limitsDict:
-      return S_OK({})
-    # Check if the site exceeding the given limits
-    negCond = {}
-    for attName in limitsDict:
-      if attName not in self.jobDB.jobAttributeNames:
-        self.log.error("Attribute does not exist",
-                       "(%s). Check the job limits" % attName)
-        continue
-      cK = "Running:%s:%s" % (siteName, attName)
-      data = self.condCache.get(cK)
-      if not data:
-        result = self.jobDB.getCounters(
-            'Jobs', [attName], {
-                'Site': siteName, 'Status': [
-                    JobStatus.RUNNING, JobStatus.MATCHED, JobStatus.STALLED]})
-        if not result['OK']:
-          return result
-        data = result['Value']
-        data = dict([(k[0][attName], k[1]) for k in data])
-        self.condCache.add(cK, 10, data)
-      for attValue in limitsDict[attName]:
-        limit = limitsDict[attName][attValue]
-        running = data.get(attValue, 0)
-        if running >= limit:
-          self.log.verbose('Job Limit imposed',
-                           'at %s on %s/%s=%d, %d jobs already deployed' % (siteName,
-                                                                            attName, attValue, limit, running))
-          if attName not in negCond:
-            negCond[attName] = []
-          negCond[attName].append(attValue)
-    # negCond is something like : {'JobType': ['Merge']}
-    return S_OK(negCond)
-
-  def updateDelayCounters(self, siteName, jid):
-    # Get the info from the CS
-    siteSection = "%s/%s" % (self.__matchingDelaySection, siteName)
-    result = self.__extractCSData(siteSection)
-    if not result['OK']:
-      return result
-    delayDict = result['Value']
-    # limitsDict is something like { 'JobType' : { 'Merge' : 20, 'MCGen' : 1000 } }
-    if not delayDict:
-      return S_OK()
-    attNames = []
-    for attName in delayDict:
-      if attName not in self.jobDB.jobAttributeNames:
-        self.log.error("Attribute does not exist in the JobDB. Please fix it!",
-                       "(%s)" % attName)
-      else:
-        attNames.append(attName)
-    result = self.jobDB.getJobAttributes(jid, attNames)
-    if not result['OK']:
-      self.log.error("Error while retrieving attributes",
-                     "coming from %s: %s" % (siteSection, result['Message']))
-      return result
-    atts = result['Value']
-    # Create the DictCache if not there
-    if siteName not in self.delayMem:
-      self.delayMem[siteName] = DictCache()
-    # Update the counters
-    delayCounter = self.delayMem[siteName]
-    for attName in atts:
-      attValue = atts[attName]
-      if attValue in delayDict[attName]:
-        delayTime = delayDict[attName][attValue]
-        self.log.notice("Adding delay for %s/%s=%s of %s secs" % (siteName, attName,
-                                                                  attValue, delayTime))
-        delayCounter.add((attName, attValue), delayTime)
-    return S_OK()
-
-  def __getDelayCondition(self, siteName):
-    """ Get extra conditions allowing matching delay
-    """
-    if siteName not in self.delayMem:
-      return S_OK({})
-    lastRun = self.delayMem[siteName].getKeys()
-    negCond = {}
-    for attName, attValue in lastRun:
-      if attName not in negCond:
-        negCond[attName] = []
-      negCond[attName].append(attValue)
-    return S_OK(negCond)
-=======
         """
         stuffDict = self.csDictCache.get(section)
         if stuffDict:
@@ -313,7 +188,9 @@
             data = self.condCache.get(cK)
             if not data:
                 result = self.jobDB.getCounters(
-                    "Jobs", [attName], {"Site": siteName, "Status": ["Running", "Matched", "Stalled"]}
+                    "Jobs",
+                    [attName],
+                    {"Site": siteName, "Status": [JobStatus.RUNNING, JobStatus.MATCHED, JobStatus.STALLED]},
                 )
                 if not result["OK"]:
                     return result
@@ -378,5 +255,4 @@
             if attName not in negCond:
                 negCond[attName] = []
             negCond[attName].append(attValue)
-        return S_OK(negCond)
->>>>>>> c5981031
+        return S_OK(negCond)