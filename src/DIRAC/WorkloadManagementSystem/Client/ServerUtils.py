"""
  Provide uniform interface to backend for local and remote clients.return

  There's a pretty big assumption here: that DB and Handler expose the same calls, with identical signatures.
  This is not exactly the case for WMS DBs and services.
"""
from __future__ import absolute_import
from __future__ import division
from __future__ import print_function

__RCSID__ = "$Id$"


def getDBOrClient(DB, serverName):
<<<<<<< HEAD
  """ Tries to instantiate the DB object
      and returns it if we manage to connect to the DB,
      otherwise returns a Client of the server
  """
  from DIRAC import gLogger
  from DIRAC.Core.DISET.RPCClient import RPCClient
  try:
    myDB = DB()
    if myDB._connected:
      return myDB
  except Exception:
    pass

  gLogger.info('Can not connect to DB will use %s' % serverName)
  return RPCClient(serverName)


def getPilotAgentsDB():
  serverName = 'WorkloadManagement/PilotManager'
  PilotAgentsDB = None
  try:
    from DIRAC.WorkloadManagementSystem.DB.PilotAgentsDB import PilotAgentsDB
  except Exception:
    pass
  return getDBOrClient(PilotAgentsDB, serverName)
=======
    """Tries to instantiate the DB object
    and returns it if we manage to connect to the DB,
    otherwise returns a Client of the server
    """
    from DIRAC import gLogger
    from DIRAC.Core.DISET.RPCClient import RPCClient

    try:
        myDB = DB()
        if myDB._connected:
            return myDB
    except BaseException:
        pass

    gLogger.info("Can not connect to DB will use %s" % serverName)
    return RPCClient(serverName)


def getPilotAgentsDB():
    serverName = "WorkloadManagement/PilotManager"
    PilotAgentsDB = None
    try:
        from DIRAC.WorkloadManagementSystem.DB.PilotAgentsDB import PilotAgentsDB
    except BaseException:
        pass
    return getDBOrClient(PilotAgentsDB, serverName)
>>>>>>> c5981031


pilotAgentsDB = getPilotAgentsDB()


def getVirtualMachineDB():
  serverName = 'WorkloadManagement/VirtualMachineManager'
  VirtualMachineDB = None
  try:
    from DIRAC.WorkloadManagementSystem.DB.VirtualMachineDB import VirtualMachineDB
  except Exception:
    pass
  return getDBOrClient(VirtualMachineDB, serverName)


virtualMachineDB = getVirtualMachineDB()<|MERGE_RESOLUTION|>--- conflicted
+++ resolved
@@ -12,33 +12,6 @@
 
 
 def getDBOrClient(DB, serverName):
-<<<<<<< HEAD
-  """ Tries to instantiate the DB object
-      and returns it if we manage to connect to the DB,
-      otherwise returns a Client of the server
-  """
-  from DIRAC import gLogger
-  from DIRAC.Core.DISET.RPCClient import RPCClient
-  try:
-    myDB = DB()
-    if myDB._connected:
-      return myDB
-  except Exception:
-    pass
-
-  gLogger.info('Can not connect to DB will use %s' % serverName)
-  return RPCClient(serverName)
-
-
-def getPilotAgentsDB():
-  serverName = 'WorkloadManagement/PilotManager'
-  PilotAgentsDB = None
-  try:
-    from DIRAC.WorkloadManagementSystem.DB.PilotAgentsDB import PilotAgentsDB
-  except Exception:
-    pass
-  return getDBOrClient(PilotAgentsDB, serverName)
-=======
     """Tries to instantiate the DB object
     and returns it if we manage to connect to the DB,
     otherwise returns a Client of the server
@@ -50,7 +23,7 @@
         myDB = DB()
         if myDB._connected:
             return myDB
-    except BaseException:
+    except Exception:
         pass
 
     gLogger.info("Can not connect to DB will use %s" % serverName)
@@ -62,23 +35,22 @@
     PilotAgentsDB = None
     try:
         from DIRAC.WorkloadManagementSystem.DB.PilotAgentsDB import PilotAgentsDB
-    except BaseException:
+    except Exception:
         pass
     return getDBOrClient(PilotAgentsDB, serverName)
->>>>>>> c5981031
 
 
 pilotAgentsDB = getPilotAgentsDB()
 
 
 def getVirtualMachineDB():
-  serverName = 'WorkloadManagement/VirtualMachineManager'
-  VirtualMachineDB = None
-  try:
-    from DIRAC.WorkloadManagementSystem.DB.VirtualMachineDB import VirtualMachineDB
-  except Exception:
-    pass
-  return getDBOrClient(VirtualMachineDB, serverName)
+    serverName = "WorkloadManagement/VirtualMachineManager"
+    VirtualMachineDB = None
+    try:
+        from DIRAC.WorkloadManagementSystem.DB.VirtualMachineDB import VirtualMachineDB
+    except Exception:
+        pass
+    return getDBOrClient(VirtualMachineDB, serverName)
 
 
 virtualMachineDB = getVirtualMachineDB()