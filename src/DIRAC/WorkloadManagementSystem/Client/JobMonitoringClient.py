--- conflicted
+++ resolved
@@ -14,83 +14,6 @@
 
 @createClient("WorkloadManagement/JobMonitoring")
 class JobMonitoringClient(Client):
-<<<<<<< HEAD
-
-  def __init__(self, **kwargs):
-
-    super(JobMonitoringClient, self).__init__(**kwargs)
-    self.setServer('WorkloadManagement/JobMonitoring')
-
-  @ignoreEncodeWarning
-  def getJobsStatus(self, jobIDs):
-    res = self._getRPC().getJobsStatus(jobIDs)
-
-    # Cast the str keys to int
-    if res['OK']:
-      res['Value'] = strToIntDict(res['Value'])
-    return res
-
-  @ignoreEncodeWarning
-  def getJobParameters(self, jobIDs, parName=None):
-    res = self._getRPC().getJobParameters(jobIDs, parName)
-
-    # Cast the str keys to int
-    if res['OK']:
-      res['Value'] = strToIntDict(res['Value'])
-    return res
-
-  @ignoreEncodeWarning
-  def getJobsParameters(self, jobIDs, parameters):
-    res = self._getRPC().getJobsParameters(jobIDs, parameters)
-
-    # Cast the str keys to int
-    if res['OK']:
-      res['Value'] = strToIntDict(res['Value'])
-    return res
-
-  @ignoreEncodeWarning
-  def getJobsMinorStatus(self, jobIDs):
-    res = self._getRPC().getJobsMinorStatus(jobIDs)
-
-    # Cast the str keys to int
-    if res['OK']:
-      res['Value'] = strToIntDict(res['Value'])
-    return res
-
-  @ignoreEncodeWarning
-  def getJobsApplicationStatus(self, jobIDs):
-    res = self._getRPC().getJobsApplicationStatus(jobIDs)
-
-    # Cast the str keys to int
-    if res['OK']:
-      res['Value'] = strToIntDict(res['Value'])
-    return res
-
-  @ignoreEncodeWarning
-  def getJobsSites(self, jobIDs):
-    res = self._getRPC().getJobsSites(jobIDs)
-
-    # Cast the str keys to int
-    if res['OK']:
-      res['Value'] = strToIntDict(res['Value'])
-    return res
-
-  @ignoreEncodeWarning
-  @deprecated("Use getJobsSummary")
-  def getJobsPrimarySummary(self, jobIDs):
-    res = self._getRPC().getJobsPrimarySummary(jobIDs)
-
-    # Cast the str keys to int
-    if res['OK']:
-      res['Value'] = strToIntDict(res['Value'])
-    return res
-
-  def getJobsStates(self, jobIDs):
-    res = self._getRPC().getJobsStates(jobIDs)
-    if res['OK']:
-      res['Value'] = strToIntDict(res['Value'])
-    return res
-=======
     def __init__(self, **kwargs):
 
         super(JobMonitoringClient, self).__init__(**kwargs)
@@ -151,6 +74,7 @@
         return res
 
     @ignoreEncodeWarning
+    @deprecated("Use getJobsSummary")
     def getJobsPrimarySummary(self, jobIDs):
         res = self._getRPC().getJobsPrimarySummary(jobIDs)
 
@@ -158,4 +82,9 @@
         if res["OK"]:
             res["Value"] = strToIntDict(res["Value"])
         return res
->>>>>>> c5981031
+
+    def getJobsStates(self, jobIDs):
+        res = self._getRPC().getJobsStates(jobIDs)
+        if res["OK"]:
+            res["Value"] = strToIntDict(res["Value"])
+        return res