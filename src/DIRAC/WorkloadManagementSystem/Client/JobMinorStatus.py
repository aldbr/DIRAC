--- conflicted
+++ resolved
@@ -4,17 +4,7 @@
 __RCSID__ = "$Id$"
 
 #
-<<<<<<< HEAD
-APPLICATION = 'Application'
-=======
-PENDING_REQUESTS = "Pending Requests"
-#
-EXEC_COMPLETE = "Execution Complete"
-#
-JOB_INITIALIZATION = "Job Initialization"
-#
 APPLICATION = "Application"
->>>>>>> c5981031
 #
 APP_NOT_FOUND = "Application not found"
 #
@@ -26,63 +16,47 @@
 #
 APP_ERRORS = "Application Finished With Errors"
 #
-<<<<<<< HEAD
-DOWNLOADING_INPUT_SANDBOX = 'Downloading InputSandbox'
-#
-DOWNLOADING_INPUT_SANDBOX_LFN = 'Downloading InputSandbox LFN(s)'
-#
-FAILED_DOWNLOADING_INPUT_SANDBOX = 'Failed Downloading InputSandbox'
-#
-FAILED_DOWNLOADING_INPUT_SANDBOX_LFN = 'Failed Downloading InputSandbox LFN(s)'
-#
-FAILED_SENDING_REQUESTS = 'Failed sending requests'
-#
-EXEC_COMPLETE = 'Execution Complete'
-#
-EXCEPTION_DURING_EXEC = 'Exception During Execution'
-=======
-EXCEPTION_DURING_EXEC = "Exception During Execution"
->>>>>>> c5981031
-#
-GOING_RESCHEDULE = "Going to reschedule job"
-#
-<<<<<<< HEAD
-INPUT_DATA_RESOLUTION = 'Input Data Resolution'
-#
-PILOT_AGENT_SUBMISSION = 'Pilot Agent Submission'
-#
-PENDING_REQUESTS = 'Pending Requests'
-#
-JOB_EXCEEDED_CPU = 'Job has reached the CPU limit of the queue'
-#
-JOB_EXCEEDED_WALL_CLOCK = 'Job has exceeded maximum wall clock time'
-#
-JOB_INITIALIZATION = 'Job Initialization'
-#
-JOB_INSUFFICIENT_DISK = 'Job has insufficient disk space to continue'
-#
-JOB_WRAPPER_INITIALIZATION = 'Job Wrapper Initialization'
-#
-JOB_WRAPPER_EXECUTION = 'JobWrapper execution'
-#
-RECEIVED_KILL_SIGNAL = 'Received Kill signal'
-=======
 DOWNLOADING_INPUT_SANDBOX = "Downloading InputSandbox"
 #
 DOWNLOADING_INPUT_SANDBOX_LFN = "Downloading InputSandbox LFN(s)"
 #
+FAILED_DOWNLOADING_INPUT_SANDBOX = "Failed Downloading InputSandbox"
+#
+FAILED_DOWNLOADING_INPUT_SANDBOX_LFN = "Failed Downloading InputSandbox LFN(s)"
+#
+FAILED_SENDING_REQUESTS = "Failed sending requests"
+#
+EXEC_COMPLETE = "Execution Complete"
+#
+EXCEPTION_DURING_EXEC = "Exception During Execution"
+#
+GOING_RESCHEDULE = "Going to reschedule job"
+#
 INPUT_DATA_RESOLUTION = "Input Data Resolution"
->>>>>>> c5981031
+#
+PILOT_AGENT_SUBMISSION = "Pilot Agent Submission"
+#
+PENDING_REQUESTS = "Pending Requests"
+#
+JOB_EXCEEDED_CPU = "Job has reached the CPU limit of the queue"
+#
+JOB_EXCEEDED_WALL_CLOCK = "Job has exceeded maximum wall clock time"
+#
+JOB_INITIALIZATION = "Job Initialization"
+#
+JOB_INSUFFICIENT_DISK = "Job has insufficient disk space to continue"
+#
+JOB_WRAPPER_INITIALIZATION = "Job Wrapper Initialization"
+#
+JOB_WRAPPER_EXECUTION = "JobWrapper execution"
+#
+RECEIVED_KILL_SIGNAL = "Received Kill signal"
 #
 RESOLVING_OUTPUT_SANDBOX = "Resolving Output Sandbox"
 #
-<<<<<<< HEAD
-STALLED_PILOT_NOT_RUNNING = 'Job stalled: pilot not running'
+STALLED_PILOT_NOT_RUNNING = "Job stalled: pilot not running"
 #
-UPLOADING_OUTPUT_SANDBOX = 'Uploading Output Sandbox'
-=======
 UPLOADING_OUTPUT_SANDBOX = "Uploading Output Sandbox"
->>>>>>> c5981031
 #
 OUTPUT_SANDBOX_UPLOADED = "Output Sandbox Uploaded"
 #
@@ -92,19 +66,7 @@
 #
 OUTPUT_DATA_UPLOADED = "Output Data Uploaded"
 #
-<<<<<<< HEAD
-WATCHDOG_STALLED = 'Watchdog identified this job as stalled'
-=======
-FAILED_DOWNLOADING_INPUT_SANDBOX = "Failed Downloading InputSandbox"
-#
-FAILED_DOWNLOADING_INPUT_SANDBOX_LFN = "Failed Downloading InputSandbox LFN(s)"
-#
-FAILED_SENDING_REQUESTS = "Failed sending requests"
-#
-STALLED_PILOT_NOT_RUNNING = "Job stalled: pilot not running"
-#
 WATCHDOG_STALLED = "Watchdog identified this job as stalled"
->>>>>>> c5981031
 #
 ILLEGAL_JOB_JDL = "Illegal Job JDL"
 #
@@ -114,20 +76,4 @@
 #
 INPUT_INCORRECT = "Input data not correctly specified"
 #
-<<<<<<< HEAD
-NO_CANDIDATE_SITE_FOUND = 'No candidate sites available'
-=======
-JOB_WRAPPER_INITIALIZATION = "Job Wrapper Initialization"
-#
-JOB_WRAPPER_EXECUTION = "JobWrapper execution"
-#
-JOB_EXCEEDED_WALL_CLOCK = "Job has exceeded maximum wall clock time"
-#
-JOB_INSUFFICIENT_DISK = "Job has insufficient disk space to continue"
-#
-JOB_EXCEEDED_CPU = "Job has reached the CPU limit of the queue"
-#
-NO_CANDIDATE_SITE_FOUND = "No candidate sites available"
-#
-RECEIVED_KILL_SIGNAL = "Received Kill signal"
->>>>>>> c5981031
+NO_CANDIDATE_SITE_FOUND = "No candidate sites available"