--- conflicted
+++ resolved
@@ -21,227 +21,141 @@
 __RCSID__ = "$Id$"
 
 
-<<<<<<< HEAD
-def getQueuesResolved(siteDict,
-                      queueCECache,
-                      gridEnv=None,
-                      setup=None,
-                      workingDir='',
-                      checkPlatform=False,
-                      instantiateCEs=False):
-    """ Get the list of relevant CEs (what is in siteDict) and their descriptions.
-        The main goal of this method is to return a dictionary of queues
+def getQueuesResolved(
+    siteDict, queueCECache, gridEnv=None, setup=None, workingDir="", checkPlatform=False, instantiateCEs=False
+):
+    """Get the list of relevant CEs (what is in siteDict) and their descriptions.
+    The main goal of this method is to return a dictionary of queues
     """
     queueDict = {}
     ceFactory = ComputingElementFactory()
 
     for site in siteDict:
-      for ce in siteDict[site]:
-        ceDict = siteDict[site][ce]
-        pilotRunDirectory = ceDict.get('PilotRunDirectory', '')
-        # ceMaxRAM = ceDict.get('MaxRAM', None)
-        qDict = ceDict.pop('Queues')
-        for queue in qDict:
-          queueName = '%s_%s' % (ce, queue)
-          queueDict[queueName] = {}
-          queueDict[queueName]['ParametersDict'] = qDict[queue]
-          queueDict[queueName]['ParametersDict']['Queue'] = queue
-          queueDict[queueName]['ParametersDict']['GridCE'] = ce
-          queueDict[queueName]['ParametersDict']['Site'] = site
-          queueDict[queueName]['ParametersDict']['GridEnv'] = gridEnv
-          queueDict[queueName]['ParametersDict']['Setup'] = setup
-
-          # Evaluate the CPU limit of the queue according to the Glue convention
-          computeQueueCPULimit(queueDict[queueName]['ParametersDict'])
-
-          # Tags & RequiredTags defined on the Queue level and on the CE level are concatenated
-          # This also converts them from a string to a list if required.
-          resolveTags(ceDict, queueDict[queueName]['ParametersDict'])
-
-          # Some parameters can be defined on the CE level and are inherited by all Queues
-          setAdditionalParams(ceDict, queueDict[queueName]['ParametersDict'])
-
-          if pilotRunDirectory:
-            queueDict[queueName]['ParametersDict']['JobExecDir'] = pilotRunDirectory
-          qwDir = os.path.join(workingDir, queue)
-          mkDir(qwDir)
-          queueDict[queueName]['ParametersDict']['WorkingDirectory'] = qwDir
-          ceQueueDict = dict(ceDict)
-          ceQueueDict.update(queueDict[queueName]['ParametersDict'])
-
-          if instantiateCEs:
-            # Generate the CE object for the queue or pick the already existing one
-            # if the queue definition did not change
-            queueHash = generateQueueHash(ceQueueDict)
-            if queueName in queueCECache and queueCECache[queueName]['Hash'] == queueHash:
-              queueCE = queueCECache[queueName]['CE']
-            else:
-              result = ceFactory.getCE(ceName=ce,
-                                       ceType=ceDict['CEType'],
-                                       ceParametersDict=ceQueueDict)
-              if not result['OK']:
-                continue
-              queueCECache.setdefault(queueName, {})
-              queueCECache[queueName]['Hash'] = queueHash
-              queueCECache[queueName]['CE'] = result['Value']
-              queueCE = queueCECache[queueName]['CE']
-
-            queueDict[queueName]['ParametersDict'].update(queueCE.ceParameters)
-            queueDict[queueName]['CE'] = queueCE
-            result = queueDict[queueName]['CE'].isValid()
-            if not result['OK']:
-              return result
-
-          queueDict[queueName]['CEName'] = ce
-          queueDict[queueName]['CEType'] = ceDict['CEType']
-          queueDict[queueName]['Site'] = site
-          queueDict[queueName]['QueueName'] = queue
-          queueDict[queueName]['QueryCEFlag'] = ceDict.get('QueryCEFlag', "false")
-
-          if checkPlatform:
-            setPlatform(ceDict, queueDict[queueName]['ParametersDict'])
-
-          bundleProxy = queueDict[queueName]['ParametersDict'].get('BundleProxy', ceDict.get('BundleProxy'))
-          if bundleProxy and bundleProxy.lower() in ['true', 'yes', '1']:
-            queueDict[queueName]['BundleProxy'] = True
-
-    return S_OK(queueDict)
-
-
-def computeQueueCPULimit(queueDict):
-  """ Evaluate the CPU limit of the queue according to the Glue convention
-  """
-  if "maxCPUTime" in queueDict and "SI00" in queueDict:
-    maxCPUTime = float(queueDict['maxCPUTime'])
-    # For some sites there are crazy values in the CS
-    maxCPUTime = max(maxCPUTime, 0)
-    maxCPUTime = min(maxCPUTime, 86400 * 12.5)
-    si00 = float(queueDict['SI00'])
-    queueCPUTime = 60 / 250 * maxCPUTime * si00
-    queueDict['CPUTime'] = int(queueCPUTime)
-
-
-def resolveTags(ceDict, queueDict):
-  """ Tags & RequiredTags defined on the Queue level and on the CE level are concatenated.
-      This also converts them from a string to a list if required.
-  """
-  for tagFieldName in ('Tag', 'RequiredTag'):
-    ceTags = ceDict.get(tagFieldName, [])
-    if isinstance(ceTags, six.string_types):
-      ceTags = fromChar(ceTags)
-    queueTags = queueDict.get(tagFieldName, [])
-    if isinstance(queueTags, six.string_types):
-      queueTags = fromChar(queueTags)
-    queueDict[tagFieldName] = list(set(ceTags) | set(queueTags))
-
-
-def setPlatform(ceDict, queueDict):
-  """ Set platform according to CE parameters if not defined
-  """
-  platform = queueDict.get('Platform', ceDict.get('Platform', ''))
-  if not platform and "OS" in ceDict:
-    architecture = ceDict.get('architecture', 'x86_64')
-    platform = '_'.join([architecture, ceDict['OS']])
-
-  if 'Platform' not in queueDict and platform:
-    result = getDIRACPlatform(platform)
-    if result['OK']:
-      queueDict['Platform'] = result['Value'][0]
-    else:
-      queueDict['Platform'] = platform
-
-
-def setAdditionalParams(ceDict, queueDict):
-  """ Some parameters can be defined on the CE level and are inherited by all Queues
-  """
-  for parameter in ['MaxRAM', 'NumberOfProcessors', 'WholeNode']:
-    queueParameter = queueDict.get(parameter, ceDict.get(parameter))
-    if queueParameter:
-      queueDict[parameter] = queueParameter
-
-
-def generateQueueHash(queueDict):
-  """ Generate a hash of the queue description
-  """
-  myMD5 = hashlib.md5()
-  myMD5.update(str(queueDict).encode())
-  hexstring = myMD5.hexdigest()
-  return hexstring
-=======
-def getQueuesResolved(siteDict):
-    """
-    Get the list of queue descriptions merging site/ce/queue parameters and adding some
-    derived parameters.
-
-    :param dict siteDict: dictionary with configuration data as returned by Resources.getQueues() method
-
-    :return: S_OK/S_ERROR, Value dictionary per queue with configuration data updated, e.g. for SiteDirector
-    """
-
-    queueFinalDict = {}
-
-    for site in siteDict:
-        for ce, ceDict in siteDict[site].items():
+        for ce in siteDict[site]:
+            ceDict = siteDict[site][ce]
+            pilotRunDirectory = ceDict.get("PilotRunDirectory", "")
+            # ceMaxRAM = ceDict.get('MaxRAM', None)
             qDict = ceDict.pop("Queues")
             for queue in qDict:
-
                 queueName = "%s_%s" % (ce, queue)
-                queueDict = qDict[queue]
-                queueDict["Queue"] = queue
-                queueDict["Site"] = site
+                queueDict[queueName] = {}
+                queueDict[queueName]["ParametersDict"] = qDict[queue]
+                queueDict[queueName]["ParametersDict"]["Queue"] = queue
+                queueDict[queueName]["ParametersDict"]["GridCE"] = ce
+                queueDict[queueName]["ParametersDict"]["Site"] = site
+                queueDict[queueName]["ParametersDict"]["GridEnv"] = gridEnv
+                queueDict[queueName]["ParametersDict"]["Setup"] = setup
+
                 # Evaluate the CPU limit of the queue according to the Glue convention
-                # To Do: should be a utility
-                if "maxCPUTime" in queueDict and "SI00" in queueDict:
-                    maxCPUTime = float(queueDict["maxCPUTime"])
-                    # For some sites there are crazy values in the CS
-                    maxCPUTime = max(maxCPUTime, 0)
-                    maxCPUTime = min(maxCPUTime, 86400 * 12.5)
-                    si00 = float(queueDict["SI00"])
-                    queueCPUTime = 60 / 250 * maxCPUTime * si00
-                    queueDict["CPUTime"] = int(queueCPUTime)
+                computeQueueCPULimit(queueDict[queueName]["ParametersDict"])
 
                 # Tags & RequiredTags defined on the Queue level and on the CE level are concatenated
                 # This also converts them from a string to a list if required.
-                for tagFieldName in ("Tag", "RequiredTag"):
-                    ceTags = ceDict.get(tagFieldName, [])
-                    if isinstance(ceTags, six.string_types):
-                        ceTags = fromChar(ceTags)
-                    queueTags = queueDict.get(tagFieldName, [])
-                    if isinstance(queueTags, six.string_types):
-                        queueTags = fromChar(queueTags)
-                    queueDict[tagFieldName] = list(set(ceTags + queueTags))
+                resolveTags(ceDict, queueDict[queueName]["ParametersDict"])
 
                 # Some parameters can be defined on the CE level and are inherited by all Queues
-                for parameter in ["MaxRAM", "NumberOfProcessors", "WholeNode"]:
-                    queueParameter = queueDict.get(parameter, ceDict.get(parameter))
-                    if queueParameter:
-                        queueDict[parameter] = queueParameter
-
-                # If we have a multi-core queue add MultiProcessor tag
-                if int(queueDict.get("NumberOfProcessors", 1)) > 1:
-                    queueDict.setdefault("Tag", []).append("MultiProcessor")
-
-                queueDict["CEName"] = ce
-                queueDict["GridCE"] = ce
-                queueDict["CEType"] = ceDict["CEType"]
-                queueDict["GridMiddleware"] = ceDict["CEType"]
-                queueDict["QueueName"] = queue
-
-                platform = queueDict.get("Platform", ceDict.get("Platform", ""))
-                if not platform and "OS" in ceDict:
-                    architecture = ceDict.get("architecture", "x86_64")
-                    platform = "_".join([architecture, ceDict["OS"]])
-
-                queueDict["Platform"] = platform
-                if platform:
-                    result = getDIRACPlatform(platform)
-                    if result["OK"]:
-                        queueDict["Platform"] = result["Value"][0]
-
-                queueFinalDict[queueName] = queueDict
-
-    return S_OK(queueFinalDict)
->>>>>>> c5981031
+                setAdditionalParams(ceDict, queueDict[queueName]["ParametersDict"])
+
+                if pilotRunDirectory:
+                    queueDict[queueName]["ParametersDict"]["JobExecDir"] = pilotRunDirectory
+                qwDir = os.path.join(workingDir, queue)
+                mkDir(qwDir)
+                queueDict[queueName]["ParametersDict"]["WorkingDirectory"] = qwDir
+                ceQueueDict = dict(ceDict)
+                ceQueueDict.update(queueDict[queueName]["ParametersDict"])
+
+                if instantiateCEs:
+                    # Generate the CE object for the queue or pick the already existing one
+                    # if the queue definition did not change
+                    queueHash = generateQueueHash(ceQueueDict)
+                    if queueName in queueCECache and queueCECache[queueName]["Hash"] == queueHash:
+                        queueCE = queueCECache[queueName]["CE"]
+                    else:
+                        result = ceFactory.getCE(ceName=ce, ceType=ceDict["CEType"], ceParametersDict=ceQueueDict)
+                        if not result["OK"]:
+                            continue
+                        queueCECache.setdefault(queueName, {})
+                        queueCECache[queueName]["Hash"] = queueHash
+                        queueCECache[queueName]["CE"] = result["Value"]
+                        queueCE = queueCECache[queueName]["CE"]
+
+                    queueDict[queueName]["ParametersDict"].update(queueCE.ceParameters)
+                    queueDict[queueName]["CE"] = queueCE
+                    result = queueDict[queueName]["CE"].isValid()
+                    if not result["OK"]:
+                        return result
+
+                queueDict[queueName]["CEName"] = ce
+                queueDict[queueName]["CEType"] = ceDict["CEType"]
+                queueDict[queueName]["Site"] = site
+                queueDict[queueName]["QueueName"] = queue
+                queueDict[queueName]["QueryCEFlag"] = ceDict.get("QueryCEFlag", "false")
+
+                if checkPlatform:
+                    setPlatform(ceDict, queueDict[queueName]["ParametersDict"])
+
+                bundleProxy = queueDict[queueName]["ParametersDict"].get("BundleProxy", ceDict.get("BundleProxy"))
+                if bundleProxy and bundleProxy.lower() in ["true", "yes", "1"]:
+                    queueDict[queueName]["BundleProxy"] = True
+
+    return S_OK(queueDict)
+
+
+def computeQueueCPULimit(queueDict):
+    """Evaluate the CPU limit of the queue according to the Glue convention"""
+    if "maxCPUTime" in queueDict and "SI00" in queueDict:
+        maxCPUTime = float(queueDict["maxCPUTime"])
+        # For some sites there are crazy values in the CS
+        maxCPUTime = max(maxCPUTime, 0)
+        maxCPUTime = min(maxCPUTime, 86400 * 12.5)
+        si00 = float(queueDict["SI00"])
+        queueCPUTime = 60 / 250 * maxCPUTime * si00
+        queueDict["CPUTime"] = int(queueCPUTime)
+
+
+def resolveTags(ceDict, queueDict):
+    """Tags & RequiredTags defined on the Queue level and on the CE level are concatenated.
+    This also converts them from a string to a list if required.
+    """
+    for tagFieldName in ("Tag", "RequiredTag"):
+        ceTags = ceDict.get(tagFieldName, [])
+        if isinstance(ceTags, six.string_types):
+            ceTags = fromChar(ceTags)
+        queueTags = queueDict.get(tagFieldName, [])
+        if isinstance(queueTags, six.string_types):
+            queueTags = fromChar(queueTags)
+        queueDict[tagFieldName] = list(set(ceTags) | set(queueTags))
+
+
+def setPlatform(ceDict, queueDict):
+    """Set platform according to CE parameters if not defined"""
+    platform = queueDict.get("Platform", ceDict.get("Platform", ""))
+    if not platform and "OS" in ceDict:
+        architecture = ceDict.get("architecture", "x86_64")
+        platform = "_".join([architecture, ceDict["OS"]])
+
+    if "Platform" not in queueDict and platform:
+        result = getDIRACPlatform(platform)
+        if result["OK"]:
+            queueDict["Platform"] = result["Value"][0]
+        else:
+            queueDict["Platform"] = platform
+
+
+def setAdditionalParams(ceDict, queueDict):
+    """Some parameters can be defined on the CE level and are inherited by all Queues"""
+    for parameter in ["MaxRAM", "NumberOfProcessors", "WholeNode"]:
+        queueParameter = queueDict.get(parameter, ceDict.get(parameter))
+        if queueParameter:
+            queueDict[parameter] = queueParameter
+
+
+def generateQueueHash(queueDict):
+    """Generate a hash of the queue description"""
+    myMD5 = hashlib.md5()
+    myMD5.update(str(queueDict).encode())
+    hexstring = myMD5.hexdigest()
+    return hexstring
 
 
 def matchQueue(jobJDL, queueDict, fullMatch=False):
