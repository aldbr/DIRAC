""" Synchronizer

  Module that keeps the database synchronized with the CS
  Module that updates the RSS database ( ResourceStatusDB ) with the information
  in the Resources section. If there are additions in the CS, those are incorporated
  to the DB. If there are deletions, entries in RSS tables for those elements are
  deleted ( except the Logs table ).

"""
from __future__ import absolute_import
from __future__ import division
from __future__ import print_function

__RCSID__ = "$Id$"

from DIRAC import gLogger, S_OK
from DIRAC.Core.Security.ProxyInfo import getProxyInfo
from DIRAC.Core.Utilities.SiteSEMapping import getStorageElementsHosts
from DIRAC.ConfigurationSystem.Client.Helpers.Resources import getSites, getFTS3Servers, getCESiteMapping
from DIRAC.ConfigurationSystem.Client.PathFinder import getServiceURL
from DIRAC.DataManagementSystem.Utilities.DMSHelpers import DMSHelpers
from DIRAC.ResourceStatusSystem.Client.ResourceStatusClient import ResourceStatusClient
from DIRAC.ResourceStatusSystem.Utilities import CSHelpers
from DIRAC.ResourceStatusSystem.Utilities.RssConfiguration import RssConfiguration
from DIRAC.ResourceStatusSystem.Utilities import Utils

ResourceManagementClient = getattr(
    Utils.voimport("DIRAC.ResourceStatusSystem.Client.ResourceManagementClient"), "ResourceManagementClient"
)


class Synchronizer(object):
<<<<<<< HEAD
  '''
  Every time there is a successful write on the CS, Synchronizer().sync() is
  executed. It updates the database with the values on the CS.

  '''

  def __init__(self, rStatus=None, rManagement=None, defaultStatus="Unknown"):

    # Warm up local CS
    CSHelpers.warmUp()

    if rStatus is None:
      self.rStatus = ResourceStatusClient()
    if rManagement is None:
      self.rManagement = ResourceManagementClient()
    self.defaultStatus = defaultStatus

    self.rssConfig = RssConfiguration()

    # this just sets the main owner, "rs_svc" just mean "RSS service"
    self.tokenOwner = "rs_svc"

    # if we are running this script as a user (from a CLI),
    # the username found the proxy will be used as tokenOwner
    result = getProxyInfo()
    if result['OK']:
      self.tokenOwner = result['Value']['username']

  def sync(self, _eventName, _params):
    '''
    Main synchronizer method. It synchronizes the three types of elements: Sites,
    Resources and Nodes. Each _syncX method returns a dictionary with the additions
    and deletions.

    examples:
      >>> s.sync( None, None )
          S_OK()

    :Parameters:
      **_eventName** - any
        this parameter is ignored, but needed by caller function.
      **_params** - any
        this parameter is ignored, but needed by caller function.

    :return: S_OK
    '''

    syncSites = self._syncSites()
    if not syncSites['OK']:
      gLogger.error(syncSites['Message'])

    syncResources = self._syncResources()
    if not syncResources['OK']:
      gLogger.error(syncResources['Message'])

    syncNodes = self._syncNodes()
    if not syncNodes['OK']:
      gLogger.error(syncNodes['Message'])

    return S_OK()

  def _syncSites(self):
    '''
      Sync sites: compares CS with DB and does the necessary modifications.
    '''

    gLogger.info('-- Synchronizing sites --')

    # sites in CS
    res = getSites()
    if not res['OK']:
      return res
    sitesCS = res['Value']

    gLogger.verbose('%s sites found in CS' % len(sitesCS))

    # sites in RSS
    result = self.rStatus.selectStatusElement('Site', 'Status',
                                              meta={'columns': ['Name']})
    if not result['OK']:
      return result
    sitesDB = [siteDB[0] for siteDB in result['Value']]

    # Sites that are in DB but not (anymore) in CS
    toBeDeleted = list(set(sitesDB).difference(set(sitesCS)))
    gLogger.verbose('%s sites to be deleted' % len(toBeDeleted))

    # Delete sites
    for siteName in toBeDeleted:
      deleteQuery = self.rStatus._extermineStatusElement(
          'Site', siteName)
      gLogger.verbose('Deleting site %s' % siteName)
      if not deleteQuery['OK']:
        return deleteQuery

    # Sites that are in CS but not (anymore) in DB
    toBeAdded = list(set(sitesCS).difference(set(sitesDB)))
    gLogger.verbose('%s site entries to be added' % len(toBeAdded))

    for site in toBeAdded:
      query = self.rStatus.addIfNotThereStatusElement('Site', 'Status',
                                                      name=site,
                                                      statusType='all',
                                                      status=self.defaultStatus,
                                                      elementType='Site',
                                                      tokenOwner=self.tokenOwner,
                                                      reason='Synchronized')
      if not query['OK']:
        return query

    return S_OK()

  def _syncResources(self):
    '''
      Sync resources: compares CS with DB and does the necessary modifications.
      ( StorageElements, FTS, FileCatalogs and ComputingElements )
    '''

    gLogger.info('-- Synchronizing Resources --')

    gLogger.verbose('-> StorageElements')
    ses = self.__syncStorageElements()
    if not ses['OK']:
      gLogger.error(ses['Message'])

    gLogger.verbose('-> FTS')
    fts = self.__syncFTS()
    if not fts['OK']:
      gLogger.error(fts['Message'])

    gLogger.verbose('-> FileCatalogs')
    fileCatalogs = self.__syncFileCatalogs()
    if not fileCatalogs['OK']:
      gLogger.error(fileCatalogs['Message'])

    gLogger.verbose('-> ComputingElements')
    computingElements = self.__syncComputingElements()
    if not computingElements['OK']:
      gLogger.error(computingElements['Message'])

    gLogger.verbose('-> removing resources that no longer exist in the CS')
    removingResources = self.__removeNonExistingResourcesFromRM()
    if not removingResources['OK']:
      gLogger.error(removingResources['Message'])

    return S_OK()

  def _syncNodes(self):
    '''
      Sync resources: compares CS with DB and does the necessary modifications.
      ( Queues )
    '''
    gLogger.info('-- Synchronizing Nodes --')

    gLogger.verbose('-> Queues')
    queues = self.__syncQueues()
    if not queues['OK']:
      gLogger.error(queues['Message'])

    return S_OK()

  def __removeNonExistingResourcesFromRM(self):
    '''
      Remove resources from DowntimeCache table that no longer exist in the CS.
    '''

    if not getServiceURL("ResourceStatus/ResourceManagement"):
      gLogger.verbose(
          'ResourceManagement is not installed, skipping removal of non existing resources...')
      return S_OK()

    sesHosts = getStorageElementsHosts()
    if not sesHosts['OK']:
      return sesHosts
    sesHosts = sesHosts['Value']

    resources = sesHosts

    ftsServer = getFTS3Servers(hostOnly=True)
    if ftsServer['OK']:
      resources.extend(ftsServer['Value'])

    res = getCESiteMapping()
    if res['OK']:
      resources.extend(list(res['Value']))

    downtimes = self.rManagement.selectDowntimeCache()

    if not downtimes['OK']:
      return downtimes

    # Remove hosts that no longer exist in the CS
    for host in downtimes['Value']:
      gLogger.verbose('Checking if %s is still in the CS' % host[0])
      if host[0] not in resources:
        gLogger.verbose(
            '%s is no longer in CS, removing entry...' % host[0])
        result = self.rManagement.deleteDowntimeCache(name=host[0])

        if not result['OK']:
          return result

    return S_OK()

  def __syncComputingElements(self):
    '''
      Sync ComputingElements: compares CS with DB and does the necessary modifications.
    '''

    res = getCESiteMapping()
    if not res['OK']:
      return res
    cesCS = list(res['Value'])

    gLogger.verbose('%s Computing elements found in CS' % len(cesCS))

    cesDB = self.rStatus.selectStatusElement('Resource', 'Status',
                                             elementType='ComputingElement',
                                             meta={'columns': ['Name']})
    if not cesDB['OK']:
      return cesDB
    cesDB = [ceDB[0] for ceDB in cesDB['Value']]

    # ComputingElements that are in DB but not in CS
    toBeDeleted = list(set(cesDB).difference(set(cesCS)))
    gLogger.verbose('%s Computing elements to be deleted' %
                    len(toBeDeleted))

    # Delete storage elements
    for ceName in toBeDeleted:

      deleteQuery = self.rStatus._extermineStatusElement(
          'Resource', ceName)

      gLogger.verbose('... %s' % ceName)
      if not deleteQuery['OK']:
        return deleteQuery

    # statusTypes = RssConfiguration.getValidStatusTypes()[ 'Resource' ]
    statusTypes = self.rssConfig.getConfigStatusType('ComputingElement')

    result = self.rStatus.selectStatusElement('Resource', 'Status',
                                              elementType='ComputingElement',
                                              meta={'columns': ['Name', 'StatusType']})
    if not result['OK']:
      return result
    cesTuple = [(x[0], x[1]) for x in result['Value']]

    # For each ( se, statusType ) tuple not present in the DB, add it.
    cesStatusTuples = [(se, statusType)
                       for se in cesCS for statusType in statusTypes]
    toBeAdded = list(set(cesStatusTuples).difference(set(cesTuple)))

    gLogger.debug('%s Computing elements entries to be added' %
                  len(toBeAdded))

    for ceTuple in toBeAdded:

      _name = ceTuple[0]
      _statusType = ceTuple[1]
      _status = self.defaultStatus
      _reason = 'Synchronized'
      _elementType = 'ComputingElement'

      query = self.rStatus.addIfNotThereStatusElement('Resource', 'Status', name=_name,
                                                      statusType=_statusType,
                                                      status=_status,
                                                      elementType=_elementType,
                                                      tokenOwner=self.tokenOwner,
                                                      reason=_reason)
      if not query['OK']:
        return query

    return S_OK()

  def __syncFileCatalogs(self):
    '''
      Sync FileCatalogs: compares CS with DB and does the necessary modifications.
    '''

    catalogsCS = CSHelpers.getFileCatalogs()
    if not catalogsCS['OK']:
      return catalogsCS
    catalogsCS = catalogsCS['Value']

    gLogger.verbose('%s File catalogs found in CS' % len(catalogsCS))

    catalogsDB = self.rStatus.selectStatusElement('Resource', 'Status',
                                                  elementType='Catalog',
                                                  meta={'columns': ['Name']})
    if not catalogsDB['OK']:
      return catalogsDB
    catalogsDB = [catalogDB[0] for catalogDB in catalogsDB['Value']]

    # StorageElements that are in DB but not in CS
    toBeDeleted = list(set(catalogsDB).difference(set(catalogsCS)))
    gLogger.verbose('%s File catalogs to be deleted' % len(toBeDeleted))

    # Delete storage elements
    for catalogName in toBeDeleted:

      deleteQuery = self.rStatus._extermineStatusElement(
          'Resource', catalogName)

      gLogger.verbose('... %s' % catalogName)
      if not deleteQuery['OK']:
        return deleteQuery

    # statusTypes = RssConfiguration.getValidStatusTypes()[ 'Resource' ]
    statusTypes = self.rssConfig.getConfigStatusType('Catalog')

    result = self.rStatus.selectStatusElement('Resource', 'Status',
                                              elementType='Catalog',
                                              meta={'columns': ['Name', 'StatusType']})
    if not result['OK']:
      return result
    sesTuple = [(x[0], x[1]) for x in result['Value']]

    # For each ( se, statusType ) tuple not present in the DB, add it.
    catalogsStatusTuples = [(se, statusType)
                            for se in catalogsCS for statusType in statusTypes]
    toBeAdded = list(set(catalogsStatusTuples).difference(set(sesTuple)))

    gLogger.verbose('%s File catalogs entries to be added' %
                    len(toBeAdded))

    for catalogTuple in toBeAdded:

      _name = catalogTuple[0]
      _statusType = catalogTuple[1]
      _status = self.defaultStatus
      _reason = 'Synchronized'
      _elementType = 'Catalog'

      query = self.rStatus.addIfNotThereStatusElement('Resource', 'Status', name=_name,
                                                      statusType=_statusType,
                                                      status=_status,
                                                      elementType=_elementType,
                                                      tokenOwner=self.tokenOwner,
                                                      reason=_reason)
      if not query['OK']:
        return query

    return S_OK()

  def __syncFTS(self):
    '''
      Sync FTS: compares CS with DB and does the necessary modifications.
    '''

    ftsCS = CSHelpers.getFTS()
    if not ftsCS['OK']:
      return ftsCS
    ftsCS = ftsCS['Value']

    gLogger.verbose('%s FTS endpoints found in CS' % len(ftsCS))

    ftsDB = self.rStatus.selectStatusElement('Resource', 'Status',
                                             elementType='FTS',
                                             meta={'columns': ['Name']})
    if not ftsDB['OK']:
      return ftsDB
    ftsDB = [fts[0] for fts in ftsDB['Value']]

    # StorageElements that are in DB but not in CS
    toBeDeleted = list(set(ftsDB).difference(set(ftsCS)))
    gLogger.verbose('%s FTS endpoints to be deleted' % len(toBeDeleted))

    # Delete storage elements
    for ftsName in toBeDeleted:

      deleteQuery = self.rStatus._extermineStatusElement(
          'Resource', ftsName)

      gLogger.verbose('... %s' % ftsName)
      if not deleteQuery['OK']:
        return deleteQuery

    statusTypes = self.rssConfig.getConfigStatusType('FTS')
    # statusTypes = RssConfiguration.getValidStatusTypes()[ 'Resource' ]

    result = self.rStatus.selectStatusElement('Resource', 'Status',
                                              elementType='FTS',
                                              meta={'columns': ['Name', 'StatusType']})
    if not result['OK']:
      return result
    sesTuple = [(x[0], x[1]) for x in result['Value']]

    # For each ( se, statusType ) tuple not present in the DB, add it.
    ftsStatusTuples = [(se, statusType)
                       for se in ftsCS for statusType in statusTypes]
    toBeAdded = list(set(ftsStatusTuples).difference(set(sesTuple)))

    gLogger.verbose('%s FTS endpoints entries to be added' %
                    len(toBeAdded))

    for ftsTuple in toBeAdded:

      _name = ftsTuple[0]
      _statusType = ftsTuple[1]
      _status = self.defaultStatus
      _reason = 'Synchronized'
      _elementType = 'FTS'

      query = self.rStatus.addIfNotThereStatusElement('Resource', 'Status', name=_name,
                                                      statusType=_statusType,
                                                      status=_status,
                                                      elementType=_elementType,
                                                      tokenOwner=self.tokenOwner,
                                                      reason=_reason)
      if not query['OK']:
        return query

    return S_OK()

  def __syncStorageElements(self):
    '''
      Sync StorageElements: compares CS with DB and does the necessary modifications.
    '''

    sesCS = DMSHelpers().getStorageElements()

    gLogger.verbose('%s storage elements found in CS' % len(sesCS))

    sesDB = self.rStatus.selectStatusElement('Resource', 'Status',
                                             elementType='StorageElement',
                                             meta={'columns': ['Name']})
    if not sesDB['OK']:
      return sesDB
    sesDB = [seDB[0] for seDB in sesDB['Value']]

    # StorageElements that are in DB but not in CS
    toBeDeleted = list(set(sesDB).difference(set(sesCS)))
    gLogger.verbose('%s storage elements to be deleted' % len(toBeDeleted))

    # Delete storage elements
    for sesName in toBeDeleted:

      deleteQuery = self.rStatus._extermineStatusElement(
          'Resource', sesName)

      gLogger.verbose('... %s' % sesName)
      if not deleteQuery['OK']:
        return deleteQuery

    statusTypes = self.rssConfig.getConfigStatusType('StorageElement')
    # statusTypes = RssConfiguration.getValidStatusTypes()[ 'Resource' ]

    result = self.rStatus.selectStatusElement('Resource', 'Status',
                                              elementType='StorageElement',
                                              meta={'columns': ['Name', 'StatusType']})
    if not result['OK']:
      return result
    sesTuple = [(x[0], x[1]) for x in result['Value']]

    # For each ( se, statusType ) tuple not present in the DB, add it.
    sesStatusTuples = [(se, statusType)
                       for se in sesCS for statusType in statusTypes]
    toBeAdded = list(set(sesStatusTuples).difference(set(sesTuple)))

    gLogger.verbose('%s storage element entries to be added' %
                    len(toBeAdded))

    for seTuple in toBeAdded:

      _name = seTuple[0]
      _statusType = seTuple[1]
      _status = self.defaultStatus
      _reason = 'Synchronized'
      _elementType = 'StorageElement'

      query = self.rStatus.addIfNotThereStatusElement('Resource', 'Status', name=_name,
                                                      statusType=_statusType,
                                                      status=_status,
                                                      elementType=_elementType,
                                                      tokenOwner=self.tokenOwner,
                                                      reason=_reason)
      if not query['OK']:
        return query

    return S_OK()

  def __syncQueues(self):
    '''
      Sync Queues: compares CS with DB and does the necessary modifications.
    '''

    queuesCS = CSHelpers.getQueuesRSS()
    if not queuesCS['OK']:
      return queuesCS
    queuesCS = queuesCS['Value']

    gLogger.verbose('%s Queues found in CS' % len(queuesCS))

    queuesDB = self.rStatus.selectStatusElement('Node', 'Status',
                                                elementType='Queue',
                                                meta={'columns': ['Name']})
    if not queuesDB['OK']:
      return queuesDB
    queuesDB = [queueDB[0] for queueDB in queuesDB['Value']]

    # ComputingElements that are in DB but not in CS
    toBeDeleted = list(set(queuesDB).difference(set(queuesCS)))
    gLogger.verbose('%s Queues to be deleted' % len(toBeDeleted))

    # Delete storage elements
    for queueName in toBeDeleted:

      deleteQuery = self.rStatus._extermineStatusElement(
          'Node', queueName)

      gLogger.verbose('... %s' % queueName)
      if not deleteQuery['OK']:
        return deleteQuery

    statusTypes = self.rssConfig.getConfigStatusType('Queue')
    # statusTypes = RssConfiguration.getValidStatusTypes()[ 'Node' ]

    result = self.rStatus.selectStatusElement('Node', 'Status',
                                              elementType='Queue',
                                              meta={'columns': ['Name', 'StatusType']})
    if not result['OK']:
      return result
    queueTuple = [(x[0], x[1]) for x in result['Value']]

    # For each ( se, statusType ) tuple not present in the DB, add it.
    queueStatusTuples = [(se, statusType)
                         for se in queuesCS for statusType in statusTypes]
    toBeAdded = list(set(queueStatusTuples).difference(set(queueTuple)))

    gLogger.verbose('%s Queue entries to be added' % len(toBeAdded))

    for queueTuple in toBeAdded:

      _name = queueTuple[0]
      _statusType = queueTuple[1]
      _status = self.defaultStatus
      _reason = 'Synchronized'
      _elementType = 'Queue'

      query = self.rStatus.addIfNotThereStatusElement('Node', 'Status', name=_name,
                                                      statusType=_statusType,
                                                      status=_status,
                                                      elementType=_elementType,
                                                      tokenOwner=self.tokenOwner,
                                                      reason=_reason)
      if not query['OK']:
        return query

    return S_OK()
=======
    """
    Every time there is a successful write on the CS, Synchronizer().sync() is
    executed. It updates the database with the values on the CS.

    """

    def __init__(self, rStatus=None, rManagement=None, defaultStatus="Unknown"):

        # Warm up local CS
        CSHelpers.warmUp()

        if rStatus is None:
            self.rStatus = ResourceStatusClient()
        if rManagement is None:
            self.rManagement = ResourceManagementClient()
        self.defaultStatus = defaultStatus

        self.rssConfig = RssConfiguration()

        # this just sets the main owner, "rs_svc" just mean "RSS service"
        self.tokenOwner = "rs_svc"

        # if we are running this script as a user (from a CLI),
        # the username found the proxy will be used as tokenOwner
        result = getProxyInfo()
        if result["OK"]:
            self.tokenOwner = result["Value"]["username"]

    def sync(self, _eventName, _params):
        """
        Main synchronizer method. It synchronizes the three types of elements: Sites,
        Resources and Nodes. Each _syncX method returns a dictionary with the additions
        and deletions.

        examples:
          >>> s.sync( None, None )
              S_OK()

        :Parameters:
          **_eventName** - any
            this parameter is ignored, but needed by caller function.
          **_params** - any
            this parameter is ignored, but needed by caller function.

        :return: S_OK
        """

        syncSites = self._syncSites()
        if not syncSites["OK"]:
            gLogger.error(syncSites["Message"])

        syncResources = self._syncResources()
        if not syncResources["OK"]:
            gLogger.error(syncResources["Message"])

        syncNodes = self._syncNodes()
        if not syncNodes["OK"]:
            gLogger.error(syncNodes["Message"])

        return S_OK()

    def _syncSites(self):
        """
        Sync sites: compares CS with DB and does the necessary modifications.
        """

        gLogger.info("-- Synchronizing sites --")

        # sites in CS
        res = getSites()
        if not res["OK"]:
            return res
        sitesCS = res["Value"]

        gLogger.verbose("%s sites found in CS" % len(sitesCS))

        # sites in RSS
        result = self.rStatus.selectStatusElement("Site", "Status", meta={"columns": ["Name"]})
        if not result["OK"]:
            return result
        sitesDB = [siteDB[0] for siteDB in result["Value"]]

        # Sites that are in DB but not (anymore) in CS
        toBeDeleted = list(set(sitesDB).difference(set(sitesCS)))
        gLogger.verbose("%s sites to be deleted" % len(toBeDeleted))

        # Delete sites
        for siteName in toBeDeleted:
            deleteQuery = self.rStatus._extermineStatusElement("Site", siteName)
            gLogger.verbose("Deleting site %s" % siteName)
            if not deleteQuery["OK"]:
                return deleteQuery

        # Sites that are in CS but not (anymore) in DB
        toBeAdded = list(set(sitesCS).difference(set(sitesDB)))
        gLogger.verbose("%s site entries to be added" % len(toBeAdded))

        for site in toBeAdded:
            query = self.rStatus.addIfNotThereStatusElement(
                "Site",
                "Status",
                name=site,
                statusType="all",
                status=self.defaultStatus,
                elementType="Site",
                tokenOwner=self.tokenOwner,
                reason="Synchronized",
            )
            if not query["OK"]:
                return query

        return S_OK()

    def _syncResources(self):
        """
        Sync resources: compares CS with DB and does the necessary modifications.
        ( StorageElements, FTS, FileCatalogs and ComputingElements )
        """

        gLogger.info("-- Synchronizing Resources --")

        gLogger.verbose("-> StorageElements")
        ses = self.__syncStorageElements()
        if not ses["OK"]:
            gLogger.error(ses["Message"])

        gLogger.verbose("-> FTS")
        fts = self.__syncFTS()
        if not fts["OK"]:
            gLogger.error(fts["Message"])

        gLogger.verbose("-> FileCatalogs")
        fileCatalogs = self.__syncFileCatalogs()
        if not fileCatalogs["OK"]:
            gLogger.error(fileCatalogs["Message"])

        gLogger.verbose("-> ComputingElements")
        computingElements = self.__syncComputingElements()
        if not computingElements["OK"]:
            gLogger.error(computingElements["Message"])

        gLogger.verbose("-> removing resources that no longer exist in the CS")
        removingResources = self.__removeNonExistingResourcesFromRM()
        if not removingResources["OK"]:
            gLogger.error(removingResources["Message"])

        # FIXME: VOMS

        return S_OK()

    def _syncNodes(self):
        """
        Sync resources: compares CS with DB and does the necessary modifications.
        ( Queues )
        """
        gLogger.info("-- Synchronizing Nodes --")

        gLogger.verbose("-> Queues")
        queues = self.__syncQueues()
        if not queues["OK"]:
            gLogger.error(queues["Message"])

        return S_OK()

    def __removeNonExistingResourcesFromRM(self):
        """
        Remove resources from DowntimeCache table that no longer exist in the CS.
        """

        if not getServiceURL("ResourceStatus/ResourceManagement"):
            gLogger.verbose("ResourceManagement is not installed, skipping removal of non existing resources...")
            return S_OK()

        sesHosts = getStorageElementsHosts()
        if not sesHosts["OK"]:
            return sesHosts
        sesHosts = sesHosts["Value"]

        resources = sesHosts

        ftsServer = getFTS3Servers(hostOnly=True)
        if ftsServer["OK"]:
            resources.extend(ftsServer["Value"])

        res = getCESiteMapping()
        if res["OK"]:
            resources.extend(list(res["Value"]))

        downtimes = self.rManagement.selectDowntimeCache()

        if not downtimes["OK"]:
            return downtimes

        # Remove hosts that no longer exist in the CS
        for host in downtimes["Value"]:
            gLogger.verbose("Checking if %s is still in the CS" % host[0])
            if host[0] not in resources:
                gLogger.verbose("%s is no longer in CS, removing entry..." % host[0])
                result = self.rManagement.deleteDowntimeCache(name=host[0])

                if not result["OK"]:
                    return result

        return S_OK()

    def __syncComputingElements(self):
        """
        Sync ComputingElements: compares CS with DB and does the necessary modifications.
        """

        res = getCESiteMapping()
        if not res["OK"]:
            return res
        cesCS = list(res["Value"])

        gLogger.verbose("%s Computing elements found in CS" % len(cesCS))

        cesDB = self.rStatus.selectStatusElement(
            "Resource", "Status", elementType="ComputingElement", meta={"columns": ["Name"]}
        )
        if not cesDB["OK"]:
            return cesDB
        cesDB = [ceDB[0] for ceDB in cesDB["Value"]]

        # ComputingElements that are in DB but not in CS
        toBeDeleted = list(set(cesDB).difference(set(cesCS)))
        gLogger.verbose("%s Computing elements to be deleted" % len(toBeDeleted))

        # Delete storage elements
        for ceName in toBeDeleted:

            deleteQuery = self.rStatus._extermineStatusElement("Resource", ceName)

            gLogger.verbose("... %s" % ceName)
            if not deleteQuery["OK"]:
                return deleteQuery

        # statusTypes = RssConfiguration.getValidStatusTypes()[ 'Resource' ]
        statusTypes = self.rssConfig.getConfigStatusType("ComputingElement")

        result = self.rStatus.selectStatusElement(
            "Resource", "Status", elementType="ComputingElement", meta={"columns": ["Name", "StatusType"]}
        )
        if not result["OK"]:
            return result
        cesTuple = [(x[0], x[1]) for x in result["Value"]]

        # For each ( se, statusType ) tuple not present in the DB, add it.
        cesStatusTuples = [(se, statusType) for se in cesCS for statusType in statusTypes]
        toBeAdded = list(set(cesStatusTuples).difference(set(cesTuple)))

        gLogger.debug("%s Computing elements entries to be added" % len(toBeAdded))

        for ceTuple in toBeAdded:

            _name = ceTuple[0]
            _statusType = ceTuple[1]
            _status = self.defaultStatus
            _reason = "Synchronized"
            _elementType = "ComputingElement"

            query = self.rStatus.addIfNotThereStatusElement(
                "Resource",
                "Status",
                name=_name,
                statusType=_statusType,
                status=_status,
                elementType=_elementType,
                tokenOwner=self.tokenOwner,
                reason=_reason,
            )
            if not query["OK"]:
                return query

        return S_OK()

    def __syncFileCatalogs(self):
        """
        Sync FileCatalogs: compares CS with DB and does the necessary modifications.
        """

        catalogsCS = CSHelpers.getFileCatalogs()
        if not catalogsCS["OK"]:
            return catalogsCS
        catalogsCS = catalogsCS["Value"]

        gLogger.verbose("%s File catalogs found in CS" % len(catalogsCS))

        catalogsDB = self.rStatus.selectStatusElement(
            "Resource", "Status", elementType="Catalog", meta={"columns": ["Name"]}
        )
        if not catalogsDB["OK"]:
            return catalogsDB
        catalogsDB = [catalogDB[0] for catalogDB in catalogsDB["Value"]]

        # StorageElements that are in DB but not in CS
        toBeDeleted = list(set(catalogsDB).difference(set(catalogsCS)))
        gLogger.verbose("%s File catalogs to be deleted" % len(toBeDeleted))

        # Delete storage elements
        for catalogName in toBeDeleted:

            deleteQuery = self.rStatus._extermineStatusElement("Resource", catalogName)

            gLogger.verbose("... %s" % catalogName)
            if not deleteQuery["OK"]:
                return deleteQuery

        # statusTypes = RssConfiguration.getValidStatusTypes()[ 'Resource' ]
        statusTypes = self.rssConfig.getConfigStatusType("Catalog")

        result = self.rStatus.selectStatusElement(
            "Resource", "Status", elementType="Catalog", meta={"columns": ["Name", "StatusType"]}
        )
        if not result["OK"]:
            return result
        sesTuple = [(x[0], x[1]) for x in result["Value"]]

        # For each ( se, statusType ) tuple not present in the DB, add it.
        catalogsStatusTuples = [(se, statusType) for se in catalogsCS for statusType in statusTypes]
        toBeAdded = list(set(catalogsStatusTuples).difference(set(sesTuple)))

        gLogger.verbose("%s File catalogs entries to be added" % len(toBeAdded))

        for catalogTuple in toBeAdded:

            _name = catalogTuple[0]
            _statusType = catalogTuple[1]
            _status = self.defaultStatus
            _reason = "Synchronized"
            _elementType = "Catalog"

            query = self.rStatus.addIfNotThereStatusElement(
                "Resource",
                "Status",
                name=_name,
                statusType=_statusType,
                status=_status,
                elementType=_elementType,
                tokenOwner=self.tokenOwner,
                reason=_reason,
            )
            if not query["OK"]:
                return query

        return S_OK()

    def __syncFTS(self):
        """
        Sync FTS: compares CS with DB and does the necessary modifications.
        """

        ftsCS = CSHelpers.getFTS()
        if not ftsCS["OK"]:
            return ftsCS
        ftsCS = ftsCS["Value"]

        gLogger.verbose("%s FTS endpoints found in CS" % len(ftsCS))

        ftsDB = self.rStatus.selectStatusElement("Resource", "Status", elementType="FTS", meta={"columns": ["Name"]})
        if not ftsDB["OK"]:
            return ftsDB
        ftsDB = [fts[0] for fts in ftsDB["Value"]]

        # StorageElements that are in DB but not in CS
        toBeDeleted = list(set(ftsDB).difference(set(ftsCS)))
        gLogger.verbose("%s FTS endpoints to be deleted" % len(toBeDeleted))

        # Delete storage elements
        for ftsName in toBeDeleted:

            deleteQuery = self.rStatus._extermineStatusElement("Resource", ftsName)

            gLogger.verbose("... %s" % ftsName)
            if not deleteQuery["OK"]:
                return deleteQuery

        statusTypes = self.rssConfig.getConfigStatusType("FTS")
        # statusTypes = RssConfiguration.getValidStatusTypes()[ 'Resource' ]

        result = self.rStatus.selectStatusElement(
            "Resource", "Status", elementType="FTS", meta={"columns": ["Name", "StatusType"]}
        )
        if not result["OK"]:
            return result
        sesTuple = [(x[0], x[1]) for x in result["Value"]]

        # For each ( se, statusType ) tuple not present in the DB, add it.
        ftsStatusTuples = [(se, statusType) for se in ftsCS for statusType in statusTypes]
        toBeAdded = list(set(ftsStatusTuples).difference(set(sesTuple)))

        gLogger.verbose("%s FTS endpoints entries to be added" % len(toBeAdded))

        for ftsTuple in toBeAdded:

            _name = ftsTuple[0]
            _statusType = ftsTuple[1]
            _status = self.defaultStatus
            _reason = "Synchronized"
            _elementType = "FTS"

            query = self.rStatus.addIfNotThereStatusElement(
                "Resource",
                "Status",
                name=_name,
                statusType=_statusType,
                status=_status,
                elementType=_elementType,
                tokenOwner=self.tokenOwner,
                reason=_reason,
            )
            if not query["OK"]:
                return query

        return S_OK()

    def __syncStorageElements(self):
        """
        Sync StorageElements: compares CS with DB and does the necessary modifications.
        """

        sesCS = DMSHelpers().getStorageElements()

        gLogger.verbose("%s storage elements found in CS" % len(sesCS))

        sesDB = self.rStatus.selectStatusElement(
            "Resource", "Status", elementType="StorageElement", meta={"columns": ["Name"]}
        )
        if not sesDB["OK"]:
            return sesDB
        sesDB = [seDB[0] for seDB in sesDB["Value"]]

        # StorageElements that are in DB but not in CS
        toBeDeleted = list(set(sesDB).difference(set(sesCS)))
        gLogger.verbose("%s storage elements to be deleted" % len(toBeDeleted))

        # Delete storage elements
        for sesName in toBeDeleted:

            deleteQuery = self.rStatus._extermineStatusElement("Resource", sesName)

            gLogger.verbose("... %s" % sesName)
            if not deleteQuery["OK"]:
                return deleteQuery

        statusTypes = self.rssConfig.getConfigStatusType("StorageElement")
        # statusTypes = RssConfiguration.getValidStatusTypes()[ 'Resource' ]

        result = self.rStatus.selectStatusElement(
            "Resource", "Status", elementType="StorageElement", meta={"columns": ["Name", "StatusType"]}
        )
        if not result["OK"]:
            return result
        sesTuple = [(x[0], x[1]) for x in result["Value"]]

        # For each ( se, statusType ) tuple not present in the DB, add it.
        sesStatusTuples = [(se, statusType) for se in sesCS for statusType in statusTypes]
        toBeAdded = list(set(sesStatusTuples).difference(set(sesTuple)))

        gLogger.verbose("%s storage element entries to be added" % len(toBeAdded))

        for seTuple in toBeAdded:

            _name = seTuple[0]
            _statusType = seTuple[1]
            _status = self.defaultStatus
            _reason = "Synchronized"
            _elementType = "StorageElement"

            query = self.rStatus.addIfNotThereStatusElement(
                "Resource",
                "Status",
                name=_name,
                statusType=_statusType,
                status=_status,
                elementType=_elementType,
                tokenOwner=self.tokenOwner,
                reason=_reason,
            )
            if not query["OK"]:
                return query

        return S_OK()

    def __syncQueues(self):
        """
        Sync Queues: compares CS with DB and does the necessary modifications.
        """

        queuesCS = CSHelpers.getQueuesRSS()
        if not queuesCS["OK"]:
            return queuesCS
        queuesCS = queuesCS["Value"]

        gLogger.verbose("%s Queues found in CS" % len(queuesCS))

        queuesDB = self.rStatus.selectStatusElement("Node", "Status", elementType="Queue", meta={"columns": ["Name"]})
        if not queuesDB["OK"]:
            return queuesDB
        queuesDB = [queueDB[0] for queueDB in queuesDB["Value"]]

        # ComputingElements that are in DB but not in CS
        toBeDeleted = list(set(queuesDB).difference(set(queuesCS)))
        gLogger.verbose("%s Queues to be deleted" % len(toBeDeleted))

        # Delete storage elements
        for queueName in toBeDeleted:

            deleteQuery = self.rStatus._extermineStatusElement("Node", queueName)

            gLogger.verbose("... %s" % queueName)
            if not deleteQuery["OK"]:
                return deleteQuery

        statusTypes = self.rssConfig.getConfigStatusType("Queue")
        # statusTypes = RssConfiguration.getValidStatusTypes()[ 'Node' ]

        result = self.rStatus.selectStatusElement(
            "Node", "Status", elementType="Queue", meta={"columns": ["Name", "StatusType"]}
        )
        if not result["OK"]:
            return result
        queueTuple = [(x[0], x[1]) for x in result["Value"]]

        # For each ( se, statusType ) tuple not present in the DB, add it.
        queueStatusTuples = [(se, statusType) for se in queuesCS for statusType in statusTypes]
        toBeAdded = list(set(queueStatusTuples).difference(set(queueTuple)))

        gLogger.verbose("%s Queue entries to be added" % len(toBeAdded))

        for queueTuple in toBeAdded:

            _name = queueTuple[0]
            _statusType = queueTuple[1]
            _status = self.defaultStatus
            _reason = "Synchronized"
            _elementType = "Queue"

            query = self.rStatus.addIfNotThereStatusElement(
                "Node",
                "Status",
                name=_name,
                statusType=_statusType,
                status=_status,
                elementType=_elementType,
                tokenOwner=self.tokenOwner,
                reason=_reason,
            )
            if not query["OK"]:
                return query

        return S_OK()
>>>>>>> c5981031
<|MERGE_RESOLUTION|>--- conflicted
+++ resolved
@@ -30,558 +30,6 @@
 
 
 class Synchronizer(object):
-<<<<<<< HEAD
-  '''
-  Every time there is a successful write on the CS, Synchronizer().sync() is
-  executed. It updates the database with the values on the CS.
-
-  '''
-
-  def __init__(self, rStatus=None, rManagement=None, defaultStatus="Unknown"):
-
-    # Warm up local CS
-    CSHelpers.warmUp()
-
-    if rStatus is None:
-      self.rStatus = ResourceStatusClient()
-    if rManagement is None:
-      self.rManagement = ResourceManagementClient()
-    self.defaultStatus = defaultStatus
-
-    self.rssConfig = RssConfiguration()
-
-    # this just sets the main owner, "rs_svc" just mean "RSS service"
-    self.tokenOwner = "rs_svc"
-
-    # if we are running this script as a user (from a CLI),
-    # the username found the proxy will be used as tokenOwner
-    result = getProxyInfo()
-    if result['OK']:
-      self.tokenOwner = result['Value']['username']
-
-  def sync(self, _eventName, _params):
-    '''
-    Main synchronizer method. It synchronizes the three types of elements: Sites,
-    Resources and Nodes. Each _syncX method returns a dictionary with the additions
-    and deletions.
-
-    examples:
-      >>> s.sync( None, None )
-          S_OK()
-
-    :Parameters:
-      **_eventName** - any
-        this parameter is ignored, but needed by caller function.
-      **_params** - any
-        this parameter is ignored, but needed by caller function.
-
-    :return: S_OK
-    '''
-
-    syncSites = self._syncSites()
-    if not syncSites['OK']:
-      gLogger.error(syncSites['Message'])
-
-    syncResources = self._syncResources()
-    if not syncResources['OK']:
-      gLogger.error(syncResources['Message'])
-
-    syncNodes = self._syncNodes()
-    if not syncNodes['OK']:
-      gLogger.error(syncNodes['Message'])
-
-    return S_OK()
-
-  def _syncSites(self):
-    '''
-      Sync sites: compares CS with DB and does the necessary modifications.
-    '''
-
-    gLogger.info('-- Synchronizing sites --')
-
-    # sites in CS
-    res = getSites()
-    if not res['OK']:
-      return res
-    sitesCS = res['Value']
-
-    gLogger.verbose('%s sites found in CS' % len(sitesCS))
-
-    # sites in RSS
-    result = self.rStatus.selectStatusElement('Site', 'Status',
-                                              meta={'columns': ['Name']})
-    if not result['OK']:
-      return result
-    sitesDB = [siteDB[0] for siteDB in result['Value']]
-
-    # Sites that are in DB but not (anymore) in CS
-    toBeDeleted = list(set(sitesDB).difference(set(sitesCS)))
-    gLogger.verbose('%s sites to be deleted' % len(toBeDeleted))
-
-    # Delete sites
-    for siteName in toBeDeleted:
-      deleteQuery = self.rStatus._extermineStatusElement(
-          'Site', siteName)
-      gLogger.verbose('Deleting site %s' % siteName)
-      if not deleteQuery['OK']:
-        return deleteQuery
-
-    # Sites that are in CS but not (anymore) in DB
-    toBeAdded = list(set(sitesCS).difference(set(sitesDB)))
-    gLogger.verbose('%s site entries to be added' % len(toBeAdded))
-
-    for site in toBeAdded:
-      query = self.rStatus.addIfNotThereStatusElement('Site', 'Status',
-                                                      name=site,
-                                                      statusType='all',
-                                                      status=self.defaultStatus,
-                                                      elementType='Site',
-                                                      tokenOwner=self.tokenOwner,
-                                                      reason='Synchronized')
-      if not query['OK']:
-        return query
-
-    return S_OK()
-
-  def _syncResources(self):
-    '''
-      Sync resources: compares CS with DB and does the necessary modifications.
-      ( StorageElements, FTS, FileCatalogs and ComputingElements )
-    '''
-
-    gLogger.info('-- Synchronizing Resources --')
-
-    gLogger.verbose('-> StorageElements')
-    ses = self.__syncStorageElements()
-    if not ses['OK']:
-      gLogger.error(ses['Message'])
-
-    gLogger.verbose('-> FTS')
-    fts = self.__syncFTS()
-    if not fts['OK']:
-      gLogger.error(fts['Message'])
-
-    gLogger.verbose('-> FileCatalogs')
-    fileCatalogs = self.__syncFileCatalogs()
-    if not fileCatalogs['OK']:
-      gLogger.error(fileCatalogs['Message'])
-
-    gLogger.verbose('-> ComputingElements')
-    computingElements = self.__syncComputingElements()
-    if not computingElements['OK']:
-      gLogger.error(computingElements['Message'])
-
-    gLogger.verbose('-> removing resources that no longer exist in the CS')
-    removingResources = self.__removeNonExistingResourcesFromRM()
-    if not removingResources['OK']:
-      gLogger.error(removingResources['Message'])
-
-    return S_OK()
-
-  def _syncNodes(self):
-    '''
-      Sync resources: compares CS with DB and does the necessary modifications.
-      ( Queues )
-    '''
-    gLogger.info('-- Synchronizing Nodes --')
-
-    gLogger.verbose('-> Queues')
-    queues = self.__syncQueues()
-    if not queues['OK']:
-      gLogger.error(queues['Message'])
-
-    return S_OK()
-
-  def __removeNonExistingResourcesFromRM(self):
-    '''
-      Remove resources from DowntimeCache table that no longer exist in the CS.
-    '''
-
-    if not getServiceURL("ResourceStatus/ResourceManagement"):
-      gLogger.verbose(
-          'ResourceManagement is not installed, skipping removal of non existing resources...')
-      return S_OK()
-
-    sesHosts = getStorageElementsHosts()
-    if not sesHosts['OK']:
-      return sesHosts
-    sesHosts = sesHosts['Value']
-
-    resources = sesHosts
-
-    ftsServer = getFTS3Servers(hostOnly=True)
-    if ftsServer['OK']:
-      resources.extend(ftsServer['Value'])
-
-    res = getCESiteMapping()
-    if res['OK']:
-      resources.extend(list(res['Value']))
-
-    downtimes = self.rManagement.selectDowntimeCache()
-
-    if not downtimes['OK']:
-      return downtimes
-
-    # Remove hosts that no longer exist in the CS
-    for host in downtimes['Value']:
-      gLogger.verbose('Checking if %s is still in the CS' % host[0])
-      if host[0] not in resources:
-        gLogger.verbose(
-            '%s is no longer in CS, removing entry...' % host[0])
-        result = self.rManagement.deleteDowntimeCache(name=host[0])
-
-        if not result['OK']:
-          return result
-
-    return S_OK()
-
-  def __syncComputingElements(self):
-    '''
-      Sync ComputingElements: compares CS with DB and does the necessary modifications.
-    '''
-
-    res = getCESiteMapping()
-    if not res['OK']:
-      return res
-    cesCS = list(res['Value'])
-
-    gLogger.verbose('%s Computing elements found in CS' % len(cesCS))
-
-    cesDB = self.rStatus.selectStatusElement('Resource', 'Status',
-                                             elementType='ComputingElement',
-                                             meta={'columns': ['Name']})
-    if not cesDB['OK']:
-      return cesDB
-    cesDB = [ceDB[0] for ceDB in cesDB['Value']]
-
-    # ComputingElements that are in DB but not in CS
-    toBeDeleted = list(set(cesDB).difference(set(cesCS)))
-    gLogger.verbose('%s Computing elements to be deleted' %
-                    len(toBeDeleted))
-
-    # Delete storage elements
-    for ceName in toBeDeleted:
-
-      deleteQuery = self.rStatus._extermineStatusElement(
-          'Resource', ceName)
-
-      gLogger.verbose('... %s' % ceName)
-      if not deleteQuery['OK']:
-        return deleteQuery
-
-    # statusTypes = RssConfiguration.getValidStatusTypes()[ 'Resource' ]
-    statusTypes = self.rssConfig.getConfigStatusType('ComputingElement')
-
-    result = self.rStatus.selectStatusElement('Resource', 'Status',
-                                              elementType='ComputingElement',
-                                              meta={'columns': ['Name', 'StatusType']})
-    if not result['OK']:
-      return result
-    cesTuple = [(x[0], x[1]) for x in result['Value']]
-
-    # For each ( se, statusType ) tuple not present in the DB, add it.
-    cesStatusTuples = [(se, statusType)
-                       for se in cesCS for statusType in statusTypes]
-    toBeAdded = list(set(cesStatusTuples).difference(set(cesTuple)))
-
-    gLogger.debug('%s Computing elements entries to be added' %
-                  len(toBeAdded))
-
-    for ceTuple in toBeAdded:
-
-      _name = ceTuple[0]
-      _statusType = ceTuple[1]
-      _status = self.defaultStatus
-      _reason = 'Synchronized'
-      _elementType = 'ComputingElement'
-
-      query = self.rStatus.addIfNotThereStatusElement('Resource', 'Status', name=_name,
-                                                      statusType=_statusType,
-                                                      status=_status,
-                                                      elementType=_elementType,
-                                                      tokenOwner=self.tokenOwner,
-                                                      reason=_reason)
-      if not query['OK']:
-        return query
-
-    return S_OK()
-
-  def __syncFileCatalogs(self):
-    '''
-      Sync FileCatalogs: compares CS with DB and does the necessary modifications.
-    '''
-
-    catalogsCS = CSHelpers.getFileCatalogs()
-    if not catalogsCS['OK']:
-      return catalogsCS
-    catalogsCS = catalogsCS['Value']
-
-    gLogger.verbose('%s File catalogs found in CS' % len(catalogsCS))
-
-    catalogsDB = self.rStatus.selectStatusElement('Resource', 'Status',
-                                                  elementType='Catalog',
-                                                  meta={'columns': ['Name']})
-    if not catalogsDB['OK']:
-      return catalogsDB
-    catalogsDB = [catalogDB[0] for catalogDB in catalogsDB['Value']]
-
-    # StorageElements that are in DB but not in CS
-    toBeDeleted = list(set(catalogsDB).difference(set(catalogsCS)))
-    gLogger.verbose('%s File catalogs to be deleted' % len(toBeDeleted))
-
-    # Delete storage elements
-    for catalogName in toBeDeleted:
-
-      deleteQuery = self.rStatus._extermineStatusElement(
-          'Resource', catalogName)
-
-      gLogger.verbose('... %s' % catalogName)
-      if not deleteQuery['OK']:
-        return deleteQuery
-
-    # statusTypes = RssConfiguration.getValidStatusTypes()[ 'Resource' ]
-    statusTypes = self.rssConfig.getConfigStatusType('Catalog')
-
-    result = self.rStatus.selectStatusElement('Resource', 'Status',
-                                              elementType='Catalog',
-                                              meta={'columns': ['Name', 'StatusType']})
-    if not result['OK']:
-      return result
-    sesTuple = [(x[0], x[1]) for x in result['Value']]
-
-    # For each ( se, statusType ) tuple not present in the DB, add it.
-    catalogsStatusTuples = [(se, statusType)
-                            for se in catalogsCS for statusType in statusTypes]
-    toBeAdded = list(set(catalogsStatusTuples).difference(set(sesTuple)))
-
-    gLogger.verbose('%s File catalogs entries to be added' %
-                    len(toBeAdded))
-
-    for catalogTuple in toBeAdded:
-
-      _name = catalogTuple[0]
-      _statusType = catalogTuple[1]
-      _status = self.defaultStatus
-      _reason = 'Synchronized'
-      _elementType = 'Catalog'
-
-      query = self.rStatus.addIfNotThereStatusElement('Resource', 'Status', name=_name,
-                                                      statusType=_statusType,
-                                                      status=_status,
-                                                      elementType=_elementType,
-                                                      tokenOwner=self.tokenOwner,
-                                                      reason=_reason)
-      if not query['OK']:
-        return query
-
-    return S_OK()
-
-  def __syncFTS(self):
-    '''
-      Sync FTS: compares CS with DB and does the necessary modifications.
-    '''
-
-    ftsCS = CSHelpers.getFTS()
-    if not ftsCS['OK']:
-      return ftsCS
-    ftsCS = ftsCS['Value']
-
-    gLogger.verbose('%s FTS endpoints found in CS' % len(ftsCS))
-
-    ftsDB = self.rStatus.selectStatusElement('Resource', 'Status',
-                                             elementType='FTS',
-                                             meta={'columns': ['Name']})
-    if not ftsDB['OK']:
-      return ftsDB
-    ftsDB = [fts[0] for fts in ftsDB['Value']]
-
-    # StorageElements that are in DB but not in CS
-    toBeDeleted = list(set(ftsDB).difference(set(ftsCS)))
-    gLogger.verbose('%s FTS endpoints to be deleted' % len(toBeDeleted))
-
-    # Delete storage elements
-    for ftsName in toBeDeleted:
-
-      deleteQuery = self.rStatus._extermineStatusElement(
-          'Resource', ftsName)
-
-      gLogger.verbose('... %s' % ftsName)
-      if not deleteQuery['OK']:
-        return deleteQuery
-
-    statusTypes = self.rssConfig.getConfigStatusType('FTS')
-    # statusTypes = RssConfiguration.getValidStatusTypes()[ 'Resource' ]
-
-    result = self.rStatus.selectStatusElement('Resource', 'Status',
-                                              elementType='FTS',
-                                              meta={'columns': ['Name', 'StatusType']})
-    if not result['OK']:
-      return result
-    sesTuple = [(x[0], x[1]) for x in result['Value']]
-
-    # For each ( se, statusType ) tuple not present in the DB, add it.
-    ftsStatusTuples = [(se, statusType)
-                       for se in ftsCS for statusType in statusTypes]
-    toBeAdded = list(set(ftsStatusTuples).difference(set(sesTuple)))
-
-    gLogger.verbose('%s FTS endpoints entries to be added' %
-                    len(toBeAdded))
-
-    for ftsTuple in toBeAdded:
-
-      _name = ftsTuple[0]
-      _statusType = ftsTuple[1]
-      _status = self.defaultStatus
-      _reason = 'Synchronized'
-      _elementType = 'FTS'
-
-      query = self.rStatus.addIfNotThereStatusElement('Resource', 'Status', name=_name,
-                                                      statusType=_statusType,
-                                                      status=_status,
-                                                      elementType=_elementType,
-                                                      tokenOwner=self.tokenOwner,
-                                                      reason=_reason)
-      if not query['OK']:
-        return query
-
-    return S_OK()
-
-  def __syncStorageElements(self):
-    '''
-      Sync StorageElements: compares CS with DB and does the necessary modifications.
-    '''
-
-    sesCS = DMSHelpers().getStorageElements()
-
-    gLogger.verbose('%s storage elements found in CS' % len(sesCS))
-
-    sesDB = self.rStatus.selectStatusElement('Resource', 'Status',
-                                             elementType='StorageElement',
-                                             meta={'columns': ['Name']})
-    if not sesDB['OK']:
-      return sesDB
-    sesDB = [seDB[0] for seDB in sesDB['Value']]
-
-    # StorageElements that are in DB but not in CS
-    toBeDeleted = list(set(sesDB).difference(set(sesCS)))
-    gLogger.verbose('%s storage elements to be deleted' % len(toBeDeleted))
-
-    # Delete storage elements
-    for sesName in toBeDeleted:
-
-      deleteQuery = self.rStatus._extermineStatusElement(
-          'Resource', sesName)
-
-      gLogger.verbose('... %s' % sesName)
-      if not deleteQuery['OK']:
-        return deleteQuery
-
-    statusTypes = self.rssConfig.getConfigStatusType('StorageElement')
-    # statusTypes = RssConfiguration.getValidStatusTypes()[ 'Resource' ]
-
-    result = self.rStatus.selectStatusElement('Resource', 'Status',
-                                              elementType='StorageElement',
-                                              meta={'columns': ['Name', 'StatusType']})
-    if not result['OK']:
-      return result
-    sesTuple = [(x[0], x[1]) for x in result['Value']]
-
-    # For each ( se, statusType ) tuple not present in the DB, add it.
-    sesStatusTuples = [(se, statusType)
-                       for se in sesCS for statusType in statusTypes]
-    toBeAdded = list(set(sesStatusTuples).difference(set(sesTuple)))
-
-    gLogger.verbose('%s storage element entries to be added' %
-                    len(toBeAdded))
-
-    for seTuple in toBeAdded:
-
-      _name = seTuple[0]
-      _statusType = seTuple[1]
-      _status = self.defaultStatus
-      _reason = 'Synchronized'
-      _elementType = 'StorageElement'
-
-      query = self.rStatus.addIfNotThereStatusElement('Resource', 'Status', name=_name,
-                                                      statusType=_statusType,
-                                                      status=_status,
-                                                      elementType=_elementType,
-                                                      tokenOwner=self.tokenOwner,
-                                                      reason=_reason)
-      if not query['OK']:
-        return query
-
-    return S_OK()
-
-  def __syncQueues(self):
-    '''
-      Sync Queues: compares CS with DB and does the necessary modifications.
-    '''
-
-    queuesCS = CSHelpers.getQueuesRSS()
-    if not queuesCS['OK']:
-      return queuesCS
-    queuesCS = queuesCS['Value']
-
-    gLogger.verbose('%s Queues found in CS' % len(queuesCS))
-
-    queuesDB = self.rStatus.selectStatusElement('Node', 'Status',
-                                                elementType='Queue',
-                                                meta={'columns': ['Name']})
-    if not queuesDB['OK']:
-      return queuesDB
-    queuesDB = [queueDB[0] for queueDB in queuesDB['Value']]
-
-    # ComputingElements that are in DB but not in CS
-    toBeDeleted = list(set(queuesDB).difference(set(queuesCS)))
-    gLogger.verbose('%s Queues to be deleted' % len(toBeDeleted))
-
-    # Delete storage elements
-    for queueName in toBeDeleted:
-
-      deleteQuery = self.rStatus._extermineStatusElement(
-          'Node', queueName)
-
-      gLogger.verbose('... %s' % queueName)
-      if not deleteQuery['OK']:
-        return deleteQuery
-
-    statusTypes = self.rssConfig.getConfigStatusType('Queue')
-    # statusTypes = RssConfiguration.getValidStatusTypes()[ 'Node' ]
-
-    result = self.rStatus.selectStatusElement('Node', 'Status',
-                                              elementType='Queue',
-                                              meta={'columns': ['Name', 'StatusType']})
-    if not result['OK']:
-      return result
-    queueTuple = [(x[0], x[1]) for x in result['Value']]
-
-    # For each ( se, statusType ) tuple not present in the DB, add it.
-    queueStatusTuples = [(se, statusType)
-                         for se in queuesCS for statusType in statusTypes]
-    toBeAdded = list(set(queueStatusTuples).difference(set(queueTuple)))
-
-    gLogger.verbose('%s Queue entries to be added' % len(toBeAdded))
-
-    for queueTuple in toBeAdded:
-
-      _name = queueTuple[0]
-      _statusType = queueTuple[1]
-      _status = self.defaultStatus
-      _reason = 'Synchronized'
-      _elementType = 'Queue'
-
-      query = self.rStatus.addIfNotThereStatusElement('Node', 'Status', name=_name,
-                                                      statusType=_statusType,
-                                                      status=_status,
-                                                      elementType=_elementType,
-                                                      tokenOwner=self.tokenOwner,
-                                                      reason=_reason)
-      if not query['OK']:
-        return query
-
-    return S_OK()
-=======
     """
     Every time there is a successful write on the CS, Synchronizer().sync() is
     executed. It updates the database with the values on the CS.
@@ -728,8 +176,6 @@
         if not removingResources["OK"]:
             gLogger.error(removingResources["Message"])
 
-        # FIXME: VOMS
-
         return S_OK()
 
     def _syncNodes(self):
@@ -1133,5 +579,4 @@
             if not query["OK"]:
                 return query
 
-        return S_OK()
->>>>>>> c5981031
+        return S_OK()