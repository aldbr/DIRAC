""" Test class for ElementInspectorAgent
"""
from __future__ import absolute_import
from __future__ import division
from __future__ import print_function

# imports
from mock import MagicMock

# DIRAC Components
from DIRAC.ResourceStatusSystem.Agent.ElementInspectorAgent import ElementInspectorAgent
from DIRAC import gLogger

gLogger.setLevel("DEBUG")

# Mock Objects
mockAM = MagicMock()
mockNone = MagicMock()
mockNone.return_value = None
mockSM = MagicMock()

<<<<<<< HEAD
elemDict = {
    'status': 'status',
    'name': 'site',
    'site': 'site',
    'vO': 'all',
    'element': 'Site',
    'statusType': 'all',
    'elementType': 'Site'}


def test__execute(mocker):
  """ Testing JobCleaningAgent()._getAllowedJobTypes()
  """

  mocker.patch("DIRAC.ResourceStatusSystem.Agent.ElementInspectorAgent.AgentModule.__init__")
  mocker.patch("DIRAC.ResourceStatusSystem.Agent.ElementInspectorAgent.PEP")
  mocker.patch(
      "DIRAC.ResourceStatusSystem.Agent.ElementInspectorAgent.AgentModule._AgentModule__moduleProperties",
      side_effect=lambda x, y=None: y, create=True
  )

  elementInspectorAgent = ElementInspectorAgent()
  elementInspectorAgent.log = gLogger
  elementInspectorAgent.log.setLevel('DEBUG')
  elementInspectorAgent._AgentModule__configDefaults = mockAM
  elementInspectorAgent.initialize()

  result = elementInspectorAgent._execute(elemDict)

  assert result is None
=======
queueFilled = Queue.Queue()
queueFilled.put(
    {"status": "status", "name": "site", "site": "site", "element": "Site", "statusType": "all", "elementType": "Site"}
)


@pytest.mark.parametrize("elementsToBeCheckedValue", [(Queue.Queue()), (queueFilled)])
def test__execute(mocker, elementsToBeCheckedValue):
    """Testing JobCleaningAgent()._getAllowedJobTypes()"""

    mocker.patch("DIRAC.ResourceStatusSystem.Agent.ElementInspectorAgent.AgentModule.__init__")
    mocker.patch(
        "DIRAC.ResourceStatusSystem.Agent.ElementInspectorAgent.AgentModule._AgentModule__moduleProperties",
        side_effect=lambda x, y=None: y,
        create=True,
    )

    elementInspectorAgent = ElementInspectorAgent()
    elementInspectorAgent.log = gLogger
    elementInspectorAgent.log.setLevel("DEBUG")
    elementInspectorAgent._AgentModule__configDefaults = mockAM
    elementInspectorAgent.initialize()
    elementInspectorAgent.elementsToBeChecked = elementsToBeCheckedValue

    result = elementInspectorAgent._execute()

    assert result == {"OK": True, "Value": None}
>>>>>>> c5981031
<|MERGE_RESOLUTION|>--- conflicted
+++ resolved
@@ -19,49 +19,22 @@
 mockNone.return_value = None
 mockSM = MagicMock()
 
-<<<<<<< HEAD
 elemDict = {
-    'status': 'status',
-    'name': 'site',
-    'site': 'site',
-    'vO': 'all',
-    'element': 'Site',
-    'statusType': 'all',
-    'elementType': 'Site'}
+    "status": "status",
+    "name": "site",
+    "site": "site",
+    "vO": "all",
+    "element": "Site",
+    "statusType": "all",
+    "elementType": "Site",
+}
 
 
 def test__execute(mocker):
-  """ Testing JobCleaningAgent()._getAllowedJobTypes()
-  """
-
-  mocker.patch("DIRAC.ResourceStatusSystem.Agent.ElementInspectorAgent.AgentModule.__init__")
-  mocker.patch("DIRAC.ResourceStatusSystem.Agent.ElementInspectorAgent.PEP")
-  mocker.patch(
-      "DIRAC.ResourceStatusSystem.Agent.ElementInspectorAgent.AgentModule._AgentModule__moduleProperties",
-      side_effect=lambda x, y=None: y, create=True
-  )
-
-  elementInspectorAgent = ElementInspectorAgent()
-  elementInspectorAgent.log = gLogger
-  elementInspectorAgent.log.setLevel('DEBUG')
-  elementInspectorAgent._AgentModule__configDefaults = mockAM
-  elementInspectorAgent.initialize()
-
-  result = elementInspectorAgent._execute(elemDict)
-
-  assert result is None
-=======
-queueFilled = Queue.Queue()
-queueFilled.put(
-    {"status": "status", "name": "site", "site": "site", "element": "Site", "statusType": "all", "elementType": "Site"}
-)
-
-
-@pytest.mark.parametrize("elementsToBeCheckedValue", [(Queue.Queue()), (queueFilled)])
-def test__execute(mocker, elementsToBeCheckedValue):
     """Testing JobCleaningAgent()._getAllowedJobTypes()"""
 
     mocker.patch("DIRAC.ResourceStatusSystem.Agent.ElementInspectorAgent.AgentModule.__init__")
+    mocker.patch("DIRAC.ResourceStatusSystem.Agent.ElementInspectorAgent.PEP")
     mocker.patch(
         "DIRAC.ResourceStatusSystem.Agent.ElementInspectorAgent.AgentModule._AgentModule__moduleProperties",
         side_effect=lambda x, y=None: y,
@@ -73,9 +46,7 @@
     elementInspectorAgent.log.setLevel("DEBUG")
     elementInspectorAgent._AgentModule__configDefaults = mockAM
     elementInspectorAgent.initialize()
-    elementInspectorAgent.elementsToBeChecked = elementsToBeCheckedValue
 
-    result = elementInspectorAgent._execute()
+    result = elementInspectorAgent._execute(elemDict)
 
-    assert result == {"OK": True, "Value": None}
->>>>>>> c5981031
+    assert result is None