""" PilotEfficiencyPolicy

  Policy that gets efficiency from the PilotCommand result and
  sets the resource status. Efficiency is given in percent.

"""
from __future__ import absolute_import
from __future__ import division
from __future__ import print_function

from DIRAC import S_OK
from DIRAC.ResourceStatusSystem.PolicySystem.PolicyBase import PolicyBase

__RCSID__ = "$Id$"


class PilotEfficiencyPolicy(PolicyBase):
    """PilotEfficiencyPolicy class, extends PolicyBase"""

    @staticmethod
    def _evaluate(commandResult):
        """_evaluate

<<<<<<< HEAD
    efficiency < 50.0 :: Banned
    efficiency < 90.0 :: Degraded

    """
    # ideally,  this should be obtained from config.
    bannedLimit = 50.0
    degradedLimit = 90.0
=======
        efficiency < 0.5 :: Banned
        efficiency < 0.9 :: Degraded

        """
>>>>>>> c5981031

        result = {"Status": None, "Reason": None}

        if not commandResult["OK"]:
            result["Status"] = "Error"
            result["Reason"] = commandResult["Message"]
            return S_OK(result)

        commandResult = commandResult["Value"]

        if not commandResult:
            result["Status"] = "Unknown"
            result["Reason"] = "No values to take a decision"
            return S_OK(result)

        commandResult = commandResult[0]

        if not commandResult:
            result["Status"] = "Unknown"
            result["Reason"] = "No values to take a decision"
            return S_OK(result)

<<<<<<< HEAD
    # Pilot efficiency is now available directly from the command result, in percent:
    efficiency = commandResult.get('PilotJobEff', None)
    # get the VO from the result, if present
    result['VO'] = commandResult.get('VO', None)

    if efficiency is None:
      result['Status'] = 'Unknown'
      result['Reason'] = 'Not enough pilots to take a decision'
      return S_OK(result)

    if efficiency <= bannedLimit:
      result['Status'] = 'Banned'
    elif efficiency <= degradedLimit:
      result['Status'] = 'Degraded'
    else:
      result['Status'] = 'Active'
=======
        aborted = commandResult["Aborted"]
        # deleted = float( commandResult[ 'Deleted' ] )
        done = commandResult["Done"]
        failed = commandResult["Failed"]

        # total     = aborted + deleted + done + failed
        total = aborted + done + failed

        # we want a minimum amount of pilots to take a decision ( at least 10 pilots )
        if total < 10:
            result["Status"] = "Unknown"
            result["Reason"] = "Not enough pilots to take a decision"
            return S_OK(result)

        efficiency = done / total

        if efficiency <= 0.5:
            result["Status"] = "Banned"
        elif efficiency <= 0.9:
            result["Status"] = "Degraded"
        else:
            result["Status"] = "Active"
>>>>>>> c5981031

        result["Reason"] = "Pilots Efficiency of %.2f" % efficiency
        return S_OK(result)<|MERGE_RESOLUTION|>--- conflicted
+++ resolved
@@ -21,20 +21,13 @@
     def _evaluate(commandResult):
         """_evaluate
 
-<<<<<<< HEAD
-    efficiency < 50.0 :: Banned
-    efficiency < 90.0 :: Degraded
-
-    """
-    # ideally,  this should be obtained from config.
-    bannedLimit = 50.0
-    degradedLimit = 90.0
-=======
-        efficiency < 0.5 :: Banned
-        efficiency < 0.9 :: Degraded
+        efficiency < 50.0 :: Banned
+        efficiency < 90.0 :: Degraded
 
         """
->>>>>>> c5981031
+        # ideally,  this should be obtained from config.
+        bannedLimit = 50.0
+        degradedLimit = 90.0
 
         result = {"Status": None, "Reason": None}
 
@@ -57,47 +50,22 @@
             result["Reason"] = "No values to take a decision"
             return S_OK(result)
 
-<<<<<<< HEAD
-    # Pilot efficiency is now available directly from the command result, in percent:
-    efficiency = commandResult.get('PilotJobEff', None)
-    # get the VO from the result, if present
-    result['VO'] = commandResult.get('VO', None)
+        # Pilot efficiency is now available directly from the command result, in percent:
+        efficiency = commandResult.get("PilotJobEff", None)
+        # get the VO from the result, if present
+        result["VO"] = commandResult.get("VO", None)
 
-    if efficiency is None:
-      result['Status'] = 'Unknown'
-      result['Reason'] = 'Not enough pilots to take a decision'
-      return S_OK(result)
-
-    if efficiency <= bannedLimit:
-      result['Status'] = 'Banned'
-    elif efficiency <= degradedLimit:
-      result['Status'] = 'Degraded'
-    else:
-      result['Status'] = 'Active'
-=======
-        aborted = commandResult["Aborted"]
-        # deleted = float( commandResult[ 'Deleted' ] )
-        done = commandResult["Done"]
-        failed = commandResult["Failed"]
-
-        # total     = aborted + deleted + done + failed
-        total = aborted + done + failed
-
-        # we want a minimum amount of pilots to take a decision ( at least 10 pilots )
-        if total < 10:
+        if efficiency is None:
             result["Status"] = "Unknown"
             result["Reason"] = "Not enough pilots to take a decision"
             return S_OK(result)
 
-        efficiency = done / total
-
-        if efficiency <= 0.5:
+        if efficiency <= bannedLimit:
             result["Status"] = "Banned"
-        elif efficiency <= 0.9:
+        elif efficiency <= degradedLimit:
             result["Status"] = "Degraded"
         else:
             result["Status"] = "Active"
->>>>>>> c5981031
 
         result["Reason"] = "Pilots Efficiency of %.2f" % efficiency
         return S_OK(result)