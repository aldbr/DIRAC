--- conflicted
+++ resolved
@@ -56,15 +56,9 @@
             result["Reason"] = "No values to take a decision"
             return S_OK(result)
 
-<<<<<<< HEAD
-    running = commandResult[JobStatus.RUNNING]
-    waiting = commandResult[JobStatus.WAITING]
-    staging = commandResult[JobStatus.STAGING]
-=======
-        running = commandResult["Running"]
-        waiting = commandResult["Waiting"]
-        staging = commandResult["Staging"]
->>>>>>> c5981031
+        running = commandResult[JobStatus.RUNNING]
+        waiting = commandResult[JobStatus.WAITING]
+        staging = commandResult[JobStatus.STAGING]
 
         total = running + waiting + staging
 
