--- conflicted
+++ resolved
@@ -11,112 +11,6 @@
 
 
 class PilotEfficiencyPolicy_TestCase(unittest.TestCase):
-<<<<<<< HEAD
-
-  def setUp(self):
-    '''
-    Setup
-    '''
-
-    self.moduleTested = moduleTested
-    self.testClass = self.moduleTested.PilotEfficiencyPolicy
-
-  def tearDown(self):
-    '''
-    Tear down
-    '''
-
-    del self.moduleTested
-    del self.testClass
-
-
-################################################################################
-
-class PilotEfficiencyPolicy_Success(PilotEfficiencyPolicy_TestCase):
-
-  def test_instantiate(self):
-    ''' tests that we can instantiate one object of the tested class
-    '''
-
-    module = self.testClass()
-    self.assertEqual('PilotEfficiencyPolicy', module.__class__.__name__)
-
-  def test_evaluate(self):
-    ''' tests the method _evaluate
-    '''
-
-    module = self.testClass()
-
-    res = module._evaluate({'OK': False, 'Message': 'Bo!'})
-    self.assertTrue(res['OK'])
-    self.assertEqual('Error', res['Value']['Status'])
-    self.assertEqual('Bo!', res['Value']['Reason'])
-
-    res = module._evaluate({'OK': True, 'Value': None})
-    self.assertTrue(res['OK'])
-    self.assertEqual('Unknown', res['Value']['Status'])
-    self.assertEqual('No values to take a decision', res['Value']['Reason'])
-
-    res = module._evaluate({'OK': True, 'Value': []})
-    self.assertTrue(res['OK'])
-    self.assertEqual('Unknown', res['Value']['Status'])
-    self.assertEqual('No values to take a decision', res['Value']['Reason'])
-
-    res = module._evaluate({'OK': True, 'Value': [{}]})
-    self.assertTrue(res['OK'])
-    self.assertEqual('Unknown', res['Value']['Status'])
-    self.assertEqual('No values to take a decision', res['Value']['Reason'])
-
-    res = module._evaluate({'OK': True, 'Value': [{'Aborted': 0, 'Deleted': 0,
-                                                   'Done': 0, 'Failed': 0}]})
-    self.assertTrue(res['OK'])
-    self.assertEqual('Unknown', res['Value']['Status'])
-    self.assertEqual('Not enough pilots to take a decision', res['Value']['Reason'])
-
-    # Pilot efficiency is now available directly from the command result, in percent.
-    # The key is 'PilotJobEff'  It is calculated as (total - aborted-failed)/total * 100
-
-    result = {'Aborted': 10, 'Deleted': 0, 'Done': 10, 'Failed': 0}
-    result['PilotJobEff'] = self._pilotEff(result)
-
-    res = module._evaluate({'OK': True, 'Value': [result]})
-    self.assertTrue(res['OK'])
-    self.assertEqual('Banned', res['Value']['Status'])
-    self.assertEqual('Pilots Efficiency of 50.00', res['Value']['Reason'])
-
-    result = {'Aborted': 0, 'Deleted': 0, 'Done': 30, 'Failed': 10}
-    result['PilotJobEff'] = self._pilotEff(result)
-
-    res = module._evaluate({'OK': True, 'Value': [result]})
-    self.assertTrue(res['OK'])
-    self.assertEqual('Degraded', res['Value']['Status'])
-    self.assertEqual('Pilots Efficiency of 75.00', res['Value']['Reason'])
-
-    result = {'Aborted': 0, 'Deleted': 0, 'Done': 19, 'Failed': 1}
-    result['PilotJobEff'] = self._pilotEff(result)
-
-    res = module._evaluate({'OK': True, 'Value': [result]})
-    self.assertTrue(res['OK'])
-    self.assertEqual('Active', res['Value']['Status'])
-    self.assertEqual('Pilots Efficiency of 95.00', res['Value']['Reason'])
-
-  def _pilotEff(self, result):
-    """
-    Calculate pilot efficiency.
-
-    :param result: the original dictionary of the form {status: count, status: count...}
-    :return: pilot success rate in percent
-    """
-    return (sum(result.values()) - result['Aborted'] - result['Failed']) / sum(result.values()) * 100
-
-################################################################################
-
-
-if __name__ == '__main__':
-  suite = unittest.defaultTestLoader.loadTestsFromTestCase(PilotEfficiencyPolicy_TestCase)
-  suite.addTest(unittest.defaultTestLoader.loadTestsFromTestCase(PilotEfficiencyPolicy_Success))
-  testResult = unittest.TextTestRunner(verbosity=2).run(suite)
-=======
     def setUp(self):
         """
         Setup
@@ -174,28 +68,49 @@
         self.assertEqual("Unknown", res["Value"]["Status"])
         self.assertEqual("Not enough pilots to take a decision", res["Value"]["Reason"])
 
-        res = module._evaluate({"OK": True, "Value": [{"Aborted": 10, "Deleted": 0, "Done": 10, "Failed": 0}]})
+        # Pilot efficiency is now available directly from the command result, in percent.
+        # The key is 'PilotJobEff'  It is calculated as (total - aborted-failed)/total * 100
+
+        result = {"Aborted": 10, "Deleted": 0, "Done": 10, "Failed": 0}
+        result["PilotJobEff"] = self._pilotEff(result)
+
+        res = module._evaluate({"OK": True, "Value": [result]})
         self.assertTrue(res["OK"])
         self.assertEqual("Banned", res["Value"]["Status"])
-        self.assertEqual("Pilots Efficiency of 0.50", res["Value"]["Reason"])
+        self.assertEqual("Pilots Efficiency of 50.00", res["Value"]["Reason"])
 
-        res = module._evaluate({"OK": True, "Value": [{"Aborted": 0, "Deleted": 0, "Done": 30, "Failed": 10}]})
+        result = {"Aborted": 0, "Deleted": 0, "Done": 30, "Failed": 10}
+        result["PilotJobEff"] = self._pilotEff(result)
+
+        res = module._evaluate({"OK": True, "Value": [result]})
         self.assertTrue(res["OK"])
         self.assertEqual("Degraded", res["Value"]["Status"])
-        self.assertEqual("Pilots Efficiency of 0.75", res["Value"]["Reason"])
+        self.assertEqual("Pilots Efficiency of 75.00", res["Value"]["Reason"])
 
-        res = module._evaluate({"OK": True, "Value": [{"Aborted": 0, "Deleted": 0, "Done": 19, "Failed": 1}]})
+        result = {"Aborted": 0, "Deleted": 0, "Done": 19, "Failed": 1}
+        result["PilotJobEff"] = self._pilotEff(result)
+
+        res = module._evaluate({"OK": True, "Value": [result]})
         self.assertTrue(res["OK"])
         self.assertEqual("Active", res["Value"]["Status"])
-        self.assertEqual("Pilots Efficiency of 0.95", res["Value"]["Reason"])
+        self.assertEqual("Pilots Efficiency of 95.00", res["Value"]["Reason"])
+
+    def _pilotEff(self, result):
+        """
+        Calculate pilot efficiency.
+
+        :param result: the original dictionary of the form {status: count, status: count...}
+        :return: pilot success rate in percent
+        """
+        return (sum(result.values()) - result["Aborted"] - result["Failed"]) / sum(result.values()) * 100
 
 
 ################################################################################
+
 
 if __name__ == "__main__":
     suite = unittest.defaultTestLoader.loadTestsFromTestCase(PilotEfficiencyPolicy_TestCase)
     suite.addTest(unittest.defaultTestLoader.loadTestsFromTestCase(PilotEfficiencyPolicy_Success))
     testResult = unittest.TextTestRunner(verbosity=2).run(suite)
->>>>>>> c5981031
 
 # EOF#EOF#EOF#EOF#EOF#EOF#EOF#EOF#EOF#EOF#EOF#EOF#EOF#EOF#EOF#EOF#EOF#EOF#EOF#EOF