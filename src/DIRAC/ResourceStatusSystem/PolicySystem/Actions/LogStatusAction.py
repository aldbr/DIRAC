""" LogStatusAction

"""
from __future__ import absolute_import
from __future__ import division
from __future__ import print_function

__RCSID__ = "$Id$"

from DIRAC import S_ERROR
from DIRAC.ResourceStatusSystem.Client.ResourceStatusClient import ResourceStatusClient
from DIRAC.ResourceStatusSystem.PolicySystem.Actions.BaseAction import BaseAction


class LogStatusAction(BaseAction):
    """
    Action that registers on the database a new entry on the <element>Status table.
    It adds or modifies if the record exists on the table.
    """

    def __init__(self, name, decisionParams, enforcementResult, singlePolicyResults, clients=None):

        super(LogStatusAction, self).__init__(name, decisionParams, enforcementResult, singlePolicyResults, clients)

        if clients is not None and "ResourceStatusClient" in clients:
            self.rsClient = clients["ResourceStatusClient"]
        else:
            self.rsClient = ResourceStatusClient()

    def run(self):
        """
        Checks it has the parameters it needs and tries to addOrModify in the
        database.
        """
        # Minor security checks

        element = self.decisionParams["element"]
        if element is None:
            return S_ERROR("element should not be None")

        name = self.decisionParams["name"]
        if name is None:
            return S_ERROR("name should not be None")

        statusType = self.decisionParams["statusType"]
        if statusType is None:
            return S_ERROR("statusType should not be None")

        status = self.enforcementResult["Status"]
        if status is None:
            return S_ERROR("status should not be None")

        elementType = self.decisionParams["elementType"]
        if elementType is None:
            return S_ERROR("elementType should not be None")

        reason = self.enforcementResult["Reason"]
        if reason is None:
            return S_ERROR("reason should not be None")

<<<<<<< HEAD
    vo = self.enforcementResult.get('VO')
    # Truncate reason to fit in database column
    reason = (reason[:508] + '..') if len(reason) > 508 else reason
    # VO = 'all' (non-VO aware policy) for a combined policy affects all VOs for a given site or resource,
    if vo == 'all':
      resSelect = self.rsClient.selectStatusElement(element, 'Status', name=name, statusType=None, vO=None,
                                                    status=None, elementType=None, reason=None,
                                                    dateEffective=None, lastCheckTime=None,
                                                    tokenOwner='rs_svc', tokenExpiration=None, meta=None)
      if not resSelect['OK']:
        self.log.error("Could not obtain all VO rows for element: %s" % element)
        return resSelect
      voColumnIndex = resSelect['Columns'].index('VO')
      for row in resSelect['Value']:
        vo = row[voColumnIndex]
        resLogUpdate = self.rsClient.addOrModifyStatusElement(element, 'Status',
                                                              name=name, statusType=statusType, vO=vo,
                                                              status=status, elementType=elementType,
                                                              reason=reason
                                                              )
        self.log.debug("Update result", resLogUpdate)

    else:
      resLogUpdate = self.rsClient.addOrModifyStatusElement(element, 'Status',
                                                            name=name, statusType=statusType, vO=vo,
                                                            status=status, elementType=elementType,
                                                            reason=reason
                                                            )
=======
        # Truncate reason to fit in database column
        reason = (reason[:508] + "..") if len(reason) > 508 else reason

        resLogUpdate = self.rsClient.addOrModifyStatusElement(
            element, "Status", name=name, statusType=statusType, status=status, elementType=elementType, reason=reason
        )

        return resLogUpdate
>>>>>>> c5981031


################################################################################
# EOF#EOF#EOF#EOF#EOF#EOF#EOF#EOF#EOF#EOF#EOF#EOF#EOF#EOF#EOF#EOF#EOF#EOF#EOF#EOF<|MERGE_RESOLUTION|>--- conflicted
+++ resolved
@@ -58,45 +58,57 @@
         if reason is None:
             return S_ERROR("reason should not be None")
 
-<<<<<<< HEAD
-    vo = self.enforcementResult.get('VO')
-    # Truncate reason to fit in database column
-    reason = (reason[:508] + '..') if len(reason) > 508 else reason
-    # VO = 'all' (non-VO aware policy) for a combined policy affects all VOs for a given site or resource,
-    if vo == 'all':
-      resSelect = self.rsClient.selectStatusElement(element, 'Status', name=name, statusType=None, vO=None,
-                                                    status=None, elementType=None, reason=None,
-                                                    dateEffective=None, lastCheckTime=None,
-                                                    tokenOwner='rs_svc', tokenExpiration=None, meta=None)
-      if not resSelect['OK']:
-        self.log.error("Could not obtain all VO rows for element: %s" % element)
-        return resSelect
-      voColumnIndex = resSelect['Columns'].index('VO')
-      for row in resSelect['Value']:
-        vo = row[voColumnIndex]
-        resLogUpdate = self.rsClient.addOrModifyStatusElement(element, 'Status',
-                                                              name=name, statusType=statusType, vO=vo,
-                                                              status=status, elementType=elementType,
-                                                              reason=reason
-                                                              )
-        self.log.debug("Update result", resLogUpdate)
-
-    else:
-      resLogUpdate = self.rsClient.addOrModifyStatusElement(element, 'Status',
-                                                            name=name, statusType=statusType, vO=vo,
-                                                            status=status, elementType=elementType,
-                                                            reason=reason
-                                                            )
-=======
+        vo = self.enforcementResult.get("VO")
         # Truncate reason to fit in database column
         reason = (reason[:508] + "..") if len(reason) > 508 else reason
+        # VO = 'all' (non-VO aware policy) for a combined policy affects all VOs for a given site or resource,
+        if vo == "all":
+            resSelect = self.rsClient.selectStatusElement(
+                element,
+                "Status",
+                name=name,
+                statusType=None,
+                vO=None,
+                status=None,
+                elementType=None,
+                reason=None,
+                dateEffective=None,
+                lastCheckTime=None,
+                tokenOwner="rs_svc",
+                tokenExpiration=None,
+                meta=None,
+            )
+            if not resSelect["OK"]:
+                self.log.error("Could not obtain all VO rows for element: %s" % element)
+                return resSelect
+            voColumnIndex = resSelect["Columns"].index("VO")
+            for row in resSelect["Value"]:
+                vo = row[voColumnIndex]
+                resLogUpdate = self.rsClient.addOrModifyStatusElement(
+                    element,
+                    "Status",
+                    name=name,
+                    statusType=statusType,
+                    vO=vo,
+                    status=status,
+                    elementType=elementType,
+                    reason=reason,
+                )
+                self.log.debug("Update result", resLogUpdate)
 
-        resLogUpdate = self.rsClient.addOrModifyStatusElement(
-            element, "Status", name=name, statusType=statusType, status=status, elementType=elementType, reason=reason
-        )
+        else:
+            resLogUpdate = self.rsClient.addOrModifyStatusElement(
+                element,
+                "Status",
+                name=name,
+                statusType=statusType,
+                vO=vo,
+                status=status,
+                elementType=elementType,
+                reason=reason,
+            )
 
         return resLogUpdate
->>>>>>> c5981031
 
 
 ################################################################################
