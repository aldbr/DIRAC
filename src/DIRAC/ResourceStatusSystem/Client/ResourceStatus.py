--- conflicted
+++ resolved
@@ -33,107 +33,6 @@
     one massively.
     """
 
-<<<<<<< HEAD
-    cacheLifeTime = int(self.rssConfig.getConfigCache())
-
-    # RSSCache only affects the calls directed to RSS, if using the CS it is not used.
-    self.rssCache = RSSCache(cacheLifeTime, self.__updateRssCache)
-
-  def getElementStatus(self, elementName, elementType, statusType=None, default=None, vO=None):
-    """
-    Helper function, tries to get information from the RSS for the given
-    Element, otherwise, it gets it from the CS.
-
-    :param elementName: name of the element or list of element names
-    :type elementName: str, list
-    :param elementType: type of the element (StorageElement, ComputingElement, FTS, Catalog)
-    :type elementType: str
-    :param statusType: type of the status (meaningful only when elementType==StorageElement)
-    :type statusType: None, str, list
-    :param default: defult value (meaningful only when rss is InActive)
-    :type default: str
-    :return: S_OK/S_ERROR
-    :rtype: dict
-
-    :Example:
-
-    >>> getElementStatus('CE42', 'ComputingElement')
-        S_OK( { 'CE42': { 'all': 'Active' } } } )
-    >>> getElementStatus('SE1', 'StorageElement', 'ReadAccess')
-        S_OK( { 'SE1': { 'ReadAccess': 'Banned' } } } )
-    >>> getElementStatus('SE1', 'ThisIsAWrongElementType', 'ReadAccess')
-        S_ERROR( xyz.. )
-    >>> getElementStatus('ThisIsAWrongName', 'StorageElement', 'WriteAccess')
-        S_ERROR( xyz.. )
-    >>> getElementStatus('A_file_catalog', 'FileCatalog')
-        S_OK( { 'A_file_catalog': { 'all': 'Active' } } } )
-    >>> getElementStatus('SE1', 'StorageElement', ['ReadAccess', 'WriteAccess'])
-        S_OK( { 'SE1': { 'ReadAccess': 'Banned' , 'WriteAccess': 'Active'} } } )
-    >>> getElementStatus('SE1', 'StorageElement')
-        S_OK( { 'SE1': { 'ReadAccess': 'Probing' ,
-                         'WriteAccess': 'Active',
-                         'CheckAccess': 'Degraded',
-                         'RemoveAccess': 'Banned'} } } )
-    >>> getElementStatus(['CE1', 'CE2'], 'ComputingElement')
-        S_OK( {'CE1': {'all': 'Active'},
-               'CE2': {'all': 'Probing'}}}
-    """
-
-    allowedParameters = ["StorageElement", "ComputingElement", "FTS", "Catalog"]
-
-    if elementType not in allowedParameters:
-      return S_ERROR("%s in not in the list of the allowed parameters: %s" % (elementType, allowedParameters))
-
-    # Apply defaults
-    if not statusType:
-      if elementType == "StorageElement":
-        statusType = ['ReadAccess', 'WriteAccess', 'CheckAccess', 'RemoveAccess']
-      elif elementType == "ComputingElement":
-        statusType = ['all']
-      elif elementType == "FTS":
-        statusType = ['all']
-      elif elementType == "Catalog":
-        statusType = ['all']
-
-    if self.rssFlag:
-      return self.__getRSSElementStatus(elementName, elementType, statusType, vO)
-    else:
-      return self.__getCSElementStatus(elementName, elementType, statusType, default)
-
-  def setElementStatus(self, elementName, elementType, statusType, status, reason=None, tokenOwner=None):
-    """ Tries set information in RSS and in CS.
-
-    :param elementName: name of the element
-    :type elementName: str
-    :param elementType: type of the element (StorageElement, ComputingElement, FTS, Catalog)
-    :type elementType: str
-    :param statusType: type of the status (meaningful only when elementType==StorageElement)
-    :type statusType: str
-    :param reason: reason for setting the status
-    :type reason: str
-    :param tokenOwner: owner of the token (meaningful only when rss is Active)
-    :type tokenOwner: str
-    :return: S_OK/S_ERROR
-    :rtype: dict
-
-    :Example:
-
-    >>> setElementStatus('CE42', 'ComputingElement', 'all', 'Active')
-        S_OK(  xyz.. )
-    >>> setElementStatus('SE1', 'StorageElement', 'ReadAccess', 'Banned')
-        S_OK(  xyz.. )
-    """
-
-    if self.rssFlag:
-      return self.__setRSSElementStatus(elementName, elementType, statusType, status, reason, tokenOwner)
-    else:
-      return self.__setCSElementStatus(elementName, elementType, statusType, status)
-
-################################################################################
-
-  def __updateRssCache(self):
-    """ Method used to update the rssCache.
-=======
     def __init__(self, rssFlag=None):
         """
         Constructor, initializes the rssClient.
@@ -151,7 +50,7 @@
         # RSSCache only affects the calls directed to RSS, if using the CS it is not used.
         self.rssCache = RSSCache(cacheLifeTime, self.__updateRssCache)
 
-    def getElementStatus(self, elementName, elementType, statusType=None, default=None):
+    def getElementStatus(self, elementName, elementType, statusType=None, default=None, vO=None):
         """
         Helper function, tries to get information from the RSS for the given
         Element, otherwise, it gets it from the CS.
@@ -208,7 +107,7 @@
                 statusType = ["all"]
 
         if self.rssFlag:
-            return self.__getRSSElementStatus(elementName, elementType, statusType)
+            return self.__getRSSElementStatus(elementName, elementType, statusType, vO)
         else:
             return self.__getCSElementStatus(elementName, elementType, statusType, default)
 
@@ -245,12 +144,11 @@
 
     def __updateRssCache(self):
         """Method used to update the rssCache.
->>>>>>> c5981031
 
         It will try 5 times to contact the RSS before giving up
         """
 
-        meta = {"columns": ["Name", "ElementType", "StatusType", "Status"]}
+        meta = {"columns": ["Name", "ElementType", "StatusType", "Status", "VO"]}
 
         for ti in range(5):
             rawCache = self.rssClient.selectStatusElement("Resource", "Status", meta=meta)
@@ -266,7 +164,7 @@
 
     ################################################################################
 
-    def __getRSSElementStatus(self, elementName, elementType, statusType):
+    def __getRSSElementStatus(self, elementName, elementType, statusType, vO):
         """Gets from the cache or the RSS the Elements status. The cache is a
             copy of the DB table. If it is not on the cache, most likely is not going
             to be on the DB.
@@ -285,7 +183,7 @@
         :type statusType: str, list
         """
 
-        cacheMatch = self.rssCache.match(elementName, elementType, statusType)
+        cacheMatch = self.rssCache.match(elementName, elementType, statusType, vO)
 
         self.log.debug("__getRSSElementStatus")
         self.log.debug(cacheMatch)
@@ -364,9 +262,6 @@
             if res["OK"]:
                 self.rssCache.refreshCache()
 
-<<<<<<< HEAD
-    meta = {'columns': ['Name', 'ElementType', 'StatusType', 'Status', 'VO']}
-=======
             if not res["OK"]:
                 _msg = "Error updating Element (%s,%s,%s)" % (elementName, statusType, status)
                 gLogger.warn("RSS: %s" % _msg)
@@ -381,7 +276,6 @@
         """
         Sets on the CS the Elements status
         """
->>>>>>> c5981031
 
         # DIRAC doesn't store the status of ComputingElements nor FTS in the CS, so here we can just do nothing
         if elementType in ("ComputingElement", "FTS"):
@@ -404,34 +298,11 @@
         csAPI = CSAPI()
         csAPI.setOption("%s/%s/%s/%s" % (cs_path, elementName, elementType, statusType), status)
 
-<<<<<<< HEAD
-  def __getRSSElementStatus(self, elementName, elementType, statusType, vO):
-    """ Gets from the cache or the RSS the Elements status. The cache is a
-        copy of the DB table. If it is not on the cache, most likely is not going
-        to be on the DB.
-
-        There is one exception: item just added to the CS, e.g. new Element.
-        The period between it is added to the DB and the changes are propagated
-        to the cache will be inconsistent, but not dangerous. Just wait <cacheLifeTime>
-        minutes.
-
-    :param elementName: name of the element or list of element names
-    :type elementName: str, list
-    :param elementType: type of the element (StorageElement, ComputingElement, FTS, Catalog)
-    :type elementType: str
-    :param statusType: type of the status (meaningful only when elementType==StorageElement,
-                       otherwise it is 'all' or ['all'])
-    :type statusType: str, list
-    """
-
-    cacheMatch = self.rssCache.match(elementName, elementType, statusType, vO)
-=======
         res = csAPI.commitChanges()
         if not res["OK"]:
             gLogger.warn("CS: %s" % res["Message"])
 
         return res
->>>>>>> c5981031
 
     def __getMode(self):
         """
@@ -488,74 +359,29 @@
 
 def getCacheDictFromRawData(rawList):
     """
-    Formats the raw data list, which we know it must have tuples of four elements.
-    ( element1, element2, element3, elementt4 ) into a dictionary of tuples with the format
-    { ( element1, element2, element3 ): element4 )}.
+    Formats the raw data list, which we know it must have tuples of five elements.
+    ( element1, element2, element3, elementt4, element5 ) into a dictionary of tuples with the format
+    { ( element1, element2, element3, element5 ): element4 )}.
     The resulting dictionary will be the new Cache.
 
     It happens that element1 is elementName,
                     element2 is elementType,
                     element3 is statusType,
                     element4 is status.
+                    element5 is vO
 
     :Parameters:
       **rawList** - `list`
-        list of three element tuples [( element1, element2, element3, element4 ),... ]
-
-<<<<<<< HEAD
-    return S_OK(isAlwaysBanned)
-
-################################################################################
-
-
-def getDictFromList(fromList):
-  """
-  Auxiliary method that given a list returns a dictionary of dictionaries:
-  { site1 : { statusType1 : st1, statusType2 : st2 }, ... }
-  """
-
-  res = {}
-  for listElement in fromList:
-    site, sType, status = listElement
-    if site not in res:
-      res[site] = {}
-    res[site][sType] = status
-  return res
-
-
-def getCacheDictFromRawData(rawList):
-  """
-  Formats the raw data list, which we know it must have tuples of five elements.
-  ( element1, element2, element3, elementt4, element5 ) into a dictionary of tuples with the format
-  { ( element1, element2, element3, element5 ): element4 )}.
-  The resulting dictionary will be the new Cache.
-
-  It happens that element1 is elementName,
-                  element2 is elementType,
-                  element3 is statusType,
-                  element4 is status.
-                  element5 is vO
-
-  :Parameters:
-    **rawList** - `list`
-      list of three element tuples [( element1, element2, element3, element4, element5 ),... ]
-
-  :return: dict of the form { ( elementName, elementType, statusType, vO ) : status, ... }
-  """
-
-  res = {}
-  for entry in rawList:
-    res.update({(entry[0], entry[1], entry[2], entry[4]): entry[3]})
-=======
-    :return: dict of the form { ( elementName, elementType, statusType ) : status, ... }
+        list of three element tuples [( element1, element2, element3, element4, element5 ),... ]
+
+    :return: dict of the form { ( elementName, elementType, statusType, vO ) : status, ... }
     """
 
     res = {}
     for entry in rawList:
-        res.update({(entry[0], entry[1], entry[2]): entry[3]})
+        res.update({(entry[0], entry[1], entry[2], entry[4]): entry[3]})
 
     return res
->>>>>>> c5981031
 
 
 ################################################################################
