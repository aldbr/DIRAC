--- conflicted
+++ resolved
@@ -33,622 +33,6 @@
 
 @createClient("ResourceStatus/ResourceManagement")
 class ResourceManagementClient(Client):
-<<<<<<< HEAD
-  """
-  The :class:`ResourceManagementClient` class exposes the :mod:`DIRAC.ResourceManagement`
-  API. All functions you need are on this client.
-
-  You can use this client on this way
-
-   >>> from DIRAC.ResourceManagementSystem.Client.ResourceManagementClient import ResourceManagementClient
-   >>> rsClient = ResourceManagementClient()
-  """
-
-  def __init__(self, **kwargs):
-
-    super(ResourceManagementClient, self).__init__(**kwargs)
-    self.setServer('ResourceStatus/ResourceManagement')
-
-  # AccountingCache Methods ....................................................
-
-  def selectAccountingCache(self, name=None, plotType=None, plotName=None,
-                            result=None, dateEffective=None, lastCheckTime=None, meta=None):
-    '''
-    Gets from PolicyResult all rows that match the parameters given.
-
-    :param name: name of an individual of the grid topology
-    :type name: string, list
-    :param plotType: the plotType name (e.g. 'Pilot')
-    :type plotType: string, list
-    :param plotName: the plot name
-    :type plotName: string, list
-    :param result: command result
-    :type result: string, list
-    :param dateEffective: time-stamp from which the result is effective
-    :type dateEffective:  datetime, list
-    :param lastCheckTime: time-stamp setting last time the result was checked
-    :type lastCheckTime: datetime, list
-    :param dict meta: metadata for the mysql query. Currently it is being used only for column selection.
-         For example: meta={'columns': ['Name']} will return only the 'Name' column.
-    :return: S_OK() || S_ERROR()
-    '''
-    columnNames = ["Name", "PlotType", "PlotName", "Result", "DateEffective", "LastCheckTime", "Meta"]
-    columnValues = [name, plotType, plotName, result, dateEffective, lastCheckTime, meta]
-
-    return self._getRPC().select('AccountingCache', prepareDict(columnNames, columnValues))
-
-  def addOrModifyAccountingCache(self, name=None, plotType=None, plotName=None,
-                                 result=None, dateEffective=None, lastCheckTime=None):
-    '''
-    Adds or updates-if-duplicated to AccountingCache. Using `name`, `plotType`
-    and `plotName` to query the database, decides whether to insert or update the
-    table.
-
-    :param str name: name of an individual of the grid topology
-    :param str plotType: name (e.g. 'Pilot')
-    :param str plotName: the plot name
-    :param str result: command result
-    :param datetime dateEffective: timestamp from which the result is effective
-    :param datetime lastCheckTime: timestamp setting last time the result was checked
-    :return: S_OK() || S_ERROR()
-    '''
-    columnNames = ["Name", "PlotType", "PlotName", "Result", "DateEffective", "LastCheckTime"]
-    columnValues = [name, plotType, plotName, result, dateEffective, lastCheckTime]
-
-    return self._getRPC().addOrModify('AccountingCache', prepareDict(columnNames, columnValues))
-
-  def deleteAccountingCache(self, name=None, plotType=None, plotName=None,
-                            result=None, dateEffective=None, lastCheckTime=None):
-    '''
-    Deletes from AccountingCache all rows that match the parameters given.
-
-    :param str name: name of an individual of the grid topology
-    :param str plotType: the plotType name (e.g. 'Pilot')
-    :param str plotName: the plot name
-    :param str result: command result
-    :param datetime dateEffective: timestamp from which the result is effective
-    :param datetime lastCheckTime: timestamp setting last time the result was checked
-    :return: S_OK() || S_ERROR()
-    '''
-    columnNames = ["Name", "PlotType", "PlotName", "Result", "DateEffective", "LastCheckTime"]
-    columnValues = [name, plotType, plotName, result, dateEffective, lastCheckTime]
-
-    return self._getRPC().delete('AccountingCache', prepareDict(columnNames, columnValues))
-
-  # GGUSTicketsCache Methods ...................................................
-
-  def selectGGUSTicketsCache(self, gocSite=None, link=None, openTickets=None,
-                             tickets=None, lastCheckTime=None, meta=None):
-    '''
-    Gets from GGUSTicketsCache all rows that match the parameters given.
-
-    :param str gocSite:
-    :param str link: url to the details
-    :param int openTickets:
-    :param str tickets:
-    :param datetime lastCheckTime: timestamp setting last time the result was checked
-    :param dict meta: metadata for the mysql query. Currently it is being used only for column selection.
-       For example: meta={'columns': ['Name']} will return only the 'Name' column.
-    :return: S_OK() || S_ERROR()
-    '''
-
-    columnNames = ["GocSite", "Link", "OpenTickets", "Tickets", "LastCheckTime", "Meta"]
-    columnValues = [gocSite, link, openTickets, tickets, lastCheckTime, meta]
-
-    return self._getRPC().select('GGUSTicketsCache', prepareDict(columnNames, columnValues))
-
-  def deleteGGUSTicketsCache(self, gocSite=None, link=None, openTickets=None,
-                             tickets=None, lastCheckTime=None):
-    '''
-    Deletes from GGUSTicketsCache all rows that match the parameters given.
-
-    :param str gocSite:
-    :param str link: url to the details
-    :param int openTickets:
-    :param str tickets:
-    :param datetime lastCheckTime: timestamp setting last time the result was checked
-    :return: S_OK() || S_ERROR()
-    '''
-    columnNames = ["GocSite", "Link", "OpenTickets", "Tickets", "LastCheckTime"]
-    columnValues = [gocSite, link, openTickets, tickets, lastCheckTime]
-
-    return self._getRPC().delete('GGUSTicketsCache', prepareDict(columnNames, columnValues))
-
-  def addOrModifyGGUSTicketsCache(self, gocSite=None, link=None, openTickets=None,
-                                  tickets=None, lastCheckTime=None):
-    '''
-    Adds or updates-if-duplicated to GGUSTicketsCache all rows that match the parameters given.
-
-    :param str gocSite:
-    :param str link: url to the details
-    :param int openTickets:
-    :param str tickets:
-    :param datetime lastCheckTime: timestamp setting last time the result was checked
-    :return: S_OK() || S_ERROR()
-    '''
-    columnNames = ["GocSite", "Link", "OpenTickets", "Tickets", "LastCheckTime"]
-    columnValues = [gocSite, link, openTickets, tickets, lastCheckTime]
-
-    return self._getRPC().addOrModify('GGUSTicketsCache', prepareDict(columnNames, columnValues))
-
-  # DowntimeCache Methods ......................................................
-
-  def selectDowntimeCache(self, downtimeID=None, element=None, name=None,
-                          startDate=None, endDate=None, severity=None,
-                          description=None, link=None, dateEffective=None,
-                          lastCheckTime=None, gOCDBServiceType=None, meta=None):
-    '''
-    Gets from DowntimeCache all rows that match the parameters given.
-
-    :param downtimeID: unique id for the downtime
-    :type downtimeID: string, list
-    :param element: valid element in the topology (Site, Resource, Node)
-    :type element: string, list
-    :param name: name of the element where the downtime applies
-    :type name: string, list
-    :param startDate: starting time for the downtime
-    :type startDate: datetime, list
-    :param endDate: ending time for the downtime
-    :type endDate: datetime, list
-    :param severity: severity assigned by the gocdb
-    :type severity: string, list
-    :param description: brief description of the downtime
-    :type description: string, list
-    :param link: url to the details
-    :type link: string, list
-    :param dateEffective: time when the entry was created in this database
-    :type dateEffective: datetime, list
-    :param lastCheckTime: timestamp setting last time the result was checked
-    :type lastCheckTime: datetime, list
-    :param str gOCDBServiceType: service type assigned by gocdb
-    :param dict meta: metadata for the mysql query. Currently it is being used only for column selection.
-        For example: meta={'columns': ['Name']} will return only the 'Name' column.
-
-    :return: S_OK() || S_ERROR()
-    '''
-    columnNames = ["DowntimeID", "Element", "Name", "StartDate", "EndDate", "Severity", "Description",
-                   "Link", "DateEffective", "LastCheckTime", "GOCDBServiceType", "Meta"]
-    columnValues = [downtimeID, element, name, startDate, endDate, severity, description, link,
-                    dateEffective, lastCheckTime, gOCDBServiceType, meta]
-
-    return self._getRPC().select('DowntimeCache', prepareDict(columnNames, columnValues))
-
-  def deleteDowntimeCache(self, downtimeID=None, element=None, name=None,
-                          startDate=None, endDate=None, severity=None,
-                          description=None, link=None, dateEffective=None,
-                          lastCheckTime=None, gOCDBServiceType=None):
-    '''
-    Deletes from DowntimeCache all rows that match the parameters given.
-
-    :param downtimeID: unique id for the downtime
-    :type downtimeID: string, list
-    :param element: valid element in the topology ( Site, Resource, Node )
-    :type element: string, list
-    :param name: name of the element where the downtime applies
-    :type name: string, list
-    :param startDate: starting time for the downtime
-    :type startDate: datetime, list
-    :param endDate: ending time for the downtime
-    :type endDate: datetime, list
-    :param severity: severity assigned by the gocdb
-    :type severity: string, list
-    :param description: brief description of the downtime
-    :type description: string, list
-    :param link: url to the details
-    :type link: string, list
-    :param dateEffective: time when the entry was created in this database
-    :type dateEffective: datetime, list
-    :param lastCheckTime: time-stamp setting last time the result was checked
-    :type lastCheckTime: datetime, list
-    :param str gOCDBServiceType: service type assigned by gocdb
-    :return: S_OK() || S_ERROR()
-    '''
-    columnNames = ["DowntimeID", "Element", "Name", "StartDate", "EndDate", "Severity", "Description",
-                   "Link", "DateEffective", "LastCheckTime", "GOCDBServiceType"]
-    columnValues = [downtimeID, element, name, startDate, endDate, severity, description, link,
-                    dateEffective, lastCheckTime, gOCDBServiceType]
-
-    return self._getRPC().delete('DowntimeCache', prepareDict(columnNames, columnValues))
-
-  def addOrModifyDowntimeCache(self, downtimeID=None, element=None, name=None,
-                               startDate=None, endDate=None, severity=None,
-                               description=None, link=None, dateEffective=None,
-                               lastCheckTime=None, gOCDBServiceType=None):
-    '''
-    Adds or updates-if-duplicated to DowntimeCache. Using `downtimeID` to query
-    the database, decides whether to insert or update the table.
-
-    :param str downtimeID: unique id for the downtime
-    :param str element: valid element in the topology ( Site, Resource, Node )
-    :param str name: name of the element where the downtime applies
-    :param datetime startDate: starting time for the downtime
-    :param datetime endDate: ending time for the downtime
-    :param str severity: severity assigned by the gocdb
-    :param str description: brief description of the downtime
-    :param str link: url to the details
-    :param datetime dateEffective: time when the entry was created in this database
-    :param datetime lastCheckTime: timestamp setting last time the result was checked
-    :param str gOCDBServiceType: service type assigned by gocdb
-    :return: S_OK() || S_ERROR()
-    '''
-    columnNames = ["DowntimeID", "Element", "Name", "StartDate", "EndDate", "Severity", "Description",
-                   "Link", "DateEffective", "LastCheckTime", "GOCDBServiceType"]
-    columnValues = [downtimeID, element, name, startDate, endDate, severity, description, link,
-                    dateEffective, lastCheckTime, gOCDBServiceType]
-
-    return self._getRPC().addOrModify('DowntimeCache', prepareDict(columnNames, columnValues))
-
-  # JobCache Methods ...........................................................
-
-  def selectJobCache(self, site=None, maskStatus=None, efficiency=None,
-                     status=None, lastCheckTime=None, meta=None):
-    '''
-    Gets from JobCache all rows that match the parameters given.
-
-    :param site: name of the site element
-    :type site: string, list
-    :param maskStatus: maskStatus for the site
-    :type maskStatus: string, list
-    :param efficiency: job efficiency ( successful / total )
-    :type efficiency: float, list
-    :param status: status for the site computed
-    :type status: string, list
-    :param lastCheckTime: timestamp setting last time the result was checked
-    :type lastCheckTime: datetime, list
-    :param dict meta: metadata for the mysql query. Currently it is being used only for column selection.
-       For example: meta={'columns': ['Name']} will return only the 'Name' column.
-    :return: S_OK() || S_ERROR()
-    '''
-    columnNames = ["Site", "MaskStatus", "Efficiency", "Status", "LastCheckTime", "Meta"]
-    columnValues = [site, maskStatus, efficiency, status, lastCheckTime, meta]
-
-    return self._getRPC().select('JobCache', prepareDict(columnNames, columnValues))
-
-  def deleteJobCache(self, site=None, maskStatus=None, efficiency=None,
-                     status=None, lastCheckTime=None):
-    '''
-    Deletes from JobCache all rows that match the parameters given.
-
-    :param site: name of the site element
-    :type site: string, list
-    :param maskStatus: maskStatus for the site
-    :type maskStatus: string, list
-    :param efficiency: job efficiency ( successful / total )
-    :type efficiency: float, list
-    :param status: status for the site computed
-    :type status: string, list
-    :param lastCheckTime: timestamp setting last time the result was checked
-    :type lastCheckTime: datetime, list
-    :return: S_OK() || S_ERROR()
-    '''
-    columnNames = ["Site", "MaskStatus", "Efficiency", "Status", "LastCheckTime"]
-    columnValues = [site, maskStatus, efficiency, status, lastCheckTime]
-
-    return self._getRPC().delete('JobCache', prepareDict(columnNames, columnValues))
-
-  def addOrModifyJobCache(self, site=None, maskStatus=None, efficiency=None,
-                          status=None, lastCheckTime=None):
-    '''
-    Adds or updates-if-duplicated to JobCache. Using `site` to query
-    the database, decides whether to insert or update the table.
-
-    :param site: name of the site element
-    :type site: string, list
-    :param maskStatus: maskStatus for the site
-    :type maskStatus: string, list
-    :param efficiency: job efficiency ( successful / total )
-    :type efficiency: float, list
-    :param status: status for the site computed
-    :type status: string, list
-    :param lastCheckTime: time-stamp setting last time the result was checked
-    :type lastCheckTime: datetime, list
-    :return: S_OK() || S_ERROR()
-    '''
-    columnNames = ["Site", "MaskStatus", "Efficiency", "Status", "LastCheckTime"]
-    columnValues = [site, maskStatus, efficiency, status, lastCheckTime]
-
-    return self._getRPC().addOrModify('JobCache', prepareDict(columnNames, columnValues))
-
-  # TransferCache Methods ......................................................
-
-  def selectTransferCache(self, sourceName=None, destinationName=None, metric=None,
-                          value=None, lastCheckTime=None, meta=None):
-    '''
-    Gets from TransferCache all rows that match the parameters given.
-
-    :param elementName: name of the element
-    :type elementName: string, list
-    :param direction: the element taken as Source or Destination of the transfer
-    :type direction: string, list
-    :param metric: measured quality of failed transfers
-    :type metric: string, list
-    :param value: percentage
-    :type value: float, list
-    :param lastCheckTime: time-stamp setting last time the result was checked
-    :type lastCheckTime: float, list
-    :param dict meta: metadata for the mysql query. Currently it is being used only for column selection.
-      For example: meta={'columns': ['Name']} will return only the 'Name' column.
-    :return: S_OK() || S_ERROR()
-    '''
-    columnNames = ["SourceName", "DestinationName", "Metric", "Value", "LastCheckTime", "Meta"]
-    columnValues = [sourceName, destinationName, metric, value, lastCheckTime, meta]
-
-    return self._getRPC().select('TransferCache', prepareDict(columnNames, columnValues))
-
-  def deleteTransferCache(self, sourceName=None, destinationName=None, metric=None,
-                          value=None, lastCheckTime=None):
-    '''
-     Deletes from TransferCache all rows that match the parameters given.
-
-    :param elementName: name of the element
-    :type elementName: string, list
-    :param direction: the element taken as Source or Destination of the transfer
-    :type direction: string, list
-    :param metric: measured quality of failed transfers
-    :type metric: string, list
-    :param value: percentage
-    :type value: float, list
-    :param lastCheckTime: time-stamp setting last time the result was checked
-    :type lastCheckTime: float, list
-    :return: S_OK() || S_ERROR()
-    '''
-    columnNames = ["SourceName", "DestinationName", "Metric", "Value", "LastCheckTime"]
-    columnValues = [sourceName, destinationName, metric, value, lastCheckTime]
-
-    return self._getRPC().delete('TransferCache', prepareDict(columnNames, columnValues))
-
-  def addOrModifyTransferCache(self, sourceName=None, destinationName=None, metric=None,
-                               value=None, lastCheckTime=None):
-    '''
-     Adds or updates-if-duplicated to TransferCache. Using `elementName`, `direction`
-     and `metric` to query the database, decides whether to insert or update the table.
-
-    :param str elementName: name of the element
-    :param str direction: the element taken as Source or Destination of the transfer
-    :param str metric: measured quality of failed transfers
-    :param float value: percentage
-    :param datetime lastCheckTime: time-stamp setting last time the result was checked
-    :return: S_OK() || S_ERROR()
-    '''
-    columnNames = ["SourceName", "DestinationName", "Metric", "Value", "LastCheckTime"]
-    columnValues = [sourceName, destinationName, metric, value, lastCheckTime]
-
-    return self._getRPC().addOrModify('TransferCache', prepareDict(columnNames, columnValues))
-
-  # PilotCache Methods .........................................................
-
-  def selectPilotCache(self, site=None, cE=None, pilotsPerJob=None,
-                       pilotJobEff=None, status=None, lastCheckTime=None, meta=None, vO=None):
-    '''
-    Gets from TransferCache all rows that match the parameters given.
-
-    :param site: name of the site
-    :type site: string, list
-    :param cE: name of the CE of 'Multiple' if all site CEs are considered
-    :type cE: string, list
-    :param pilotsPerJob: measure calculated
-    :type pilotsPerJob: float, list
-    :param pilotJobEff: percentage
-    :type pilotJobEff: float, list
-    :param status: status of the CE / Site
-    :type status: float, list
-    :param lastCheckTime: measure calculated
-    :type lastCheckTime: datetime, list
-    :param dict meta: metadata for the mysql query. Currently it is being used only for column selection.
-       For example: meta={'columns': ['Name']} will return only the 'Name' column.
-    :return: S_OK() || S_ERROR()
-    '''
-    columnNames = ["Site", "CE", "PilotsPerJob", "PilotJobEff", "Status", "LastCheckTime", "Meta", "VO"]
-    columnValues = [site, cE, pilotsPerJob, pilotJobEff, status, lastCheckTime, meta, vO]
-
-    return self._getRPC().select('PilotCache', prepareDict(columnNames, columnValues))
-
-  def deletePilotCache(self, site=None, cE=None, pilotsPerJob=None,
-                       pilotJobEff=None, status=None, lastCheckTime=None, vO=None):
-    '''
-    Deletes from TransferCache all rows that match the parameters given.
-
-    :param site: name of the site
-    :type site: string, list
-    :param cE: name of the CE of 'Multiple' if all site CEs are considered
-    :type cE: string, list
-    :param pilotsPerJob: measure calculated
-    :type pilotsPerJob: float, list
-    :param pilotJobEff: percentage
-    :type pilotJobEff: float, list
-    :param status: status of the CE / Site
-    :type status: float, list
-    :param lastCheckTime: measure calculated
-    :type lastCheckTime: datetime, list
-    :return: S_OK() || S_ERROR()
-    '''
-    columnNames = ["Site", "CE", "PilotsPerJob", "PilotJobEff", "Status", "LastCheckTime", "VO"]
-    columnValues = [site, cE, pilotsPerJob, pilotJobEff, status, lastCheckTime, vO]
-
-    return self._getRPC().delete('PilotCache', prepareDict(columnNames, columnValues))
-
-  def addOrModifyPilotCache(self, site=None, cE=None, pilotsPerJob=None,
-                            pilotJobEff=None, status=None, lastCheckTime=None, vO=None):
-    '''
-    Adds or updates-if-duplicated to PilotCache. Using `site` and `cE`
-    to query the database, decides whether to insert or update the table.
-
-    :param str site: name of the site
-    :param str cE: name of the CE of 'Multiple' if all site CEs are considered
-    :param float pilotsPerJob: measure calculated
-    :param flaot pilotJobEff: percentage
-    :param str status: status of the CE / Site
-    :param datetime lastCheckTime: measure calculated
-    :return: S_OK() || S_ERROR()
-    '''
-    columnNames = ["Site", "CE", "PilotsPerJob", "PilotJobEff", "Status", "LastCheckTime", "VO"]
-    columnValues = [site, cE, pilotsPerJob, pilotJobEff, status, lastCheckTime, vO]
-
-    return self._getRPC().addOrModify('PilotCache', prepareDict(columnNames, columnValues))
-
-  # PolicyResult Methods .......................................................
-
-  def selectPolicyResult(self, element=None, name=None, policyName=None,
-                         statusType=None, status=None, reason=None,
-                         lastCheckTime=None, meta=None, vO=None):
-    '''
-    Gets from PolicyResult all rows that match the parameters given.
-
-    :param granularity: it has to be a valid element ( ValidElement ), any of the defaults:
-       'Site' | 'Service' | 'Resource' | 'StorageElement'
-    :type granularity: string, list
-    :param name: name of the element
-    :type name: string, list
-    :param policyName: name of the policy
-    :type policyName: string, list
-    :param statusType: it has to be a valid status type for the given granularity
-    :type statusType: string, list
-    :param status: it has to be a valid status, any of the defaults:
-        'Active' | 'Degraded' | 'Probing' | 'Banned'
-    :type status: string, list
-    :param reason: decision that triggered the assigned status
-    :type reason: string, list
-    :param lastCheckTime: time-stamp setting last time the policy result was checked
-    :type lastCheckTime: datetime, list
-    :param dict meta: metadata for the mysql query. Currently it is being used only for column selection.
-        For example: meta={'columns': ['Name']} will return only the 'Name' column.
-    :return: S_OK() || S_ERROR()
-    '''
-    columnNames = ["Element", "Name", "PolicyName", "StatusType", "Status", "Reason", "LastCheckTime", "Meta", "VO"]
-    columnValues = [element, name, policyName, statusType, status, reason, lastCheckTime, meta, vO]
-
-    return self._getRPC().select('PolicyResult', prepareDict(columnNames, columnValues))
-
-  def deletePolicyResult(self, element=None, name=None, policyName=None,
-                         statusType=None, status=None, reason=None,
-                         dateEffective=None, lastCheckTime=None, vO=None):
-    '''
-    Deletes from PolicyResult all rows that match the parameters given.
-
-    :param granularity: it has to be a valid element ( ValidElement ), any of the defaults:
-       'Site' | 'Service' | 'Resource' | 'StorageElement'
-    :type granularity: string, list
-    :param name: name of the element
-    :type name: string, list
-    :param policyName: name of the policy
-    :type policyName: string, list
-    :param statusType: it has to be a valid status type for the given granularity
-    :type statusType: string, list
-    :param status: it has to be a valid status, any of the defaults: 'Active' | 'Degraded' | 'Probing' | 'Banned'
-    :type status: string, list
-    :param reason: decision that triggered the assigned status
-    :type reason: string, list
-    :param datetime dateEffective: time-stamp from which the policy result is effective
-    :param lastCheckTime: time-stamp setting last time the policy result was checked
-    :type lastCheckTime: datetime, list
-    :return: S_OK() || S_ERROR()
-    '''
-    columnNames = ["Element", "Name", "PolicyName", "StatusType", "Status", "Reason", "DateEffective",
-                   "LastCheckTime", "VO"]
-    columnValues = [element, name, policyName, statusType, status, reason, dateEffective, lastCheckTime, vO]
-
-    return self._getRPC().delete('PolicyResult', prepareDict(columnNames, columnValues))
-
-  def addOrModifyPolicyResult(self, element=None, name=None, policyName=None,
-                              statusType=None, status=None, reason=None,
-                              dateEffective=None, lastCheckTime=None, vO=None):
-    '''
-    Adds or updates-if-duplicated to PolicyResult. Using `name`, `policyName` and
-    `statusType` to query the database, decides whether to insert or update the table.
-
-    :param str element: it has to be a valid element ( ValidElement ), any of the defaults:
-       'Site' | 'Service' | 'Resource' | 'StorageElement'
-    :param str name: name of the element
-    :param str policyName: name of the policy
-    :param str statusType: it has to be a valid status type for the given element
-    :param str status: it has to be a valid status, any of the defaults:
-      'Active' | 'Degraded' | 'Probing' | 'Banned'
-    :param str reason: decision that triggered the assigned status
-    :param datetime dateEffective: time-stamp from which the policy result is effective
-    :param datetime lastCheckTime: time-stamp setting last time the policy result was checked
-    :return: S_OK() || S_ERROR()
-    '''
-    columnNames = ["Element", "Name", "PolicyName", "StatusType", "Status", "Reason", "DateEffective",
-                   "LastCheckTime", "VO"]
-    columnValues = [element, name, policyName, statusType, status, reason, dateEffective, lastCheckTime, vO]
-
-    return self._getRPC().addOrModify('PolicyResult', prepareDict(columnNames, columnValues))
-
-  # SpaceTokenOccupancyCache Methods ...........................................
-
-  def selectSpaceTokenOccupancyCache(self, endpoint=None, token=None,
-                                     total=None, guaranteed=None, free=None,
-                                     lastCheckTime=None, meta=None):
-    '''
-    Gets from SpaceTokenOccupancyCache all rows that match the parameters given.
-
-    :param endpoint: endpoint
-    :type endpoint: string, list
-    :param token: name of the token
-    :type token: string, list
-    :param total: total terabytes
-    :type total: integer, list
-    :param guaranteed: guaranteed terabytes
-    :type guaranteed: integer, list
-    :param free: free terabytes
-    :type free: integer, list
-    :param lastCheckTime: time-stamp from which the result is effective
-    :type lastCheckTime: datetime, list
-    :param dict meta: metadata for the mysql query. Currently it is being used only for column selection.
-        For example: meta={'columns': ['Name']} will return only the 'Name' column.
-    :return: S_OK() || S_ERROR()
-    '''
-    columnNames = ["Endpoint", "Token", "Total", "Guaranteed", "Free", "LastCheckTime", "Meta"]
-    columnValues = [endpoint, token, total, guaranteed, free, lastCheckTime, meta]
-
-    return self._getRPC().select('SpaceTokenOccupancyCache', prepareDict(columnNames, columnValues))
-
-  def deleteSpaceTokenOccupancyCache(self, endpoint=None, token=None,
-                                     total=None, guaranteed=None, free=None,
-                                     lastCheckTime=None):
-    '''
-    Deletes from SpaceTokenOccupancyCache all rows that match the parameters given.
-
-    :param endpoint: endpoint
-    :type endpoint: string, list
-    :param token: name of the token
-    :type token: string, list
-    :param total: total terabytes
-    :type total: integer, list
-    :param guaranteed: guaranteed terabytes
-    :type guaranteed: integer, list
-    :param free: free terabytes
-    :type free: integer, list
-    :param lastCheckTime: time-stamp from which the result is effective
-    :type lastCheckTime: datetime, list
-    :return: S_OK() || S_ERROR()
-    '''
-    columnNames = ["Endpoint", "Token", "Total", "Guaranteed", "Free", "LastCheckTime"]
-    columnValues = [endpoint, token, total, guaranteed, free, lastCheckTime]
-
-    return self._getRPC().delete('SpaceTokenOccupancyCache', prepareDict(columnNames, columnValues))
-
-  def addOrModifySpaceTokenOccupancyCache(self, endpoint=None, token=None,
-                                          total=None, guaranteed=None, free=None,
-                                          lastCheckTime=None):
-    '''
-    Adds or updates-if-duplicated to SpaceTokenOccupancyCache. Using `site` and `token`
-    to query the database, decides whether to insert or update the table.
-
-    :param endpoint: endpoint
-    :type endpoint: string, list
-    :param str token: name of the token
-    :param int total: total terabytes
-    :param int guaranteed: guaranteed terabytes
-    :param int free: free terabytes
-    :param datetime lastCheckTime: time-stamp from which the result is effective
-    :return: S_OK() || S_ERROR()
-    '''
-    columnNames = ["Endpoint", "Token", "Total", "Guaranteed", "Free", "LastCheckTime"]
-    columnValues = [endpoint, token, total, guaranteed, free, lastCheckTime]
-
-    return self._getRPC().addOrModify('SpaceTokenOccupancyCache', prepareDict(columnNames, columnValues))
-=======
     """
     The :class:`ResourceManagementClient` class exposes the :mod:`DIRAC.ResourceManagement`
     API. All functions you need are on this client.
@@ -1132,7 +516,15 @@
     # PilotCache Methods .........................................................
 
     def selectPilotCache(
-        self, site=None, cE=None, pilotsPerJob=None, pilotJobEff=None, status=None, lastCheckTime=None, meta=None
+        self,
+        site=None,
+        cE=None,
+        pilotsPerJob=None,
+        pilotJobEff=None,
+        status=None,
+        lastCheckTime=None,
+        meta=None,
+        vO=None,
     ):
         """
         Gets from TransferCache all rows that match the parameters given.
@@ -1153,13 +545,13 @@
            For example: meta={'columns': ['Name']} will return only the 'Name' column.
         :return: S_OK() || S_ERROR()
         """
-        columnNames = ["Site", "CE", "PilotsPerJob", "PilotJobEff", "Status", "LastCheckTime", "Meta"]
-        columnValues = [site, cE, pilotsPerJob, pilotJobEff, status, lastCheckTime, meta]
+        columnNames = ["Site", "CE", "PilotsPerJob", "PilotJobEff", "Status", "LastCheckTime", "Meta", "VO"]
+        columnValues = [site, cE, pilotsPerJob, pilotJobEff, status, lastCheckTime, meta, vO]
 
         return self._getRPC().select("PilotCache", prepareDict(columnNames, columnValues))
 
     def deletePilotCache(
-        self, site=None, cE=None, pilotsPerJob=None, pilotJobEff=None, status=None, lastCheckTime=None
+        self, site=None, cE=None, pilotsPerJob=None, pilotJobEff=None, status=None, lastCheckTime=None, vO=None
     ):
         """
         Deletes from TransferCache all rows that match the parameters given.
@@ -1178,13 +570,13 @@
         :type lastCheckTime: datetime, list
         :return: S_OK() || S_ERROR()
         """
-        columnNames = ["Site", "CE", "PilotsPerJob", "PilotJobEff", "Status", "LastCheckTime"]
-        columnValues = [site, cE, pilotsPerJob, pilotJobEff, status, lastCheckTime]
+        columnNames = ["Site", "CE", "PilotsPerJob", "PilotJobEff", "Status", "LastCheckTime", "VO"]
+        columnValues = [site, cE, pilotsPerJob, pilotJobEff, status, lastCheckTime, vO]
 
         return self._getRPC().delete("PilotCache", prepareDict(columnNames, columnValues))
 
     def addOrModifyPilotCache(
-        self, site=None, cE=None, pilotsPerJob=None, pilotJobEff=None, status=None, lastCheckTime=None
+        self, site=None, cE=None, pilotsPerJob=None, pilotJobEff=None, status=None, lastCheckTime=None, vO=None
     ):
         """
         Adds or updates-if-duplicated to PilotCache. Using `site` and `cE`
@@ -1198,8 +590,8 @@
         :param datetime lastCheckTime: measure calculated
         :return: S_OK() || S_ERROR()
         """
-        columnNames = ["Site", "CE", "PilotsPerJob", "PilotJobEff", "Status", "LastCheckTime"]
-        columnValues = [site, cE, pilotsPerJob, pilotJobEff, status, lastCheckTime]
+        columnNames = ["Site", "CE", "PilotsPerJob", "PilotJobEff", "Status", "LastCheckTime", "VO"]
+        columnValues = [site, cE, pilotsPerJob, pilotJobEff, status, lastCheckTime, vO]
 
         return self._getRPC().addOrModify("PilotCache", prepareDict(columnNames, columnValues))
 
@@ -1215,6 +607,7 @@
         reason=None,
         lastCheckTime=None,
         meta=None,
+        vO=None,
     ):
         """
         Gets from PolicyResult all rows that match the parameters given.
@@ -1239,8 +632,8 @@
             For example: meta={'columns': ['Name']} will return only the 'Name' column.
         :return: S_OK() || S_ERROR()
         """
-        columnNames = ["Element", "Name", "PolicyName", "StatusType", "Status", "Reason", "LastCheckTime", "Meta"]
-        columnValues = [element, name, policyName, statusType, status, reason, lastCheckTime, meta]
+        columnNames = ["Element", "Name", "PolicyName", "StatusType", "Status", "Reason", "LastCheckTime", "Meta", "VO"]
+        columnValues = [element, name, policyName, statusType, status, reason, lastCheckTime, meta, vO]
 
         return self._getRPC().select("PolicyResult", prepareDict(columnNames, columnValues))
 
@@ -1254,6 +647,7 @@
         reason=None,
         dateEffective=None,
         lastCheckTime=None,
+        vO=None,
     ):
         """
         Deletes from PolicyResult all rows that match the parameters given.
@@ -1285,8 +679,9 @@
             "Reason",
             "DateEffective",
             "LastCheckTime",
+            "VO",
         ]
-        columnValues = [element, name, policyName, statusType, status, reason, dateEffective, lastCheckTime]
+        columnValues = [element, name, policyName, statusType, status, reason, dateEffective, lastCheckTime, vO]
 
         return self._getRPC().delete("PolicyResult", prepareDict(columnNames, columnValues))
 
@@ -1300,6 +695,7 @@
         reason=None,
         dateEffective=None,
         lastCheckTime=None,
+        vO=None,
     ):
         """
         Adds or updates-if-duplicated to PolicyResult. Using `name`, `policyName` and
@@ -1326,8 +722,9 @@
             "Reason",
             "DateEffective",
             "LastCheckTime",
+            "VO",
         ]
-        columnValues = [element, name, policyName, statusType, status, reason, dateEffective, lastCheckTime]
+        columnValues = [element, name, policyName, statusType, status, reason, dateEffective, lastCheckTime, vO]
 
         return self._getRPC().addOrModify("PolicyResult", prepareDict(columnNames, columnValues))
 
@@ -1406,6 +803,5 @@
 
         return self._getRPC().addOrModify("SpaceTokenOccupancyCache", prepareDict(columnNames, columnValues))
 
->>>>>>> c5981031
 
 # EOF#EOF#EOF#EOF#EOF#EOF#EOF#EOF#EOF#EOF#EOF#EOF#EOF#EOF#EOF#EOF#EOF#EOF#EOF#EOF