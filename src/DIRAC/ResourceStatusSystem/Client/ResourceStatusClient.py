--- conflicted
+++ resolved
@@ -75,12 +75,6 @@
     ################################################################################
     # Element status methods - enjoy !
 
-<<<<<<< HEAD
-  def insertStatusElement(self, element, tableType, name, statusType, status,
-                          elementType, reason, dateEffective, lastCheckTime,
-                          tokenOwner, tokenExpiration=None, vO='all'):
-    """
-=======
     def insertStatusElement(
         self,
         element,
@@ -94,10 +88,9 @@
         lastCheckTime,
         tokenOwner,
         tokenExpiration=None,
-        vo="all",
+        vO="all",
     ):
         """
->>>>>>> c5981031
     Inserts on <element><tableType> a new row with the arguments given.
 
     :Parameters:
@@ -129,20 +122,6 @@
 
     :return: S_OK() || S_ERROR()
     """
-<<<<<<< HEAD
-    columnNames = ["Name", "StatusType", "Status", "ElementType", "Reason",
-                   "DateEffective", "LastCheckTime", "TokenOwner", "TokenExpiration", "VO"]
-    columnValues = [name, statusType, status, elementType, reason, dateEffective,
-                    lastCheckTime, tokenOwner, tokenExpiration, vO]
-
-    return self._getRPC().insert(element + tableType, prepareDict(columnNames, columnValues))
-
-  def selectStatusElement(self, element, tableType, name=None, statusType=None,
-                          status=None, elementType=None, reason=None,
-                          dateEffective=None, lastCheckTime=None,
-                          tokenOwner=None, tokenExpiration=None, meta=None, vO='all'):
-    """
-=======
         columnNames = [
             "Name",
             "StatusType",
@@ -165,7 +144,7 @@
             lastCheckTime,
             tokenOwner,
             tokenExpiration,
-            vo,
+            vO,
         ]
 
         return self._getRPC().insert(element + tableType, prepareDict(columnNames, columnValues))
@@ -184,10 +163,9 @@
         tokenOwner=None,
         tokenExpiration=None,
         meta=None,
-        vo="all",
+        vO="all",
     ):
         """
->>>>>>> c5981031
     Gets from <element><tableType> all rows that match the parameters given.
 
     :Parameters:
@@ -222,20 +200,6 @@
 
     :return: S_OK() || S_ERROR()
     """
-<<<<<<< HEAD
-    columnNames = ["Name", "StatusType", "Status", "ElementType", "Reason",
-                   "DateEffective", "LastCheckTime", "TokenOwner", "TokenExpiration", "Meta", "VO"]
-    columnValues = [name, statusType, status, elementType, reason, dateEffective,
-                    lastCheckTime, tokenOwner, tokenExpiration, meta, vO]
-
-    return self._getRPC().select(element + tableType, prepareDict(columnNames, columnValues))
-
-  def deleteStatusElement(self, element, tableType, name=None, statusType=None,
-                          status=None, elementType=None, reason=None,
-                          dateEffective=None, lastCheckTime=None,
-                          tokenOwner=None, tokenExpiration=None, meta=None, vO='all'):
-    """
-=======
         columnNames = [
             "Name",
             "StatusType",
@@ -260,7 +224,7 @@
             tokenOwner,
             tokenExpiration,
             meta,
-            vo,
+            vO,
         ]
 
         return self._getRPC().select(element + tableType, prepareDict(columnNames, columnValues))
@@ -279,10 +243,9 @@
         tokenOwner=None,
         tokenExpiration=None,
         meta=None,
-        vo="all",
+        vO="all",
     ):
         """
->>>>>>> c5981031
     Deletes from <element><tableType> all rows that match the parameters given.
 
     :Parameters:
@@ -316,21 +279,6 @@
 
     :return: S_OK() || S_ERROR()
     """
-<<<<<<< HEAD
-    columnNames = ["Name", "StatusType", "Status", "ElementType", "Reason",
-                   "DateEffective", "LastCheckTime", "TokenOwner", "TokenExpiration", "Meta", "VO"]
-    columnValues = [name, statusType, status, elementType, reason, dateEffective,
-                    lastCheckTime, tokenOwner, tokenExpiration, meta, vO]
-
-    return self._getRPC().delete(element + tableType, prepareDict(columnNames, columnValues))
-
-  def addOrModifyStatusElement(self, element, tableType, name=None,
-                               statusType=None, status=None,
-                               elementType=None, reason=None,
-                               dateEffective=None, lastCheckTime=None,
-                               tokenOwner=None, tokenExpiration=None, vO='all'):
-    """
-=======
         columnNames = [
             "Name",
             "StatusType",
@@ -355,7 +303,7 @@
             tokenOwner,
             tokenExpiration,
             meta,
-            vo,
+            vO,
         ]
 
         return self._getRPC().delete(element + tableType, prepareDict(columnNames, columnValues))
@@ -373,10 +321,9 @@
         lastCheckTime=None,
         tokenOwner=None,
         tokenExpiration=None,
-        vo="all",
+        vO="all",
     ):
         """
->>>>>>> c5981031
     Adds or updates-if-duplicated from <element><tableType> and also adds a log
     if flag is active.
 
@@ -409,20 +356,6 @@
 
     :return: S_OK() || S_ERROR()
     """
-<<<<<<< HEAD
-    columnNames = ["Name", "StatusType", "Status", "ElementType", "Reason",
-                   "DateEffective", "LastCheckTime", "TokenOwner", "TokenExpiration", "VO"]
-    columnValues = [name, statusType, status, elementType, reason, dateEffective,
-                    lastCheckTime, tokenOwner, tokenExpiration, vO]
-
-    return self._getRPC().addOrModify(element + tableType, prepareDict(columnNames, columnValues))
-
-  def modifyStatusElement(self, element, tableType, name=None, statusType=None,
-                          status=None, elementType=None, reason=None,
-                          dateEffective=None, lastCheckTime=None, tokenOwner=None,
-                          tokenExpiration=None, vO='all'):
-    """
-=======
         columnNames = [
             "Name",
             "StatusType",
@@ -445,7 +378,7 @@
             lastCheckTime,
             tokenOwner,
             tokenExpiration,
-            vo,
+            vO,
         ]
 
         return self._getRPC().addOrModify(element + tableType, prepareDict(columnNames, columnValues))
@@ -463,10 +396,9 @@
         lastCheckTime=None,
         tokenOwner=None,
         tokenExpiration=None,
-        vo="all",
+        vO="all",
     ):
         """
->>>>>>> c5981031
     Updates from <element><tableType> and also adds a log if flag is active.
 
     :Parameters:
@@ -498,21 +430,6 @@
 
     :return: S_OK() || S_ERROR()
     """
-<<<<<<< HEAD
-    columnNames = ["Name", "StatusType", "Status", "ElementType", "Reason",
-                   "DateEffective", "LastCheckTime", "TokenOwner", "TokenExpiration", "VO"]
-    columnValues = [name, statusType, status, elementType, reason, dateEffective,
-                    lastCheckTime, tokenOwner, tokenExpiration, vO]
-
-    return self._getRPC().addOrModify(element + tableType, prepareDict(columnNames, columnValues))
-
-  def addIfNotThereStatusElement(self, element, tableType, name=None,
-                                 statusType=None, status=None,
-                                 elementType=None, reason=None,
-                                 dateEffective=None, lastCheckTime=None,
-                                 tokenOwner=None, tokenExpiration=None, vO='all'):
-    """
-=======
         columnNames = [
             "Name",
             "StatusType",
@@ -535,7 +452,7 @@
             lastCheckTime,
             tokenOwner,
             tokenExpiration,
-            vo,
+            vO,
         ]
 
         return self._getRPC().addOrModify(element + tableType, prepareDict(columnNames, columnValues))
@@ -553,10 +470,9 @@
         lastCheckTime=None,
         tokenOwner=None,
         tokenExpiration=None,
-        vo="all",
+        vO="all",
     ):
         """
->>>>>>> c5981031
     Adds if-not-duplicated from <element><tableType> and also adds a log if flag
     is active.
 
@@ -589,28 +505,6 @@
 
     :return: S_OK() || S_ERROR()
     """
-<<<<<<< HEAD
-    columnNames = ["Name", "StatusType", "Status", "ElementType", "Reason",
-                   "DateEffective", "LastCheckTime", "TokenOwner", "TokenExpiration", "VO"]
-    columnValues = [name, statusType, status, elementType, reason, dateEffective,
-                    lastCheckTime, tokenOwner, tokenExpiration, vO]
-
-    return self._getRPC().addIfNotThere(element + tableType, prepareDict(columnNames, columnValues))
-
-  ##############################################################################
-  # Protected methods - Use carefully !!
-
-  def notify(self, request, params):
-    """ Send notification for a given request with its params to the diracAdmin
-    """
-    address = Operations().getValue('ResourceStatus/Notification/DebugGroup/Users')
-    msg = 'Matching parameters: ' + str(params)
-    sbj = '[NOTIFICATION] DIRAC ResourceStatusDB: ' + request + ' entry'
-    NotificationClient().sendMail(address, sbj, msg, address)
-
-  def _extermineStatusElement(self, element, name, keepLogs=True):
-    """
-=======
         columnNames = [
             "Name",
             "StatusType",
@@ -633,7 +527,7 @@
             lastCheckTime,
             tokenOwner,
             tokenExpiration,
-            vo,
+            vO,
         ]
 
         return self._getRPC().addIfNotThere(element + tableType, prepareDict(columnNames, columnValues))
@@ -650,7 +544,6 @@
 
     def _extermineStatusElement(self, element, name, keepLogs=True):
         """
->>>>>>> c5981031
     Deletes from <element>Status,
                  <element>History
                  <element>Log
