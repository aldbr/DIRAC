""" ResourceManagementDB:
    This module provides definition of the DB tables, and methods to access them.

    Written using sqlalchemy declarative_base



    For extending the ResourceStatusDB tables:

    1) In the extended module, call:

    from DIRAC.ResourceStatusSystem.DB.ResourceManagementDB import rmsBase, TABLESLIST
    TABLESLIST = TABLESLIST + [list of new table names]

    2) provide a declarative_base definition of the tables (new or extended) in the extension module

"""
from __future__ import absolute_import
from __future__ import division
from __future__ import print_function

__RCSID__ = "$Id$"

import six
import datetime
from sqlalchemy.orm import class_mapper
from sqlalchemy.orm.query import Query
from sqlalchemy.ext.declarative import declarative_base
from sqlalchemy import Column, String, DateTime, exc, Text, Integer, Float

from DIRAC import S_OK, S_ERROR
from DIRAC.Core.Base.SQLAlchemyDB import SQLAlchemyDB
from DIRAC.ResourceStatusSystem.Utilities import Utils


# Defining the tables

TABLESLIST = [
    "AccountingCache",
    "DowntimeCache",
    "GGUSTicketsCache",
    "JobCache",
    "PilotCache",
    "PolicyResult",
    "SpaceTokenOccupancyCache",
    "TransferCache",
]

rmsBase = declarative_base()


class AccountingCache(rmsBase):
    """AccountingCache table"""

    __tablename__ = "AccountingCache"
    __table_args__ = {"mysql_engine": "InnoDB", "mysql_charset": "utf8"}

    name = Column("Name", String(64), nullable=False, primary_key=True)
    plotname = Column("PlotName", String(64), nullable=False, primary_key=True)
    plottype = Column("PlotType", String(16), nullable=False, primary_key=True)
    lastchecktime = Column("LastCheckTime", DateTime, nullable=False)
    result = Column("Result", Text, nullable=False)
    dateeffective = Column("DateEffective", DateTime, nullable=False)

    def fromDict(self, dictionary):
        """
        Fill the fields of the AccountingCache object from a dictionary

        :param dictionary: Dictionary to fill a single line
        :type arguments: dict
        """

        self.name = dictionary.get("Name", self.name)
        self.plotname = dictionary.get("PlotName", self.plotname)
        self.plottype = dictionary.get("PlotType", self.plottype)
        self.lastchecktime = dictionary.get(
            "LastCheckTime",
            self.lastchecktime.replace(microsecond=0)
            if self.lastchecktime
            else datetime.datetime.utcnow().replace(microsecond=0),
        )
        self.result = dictionary.get("Result", self.result)
        self.dateeffective = dictionary.get(
            "DateEffective",
            self.dateeffective.replace(microsecond=0)
            if self.dateeffective
            else datetime.datetime.utcnow().replace(microsecond=0),
        )

    def toList(self):
        """Simply returns a list of column values"""
        return [self.name, self.plotname, self.plottype, self.lastchecktime, self.result, self.dateeffective]


class DowntimeCache(rmsBase):
    """DowntimeCache table"""

    __tablename__ = "DowntimeCache"
    __table_args__ = {"mysql_engine": "InnoDB", "mysql_charset": "utf8"}

    downtimeid = Column("DowntimeID", String(127), nullable=False, primary_key=True)
    name = Column("Name", String(64), nullable=False)
    element = Column("Element", String(32), nullable=False)
    gocdbservicetype = Column("GOCDBServiceType", String(32), nullable=True)
    severity = Column("Severity", String(32), nullable=False)
    description = Column("Description", String(512), nullable=False)
    link = Column("Link", String(255), nullable=True)
    startdate = Column("StartDate", DateTime, nullable=False)
    enddate = Column("EndDate", DateTime, nullable=False)
    dateeffective = Column("DateEffective", DateTime, nullable=False)
    lastchecktime = Column("LastCheckTime", DateTime, nullable=False)

    def fromDict(self, dictionary):
        """
        Fill the fields of the DowntimeCache object from a dictionary
        """

        self.downtimeid = dictionary.get("DowntimeID", self.downtimeid)
        self.name = dictionary.get("Name", self.name)
        self.element = dictionary.get("Element", self.element)
        self.gocdbservicetype = dictionary.get("GOCDBServiceType", self.gocdbservicetype)
        self.severity = dictionary.get("Severity", self.severity)
        self.description = dictionary.get("Description", self.description)
        self.link = dictionary.get("Link", self.link)
        self.startdate = dictionary.get("StartDate", self.startdate)
        self.enddate = dictionary.get("EndDate", self.enddate)
        self.dateeffective = dictionary.get(
            "DateEffective",
            self.dateeffective.replace(microsecond=0)
            if self.dateeffective
            else datetime.datetime.utcnow().replace(microsecond=0),
        )
        self.lastchecktime = dictionary.get(
            "LastCheckTime",
            self.lastchecktime.replace(microsecond=0)
            if self.lastchecktime
            else datetime.datetime.utcnow().replace(microsecond=0),
        )

    def toList(self):
        """Simply returns a list of column values"""
        return [
            self.downtimeid,
            self.name,
            self.element,
            self.gocdbservicetype,
            self.severity,
            self.description,
            self.link,
            self.startdate,
            self.enddate,
            self.dateeffective,
            self.lastchecktime,
        ]


class GGUSTicketsCache(rmsBase):
    """GGUSTicketsCache table"""

    __tablename__ = "GGUSTicketsCache"
    __table_args__ = {"mysql_engine": "InnoDB", "mysql_charset": "utf8"}

    gocsite = Column("GocSite", String(64), nullable=False, primary_key=True)
    tickets = Column("Tickets", String(1024), nullable=False)
    opentickets = Column("OpenTickets", Integer, nullable=False, server_default="0")
    link = Column("Link", String(1024), nullable=False)
    lastchecktime = Column("LastCheckTime", DateTime, nullable=False)

    def fromDict(self, dictionary):
        """
        Fill the fields of the GGUSTicketsCache object from a dictionary

        :param dictionary: Dictionary to fill a single line
        :type arguments: dict
        """

        self.tickets = dictionary.get("Tickets", self.tickets)
        self.opentickets = dictionary.get("OpenTickets", self.opentickets)
        self.gocsite = dictionary.get("GocSite", self.gocsite)
        self.link = dictionary.get("Link", self.link)
        self.lastchecktime = dictionary.get(
            "LastCheckTime",
            self.lastchecktime.replace(microsecond=0)
            if self.lastchecktime
            else datetime.datetime.utcnow().replace(microsecond=0),
        )

    def toList(self):
        """Simply returns a list of column values"""
        return [self.gocsite, self.tickets, self.opentickets, self.link, self.lastchecktime]


class JobCache(rmsBase):
    """JobCache table"""

    __tablename__ = "JobCache"
    __table_args__ = {"mysql_engine": "InnoDB", "mysql_charset": "utf8"}

    site = Column("Site", String(64), nullable=False, primary_key=True)
    status = Column("Status", String(16), nullable=False)
    efficiency = Column("Efficiency", Float(asdecimal=False), nullable=False, server_default="0")
    maskstatus = Column("MaskStatus", String(32), nullable=False)
    lastchecktime = Column("LastCheckTime", DateTime, nullable=False)

    def fromDict(self, dictionary):
        """
        Fill the fields of the JobCache object from a dictionary
        """

        self.site = dictionary.get("Site", self.site)
        self.status = dictionary.get("Status", self.status)
        self.efficiency = dictionary.get("Efficiency", self.efficiency)
        self.maskstatus = dictionary.get("MaskStatus", self.maskstatus)
        self.lastchecktime = dictionary.get(
            "LastCheckTime",
            self.lastchecktime.replace(microsecond=0)
            if self.lastchecktime
            else datetime.datetime.utcnow().replace(microsecond=0),
        )

    def toList(self):
        """Simply returns a list of column values"""
        return [self.site, self.status, self.efficiency, self.maskstatus, self.lastchecktime]


class PilotCache(rmsBase):
<<<<<<< HEAD
  """ PilotCache table
  """

  __tablename__ = 'PilotCache'
  __table_args__ = {'mysql_engine': 'InnoDB',
                    'mysql_charset': 'utf8'}

  site = Column('Site', String(64), nullable=False, primary_key=True)
  ce = Column('CE', String(64), nullable=False, primary_key=True)
  vo = Column('VO', String(64), nullable=False, primary_key=True, server_default='all')
  status = Column('Status', String(16), nullable=False)
  pilotjobeff = Column('PilotJobEff', Float(asdecimal=False), nullable=False, server_default='0')
  pilotsperjob = Column('PilotsPerJob', Float(asdecimal=False), nullable=False, server_default='0')
  lastchecktime = Column('LastCheckTime', DateTime, nullable=False)

  columnsOrder = ['Site', 'CE', 'Status', 'PilotJobEff', 'PilotsPerJob', 'LastCheckTime', 'VO']

  def fromDict(self, dictionary):
    """
    Fill the fields of the PilotCache object from a dictionary

    :param dictionary: Dictionary to fill a single line
    :type arguments: dict
    """

    self.site = dictionary.get('Site', self.site)
    self.ce = dictionary.get('CE', self.ce)
    self.vo = dictionary.get('VO', self.vo)
    self.status = dictionary.get('Status', self.status)
    self.pilotjobeff = dictionary.get('PilotJobEff', self.pilotjobeff)
    self.pilotsperjob = dictionary.get('PilotsPerJob', self.pilotsperjob)
    self.lastchecktime = dictionary.get('LastCheckTime', self.lastchecktime.replace(microsecond=0)
                                        if self.lastchecktime
                                        else datetime.datetime.utcnow().replace(microsecond=0))

  def toList(self):
    """ Simply returns a list of column values
    """
    return [self.site, self.ce, self.status, self.pilotjobeff, self.pilotsperjob, self.lastchecktime, self.vo]
=======
    """PilotCache table"""

    __tablename__ = "PilotCache"
    __table_args__ = {"mysql_engine": "InnoDB", "mysql_charset": "utf8"}

    site = Column("Site", String(64), nullable=False, primary_key=True)
    ce = Column("CE", String(64), nullable=False, primary_key=True)
    vo = Column("VO", String(64), nullable=False, primary_key=True, server_default="all")
    status = Column("Status", String(16), nullable=False)
    pilotjobeff = Column("PilotJobEff", Float(asdecimal=False), nullable=False, server_default="0")
    pilotsperjob = Column("PilotsPerJob", Float(asdecimal=False), nullable=False, server_default="0")
    lastchecktime = Column("LastCheckTime", DateTime, nullable=False)

    def fromDict(self, dictionary):
        """
        Fill the fields of the PilotCache object from a dictionary

        :param dictionary: Dictionary to fill a single line
        :type arguments: dict
        """

        self.site = dictionary.get("Site", self.site)
        self.ce = dictionary.get("CE", self.ce)
        self.vo = dictionary.get("VO", self.vo)
        self.status = dictionary.get("Status", self.status)
        self.pilotjobeff = dictionary.get("PilotJobEff", self.pilotjobeff)
        self.pilotsperjob = dictionary.get("PilotsPerJob", self.pilotsperjob)
        self.lastchecktime = dictionary.get(
            "LastCheckTime",
            self.lastchecktime.replace(microsecond=0)
            if self.lastchecktime
            else datetime.datetime.utcnow().replace(microsecond=0),
        )

    def toList(self):
        """Simply returns a list of column values"""
        return [self.site, self.ce, self.status, self.pilotjobeff, self.pilotsperjob, self.lastchecktime, self.vo]
>>>>>>> c5981031


class PolicyResult(rmsBase):
    """PolicyResult table"""

    __tablename__ = "PolicyResult"
    __table_args__ = {"mysql_engine": "InnoDB", "mysql_charset": "utf8"}

    policyname = Column("PolicyName", String(64), nullable=False, primary_key=True)
    statustype = Column("StatusType", String(16), nullable=False, server_default="", primary_key=True)
    element = Column("Element", String(32), nullable=False, primary_key=True)
    name = Column("Name", String(64), nullable=False, primary_key=True)
    vo = Column("VO", String(64), nullable=False, primary_key=True, server_default="all")
    status = Column("Status", String(16), nullable=False)
    reason = Column("Reason", String(512), nullable=False, server_default="Unspecified")
    dateeffective = Column("DateEffective", DateTime, nullable=False)
    lastchecktime = Column("LastCheckTime", DateTime, nullable=False)

    def fromDict(self, dictionary):
        """
        Fill the fields of the PolicyResult object from a dictionary

        :param dictionary: Dictionary to fill a single line
        :type arguments: dict
        """

        self.policyname = dictionary.get("PolicyName", self.policyname)
        self.statustype = dictionary.get("StatusType", self.statustype)
        self.element = dictionary.get("Element", self.element)
        self.name = dictionary.get("Name", self.name)
        self.vo = dictionary.get("VO", self.vo)
        self.status = dictionary.get("Status", self.status)
        self.reason = dictionary.get("Reason", self.reason)
        self.dateeffective = dictionary.get(
            "DateEffective",
            self.dateeffective.replace(microsecond=0)
            if self.dateeffective
            else datetime.datetime.utcnow().replace(microsecond=0),
        )
        self.lastchecktime = dictionary.get(
            "LastCheckTime",
            self.lastchecktime.replace(microsecond=0)
            if self.lastchecktime
            else datetime.datetime.utcnow().replace(microsecond=0),
        )

    def toList(self):
        """Simply returns a list of column values"""
        return [
            self.policyname,
            self.statustype,
            self.element,
            self.name,
            self.status,
            self.reason,
            self.dateeffective,
            self.lastchecktime,
            self.vo,
        ]


class SpaceTokenOccupancyCache(rmsBase):
    """SpaceTokenOccupancyCache table"""

    __tablename__ = "SpaceTokenOccupancyCache"
    __table_args__ = {"mysql_engine": "InnoDB", "mysql_charset": "utf8"}

    endpoint = Column("Endpoint", String(128), nullable=False, primary_key=True)
    token = Column("Token", String(64), nullable=False, primary_key=True)
    guaranteed = Column("Guaranteed", Float(asdecimal=False), nullable=False, server_default="0")
    free = Column("Free", Float(asdecimal=False), nullable=False, server_default="0")
    total = Column("Total", Float(asdecimal=False), nullable=False, server_default="0")
    lastchecktime = Column("LastCheckTime", DateTime, nullable=False)

    def fromDict(self, dictionary):
        """
        Fill the fields of the SpaceTokenOccupancyCache object from a dictionary

        :param dictionary: Dictionary to fill a single line
        :type arguments: dict
        """

        self.endpoint = dictionary.get("Endpoint", self.endpoint)
        self.token = dictionary.get("Token", self.token)
        self.guaranteed = dictionary.get("Guaranteed", self.guaranteed)
        self.free = dictionary.get("Free", self.free)
        self.total = dictionary.get("Total", self.total)
        self.lastchecktime = dictionary.get(
            "LastCheckTime",
            self.lastchecktime.replace(microsecond=0)
            if self.lastchecktime
            else datetime.datetime.utcnow().replace(microsecond=0),
        )

    def toList(self):
        """Simply returns a list of column values"""
        return [self.endpoint, self.token, self.guaranteed, self.free, self.total, self.lastchecktime]


class TransferCache(rmsBase):
    """TransferCache table"""

    __tablename__ = "TransferCache"
    __table_args__ = {"mysql_engine": "InnoDB", "mysql_charset": "utf8"}

    sourcename = Column("SourceName", String(64), nullable=False, primary_key=True)
    destinationname = Column("DestinationName", String(64), nullable=False, primary_key=True)
    metric = Column("Metric", String(16), nullable=False, primary_key=True)
    value = Column("Value", Float(asdecimal=False), nullable=False, server_default="0")
    lastchecktime = Column("LastCheckTime", DateTime, nullable=False)

    def fromDict(self, dictionary):
        """
        Fill the fields of the TransferCache object from a dictionary

        :param dictionary: Dictionary to fill a single line
        :type arguments: dict
        """

        self.sourcename = dictionary.get("SourceName", self.sourcename)
        self.destinationname = dictionary.get("DestinationName", self.destinationname)
        self.metric = dictionary.get("Metric", self.metric)
        self.value = dictionary.get("Value", self.value)
        self.lastchecktime = dictionary.get(
            "LastCheckTime",
            self.lastchecktime.replace(microsecond=0)
            if self.lastchecktime
            else datetime.datetime.utcnow().replace(microsecond=0),
        )

    def toList(self):
        """Simply returns a list of column values"""
        return [self.sourcename, self.destinationname, self.metric, self.value, self.lastchecktime]


class ResourceManagementDB(SQLAlchemyDB):
    """
<<<<<<< HEAD

    super(ResourceManagementDB, self).__init__()

    # This is the list of tables that will be created.
    # It can be extended in an extension module
    self.tablesList = getattr(Utils.voimport('DIRAC.ResourceStatusSystem.DB.ResourceManagementDB'),
                              'TABLESLIST')
    self._initializeConnection('ResourceStatus/ResourceManagementDB')

    # Create required tables
    self._createTablesIfNotThere(self.tablesList)
  # Extended SQL methods ######################################################

  def addOrModify(self, table, params):
    """
    Using the PrimaryKeys of the table, it looks for the record in the database.
    If it is there, it is updated, if not, it is inserted as a new entry.

    :param table: table where to add or modify
    :type table: str
    :param params: dictionary of what to add or modify
    :type params: dict

    :return: S_OK() || S_ERROR()
=======
    Class that defines the methods to interact to the ResourceManagementDB tables
>>>>>>> c5981031
    """

    def __init__(self):
        """c'tor

        :param self: self reference
        """

        super(ResourceManagementDB, self).__init__()

        # This is the list of tables that will be created.
        # It can be extended in an extension module
        self.tablesList = getattr(Utils.voimport("DIRAC.ResourceStatusSystem.DB.ResourceManagementDB"), "TABLESLIST")
        self._initializeConnection("ResourceStatus/ResourceManagementDB")

        # Create required tables
        self._createTablesIfNotThere(self.tablesList)

    def addOrModify(self, table, params):
        """
        Using the PrimaryKeys of the table, it looks for the record in the database.
        If it is there, it is updated, if not, it is inserted as a new entry.

        :param table: table where to add or modify
        :type table: str
        :param params: dictionary of what to add or modify
        :type params: dict

        :return: S_OK() || S_ERROR()
        """

        session = self.sessionMaker_o()

        found = False
        for ext in self.extensions:
            try:
                table_c = getattr(__import__(ext + __name__, globals(), locals(), [table]), table)
                found = True
                break
            except (ImportError, AttributeError):
                continue
        # If not found in extensions, import it from DIRAC base (this same module).
        if not found:
            table_c = getattr(__import__(__name__, globals(), locals(), [table]), table)

        columns = [key.name for key in class_mapper(table_c).columns]
        primaryKeys = [key.name for key in class_mapper(table_c).primary_key]

        try:
            select = Query(table_c, session=session)
            for columnName, columnValue in params.items():
                if not columnValue or columnName not in primaryKeys:
                    continue
                column_a = getattr(table_c, columnName.lower())
                if isinstance(columnValue, (list, tuple)):
                    select = select.filter(column_a.in_(list(columnValue)))
                elif isinstance(columnValue, six.string_types):
                    select = select.filter(column_a == columnValue)
                else:
                    self.log.error("type(columnValue) == %s" % type(columnValue))

            res = select.first()  # the selection is done via primaryKeys only
            if not res:  # if not there, let's insert it
                return self.insert(table, params)

            # Treating case of time value updates
            if "LastCheckTime" in columns and not params.get("LastCheckTime"):
                params["LastCheckTime"] = None
            if "DateEffective" in columns and not params.get("DateEffective"):
                params["DateEffective"] = None

            # now we assume we need to modify
            for columnName, columnValue in params.items():
                if columnName == "LastCheckTime" and not columnValue:  # we always update lastCheckTime
                    columnValue = datetime.datetime.utcnow().replace(microsecond=0)
                if columnName == "DateEffective" and not columnValue:  # we always update DateEffective, if there
                    columnValue = datetime.datetime.utcnow().replace(microsecond=0)
                if columnValue:
                    setattr(res, columnName.lower(), columnValue)

            session.commit()
            return S_OK()

        except exc.SQLAlchemyError as e:
            session.rollback()
            self.log.exception("addOrModify: unexpected exception", lException=e)
            return S_ERROR("addOrModify: unexpected exception %s" % e)
        finally:
            session.close()<|MERGE_RESOLUTION|>--- conflicted
+++ resolved
@@ -224,47 +224,6 @@
 
 
 class PilotCache(rmsBase):
-<<<<<<< HEAD
-  """ PilotCache table
-  """
-
-  __tablename__ = 'PilotCache'
-  __table_args__ = {'mysql_engine': 'InnoDB',
-                    'mysql_charset': 'utf8'}
-
-  site = Column('Site', String(64), nullable=False, primary_key=True)
-  ce = Column('CE', String(64), nullable=False, primary_key=True)
-  vo = Column('VO', String(64), nullable=False, primary_key=True, server_default='all')
-  status = Column('Status', String(16), nullable=False)
-  pilotjobeff = Column('PilotJobEff', Float(asdecimal=False), nullable=False, server_default='0')
-  pilotsperjob = Column('PilotsPerJob', Float(asdecimal=False), nullable=False, server_default='0')
-  lastchecktime = Column('LastCheckTime', DateTime, nullable=False)
-
-  columnsOrder = ['Site', 'CE', 'Status', 'PilotJobEff', 'PilotsPerJob', 'LastCheckTime', 'VO']
-
-  def fromDict(self, dictionary):
-    """
-    Fill the fields of the PilotCache object from a dictionary
-
-    :param dictionary: Dictionary to fill a single line
-    :type arguments: dict
-    """
-
-    self.site = dictionary.get('Site', self.site)
-    self.ce = dictionary.get('CE', self.ce)
-    self.vo = dictionary.get('VO', self.vo)
-    self.status = dictionary.get('Status', self.status)
-    self.pilotjobeff = dictionary.get('PilotJobEff', self.pilotjobeff)
-    self.pilotsperjob = dictionary.get('PilotsPerJob', self.pilotsperjob)
-    self.lastchecktime = dictionary.get('LastCheckTime', self.lastchecktime.replace(microsecond=0)
-                                        if self.lastchecktime
-                                        else datetime.datetime.utcnow().replace(microsecond=0))
-
-  def toList(self):
-    """ Simply returns a list of column values
-    """
-    return [self.site, self.ce, self.status, self.pilotjobeff, self.pilotsperjob, self.lastchecktime, self.vo]
-=======
     """PilotCache table"""
 
     __tablename__ = "PilotCache"
@@ -278,6 +237,8 @@
     pilotsperjob = Column("PilotsPerJob", Float(asdecimal=False), nullable=False, server_default="0")
     lastchecktime = Column("LastCheckTime", DateTime, nullable=False)
 
+    columnsOrder = ["Site", "CE", "Status", "PilotJobEff", "PilotsPerJob", "LastCheckTime", "VO"]
+
     def fromDict(self, dictionary):
         """
         Fill the fields of the PilotCache object from a dictionary
@@ -302,7 +263,6 @@
     def toList(self):
         """Simply returns a list of column values"""
         return [self.site, self.ce, self.status, self.pilotjobeff, self.pilotsperjob, self.lastchecktime, self.vo]
->>>>>>> c5981031
 
 
 class PolicyResult(rmsBase):
@@ -440,34 +400,7 @@
 
 class ResourceManagementDB(SQLAlchemyDB):
     """
-<<<<<<< HEAD
-
-    super(ResourceManagementDB, self).__init__()
-
-    # This is the list of tables that will be created.
-    # It can be extended in an extension module
-    self.tablesList = getattr(Utils.voimport('DIRAC.ResourceStatusSystem.DB.ResourceManagementDB'),
-                              'TABLESLIST')
-    self._initializeConnection('ResourceStatus/ResourceManagementDB')
-
-    # Create required tables
-    self._createTablesIfNotThere(self.tablesList)
-  # Extended SQL methods ######################################################
-
-  def addOrModify(self, table, params):
-    """
-    Using the PrimaryKeys of the table, it looks for the record in the database.
-    If it is there, it is updated, if not, it is inserted as a new entry.
-
-    :param table: table where to add or modify
-    :type table: str
-    :param params: dictionary of what to add or modify
-    :type params: dict
-
-    :return: S_OK() || S_ERROR()
-=======
     Class that defines the methods to interact to the ResourceManagementDB tables
->>>>>>> c5981031
     """
 
     def __init__(self):
@@ -485,6 +418,8 @@
 
         # Create required tables
         self._createTablesIfNotThere(self.tablesList)
+
+    # Extended SQL methods ######################################################
 
     def addOrModify(self, table, params):
         """
