"""
   DIRAC - Distributed Infrastructure with Remote Agent Control

   The distributed data production and analysis system of LHCb and other VOs.

   DIRAC is a software framework for distributed computing which
   allows to integrate various computing resources in a single
   system. At the same time it integrates all kinds of computing
   activities like Monte Carlo simulations, data processing, or
   final user analysis.

   It is build as number of cooperating systems:
    - Accounting
    - Configuration
    - Core
      - Base
      - DISET
      - Security
      - Utilities
      - Workflow
    - Framework
    - RequestManagement
    - Resources
    - Transformation

    Which are used by other system providing functionality to
    the end user:
    - DataManagement
    - Interfaces
    - ResourceStatus
    - StorageManagement
    - WorkloadManagement

    It defines the following data members:
    - majorVersion:  DIRAC Major version number
    - minorVersion:  DIRAC Minor version number
    - patchLevel:    DIRAC Patch level number
    - preVersion:    DIRAC Pre release number
    - version:       DIRAC version string
    - buildVersion:  DIRAC version string

    - errorMail:     mail address for important errors
    - alarmMail:     mail address for important alarms

    - pythonPath:    absolute real path to the directory that contains this file
    - rootPath:      absolute real path to the parent of DIRAC.pythonPath

    It loads Modules from :
    - DIRAC.Core.Utililies

    It loads:
    - S_OK:           OK return structure
    - S_ERROR:        ERROR return structure
    - gLogger:        global Logger object
    - gConfig:        global Config object

    It defines the following functions:
    - abort:          aborts execution
    - exit:           finish execution using callbacks
    - siteName:       returns DIRAC name for current site

    - getPlatform():      DIRAC platform string for current host
    - getPlatformTuple(): DIRAC platform tuple for current host

"""

import sys
import os
import platform as pyPlatform
from pkgutil import extend_path
__path__ = extend_path(__path__, __name__)


__RCSID__ = "$Id$"


# Define Version

majorVersion = 6
<<<<<<< HEAD
minorVersion = 22
patchLevel = 0
preVersion = 5
=======
minorVersion = 21
patchLevel = 11
preVersion = 0
>>>>>>> a45fddce

version = "v%sr%s" % (majorVersion, minorVersion)
buildVersion = "v%dr%d" % (majorVersion, minorVersion)
if patchLevel:
  version = "%sp%s" % (version, patchLevel)
  buildVersion = "%s build %s" % (buildVersion, patchLevel)
if preVersion:
  version = "%s-pre%s" % (version, preVersion)
  buildVersion = "%s pre %s" % (buildVersion, preVersion)

# Check of python version

__pythonMajorVersion = ("2", )
__pythonMinorVersion = ("7")

pythonVersion = pyPlatform.python_version_tuple()
if str(pythonVersion[0]) not in __pythonMajorVersion or str(pythonVersion[1]) not in __pythonMinorVersion:
  print "Python Version %s not supported by DIRAC" % pyPlatform.python_version()
  print "Supported versions are: "
  for major in __pythonMajorVersion:
    for minor in __pythonMinorVersion:
      print "%s.%s.x" % (major, minor)

  sys.exit(1)

errorMail = "dirac.alarms@gmail.com"
alarmMail = "dirac.alarms@gmail.com"

# Set rootPath of DIRAC installation

pythonPath = os.path.realpath(__path__[0])
rootPath = os.path.dirname(pythonPath)

# Import DIRAC.Core.Utils modules

#from DIRAC.Core.Utilities import *
from DIRAC.Core.Utilities.Network import getFQDN
import DIRAC.Core.Utilities.ExitCallback as ExitCallback

from DIRAC.Core.Utilities.ReturnValues import S_OK, S_ERROR


# Logger
from DIRAC.FrameworkSystem.Client.Logger import gLogger

# Configuration client
from DIRAC.ConfigurationSystem.Client.Config import gConfig

# Some Defaults if not present in the configuration
FQDN = getFQDN()
if len(FQDN.split('.')) > 2:
  # Use the last component of the FQDN as country code if there are more than 2 components
  _siteName = 'DIRAC.Client.%s' % FQDN.split('.')[-1]
else:
  # else use local as country code
  _siteName = 'DIRAC.Client.local'

__siteName = False


# # Update DErrno with the extensions errors
# from DIRAC.Core.Utilities.ObjectLoader import ObjectLoader
# from DIRAC.ConfigurationSystem.Client.Helpers import CSGlobals
# allExtensions = CSGlobals.getCSExtensions()
#
# # Update for each extension. Careful to conflict :-)
# for extension in allExtensions:
#   ol = ObjectLoader( baseModules = ["%sDIRAC" % extension] )
#   extraErrorModule = ol.loadModule( 'Core.Utilities.DErrno' )
#   if extraErrorModule['OK']:
#     extraErrorModule = extraErrorModule['Value']
#
#     # The next 3 dictionary MUST be present for consistency
#
#     # Global name of errors
#     DErrno.__dict__.update( extraErrorModule.extra_dErrName )
#     # Dictionary with the error codes
#     DErrno.dErrorCode.update( extraErrorModule.extra_dErrorCode )
#     # Error description string
#     DErrno.dStrError.update( extraErrorModule.extra_dStrError )
#
#     # extra_compatErrorString is optional
#     for err in getattr( extraErrorModule, 'extra_compatErrorString', [] ) :
#       DErrno.compatErrorString.setdefault( err, [] ).extend( extraErrorModule.extra_compatErrorString[err] )


def siteName():
  """
  Determine and return DIRAC name for current site
  """
  global __siteName
  if not __siteName:
    __siteName = gConfig.getValue('/LocalSite/Site', _siteName)
  return __siteName


# Callbacks
ExitCallback.registerSignals()

# platform detection
from DIRAC.Core.Utilities.Platform import getPlatformString, getPlatform, getPlatformTuple


def exit(exitCode=0):
  """
  Finish execution using callbacks
  """
  ExitCallback.execute(exitCode, [])
  sys.exit(exitCode)


def abort(exitCode, *args, **kwargs):
  """
  Abort execution
  """
  try:
    gLogger.fatal(*args, **kwargs)
    os._exit(exitCode)
  except OSError:
    gLogger.exception('Error while executing DIRAC.abort')
    os._exit(exitCode)<|MERGE_RESOLUTION|>--- conflicted
+++ resolved
@@ -77,15 +77,9 @@
 # Define Version
 
 majorVersion = 6
-<<<<<<< HEAD
 minorVersion = 22
 patchLevel = 0
-preVersion = 5
-=======
-minorVersion = 21
-patchLevel = 11
 preVersion = 0
->>>>>>> a45fddce
 
 version = "v%sr%s" % (majorVersion, minorVersion)
 buildVersion = "v%dr%d" % (majorVersion, minorVersion)
