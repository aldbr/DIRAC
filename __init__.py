--- conflicted
+++ resolved
@@ -93,11 +93,7 @@
 majorVersion = 7
 minorVersion = 2
 patchLevel = 0
-<<<<<<< HEAD
-preVersion = 2
-=======
-preVersion = 13
->>>>>>> 98d445e0
+preVersion = 3
 
 version = "v%sr%s" % (majorVersion, minorVersion)
 buildVersion = "v%dr%d" % (majorVersion, minorVersion)
