--- conflicted
+++ resolved
@@ -77,15 +77,9 @@
 # Define Version
 
 majorVersion = 6
-<<<<<<< HEAD
 minorVersion = 19
 patchLevel = 0
-preVersion = 12
-=======
-minorVersion = 17
-patchLevel = 32
-preVersion = 0
->>>>>>> fe3c350b
+preVersion = 13
 
 version = "v%sr%s" % ( majorVersion, minorVersion )
 buildVersion = "v%dr%d" % ( majorVersion, minorVersion )
