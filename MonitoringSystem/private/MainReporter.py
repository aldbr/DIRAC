--- conflicted
+++ resolved
@@ -28,11 +28,7 @@
     """
 
     objectsLoaded = loadObjects( 'MonitoringSystem/private/Plotters',
-<<<<<<< HEAD
-				 re.compile( r".*[a-z1-9]Plotter\.py$" ),
-=======
                                  re.compile( r".*[a-z1-9]Plotter\.py$" ),
->>>>>>> 2c57d3b5
                                  myBasePlotter )
     self.__plotters = {}
     for objName in objectsLoaded:
