--- conflicted
+++ resolved
@@ -123,13 +123,8 @@
       funcObj = getattr( self, funcName )
 
     return gDataCache.getReportData( reportRequest = reportRequest,
-<<<<<<< HEAD
-				     reportHash = reportHash,
-				     dataFunc = funcObj )
-=======
                                      reportHash = reportHash,
                                      dataFunc = funcObj )
->>>>>>> 2c57d3b5
 
   def __generatePlotForReport( self, reportRequest, reportHash, reportData ):
     """
@@ -146,15 +141,9 @@
       return S_ERROR( "Plot function for report %s is not defined" % reportRequest[ 'reportName' ] )
 
     return gDataCache.getReportPlot( reportRequest = reportRequest,
-<<<<<<< HEAD
-				     reportHash = reportHash,
-				     reportData = reportData,
-				     plotFunc = funcObj )
-=======
                                      reportHash = reportHash,
                                      reportData = reportData,
                                      plotFunc = funcObj )
->>>>>>> 2c57d3b5
 
   def _getTimedData( self, startTime, endTime, selectFields, preCondDict, metadataDict = None ):
     """
@@ -318,11 +307,7 @@
       thbMD[ self._EA_PADDING ] = 20
       for key in ( 'title', 'ylabel', 'xlabel' ):
         if key in thbMD:
-<<<<<<< HEAD
-	  del thbMD[ key ]
-=======
           del thbMD[ key ]
->>>>>>> 2c57d3b5
       return thbMD
     return False
 
