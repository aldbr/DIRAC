"""
This class is a helper to create the proper index and insert the proper values....
"""

from DIRAC.MonitoringSystem.Client.Types.BaseType import BaseType

__RCSID__ = "$Id$"

########################################################################
class WMSHistory( BaseType ):


  """
  .. class:: WMSMonitorType
  """
  ########################################################################
  def __init__( self ):
    super( WMSHistory, self ).__init__()

    """ c'tor
    :param self: self reference
    """

    self.setKeyFields( [ 'Status', 'Site', 'User', 'UserGroup', \
                        'JobGroup', 'MinorStatus', 'ApplicationStatus', \
                        'JobSplitType' ] )

    self.setMonitoringFields( [ 'Jobs', 'Reschedules' ] )

    self.setIndex( 'wmshistory_index' )  # overwrite the index name

    self.setDocType( "WMSHistory" )

    self.addMapping( {'status_type': {'_all': {'enabled': 'false'}, 'properties': {'Status': {'index': 'not_analyzed', 'type': 'string'}}},
                      'site_type':{'_all': {'enabled': 'false'}, 'properties': {'Site': {'index': 'not_analyzed', 'type': 'string'}}},
<<<<<<< HEAD
		      'jobsplit_type':{'_all': {'enabled': 'false'}, 'properties': {'JobSplitType': { 'index': 'not_analyzed',
												      'type': 'string'}}},
		      'appStatus_type':{'_all': {'enabled': 'false'}, 'properties': {'ApplicationStatus': {'index': 'not_analyzed',
													   'type': 'string'}}},
		      'monorStat_type':{'_all': {'enabled': 'false'}, 'properties': {'MinorStatus': { 'index': 'not_analyzed',
												      'type': 'string'}}},} )
=======
                      'jobsplit_type':{'_all': {'enabled': 'false'}, 'properties': {'JobSplitType': { 'index': 'not_analyzed',
                                                                                                      'type': 'string'}}},
                      'appStatus_type':{'_all': {'enabled': 'false'}, 'properties': {'ApplicationStatus': {'index': 'not_analyzed',
                                                                                                           'type': 'string'}}},
                      'monorStat_type':{'_all': {'enabled': 'false'}, 'properties': {'MinorStatus': { 'index': 'not_analyzed',
                                                                                                      'type': 'string'}}},} )
>>>>>>> 2c57d3b5

    self.setDataToKeep ( 86400 * 30 )

    self.checkType()<|MERGE_RESOLUTION|>--- conflicted
+++ resolved
@@ -33,21 +33,12 @@
 
     self.addMapping( {'status_type': {'_all': {'enabled': 'false'}, 'properties': {'Status': {'index': 'not_analyzed', 'type': 'string'}}},
                       'site_type':{'_all': {'enabled': 'false'}, 'properties': {'Site': {'index': 'not_analyzed', 'type': 'string'}}},
-<<<<<<< HEAD
-		      'jobsplit_type':{'_all': {'enabled': 'false'}, 'properties': {'JobSplitType': { 'index': 'not_analyzed',
-												      'type': 'string'}}},
-		      'appStatus_type':{'_all': {'enabled': 'false'}, 'properties': {'ApplicationStatus': {'index': 'not_analyzed',
-													   'type': 'string'}}},
-		      'monorStat_type':{'_all': {'enabled': 'false'}, 'properties': {'MinorStatus': { 'index': 'not_analyzed',
-												      'type': 'string'}}},} )
-=======
                       'jobsplit_type':{'_all': {'enabled': 'false'}, 'properties': {'JobSplitType': { 'index': 'not_analyzed',
                                                                                                       'type': 'string'}}},
                       'appStatus_type':{'_all': {'enabled': 'false'}, 'properties': {'ApplicationStatus': {'index': 'not_analyzed',
                                                                                                            'type': 'string'}}},
                       'monorStat_type':{'_all': {'enabled': 'false'}, 'properties': {'MinorStatus': { 'index': 'not_analyzed',
                                                                                                       'type': 'string'}}},} )
->>>>>>> 2c57d3b5
 
     self.setDataToKeep ( 86400 * 30 )
 
