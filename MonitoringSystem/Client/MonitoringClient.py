"""
This is the client of the Monitoring service based on Elasticsearch.
"""

from DIRAC.Core.DISET.RPCClient import RPCClient
from DIRAC.Core.Utilities.Plotting.FileCoding import codeRequestInFileId

__RCSID__ = "$Id$"

class MonitoringClient( object ):
  """
  .. class:: MonitoringClient

  This class expose the methods of the Monitoring Service

  :param: RPCClient __rpcClient stores the rpc client used to connect to the service

  """

  def __init__( self, rpcClient = None ):
    self.__rpcClient = rpcClient

  def __getServer( self, timeout = 3600 ):
    """It returns the access protocol to the Monitoring service"""
    if self.__rpcClient:
      return self.__rpcClient
    else:
      return RPCClient( 'Monitoring/Monitoring', timeout = timeout )

  #############################################################################
  def listUniqueKeyValues( self, typeName ):
    """
    :param str typeName is the monitoring type registered in the Types.

    :return: S_OK({key:[]}) or S_ERROR()   The key is element of the __keyFields of the BaseType
    """
    server = self.__getServer()
    return server.listUniqueKeyValues( typeName )

  #############################################################################
  def listReports( self, typeName ):
    """
    :param str typeName monitoring type for example WMSHistory

    :return S_OK([]) or S_ERROR() the list of available plots
    """
    rpcClient = self.__getServer()
    return rpcClient.listReports( typeName )

  def generateDelayedPlot( self, typeName, reportName, startTime, endTime, condDict, grouping, extraArgs = None, compress = True ):
    """
    It is used to encode the plot parameters used to create a certain plot.

    :param str typeName the type of the monitoring
    :param int startTime epoch time, start time of the plot
    :param int endTime epoch time, end time of the plot
    :param dict condDict is the conditions used to gnerate the plot: {'Status':['Running'],'grouping': ['Site'] }
    :param str grouping is the grouping of the data for example: 'Site'
    :paran dict extraArgs epoch time which can be last day, last week, last month
    :param bool compress apply compression of the encoded values.

    :return S_OK(str) or S_ERROR() it returns the encoded plot parameters
    """
    if not isinstance( extraArgs, dict ):
      extraArgs = {}
    plotRequest = { 'typeName' : typeName,
                    'reportName' : reportName,
                    'startTime' : startTime,
                    'endTime' : endTime,
                    'condDict' : condDict,
                    'grouping' : grouping,
                    'extraArgs' : extraArgs }
    return codeRequestInFileId( plotRequest, compress )

  def getReport( self, typeName, reportName, startTime, endTime, condDict, grouping, extraArgs = None ):
    """
    It is used to get the raw data used to create a plot.
    :param str typeName the type of the monitoring
    :param str reportName the name of the plotter used to create the plot for example:  NumberOfJobs
    :param int startTime epoch time, start time of the plot
    :param int endTime epoch time, end time of the plot
    :param dict condDict is the conditions used to gnerate the plot: {'Status':['Running'],'grouping': ['Site'] }
    :param str grouping is the grouping of the data for example: 'Site'
    :paran dict extraArgs epoch time which can be last day, last week, last month
    :rerturn S_OK or S_ERROR
    """
    rpcClient = self.__getServer()
    if not isinstance( extraArgs, dict ):
      extraArgs = {}
    plotRequest = { 'typeName' : typeName,
                    'reportName' : reportName,
                    'startTime' : startTime,
                    'endTime' : endTime,
                    'condDict' : condDict,
                    'grouping' : grouping,
                    'extraArgs' : extraArgs }
    result = rpcClient.getReport( plotRequest )
    if 'rpcStub' in result:
      del result[ 'rpcStub' ]
    return result

  def addMonitoringRecords( self, monitoringtype, doc_type, data ):
    """
    :param str monitoringtype
    :param str doc_type
    :param dict data
    """
    rpcClient = self.__getServer()
    return rpcClient.addMonitoringRecords( monitoringtype, doc_type, data )

  def addRecords( self, indexName, doc_type, data ):
    """
    add records to the database
    :param str indexName
    :param str doc_type
    :param dict data
    """
    rpcClient = self.__getServer()
    return rpcClient.addRecords( indexName, doc_type, data )

  def deleteIndex(self, indexName):
    """
    It deletes a specific index...
    :param str indexName
    """
    rpcClient = self.__getServer()
    return rpcClient.deleteIndex(indexName)

  def getLastDayData( self, typeName, condDict ):
    """
    It returns the data from the last day index. Note: we create daily indexes.
    :param str typeName name of the monitoring type
    :param dict condDict -> conditions for the query
                  key -> name of the field
<<<<<<< HEAD
		  value -> list of possible values
=======
                  value -> list of possible values
>>>>>>> 2c57d3b5
    """
    rpcClient = self.__getServer()
    return rpcClient.getLastDayData( typeName, condDict )


  def getLimitedData( self, typeName, condDict, size = 10 ):
    '''
    Returns a list of records for a given selection.
    :param str typeName name of the monitoring type
    :param dict condDict -> conditions for the query
                  key -> name of the field
                  value -> list of possible values
    :param int size: Indicates how many entries should be retrieved from the log
    :return: Up to size entries for the given component from the database
    '''
    rpcClient = self.__getServer()
    return rpcClient.getLimitedData( typeName, condDict, size )

  def getDataForAGivenPeriod( self, typeName, condDict, initialDate = '', endDate = '' ):
    """
    Retrieves the history of logging entries for the given component during a given given time period
    :param: str typeName name of the monitoring type
    :param: dict condDict -> conditions for the query
                  key -> name of the field
                  value -> list of possible values
    :param str initialDate: Indicates the start of the time period in the format 'DD/MM/YYYY hh:mm'
    :param str endDate: Indicate the end of the time period in the format 'DD/MM/YYYY hh:mm'
    :return: Entries from the database for the given component recorded between the initial and the end dates

    """
    rpcClient = self.__getServer()
    return rpcClient.getDataForAGivenPeriod( typeName, condDict, initialDate, endDate )<|MERGE_RESOLUTION|>--- conflicted
+++ resolved
@@ -132,11 +132,7 @@
     :param str typeName name of the monitoring type
     :param dict condDict -> conditions for the query
                   key -> name of the field
-<<<<<<< HEAD
-		  value -> list of possible values
-=======
                   value -> list of possible values
->>>>>>> 2c57d3b5
     """
     rpcClient = self.__getServer()
     return rpcClient.getLastDayData( typeName, condDict )
