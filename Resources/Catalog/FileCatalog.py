--- conflicted
+++ resolved
@@ -42,11 +42,7 @@
     self.timeout = 180
     self.readCatalogs = []
     self.writeCatalogs = []
-<<<<<<< HEAD
-=======
     self.metaCatalogs = []
-    self.rootConfigPath = '/Resources/FileCatalogs'
->>>>>>> ce96384b
     self.vo = vo if vo else getVOfromProxyGroup().get( 'Value', None )
     if self.vo:
       self.opHelper = Operations( vo = self.vo )
