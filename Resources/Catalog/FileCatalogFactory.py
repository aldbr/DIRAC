__RCSID__ = "$Id$"
<<<<<<< HEAD
'''
FileCatalogFactory class to create file catalog client objects according to the 
configuration description
'''
=======

""" FileCatalogFactory class to create file catalog client objects according to the
    configuration description
"""
>>>>>>> 00c1c790

from DIRAC  import gLogger, S_OK, S_ERROR
from DIRAC.Resources.Catalog.FileCatalogProxyClient import FileCatalogProxyClient
from DIRAC.ConfigurationSystem.Client.Helpers.Resources import Resources
from DIRAC.Core.Security.ProxyInfo import getVOfromProxyGroup
from DIRAC.Core.Utilities.ObjectLoader import ObjectLoader

class FileCatalogFactory:

  def __init__( self ):
    self.log = gLogger.getSubLogger( 'FileCatalogFactory' )

  def createCatalog( self, catalogName, useProxy = False, catalogConfig = None, vo = None ):
    """ Create a file catalog object from its name and CS description
    """    
    if useProxy:
      catalog = FileCatalogProxyClient( catalogName )
      return S_OK( catalog )

    # get the CS description first
    catConfig = catalogConfig
    if not catConfig:
      if not vo:
        result = getVOfromProxyGroup()
        if not result['OK']:
          return result
        vo = result['Value']
      reHelper = Resources( vo = vo )
      result = reHelper.getCatalogOptionsDict( catalogName )
      if not result['OK']:
        return result
      catConfig = result['Value']
    
    catalogType = catConfig.get('CatalogType', catalogName)
    catalogURL = catConfig.get('CatalogURL', "DataManagement/" + catalogType)
    
    self.log.verbose( 'Creating %s client' % catalogName )
    
    objectLoader = ObjectLoader()
    result = objectLoader.loadObject( 'Resources.Catalog.%sClient' % catalogType, catalogType+'Client' )
    if not result['OK']:
      gLogger.error( 'Failed to load catalog object: %s' % result['Message'] )
      return result

    catalogClass = result['Value']

    try:
<<<<<<< HEAD
      if catalogType in ['LcgFileCatalogCombined', 'LcgFileCatalog']:
=======
      # FIXME: is it really needed? This is the factory, can't this be moved out?
      if catalogType in [ 'LcgFileCatalogCombined', 'LcgFileCatalog' ]:
>>>>>>> 00c1c790
        # The LFC special case
        infoSys = catConfig.get( 'LcgGfalInfosys', '' )
        host = catConfig.get( 'MasterHost', '' )
        catalog = catalogClass( infoSys, host )
      else:
        if catalogURL:
          catalog = catalogClass( url = catalogURL )  
        else:  
          catalog = catalogClass()
      self.log.debug( 'Loaded module %sClient' % catalogType )
      return S_OK( catalog )
    except Exception, x:
      errStr = "Failed to instantiate %s()" % ( catalogType )
      gLogger.exception( errStr, lException = x )
      return S_ERROR( errStr )

    # Catalog module was not loaded
    return S_ERROR( 'No suitable client found for %s' % catalogName )
<|MERGE_RESOLUTION|>--- conflicted
+++ resolved
@@ -1,15 +1,9 @@
 __RCSID__ = "$Id$"
-<<<<<<< HEAD
+
 '''
 FileCatalogFactory class to create file catalog client objects according to the 
 configuration description
 '''
-=======
-
-""" FileCatalogFactory class to create file catalog client objects according to the
-    configuration description
-"""
->>>>>>> 00c1c790
 
 from DIRAC  import gLogger, S_OK, S_ERROR
 from DIRAC.Resources.Catalog.FileCatalogProxyClient import FileCatalogProxyClient
@@ -57,12 +51,8 @@
     catalogClass = result['Value']
 
     try:
-<<<<<<< HEAD
-      if catalogType in ['LcgFileCatalogCombined', 'LcgFileCatalog']:
-=======
       # FIXME: is it really needed? This is the factory, can't this be moved out?
       if catalogType in [ 'LcgFileCatalogCombined', 'LcgFileCatalog' ]:
->>>>>>> 00c1c790
         # The LFC special case
         infoSys = catConfig.get( 'LcgGfalInfosys', '' )
         host = catConfig.get( 'MasterHost', '' )
