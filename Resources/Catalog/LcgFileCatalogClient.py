""" Class for the LCG File Catalog Client

"""
import DIRAC
from DIRAC                                                    import S_OK, S_ERROR, gLogger, gConfig
from DIRAC.ConfigurationSystem.Client.Helpers                 import getVO
from DIRAC.Resources.Catalog.FileCatalogueBase                import FileCatalogueBase
from DIRAC.Core.Utilities.Time                                import fromEpoch
from DIRAC.Core.Utilities.List                                import sortList, breakListIntoChunks
<<<<<<< HEAD
from DIRAC.Core.Security.Misc                                 import getProxyInfo, formatProxyInfoAsString
=======
from DIRAC.Core.Security.ProxyInfo                            import getProxyInfo, formatProxyInfoAsString
>>>>>>> 24cb9344
from DIRAC.Core.Security.CS                                   import getDNForUsername, getVOMSAttributeForGroup
from stat import *
import os, re, types, time

lfc = None
importedLFC = None

class LcgFileCatalogClient( FileCatalogueBase ):

  def __init__( self, infosys = None, host = None ):
    global lfc, importedLFC

    FileCatalogueBase.__init__( self, 'LFC' )

    if importedLFC == None:
      try:
        import lfcthr as lfc
        # This is necessary to make the LFC client thread safe.
        lfc.init()
        importedLFC = True
        gLogger.debug( "LcgFileCatalogClient.__init__: Successfully imported lfc module." )

      except ImportError:
        importedLFC = False
        gLogger.exception( "LcgFileCatalogClient.__init__: Failed to import lfc module." )

    self.valid = importedLFC

    if not infosys:
      # if not provided, take if from CS
      infosys = gConfig.getValue( '/Resources/FileCatalogs/LcgFileCatalog/LcgGfalInfosys', '' )
    if not infosys and 'LCG_GFAL_INFOSYS' in os.environ:
      # if not in CS take from environ
      infosys = os.environ['LCG_GFAL_INFOSYS']

    if not host:
      # if not provided, take if from CS
      host = gConfig.getValue( '/Resources/FileCatalogs/LcgFileCatalog/MasterHost', '' )
    if not host and 'LFC_HOST' in os.environ:
      # if not in CS take from environ
      host = os.environ['LFC_HOST']

    self.host = host
    result = gConfig.getOption( '/DIRAC/Setup' )
    if not result['OK']:
      gLogger.fatal( 'Failed to get the /DIRAC/Setup' )
      return

    if host:
      os.environ['LFC_HOST'] = host
    if infosys:
      os.environ['LCG_GFAL_INFOSYS'] = infosys

    self.prefix = '/grid'
    self.session = False
    self.transaction = False

  ####################################################################
  #
  # These are the get/set methods for use within the client
  #

  def isOK( self ):
    return self.valid

  def getName( self ):
    return S_OK( self.name )

  ####################################################################
  #
  # These are the methods for session/transaction manipulation
  #

  def __openSession( self ):
    """Open the LFC client/server session"""
    if self.session:
      return False
    else:
      sessionName = 'DIRAC_%s.%s at %s at time %s' % ( DIRAC.majorVersion,
                                                       DIRAC.minorVersion,
                                                       DIRAC.siteName(),
                                                       time.time() )
      lfc.lfc_startsess( self.host, sessionName )
      self.session = True
      return True

  def __closeSession( self ):
    """Close the LFC client/server session"""
    if self.session:
      lfc.lfc_endsess()
      self.session = False

  def __startTransaction( self ):
    """ Begin transaction for one time commit """
    if not self.transaction:
      transactionName = 'Transaction: DIRAC_%s.%s at %s at time %s' % ( DIRAC.majorVersion,
                                                                        DIRAC.minorVersion,
                                                                        DIRAC.siteName(),
                                                                        time.time() )
      lfc.lfc_starttrans( self.host, transactionName )
      self.transaction = True

  def __abortTransaction( self ):
    """ Abort transaction """
    if self.transaction:
      lfc.lfc_aborttrans()
      self.transaction = False

  def __endTransaction( self ):
    """ End transaction gracefully """
    if self.transaction:
      lfc.lfc_endtrans()
      self.transaction = False

  def setAuthorizationId( self, dn ):
    """ Set authorization id for the proxy-less LFC communication """
    lfc.lfc_client_setAuthorizationId( 0, 0, 'GSI', dn )

  ####################################################################
  #
  # The following are read methods for paths
  #

  def exists( self, path ):
    """ Check if the path exists
    """
    res = self.__checkArgumentFormat( path )
    if not res['OK']:
      return res
    lfns = res['Value']
    created = self.__openSession()
    failed = {}
    successful = {}
    for lfn, guid in lfns.items():
      res = self.__existsLfn( lfn )
      if not res['OK']:
        failed[lfn] = res['Message']
      elif res['Value']:
        successful[lfn] = lfn
      elif not guid:
        successful[lfn] = False
      else:
        res = self.__existsGuid( guid )
        if not res['OK']:
          failed[lfn] = res['Message']
        elif not res['Value']:
          successful[lfn] = False
        else:
          successful[lfn] = self.__getLfnForGUID( guid )['Value']
    if created:
      self.__closeSession()
    resDict = {'Failed':failed, 'Successful':successful}
    return S_OK( resDict )

  def __getClientCertInfo( self ):
    res = getProxyInfo( False, False )
    if not res['OK']:
      gLogger.error( "ReplicaManager.__getClientCertGroup: Failed to get client proxy information.",
                     res['Message'] )
      return res
    proxyInfo = res['Value']
    gLogger.debug( formatProxyInfoAsString( proxyInfo ) )
    if not proxyInfo.has_key( 'group' ):
      errStr = "ReplicaManager.__getClientCertGroup: Proxy information does not contain the group."
      gLogger.error( errStr )
      return S_ERROR( errStr )
    if not proxyInfo.has_key( 'VOMS' ):
      proxyInfo['VOMS'] = getVOMSAttributeForGroup( proxyInfo['group'] )
      errStr = "ReplicaManager.__getClientCertGroup: Proxy information does not contain the VOMs information."
      gLogger.warn( errStr )
    res = getDNForUsername( proxyInfo['username'] )
    if not res['OK']:
      errStr = "ReplicaManager.__getClientCertGroup: Error getting known proxies for user."
      gLogger.error( errStr, res['Message'] )
      return S_ERROR( errStr )
    resDict = { 'DN'       : proxyInfo['identity'],
                'Role'     : proxyInfo['VOMS'],
                'User'     : proxyInfo['username'],
                'AllDNs'   : res['Value']
              }
<<<<<<< HEAD
=======
    return S_OK( resDict )

  def __getPathAccess( self, path ):
    """ Determine the permissions using the lfc function lfc_access """
    fullLfn = '%s%s' % ( self.prefix, path )
    permDict = { 'Read': 1,
                 'Write': 2,
                 'Execute': 4}
    resDict = {}
    for p in permDict.keys():

      code = permDict[ p ]
      value = lfc.lfc_access( fullLfn, code )
      if value == 0:
        resDict[ p ] = True
      else:
        resDict[ p ] = False
>>>>>>> 24cb9344
    return S_OK( resDict )

  def getPathPermissions( self, path ):
    """ Determine the VOMs based ACL information for a supplied path
    """
    res = self.__checkArgumentFormat( path )
    if not res['OK']:
      return res
    lfns = res['Value']
    created = self.__openSession()
    failed = {}
    successful = {}
    for path in lfns.keys():
      res = self.__getBasePath( path )
      if not res['OK']:
        failed[path] = res['Message']
      else:
        basePath = res['Value']
        res = self.__getPathAccess( basePath )
        if not res['OK']:
          failed[path] = res['Message']
        else:
          LFCPerm = res['Value']
          res = self.__getACLInformation( basePath )
          if not res['OK']:
            failed[path] = res['Message']
          else:
<<<<<<< HEAD
            clientInfo = resClient['Value']
            groupMatch = False
            for vomsRole in clientInfo['Role']:
              if vomsRole.endswith( lfcPerm['Role'] ):
                groupMatch = True
            if ( lfcPerm['DN'] in clientInfo['AllDNs'] ):
              if groupMatch:
                perms = lfcPerm['user']
              else:
                perms = lfcPerm['world']
            else:
              if groupMatch:
                perms = lfcPerm['group']
              else:
                perms = lfcPerm['world']

            lfcPerm['Write'] = ( perms & 2 ) != 0
            lfcPerm['Read'] = ( perms & 4 ) != 0
            lfcPerm['Execute'] = ( perms & 1 ) != 0

            successful[path] = lfcPerm
=======
          # Evaluate access rights
            val = res['Value']
            try:
              LFCPerm['user'] = val['user']
              LFCPerm['group'] = val['group']
              LFCPerm['world'] = val['world']
              LFCPerm['DN'] = val['DN']
              LFCPerm['Role'] = val['Role']
            except KeyError:
              print 'key not found: __getACLInformation returned incomplete dictionary', KeyError
              failed[path] = LFCPerm
              continue
          successful[path] = LFCPerm
>>>>>>> 24cb9344

    if created:
      self.__closeSession()
    resDict = {'Failed':failed, 'Successful':successful}
    return S_OK( resDict )

  ####################################################################
  #
  # The following are read methods for files
  #

  def isFile( self, lfn ):
    res = self.__checkArgumentFormat( lfn )
    if not res['OK']:
      return res
    lfns = res['Value']
    # If we have less than three lfns to query a session doesn't make sense
    created = self.__openSession()
    failed = {}
    successful = {}
    for lfn in lfns.keys():
      res = self.__getPathStat( lfn )
      if not res['OK']:
        failed[lfn] = res['Message']
      elif S_ISREG( res['Value'].filemode ):
        successful[lfn] = True
      else:
        successful[lfn] = False
    if created:
      self.__closeSession()
    resDict = {'Failed':failed, 'Successful':successful}
    return S_OK( resDict )

  def getFileMetadata( self, lfn, ownership = False ):
    """ Returns the file metadata associated to a supplied LFN
    """
    res = self.__checkArgumentFormat( lfn )
    if not res['OK']:
      return res
    lfns = res['Value']
    # If we have less than three lfns to query a session doesn't make sense
    created = self.__openSession()
    failed = {}
    successful = {}
    for lfn in lfns.keys():
      res = self.__getPathStat( lfn )
      if not res['OK']:
        failed[lfn] = res['Message']
      else:
        fstat = res['Value']
        successful[lfn] = {}
        successful[lfn]['Size'] = fstat.filesize
        successful[lfn]['CheckSumType'] = fstat.csumtype
        successful[lfn]['Checksum'] = fstat.csumvalue
        successful[lfn]['GUID'] = fstat.guid
        successful[lfn]['Status'] = fstat.status
        successful[lfn]['CreationDate'] = fromEpoch( fstat.ctime )
        successful[lfn]['ModificationDate'] = fromEpoch( fstat.mtime )
        successful[lfn]['NumberOfLinks'] = fstat.nlink
        successful[lfn]['Mode'] = S_IMODE( fstat.filemode )
        if ownership:
          res = self.__getDNFromUID( fstat.uid )
          if res['OK']:
            successful[lfn]['OwnerDN'] = res['Value']
          else:
            successful[lfn]['OwnerDN'] = None
          res = self.__getRoleFromGID( fstat.gid )
          if res['OK']:
            successful[lfn]['OwnerRole'] = res['Value']
          else:
            successful[lfn]['OwnerRole'] = None
    if created:
      self.__closeSession()
    resDict = {'Failed':failed, 'Successful':successful}
    return S_OK( resDict )

  def getFileSize( self, lfn ):
    """ Get the size of a supplied file
    """
    res = self.__checkArgumentFormat( lfn )
    if not res['OK']:
      return res
    lfns = res['Value']
    # If we have less than three lfns to query a session doesn't make sense
    created = False
    if len( lfns ) > 2:
      created = self.__openSession()
    failed = {}
    successful = {}
    for lfn in lfns.keys():
      res = self.__getPathStat( lfn )
      if not res['OK']:
        failed[lfn] = res['Message']
      else:
        successful[lfn] = res['Value'].filesize
    if created:
      self.__closeSession()
    resDict = {'Failed':failed, 'Successful':successful}
    return S_OK( resDict )

  def getReplicas( self, lfn, allStatus = False ):
    """ Returns replicas for an LFN or list of LFNs
    """
    res = self.__checkArgumentFormat( lfn )
    if not res['OK']:
      return res
    lfns = res['Value']
    # If we have less than three lfns to query a session doesn't make sense
    created = False
    if len( lfns ) > 2:
      created = self.__openSession()
    failed = {}
    successful = {}
    for lfn in lfns.keys():
      res = self.__getFileReplicas( lfn, allStatus )
      if not res['OK']:
        failed[lfn] = res['Message']
      else:
        successful[lfn] = res['Value']
    if created:
      self.__closeSession()
    resDict = {'Failed':failed, 'Successful':successful}
    return S_OK( resDict )

  def getReplicaStatus( self, lfn ):
    res = self.__checkArgumentFormat( lfn )
    if not res['OK']:
      return res
    lfns = res['Value']
    # If we have less than three lfns to query a session doesn't make sense
    created = False
    if len( lfns ) > 2:
      created = self.__openSession()
    failed = {}
    successful = {}
    for lfn, se in lfns.items():
      res = self.__getFileReplicaStatus( lfn, se )
      if not res['OK']:
        failed[lfn] = res['Message']
      else:
        successful[lfn] = res['Value']
    if created:
      self.__closeSession()
    resDict = {'Failed':failed, 'Successful':successful}
    return S_OK( resDict )

  def getLFNForPFN( self, pfn ):
    res = self.__checkArgumentFormat( pfn )
    if not res['OK']:
      return res
    pfns = res['Value']
    created = self.__openSession()
    failed = {}
    successful = {}
    for pfn in pfns:
      res = self.__getLFNForPFN( pfn )
      if not res['OK']:
        failed[pfn] = res['Message']
      else:
        successful[pfn] = res['Value']
    if created:
      self.__closeSession()
    resDict = {'Failed':failed, 'Successful':successful}
    return S_OK( resDict )

  ####################################################################
  #
  # The following a read methods for directories
  #

  def isDirectory( self, lfn ):
    """ Determine whether the path is a directory
    """
    res = self.__checkArgumentFormat( lfn )
    if not res['OK']:
      return res
    lfns = res['Value']
    # If we have less than three lfns to query a session doesn't make sense
    created = False
    if len( lfns ) > 2:
      created = self.__openSession()
    failed = {}
    successful = {}
    for lfn in lfns.keys():
      res = self.__getPathStat( lfn )
      if not res['OK']:
        failed[lfn] = res['Message']
      elif S_ISDIR( res['Value'].filemode ):
        successful[lfn] = True
      else:
        successful[lfn] = False
    if created:
      self.__closeSession()
    resDict = {'Failed':failed, 'Successful':successful}
    return S_OK( resDict )

  def getDirectoryMetadata( self, lfn ):
    res = self.__checkArgumentFormat( lfn )
    if not res['OK']:
      return res
    lfns = res['Value']
    # If we have less than three lfns to query a session doesn't make sense
    created = self.__openSession()
    failed = {}
    successful = {}
    for lfn in lfns.keys():
      res = self.__getPathStat( lfn )
      if not res['OK']:
        failed[lfn] = res['Message']
      else:
        fstat = res['Value']
        successful[lfn] = {}
        successful[lfn]['Size'] = fstat.filesize
        successful[lfn]['CheckSumType'] = fstat.csumtype
        successful[lfn]['Checksum'] = fstat.csumvalue
        successful[lfn]['GUID'] = fstat.guid
        successful[lfn]['Status'] = fstat.status
        successful[lfn]['CreationDate'] = fromEpoch( fstat.ctime )
        successful[lfn]['ModificationDate'] = fromEpoch( fstat.mtime )
        successful[lfn]['NumberOfSubPaths'] = fstat.nlink
        res = self.__getDNFromUID( fstat.uid )
        if res['OK']:
          successful[lfn]['OwnerDN'] = res['Value']
        else:
          successful[lfn]['OwnerDN'] = None
        res = self.__getRoleFromGID( fstat.gid )
        if res['OK']:
          successful[lfn]['OwnerRole'] = res['Value']
        else:
          successful[lfn]['OwnerRole'] = None
        successful[lfn]['Mode'] = S_IMODE( fstat.filemode )
    if created:
      self.__closeSession()
    resDict = {'Failed':failed, 'Successful':successful}
    return S_OK( resDict )

  def getDirectoryReplicas( self, lfn, allStatus = False ):
    """ This method gets all of the pfns in the directory
    """
    res = self.__checkArgumentFormat( lfn )
    if not res['OK']:
      return res
    lfns = res['Value']
    created = self.__openSession()
    failed = {}
    successful = {}
    for path in lfns.keys():
      res = self.__getDirectoryContents( path )
      if not res['OK']:
        failed[path] = res['Message']
      else:
        pathReplicas = {}
        files = res['Value']['Files']
        for lfn, fileDict in files.items():
          pathReplicas[lfn] = {}
          for se, seDict in fileDict['Replicas'].items():
            pfn = seDict['PFN']
            status = seDict['Status']
            if ( status != 'P' ) or allStatus:
              pathReplicas[lfn][se] = pfn
        successful[path] = pathReplicas
    if created:
      self.__closeSession()
    resDict = {'Failed':failed, 'Successful':successful}
    return S_OK( resDict )

  def listDirectory( self, lfn, verbose = False ):
    """ Returns the result of __getDirectoryContents for multiple supplied paths
    """
    res = self.__checkArgumentFormat( lfn )
    if not res['OK']:
      return res
    lfns = res['Value']
    created = self.__openSession()
    failed = {}
    successful = {}
    for path in lfns.keys():
      res = self.__getDirectoryContents( path, verbose )
      if res['OK']:
        successful[path] = res['Value']
      else:
        failed[path] = res['Message']
    if created:
      self.__closeSession()
    resDict = {'Failed':failed, 'Successful':successful}
    return S_OK( resDict )

  def getDirectorySize( self, lfn ):
    res = self.__checkArgumentFormat( lfn )
    if not res['OK']:
      return res
    lfns = res['Value']
    created = self.__openSession()
    failed = {}
    successful = {}
    for path in lfns.keys():
      res = self.__getDirectorySize( path )
      if res['OK']:
        successful[path] = res['Value']
      else:
        failed[path] = res['Message']
    if created:
      self.__closeSession()
    resDict = {'Failed':failed, 'Successful':successful}
    return S_OK( resDict )

  ####################################################################
  #
  # The following are read methods for links
  #

  def isLink( self, link ):
    res = self.__checkArgumentFormat( link )
    if not res['OK']:
      return res
    links = res['Value']
    # If we have less than three lfns to query a session doesn't make sense
    created = False
    if len( links ) > 2:
      created = self.__openSession()
    failed = {}
    successful = {}
    self.__openSession()
    for link in links.keys():
      res = self.__getLinkStat( link )
      if not res['OK']:
        failed[link] = res['Message']
      elif S_ISLNK( res['Value'].filemode ):
        successful[link] = True
      else:
        successful[link] = False
    if created:
      self.__closeSession()
    resDict = {'Failed':failed, 'Successful':successful}
    return S_OK( resDict )

  def readLink( self, link ):
    res = self.__checkArgumentFormat( link )
    if not res['OK']:
      return res
    links = res['Value']
    # If we have less than three lfns to query a session doesn't make sense
    created = False
    if len( links ) > 2:
      created = self.__openSession()
    failed = {}
    successful = {}
    for link in links.keys():
      res = self.__readLink( link )
      if res['OK']:
        successful[link] = res['Value']
      else:
        failed[link] = res['Message']
    if created:
      self.__closeSession()
    resDict = {'Failed':failed, 'Successful':successful}
    return S_OK( resDict )

  ####################################################################
  #
  # The following are read methods for datasets
  #

  def resolveDataset( self, dataset, allStatus = False ):
    res = self.__checkArgumentFormat( dataset )
    if not res['OK']:
      return res
    datasets = res['Value']
    created = self.__openSession()
    successful = {}
    failed = {}
    for datasetName in datasets.keys():
      res = self.__getDirectoryContents( datasetName )
      if not res['OK']:
        failed[datasetName] = res['Message']
      else:
        #linkDict = res['Value']['Links']
        linkDict = res['Value']['Files']
        datasetFiles = {}
        for link, fileMetadata in linkDict.items():
          #target = fileMetadata[link]['MetaData']['Target']
          target = link
          datasetFiles[target] = fileMetadata['Replicas']
        successful[datasetName] = datasetFiles
    if created:
      self.__closeSession()
    resDict = {'Failed':failed, 'Successful':successful}
    return S_OK( resDict )

  ####################################################################
  #
  # The following a write methods for files
  #

  def addFile( self, lfn ):
    res = self.__checkArgumentFormat( lfn )
    if not res['OK']:
      return res
    lfns = res['Value']
    created = self.__openSession()
    failed = {}
    successful = {}
    baseDirs = []
    for lfn in lfns.keys():
      baseDir = os.path.dirname( lfn )
      if baseDir in baseDirs:
        continue
      baseDirs.append( baseDir )
      res = self.__executeOperation( baseDir, 'exists' )
      # If we failed to find out whether the directory exists
      if not res['OK']:
        continue
      # If the directory exists
      if res['Value']:
        continue
      #Make the directories recursively if needed
      res = self.__makeDirs( baseDir )
      # If we failed to make the directory for the file
      if not res['OK']:
        continue
    lfc.lfc_umask( 0000 )
    for lfnList in breakListIntoChunks( sortList( lfns.keys() ), 1000 ):
      fileChunk = []
      for lfn in list( lfnList ):
        lfnInfo = lfns[lfn]
        pfn = lfnInfo['PFN']
        size = lfnInfo['Size']
        se = lfnInfo['SE']
        guid = lfnInfo['GUID']
        checksum = lfnInfo['Checksum']
        res = self.__checkAddFile( lfn, pfn, size, se, guid, checksum )
        if not res['OK']:
          failed[lfn] = res['Message']
          lfnList.remove( lfn )
        elif not res['Value']:
          successful[lfn] = True
          lfnList.remove( lfn )
        else:
          oFile = lfc.lfc_filereg()
          oFile.lfn = "%s/%s" % ( self.prefix, lfn )
          oFile.sfn = pfn
          oFile.size = size
          oFile.mode = 0664
          oFile.server = se
          oFile.guid = guid
          oFile.csumtype = 'AD'
          oFile.status = 'U'
          oFile.csumvalue = lfnInfo['Checksum']
          fileChunk.append( oFile )
      if not fileChunk:
        continue
      value, errCodes = lfc.lfc_registerfiles( fileChunk )
      if ( value != 0 ) or ( len( errCodes ) != len( lfnList ) ):
        for lfn in lfnList:
          failed[lfn] = lfc.sstrerror( lfc.cvar.serrno )
        continue
      for index in range( len( errCodes ) ):
        lfn = lfnList[index]
        errCode = errCodes[index]
        if errCode == 0:
          successful[lfn] = True
        elif errCode == 17:
          failed[lfn] = "The supplied GUID is already used"
          res = self.__getLfnForGUID( guid )
          if res['OK']:
            failed[lfn] = "The supplied GUID is already used by %s" % res['Value']
        else:
          failed[lfn] = lfc.sstrerror( errCode )
    if created:
      self.__closeSession()
    resDict = {'Failed':failed, 'Successful':successful}
    return S_OK( resDict )

  def addReplica( self, lfn ):
    """ This adds a replica to the catalogue.
    """
    res = self.__checkArgumentFormat( lfn )
    if not res['OK']:
      return res
    lfns = res['Value']
    created = self.__openSession()
    failed = {}
    successful = {}
    for lfn, info in lfns.items():
      pfn = info['PFN']
      se = info['SE']
      if not info.has_key( 'Master' ):
        master = False
      else:
        master = info['Master']
      res = self.__getLFNGuid( lfn )
      if not res['OK']:
        failed[lfn] = res['Message']
      else:
        guid = res['Value']
        res = self.__addReplica( guid, pfn, se, master )
        if res['OK']:
          successful[lfn] = True
        else:
          failed[lfn] = res['Message']
    if created:
      self.__closeSession()
    resDict = {'Failed':failed, 'Successful':successful}
    return S_OK( resDict )

  def removeFile( self, lfn ):
    """ Remove the supplied path
    """
    res = self.__checkArgumentFormat( lfn )
    if not res['OK']:
      return res
    lfns = res['Value']
    created = self.__openSession()
    res = self.exists( lfns )
    if not res['OK']:
      if created:
        self.__closeSession()
      return res
    failed = res['Value']['Failed']
    successful = {}
    for lfn, exists in res['Value']['Successful'].items():
      if not exists:
        successful[lfn] = True
      else:
        res = self.__unlinkPath( lfn )
        if res['OK']:
          successful[lfn] = True
        else:
          failed[lfn] = res['Message']
    if created:
      self.__closeSession()
    resDict = {'Failed':failed, 'Successful':successful}
    return S_OK( resDict )

  def removeReplica( self, lfn ):
    res = self.__checkArgumentFormat( lfn )
    if not res['OK']:
      return res
    lfns = res['Value']
    created = False
    if len( lfns ) > 2:
      created = self.__openSession()
    failed = {}
    successful = {}
    for lfn, info in lfns.items():
      if ( not info.has_key( 'PFN' ) ) or ( not info.has_key( 'SE' ) ):
        failed[lfn] = "Required parameters not supplied"
      else:
        pfn = info['PFN']
        se = info['SE']
        res = self.__removeReplica( pfn )
        if res['OK']:
          successful[lfn] = True
        else:
          failed[lfn] = res['Message']
    lfnRemoved = successful.keys()
    if len( lfnRemoved ) > 0:
      res = self.getReplicas( lfnRemoved, True )
      zeroReplicaFiles = []
      if not res['OK']:
        if created:
          self.__closeSession()
        return res
      else:
        for lfn, repDict in res['Value']['Successful'].items():
          if len( repDict.keys() ) == 0:
            zeroReplicaFiles.append( lfn )
      if len( zeroReplicaFiles ) > 0:
        res = self.removeFile( zeroReplicaFiles )
        if not res['OK']:
          if created:
            self.__closeSession()
          return res
    if created:
      self.__closeSession()
    resDict = {'Failed':failed, 'Successful':successful}
    return S_OK( resDict )

  def setReplicaStatus( self, lfn ):
    res = self.__checkArgumentFormat( lfn )
    if not res['OK']:
      return res
    lfns = res['Value']
    created = False
    if len( lfns ) > 2:
      created = self.__openSession()
    failed = {}
    successful = {}
    for lfn, info in lfns.items():
      pfn = info['PFN']
      se = info['SE']
      status = info['Status']
      res = self.__setReplicaStatus( pfn, status[0] )
      if res['OK']:
        successful[lfn] = True
      else:
        failed[lfn] = res['Message']
    if created:
      self.__closeSession()
    resDict = {'Failed':failed, 'Successful':successful}
    return S_OK( resDict )

  def setReplicaHost( self, lfn ):
    """ This modifies the replica metadata for the SE.
    """
    res = self.__checkArgumentFormat( lfn )
    if not res['OK']:
      return res
    lfns = res['Value']
    created = False
    if len( lfns ) > 2:
      created = self.__openSession()
    failed = {}
    successful = {}
    for lfn, info in lfns.items():
      pfn = info['PFN']
      se = info['SE']
      newse = info['NewSE']
      res = self.__modReplica( pfn, newse )
      if res['OK']:
        successful[lfn] = True
      else:
        failed[lfn] = res['Message']
    if created:
      self.__closeSession()
    resDict = {'Failed':failed, 'Successful':successful}
    return S_OK( resDict )

  ####################################################################
  #
  # The following are write methods for directories
  #

  def removeDirectory( self, lfn, recursive = False ):
    res = self.__checkArgumentFormat( lfn )
    if not res['OK']:
      return res
    lfns = res['Value']
    created = self.__openSession()
    res = self.exists( lfns )
    if not res['OK']:
      if created:
        self.__closeSession()
      return res
    failed = res['Value']['Failed']
    successful = {}
    for lfn, exists in res['Value']['Successful'].items():
      if not exists:
        successful[lfn] = True
        continue
      if recursive:
        res = self.__removeDirs( lfn )
      else:
        res = self.__removeDirectory( lfn )
      if res['OK']:
        successful[lfn] = True
      else:
        failed[lfn] = res['Message']
    if created:
      self.__closeSession()
    resDict = {'Failed':failed, 'Successful':successful}
    return S_OK( resDict )

  def createDirectory( self, lfn ):
    res = self.__checkArgumentFormat( lfn )
    if not res['OK']:
      return res
    lfns = res['Value']
    created = self.__openSession()
    failed = {}
    successful = {}
    for path in lfns.keys():
      res = self.__makeDirs( path )
      if res['OK']:
        successful[path] = True
      else:
        failed[path] = res['Message']
    if created:
      self.__closeSession()
    resDict = {'Failed':failed, 'Successful':successful}
    return S_OK( resDict )

  ####################################################################
  #
  # The following are write methods for links
  #

  def createLink( self, link ):
    res = self.__checkArgumentFormat( link )
    if not res['OK']:
      return res
    links = res['Value']
    # If we have less than three lfns to query a session doesn't make sense
    created = self.__openSession()
    failed = {}
    successful = {}
    for link, target in links.items():
      res = self.__makeDirs( os.path.dirname( link ) )
      if not res['OK']:
        failed[link] = res['Message']
      else:
        res = self.__makeLink( link, target )
        if not res['OK']:
          failed[link] = res['Message']
        else:
          successful[link] = target
    if created:
      self.__closeSession()
    resDict = {'Failed':failed, 'Successful':successful}
    return S_OK( resDict )

  def removeLink( self, link ):
    res = self.__checkArgumentFormat( link )
    if not res['OK']:
      return res
    links = res['Value']
    # If we have less than three lfns to query a session doesn't make sense
    created = False
    if len( links ) > 2:
      created = self.__openSession()
    failed = {}
    successful = {}
    for link in links.keys():
      res = self.__unlinkPath( link )
      if not res['OK']:
        failed[link] = res['Message']
      else:
        successful[link] = True
    if created:
      self.__closeSession()
    resDict = {'Failed':failed, 'Successful':successful}
    return S_OK( resDict )

  ####################################################################
  #
  # The following are write methods for datasets
  #

  def createDataset( self, dataset ):
    res = self.__checkArgumentFormat( dataset )
    if not res['OK']:
      return res
    datasets = res['Value']
    created = self.__openSession()
    successful = {}
    failed = {}
    for datasetName, lfns in datasets.items():
      res = self.__executeOperation( datasetName, 'exists' )
      if not res['OK']:
        return res
      elif res['Value']:
        return S_ERROR( "LcgFileCatalogClient.createDataset: This dataset already exists." )
      res = self.__createDataset( datasetName, lfns )
      if res['OK']:
        successful[datasetName] = True
      else:
        self.__executeOperation( datasetName, 'removeDataset' )
        failed[datasetName] = res['Message']
    if created:
      self.__closeSession()
    resDict = {'Failed':failed, 'Successful':successful}
    return S_OK( resDict )

  def removeDataset( self, dataset ):
    res = self.__checkArgumentFormat( dataset )
    if not res['OK']:
      return res
    datasets = res['Value']
    created = self.__openSession()
    successful = {}
    failed = {}
    for datasetName in datasets.keys():
      res = self.__removeDataset( datasetName )
      if not res['OK']:
        failed[datasetName] = res['Message']
      else:
        successful[datasetName] = True
    if created:
      self.__closeSession()
    resDict = {'Failed':failed, 'Successful':successful}
    return S_OK( resDict )

  def removeFileFromDataset( self, dataset ):
    res = self.__checkArgumentFormat( dataset )
    if not res['OK']:
      return res
    datasets = res['Value']
    created = self.__openSession()
    successful = {}
    failed = {}
    for datasetName, lfns in datasets.items():
      res = self.__removeFilesFromDataset( datasetName, lfns )
      if not res['OK']:
        failed[datasetName] = res['Message']
      else:
        successful[datasetName] = True
    if created:
      self.__closeSession()
    resDict = {'Failed':failed, 'Successful':successful}
    return S_OK( resDict )

  ####################################################################
  #
  # These are the internal methods to be used by all methods
  #

  def __checkArgumentFormat( self, path ):
    if type( path ) in types.StringTypes:
      urls = {path:False}
    elif type( path ) == types.ListType:
      urls = {}
      for url in path:
        urls[url] = False
    elif type( path ) == types.DictType:
      urls = path
    else:
      return S_ERROR( "LcgFileCatalogClient.__checkArgumentFormat: Supplied path is not of the correct format." )
    return S_OK( urls )

  def __executeOperation( self, path, method ):
    """ Executes the requested functionality with the supplied path
    """
    execString = "res = self.%s(path)" % method
    try:
      exec( execString )
      if type( path ) == types.DictType:
        path = path.keys()[0]
      if not res['OK']:
        return res
      elif not res['Value']['Successful'].has_key( path ):
        return S_ERROR( res['Value']['Failed'][path] )
      else:
        return S_OK( res['Value']['Successful'][path] )
    except AttributeError, errMessage:
      exceptStr = "LcgFileCatalogClient.__executeOperation: Exception while perfoming %s." % method
      gLogger.exception( exceptStr, '', errMessage )
      return S_ERROR( "%s%s" % ( exceptStr, errMessage ) )

  def __getLFNForPFN( self, pfn ):
    fstat = lfc.lfc_filestatg()
    value = lfc.lfc_statr( pfn, fstat )
    if value != 0:
      return S_ERROR( lfc.sstrerror( lfc.cvar.serrno ) )
    return self.__getLfnForGUID( fstat.guid )

  def __existsLfn( self, lfn ):
    """ Check whether the supplied LFN exists
    """
    fullLfn = '%s%s' % ( self.prefix, lfn )
    value = lfc.lfc_access( fullLfn, 0 )
    if value == 0:
      return S_OK( True )
    else:
      errno = lfc.cvar.serrno
      if errno == 2:
        return S_OK( False )
      else:
        return S_ERROR( lfc.sstrerror( errno ) )

  def __existsGuid( self, guid ):
    """ Check if the guid exists
    """
    fstat = lfc.lfc_filestatg()
    value = lfc.lfc_statg( '', guid, fstat )
    if value == 0:
      return S_OK( True )
    else:
      errno = lfc.cvar.serrno
      if errno == 2:
        return S_OK( False )
      else:
        return S_ERROR( lfc.sstrerror( errno ) )

  def __getLfnForGUID( self, guid ):
    """ Resolve the LFN for a supplied GUID
    """
    linkList = lfc.lfc_list()
    lfnlist = []
    listlinks = lfc.lfc_listlinks( '', guid, lfc.CNS_LIST_BEGIN, linkList )
    while listlinks:
      ll = listlinks.path
      if re.search ( '^' + self.prefix, ll ):
        ll = listlinks.path.replace( self.prefix, "", 1 )
      lfnlist.append( ll )
      listlinks = lfc.lfc_listlinks( '', guid, lfc.CNS_LIST_CONTINUE, linkList )
    else:
      lfc.lfc_listlinks( '', guid, lfc.CNS_LIST_END, linkList )
    return S_OK( lfnlist[0] )

  def __getBasePath( self, path ):
    exists = False
    while not exists:
      res = self.__executeOperation( path, 'exists' )
      if not res['OK']:
        return res
      else:
        exists = res['Value']
        if not exists:
          path = os.path.dirname( path )
    return S_OK( path )

  def __getACLInformation( self, path ):
    fullLfn = '%s%s' % ( self.prefix, path )
    results, objects = lfc.lfc_getacl( fullLfn, 256 )#lfc.CNS_ACL_GROUP_OBJ)
    if results == -1:
      errStr = "LcgFileCatalogClient.__getACLInformation: Failed to obtain all path ACLs."
      gLogger.error( errStr, "%s %s" % ( path, lfc.sstrerror( lfc.cvar.serrno ) ) )
      return S_ERROR( errStr )
    permissionsDict = {}
    for obj in objects:
      if obj.a_type == lfc.CNS_ACL_USER_OBJ:
        res = self.__getDNFromUID( obj.a_id )
        if not res['OK']:
          return res
        permissionsDict['DN'] = res['Value']
        permissionsDict['user'] = obj.a_perm
      elif obj.a_type == lfc.CNS_ACL_GROUP_OBJ:
        res = self.__getRoleFromGID( obj.a_id )
        if not res['OK']:
          return res
        role = res['Value']
        permissionsDict['Role'] = role
        permissionsDict['group'] = obj.a_perm
      elif obj.a_type == lfc.CNS_ACL_OTHER:
        permissionsDict['world'] = obj.a_perm
      else:
        errStr = "LcgFileCatalogClient.__getACLInformation: ACL type not considered."
        gLogger.debug( errStr, obj.a_type )
    gLogger.verbose( "LcgFileCatalogClient.__getACLInformation: %s owned by %s:%s." % ( path,
                                                                                        permissionsDict['DN'],
                                                                                        permissionsDict['Role'] ) )
    return S_OK( permissionsDict )

  def __getPathStat( self, path = '', guid = '' ):
    if path:
      path = '%s%s' % ( self.prefix, path )
    fstat = lfc.lfc_filestatg()
    value = lfc.lfc_statg( path, guid, fstat )
    if value == 0:
      return S_OK( fstat )
    else:
      return S_ERROR( lfc.sstrerror( lfc.cvar.serrno ) )

  def __getDNFromUID( self, userID ):
    buff = " " * ( lfc.CA_MAXNAMELEN + 1 )
    res = lfc.lfc_getusrbyuid( userID, buff )
    if res == 0:
      dn = buff[:buff.find( '\x00' )]
      gLogger.debug( "LcgFileCatalogClient.__getDNFromUID: UID %s maps to %s." % ( userID, dn ) )
      return S_OK( dn )
    else:
      errStr = "LcgFileCatalogClient.__getDNFromUID: Failed to get DN from UID"
      gLogger.error( errStr, "%s %s" % ( userID, lfc.sstrerror( lfc.cvar.serrno ) ) )
      return S_ERROR( errStr )

  def __getRoleFromGID( self, groupID ):
    buff = " " * ( lfc.CA_MAXNAMELEN + 1 )
    res = lfc.lfc_getgrpbygid( groupID, buff )
    if res == 0:
      role = buff[:buff.find( '\x00' )]
      if role == 'lhcb':
        role = 'lhcb/Role=user'
      gLogger.debug( "LcgFileCatalogClient.__getRoleFromGID: GID %s maps to %s." % ( groupID, role ) )
      return S_OK( role )
    else:
      errStr = "LcgFileCatalogClient:__getRoleFromGID: Failed to get role from GID"
      gLogger.error( errStr, "%s %s" % ( groupID, lfc.sstrerror( lfc.cvar.serrno ) ) )
      return S_ERROR()

  def __getFileReplicas( self, lfn, allStatus ):
    fullLfn = '%s%s' % ( self.prefix, lfn )
    value, replicaObjects = lfc.lfc_getreplica( fullLfn, '', '' )
    if value != 0:
      return S_ERROR( lfc.sstrerror( lfc.cvar.serrno ) )
    replicas = {}
    if not replicaObjects:
      return S_ERROR( 'File has zero replicas' )
    for replica in replicaObjects:
      status = replica.status
      if ( status != 'P' ) or allStatus:
        se = replica.host
        pfn = replica.sfn#.strip()
        replicas[se] = pfn
    return S_OK( replicas )

  def __getFileReplicaStatus( self, lfn, se ):
    fullLfn = '%s%s' % ( self.prefix, lfn )
    value, replicaObjects = lfc.lfc_getreplica( fullLfn, '', '' )
    if value != 0:
      return S_ERROR( lfc.sstrerror( lfc.cvar.serrno ) )
    for replica in replicaObjects:
      if se == replica.host:
        return S_OK( replica.status )
    return S_ERROR( "No replica at supplied site" )

  def __checkAddFile( self, lfn, pfn, size, se, guid, checksum ):
    res = self.__getPathStat( lfn )
    if not res['OK']:
      if res['Message'] != 'No such file or directory':
        return S_ERROR( "Failed to find pre-existance of LFN" )
    else:
      fstat = res['Value']
      if fstat.guid != guid:
        return S_ERROR( "This LFN %s is already registered with another GUID" % lfn )
      if fstat.filesize != size:
        return S_ERROR( "This LFN %s is already registered with another size" % lfn )
      if fstat.csumvalue.upper() != checksum.upper():
        return S_ERROR( "This LFN %s is already registered with another adler32" % lfn )
      res = self.__getFileReplicas( lfn, True )
      if not res['OK']:
        return S_ERROR( "Failed to obtain replicas for existing LFN %s" % lfn )
      replicas = res['Value']
      if not ( replicas.has_key( se ) and ( replicas[se] == pfn ) ):
        return S_ERROR( "This LFN %s is already registered with another SE/PFN" % lfn )
      return S_OK( False )
    try:
      size = long( size )
    except Exception:
      return S_ERROR( "The size of the file must be an 'int','long' or 'string'" )
    if not se:
      return S_ERROR( "The SE for the file was not supplied." )
    if not pfn:
      return S_ERROR( "The PFN for the file was not supplied." )
    if not lfn:
      return S_ERROR( "The LFN for the file was not supplied." )
    if not guid:
      return S_ERROR( "The GUID for the file was not supplied." )
    if not checksum:
      return S_ERROR( "The adler32 for the file was not supplied." )
    return S_OK( True )

  def __addFile( self, lfn, pfn, size, se, guid, checksum ):
    lfc.lfc_umask( 0000 )
    bdir = os.path.dirname( lfn )
    res = self.__executeOperation( bdir, 'exists' )
    # If we failed to find out whether the directory exists
    if not res['OK']:
      return S_ERROR( res['Message'] )
    # If the directory doesn't exist
    if not res['Value']:
      #Make the directories recursively if needed
      res = self.__makeDirs( bdir )
      # If we failed to make the directory for the file
      if not res['OK']:
        return S_ERROR( res['Message'] )
    #Create a new file
    fullLfn = '%s%s' % ( self.prefix, lfn )
    value = lfc.lfc_creatg( fullLfn, guid, 0664 )
    if value != 0:
      errStr = lfc.sstrerror( lfc.cvar.serrno )
      gLogger.error( "LcgFileCatalogClient__addFile: Failed to create GUID.", errStr )
      # Remove the file we just attempted to add
      res = self.__unlinkPath( lfn )
      if not res['OK']:
        gLogger.error( "LcgFileCatalogClient.__addFile: Failed to remove file after failure.", res['Message'] )
      return S_ERROR( "LcgFileCatalogClient__addFile: Failed to create GUID: %s" % errStr )
    #Set the checksum and size of the file
    if not checksum:
      checksum = ''
    value = lfc.lfc_setfsizeg( guid, size, 'AD', checksum )
    if value != 0:
      errStr = lfc.sstrerror( lfc.cvar.serrno )
      # Remove the file we just attempted to add
      res = self.__unlinkPath( lfn )
      if not res['OK']:
        gLogger.error( "LcgFileCatalogClient.__addFile: Failed to remove file after failure to add checksum and size.",
                        res['Message'] )
      return S_ERROR( "LcgFileCatalogClient.__addFile: Failed to set file size: %s" % errStr )
    return S_OK()

  def __addReplica( self, guid, pfn, se, master ):
    fid = lfc.lfc_fileid()
    status = 'U'
    f_type = 'D'
    poolname = ''
    # setname = ''
    fs = ''
    # r_type = 'S'
    if master:
      r_type = 'P' # S = secondary, P = primary
    # value = lfc.lfc_addreplica( guid, fid, se, pfn,
    #                             status, f_type, poolname, fs, r_type, setname ) # not really useful in the end.
    value = lfc.lfc_addreplica( guid, fid, se, pfn, status, f_type, poolname, fs )
    if value == 0:
      return S_OK()
    errStr = lfc.sstrerror( lfc.cvar.serrno )
    if errStr == "File exists":
      return S_OK()
    else:
      return S_ERROR( errStr )

  def __unlinkPath( self, lfn ):
    fullLfn = '%s%s' % ( self.prefix, lfn )
    value = lfc.lfc_unlink( fullLfn )
    if value == 0:
      return S_OK()
    else:
      return S_ERROR( lfc.sstrerror( lfc.cvar.serrno ) )

  def __removeReplica( self, pfn ):
    fid = lfc.lfc_fileid()
    value = lfc.lfc_delreplica( '', fid, pfn )
    if value == 0:
      return S_OK()
    elif value == 2:
      return S_OK()
    else:
      return S_ERROR( lfc.sstrerror( lfc.cvar.serrno ) )

  def __setReplicaStatus( self, pfn, status ):
    value = lfc.lfc_setrstatus( pfn, status )
    if value == 0:
      return S_OK()
    else:
      return S_ERROR( lfc.sstrerror( lfc.cvar.serrno ) )

  def __modReplica( self, pfn, newse ):
    value = lfc.lfc_modreplica( pfn, '', '', newse )
    if value == 0:
      return S_OK()
    else:
      return S_ERROR( lfc.sstrerror( lfc.cvar.serrno ) )

  def __removeDirectory( self, path ):
    fullLfn = '%s%s' % ( self.prefix, path )
    value = lfc.lfc_rmdir( fullLfn )
    if value == 0:
      return S_OK()
    else:
      return S_ERROR( lfc.sstrerror( lfc.cvar.serrno ) )

  def __removeDirs( self, path ):
    """ Black magic contained within...
    """
    res = self.__getDirectoryContents( path )
    if not res['OK']:
      return res
    subDirs = res['Value']['SubDirs']
    files = res['Value']['Files']
    for subDir in subDirs.keys():
      res = self.__removeDirs( subDir )
      if not res['OK']:
        return res
    if files:
      return S_ERROR( "Directory not empty" )
    return self.__removeDirectory( path )

  def __makeDirs( self, path, mode = 0775 ):
    """  Black magic contained within....
    """
    dirName = os.path.dirname( path )
    res = self.__executeOperation( path, 'exists' )
    if not res['OK']:
      return res
    if res['Value']:
      return S_OK()
    res = self.__executeOperation( dirName, 'exists' )
    if not res['OK']:
      return res
    if res['Value']:
      res = self.__makeDirectory( path, mode )
    else:
      res = self.__makeDirs( dirName, mode )
      res = self.__makeDirectory( path, mode )
    return res

  def __makeDirectory( self, path, mode ):
    fullLfn = '%s%s' % ( self.prefix, path )
    lfc.lfc_umask( 0000 )
    value = lfc.lfc_mkdir( fullLfn, mode )
    if value == 0:
      return S_OK()
    else:
      return S_ERROR( lfc.sstrerror( lfc.cvar.serrno ) )

  def __openDirectory( self, path ):
    lfcPath = "%s%s" % ( self.prefix, path )
    value = lfc.lfc_opendirg( lfcPath, '' )
    if value:
      return S_OK( value )
    else:
      return S_ERROR( lfc.sstrerror( lfc.cvar.serrno ) )

  def __closeDirectory( self, oDirectory ):
    value = lfc.lfc_closedir( oDirectory )
    if value == 0:
      return S_OK()
    else:
      return S_ERROR( lfc.sstrerror( lfc.cvar.serrno ) )

  def __getDirectoryContents( self, path, verbose = False ):
    """ Returns a dictionary containing all of the contents of a directory.
        This includes the metadata associated to files (replicas, size, guid, status) and the subdirectories found.
    """
    # First check that the directory exists
    res = self.__executeOperation( path, 'exists' )
    if not res['OK']:
      return res
    if not res['Value']:
      return S_ERROR( 'No such file or directory' )

    res = self.__getPathStat( path )
    if not res['OK']:
      return res
    nbfiles = res['Value'].nlink
    res = self.__openDirectory( path )
    if not res['OK']:
      return res
    oDirectory = res['Value']
    subDirs = {}
    links = {}
    files = {}
    for i in  range( nbfiles ):
      entry, fileInfo = lfc.lfc_readdirxr( oDirectory, "" )
      pathMetadata = {}
      pathMetadata['Mode'] = S_IMODE( entry.filemode )
      subPath = '%s/%s' % ( path, entry.d_name )
      if verbose:
        statRes = self.__getPathStat( subPath )
        if res['OK']:
          oPath = statRes['Value']
          pathMetadata['Size'] = oPath.filesize
          pathMetadata['CheckSumType'] = oPath.csumtype
          pathMetadata['Checksum'] = oPath.csumvalue
          pathMetadata['GUID'] = oPath.guid
          pathMetadata['Status'] = oPath.status
          pathMetadata['CreationDate'] = fromEpoch( oPath.ctime )
          pathMetadata['ModificationDate'] = fromEpoch( oPath.mtime )
          pathMetadata['NumberOfLinks'] = oPath.nlink
          pathMetadata['LastAccess'] = oPath.atime
          res = self.__getDNFromUID( oPath.uid )
          if res['OK']:
            pathMetadata['OwnerDN'] = res['Value']
          else:
            pathMetadata['OwnerDN'] = None
          res = self.__getRoleFromGID( oPath.gid )
          if res['OK']:
            pathMetadata['OwnerRole'] = res['Value']
          else:
            pathMetadata['OwnerRole'] = None
      if S_ISDIR( entry.filemode ):
        subDirs[subPath] = pathMetadata
      else:
        replicaDict = {}
        if fileInfo:
          for replica in fileInfo:
            replicaDict[replica.host] = {'PFN':replica.sfn, 'Status':replica.status}
        pathMetadata['Size'] = entry.filesize
        pathMetadata['GUID'] = entry.guid
        if S_ISLNK( entry.filemode ):
          res = self.__executeOperation( subPath, 'readLink' )
          if res['OK']:
            pathMetadata['Target'] = res['Value']
          links[subPath] = {}
          links[subPath]['MetaData'] = pathMetadata
          links[subPath]['Replicas'] = replicaDict
        elif S_ISREG( entry.filemode ):
          files[subPath] = {}
          files[subPath]['Replicas'] = replicaDict
          files[subPath]['MetaData'] = pathMetadata
    pathDict = {}
    res = self.__closeDirectory( oDirectory )
    pathDict = {'Files': files, 'SubDirs':subDirs, 'Links':links}
    return S_OK( pathDict )

  def __getDirectorySize( self, path ):
    res = self.__executeOperation( path, 'exists' )
    if not res['OK']:
      return res
    if not res['Value']:
      return S_ERROR( 'No such file or directory' )

    res = self.__getPathStat( path )
    if not res['OK']:
      return res
    nbfiles = res['Value'].nlink
    res = self.__openDirectory( path )
    if not res['OK']:
      return res
    oDirectory = res['Value']
    pathDict = {'SubDirs':{}, 'ClosedDirs':[], 'Files':0, 'TotalSize':0, 'SiteUsage':{}}
    for i in  range( nbfiles ):
      entry, fileInfo = lfc.lfc_readdirxr( oDirectory, "" )
      if S_ISDIR( entry.filemode ):
        subDir = '%s/%s' % ( path, entry.d_name )
        permissions = S_IMODE( entry.filemode )
        if ( not permissions & S_IWUSR ) and ( not permissions & S_IWGRP ) and ( not permissions & S_IWOTH ):
          pathDict['ClosedDirs'].append( subDir )
        modTime = time.ctime()
        statRes = self.__getPathStat( subDir )
        if statRes['OK']:
          modTime = fromEpoch( statRes['Value'].mtime )
        pathDict['SubDirs'][subDir] = modTime
      else:
        fileSize = entry.filesize
        pathDict['TotalSize'] += fileSize
        pathDict['Files'] += 1
        if not fileInfo:
          gLogger.error( "LcgFileCatalogClient.__getDirectorySize: File found with no replicas",
                         "%s/%s" % ( path, entry.d_name ) )
        else:
          for replica in fileInfo:
            if not pathDict['SiteUsage'].has_key( replica.host ):
              pathDict['SiteUsage'][replica.host] = {'Files':0, 'Size':0}
            pathDict['SiteUsage'][replica.host]['Size'] += fileSize
            pathDict['SiteUsage'][replica.host]['Files'] += 1
    res = self.__closeDirectory( oDirectory )
    return S_OK( pathDict )

  def __getLinkStat( self, link ):
    fullLink = '%s%s' % ( self.prefix, link )
    lstat = lfc.lfc_filestat()
    value = lfc.lfc_lstat( fullLink, lstat )
    if value == 0:
      return S_OK( lstat )
    else:
      return S_ERROR( lfc.sstrerror( lfc.cvar.serrno ) )

  def __readLink( self, link ):
    fullLink = '%s%s' % ( self.prefix, link )
    buff = " " * ( lfc.CA_MAXNAMELEN + 1 )
    chars = lfc.lfc_readlink( fullLink, buff, lfc.CA_MAXPATHLEN )
    if chars > 0:
      return S_OK( buff[:chars].replace( self.prefix, '' ).replace( '\x00', '' ) )
    else:
      return S_ERROR( lfc.sstrerror( lfc.cvar.serrno ) )

  def __makeLink( self, source, target ):
    fullLink = '%s%s' % ( self.prefix, source )
    fullLfn = '%s%s' % ( self.prefix, target )
    value = lfc.lfc_symlink( fullLfn, fullLink )
    if value == 0:
      return S_OK()
    else:
      return S_ERROR( lfc.sstrerror( lfc.cvar.serrno ) )

  def __getLFNGuid( self, lfn ):
    """Get the GUID for the given lfn"""
    fstat = lfc.lfc_filestatg()
    fullLfn = '%s%s' % ( self.prefix, lfn )
    value = lfc.lfc_statg( fullLfn, '', fstat )
    if value == 0:
      return S_OK( fstat.guid )
    else:
      errStr = lfc.sstrerror( lfc.cvar.serrno )
      return S_ERROR( errStr )

  def __createDataset( self, datasetName, lfns ):
    res = self.__makeDirs( datasetName )
    if not res['OK']:
      return res
    links = {}
    for lfn in lfns:
      res = self.__getLFNGuid( lfn )
      if not res['OK']:
        return res
      else:
        link = "%s/%s" % ( datasetName, res['Value'] )
        links[link] = lfn
    res = self.createLink( links )
    if len( res['Value']['Successful'] ) == len( links.keys() ):
      return S_OK()
    totalError = ""
    for link, error in res['Value']['Failed'].items():
      gLogger.error( "LcgFileCatalogClient.__createDataset: Failed to create link for %s." % link, error )
      totalError = "%s\n %s : %s" % ( totalError, link, error )
    return S_ERROR( totalError )

  def __removeDataset( self, datasetName ):
    res = self.__getDirectoryContents( datasetName )
    if not res['OK']:
      return res
    #links = res['Value']['Links'].keys()
    links = res['Value']['Files'].keys()
    res = self.removeLink( links )
    if not res['OK']:
      return res
    elif len( res['Value']['Failed'].keys() ):
      return S_ERROR( "Failed to remove all links" )
    else:
      res = self.__executeOperation( datasetName, 'removeDirectory' )
      return res

  def __removeFilesFromDataset( self, datasetName, lfns ):
    links = []
    for lfn in lfns:
      res = self.__getLFNGuid( lfn )
      if not res['OK']:
        return res
      guid = res['Value']
      linkPath = "%s/%s" % ( datasetName, guid )
      links.append( linkPath )
    res = self.removeLink( links )
    if not res['OK']:
      return res
    if len( res['Value']['Successful'] ) == len( links ):
      return S_OK()
    totalError = ""
    for link, error in res['Value']['Failed'].items():
      gLogger.error( "LcgFileCatalogClient.__removeFilesFromDataset: Failed to remove link %s." % link, error )
      totalError = "%s %s : %s" % ( totalError, link, error )
    return S_ERROR( totalError )

  ####################################################################
  #
  # These are the methods required for the admin interface
  #

  def getUserDirectory( self, username ):
    """ Takes a list of users and determines whether their directories already exist
    """
    vo = getVO( 'lhcb' )
    res = self.__checkArgumentFormat( username )
    if not res['OK']:
      return res
    usernames = res['Value'].keys()
    usernameDict = {}
    for username in usernames:
      userDirectory = "/%s/user/%s/%s" % ( vo, username[0], username )
      usernameDict[userDirectory] = username
    res = self.exists( usernameDict.keys() )
    if not res['OK']:
      return res
    failed = {}
    for directory, reason in res['Value']['Failed'].items():
      failed[usernameDict[directory]] = reason
    successful = {}
    for directory, exists in res['Value']['Successful'].items():
      successful[usernameDict[directory]] = exists
    resDict = {'Failed':failed, 'Successful':successful}
    return S_OK( resDict )

  def createUserDirectory( self, username ):
    """ Creates the user directory
    """
    vo = getVO( 'lhcb' )
    res = self.__checkArgumentFormat( username )
    if not res['OK']:
      return res
    usernames = res['Value'].keys()
    successful = {}
    failed = {}
    created = self.__openSession()
    for username in usernames:
      userDirectory = "/%s/user/%s/%s" % ( vo, username[0], username )
      res = self.__makeDirs( userDirectory, 0755 )
      if res['OK']:
        successful[username] = userDirectory
      else:
        failed[username] = res['Message']
    if created:
      self.__closeSession()
    resDict = {'Failed':failed, 'Successful':successful}
    return S_OK( resDict )

  def removeUserDirectory( self, username ):
    """ Remove the user directory and remove the user mapping
    """
    created = self.__openSession()
    res = self.getUserDirectory( username )
    if not res['OK']:
      return res
    failed = {}
    for username, error in res['Value']['Failed'].items():
      failed[username] = error
    directoriesToRemove = {}
    successful = {}
    for username, directory in res['Value']['Successful'].items():
      if not directory:
        successful[username] = True
      else:
        directoriesToRemove[directory] = username
    res = self.removeDirectory( directoriesToRemove.keys() )
    if not res['OK']:
      return res
    for directory, error in res['Value']['Failed'].items():
      failed[directoriesToRemove[directory]] = error
    for directory in res['Value']['Successful'].keys():
      successful[directoriesToRemove[directory]] = True
    if created:
      self.__closeSession()
    resDict = {'Failed':failed, 'Successful':successful}
    return S_OK( resDict )

  def changeDirectoryOwner( self, directory ):
    """ Change the ownership of the directory to the user associated to the supplied DN
    """
    res = self.__checkArgumentFormat( directory )
    if not res['OK']:
      return res
    directory = res['Value']
    successful = {}
    failed = {}
    created = self.__openSession()
    for dirPath, dn in directory.items():
      res = self.__getDNUserID( dn )
      if not res['OK']:
        failed[dirPath] = res['Message']
      else:
        userID = res['Value']
        res = self.__changeOwner( dirPath, userID )
        if not res['OK']:
          failed[dirPath] = res['Message']
        else:
          successful[dirPath] = True
    if created:
      self.__closeSession()
    resDict = {'Failed':failed, 'Successful':successful}
    return S_OK( resDict )

  def createUserMapping( self, userDN ):
    """ Create a user with the supplied DN and return the userID
    """
    res = self.__checkArgumentFormat( userDN )
    if not res['OK']:
      return res
    userDNs = res['Value']
    successful = {}
    failed = {}
    created = self.__openSession()
    for userDN, uid in userDNs.items():
      if not uid:
        uid = -1
      res = self.__addUserDN( uid, userDN )
      if not res['OK']:
        failed[userDN] = res['Message']
      else:
        res = self.__getDNUserID( userDN )
        if not res['OK']:
          failed[userDN] = res['Message']
        else:
          successful[userDN] = res['Value']
    if created:
      self.__closeSession()
    resDict = {'Failed':failed, 'Successful':successful}
    return S_OK( resDict )

  ####################################################################
  #
  # These are the internal methods used for the admin interface
  #

  def __getUserDNs( self, userID ):
    value, users = lfc.lfc_getusrmap()
    if value != 0:
      return S_ERROR( lfc.sstrerror( lfc.cvar.serrno ) )
    else:
      dns = []
      for userMap in users:
        if userMap.userid == userID:
          dns.append( userMap.username )
      return S_OK( dns )

  def __getDNUserID( self, dn ):
    value, users = lfc.lfc_getusrmap()
    if value != 0:
      return S_ERROR( lfc.sstrerror( lfc.cvar.serrno ) )
    else:
      for userMap in users:
        if userMap.username == dn:
          return S_OK( userMap.userid )
      return S_ERROR( "DN did not exist" )

  def __rmUserDN( self, dn ):
    res = lfc.lfc_rmusrmap( 0, dn )
    if res == 0:
      return S_OK()
    else:
      return S_ERROR( lfc.sstrerror( lfc.cvar.serrno ) )

  def __rmUserID( self, userID ):
    res = lfc.lfc_rmusrmap( userID, '' )
    if res == 0:
      return S_OK()
    else:
      return S_ERROR( lfc.sstrerror( lfc.cvar.serrno ) )

  def __addUserDN( self, userID, dn ):
    res = lfc.lfc_enterusrmap( userID, dn )
    if res == 0:
      return S_OK()
    errorNo = lfc.cvar.serrno
    if errorNo == 17:
      # User DN already exists
      return S_OK()
    else:
      return S_ERROR( lfc.sstrerror( lfc.cvar.serrno ) )

  def __changeOwner( self, lfn, userID ):
    fullLfn = '%s%s' % ( self.prefix, lfn )
    res = lfc.lfc_chown( fullLfn, userID, -1 )
    if res == 0:
      return S_OK()
    else:
      return S_ERROR( lfc.sstrerror( lfc.cvar.serrno ) )

  def __changeMod( self, lfn, mode ):
    fullLfn = '%s%s' % ( self.prefix, lfn )
    res = lfc.lfc_chmod( fullLfn, mode )
    if res == 0:
      return S_OK()
    else:
      return S_ERROR( lfc.sstrerror( lfc.cvar.serrno ) )

  # THIS IS NOT YET WORKING
  def getReplicasNew( self, lfn, allStatus = False ):
    """ Returns replicas for an LFN or list of LFNs
    """
    res = self.__checkArgumentFormat( lfn )
    if not res['OK']:
      return res
    lfns = res['Value']
    lfnChunks = breakListIntoChunks( sortList( lfns.keys() ), 1000 )
    # If we have less than three groups to query a session doesn't make sense
    created = False
    if len( lfnChunks ) > 2:
      created = self.__openSession()
    failed = {}
    successful = {}
    for lfnList in lfnChunks:
      value, replicaList = lfc.lfc_getreplicasl( lfnList, '' )
      if value != 0:
        for lfn in lfnList:
          failed[lfn] = lfc.sstrerror( lfc.cvar.serrno )
        continue
      for oReplica in replicaList:
        #TODO WORK OUT WHICH LFN THIS CORRESPONDS
        status = oReplica.status
        if ( status != 'P' ) or allStatus:
          se = oReplica.host
          pfn = oReplica.sfn#.strip()
          # replicas[se] = pfn
    if created:
      self.__closeSession()
    resDict = {'Failed':failed, 'Successful':successful}
    return S_OK( resDict )<|MERGE_RESOLUTION|>--- conflicted
+++ resolved
@@ -7,11 +7,7 @@
 from DIRAC.Resources.Catalog.FileCatalogueBase                import FileCatalogueBase
 from DIRAC.Core.Utilities.Time                                import fromEpoch
 from DIRAC.Core.Utilities.List                                import sortList, breakListIntoChunks
-<<<<<<< HEAD
-from DIRAC.Core.Security.Misc                                 import getProxyInfo, formatProxyInfoAsString
-=======
 from DIRAC.Core.Security.ProxyInfo                            import getProxyInfo, formatProxyInfoAsString
->>>>>>> 24cb9344
 from DIRAC.Core.Security.CS                                   import getDNForUsername, getVOMSAttributeForGroup
 from stat import *
 import os, re, types, time
@@ -192,8 +188,6 @@
                 'User'     : proxyInfo['username'],
                 'AllDNs'   : res['Value']
               }
-<<<<<<< HEAD
-=======
     return S_OK( resDict )
 
   def __getPathAccess( self, path ):
@@ -211,7 +205,6 @@
         resDict[ p ] = True
       else:
         resDict[ p ] = False
->>>>>>> 24cb9344
     return S_OK( resDict )
 
   def getPathPermissions( self, path ):
@@ -239,29 +232,6 @@
           if not res['OK']:
             failed[path] = res['Message']
           else:
-<<<<<<< HEAD
-            clientInfo = resClient['Value']
-            groupMatch = False
-            for vomsRole in clientInfo['Role']:
-              if vomsRole.endswith( lfcPerm['Role'] ):
-                groupMatch = True
-            if ( lfcPerm['DN'] in clientInfo['AllDNs'] ):
-              if groupMatch:
-                perms = lfcPerm['user']
-              else:
-                perms = lfcPerm['world']
-            else:
-              if groupMatch:
-                perms = lfcPerm['group']
-              else:
-                perms = lfcPerm['world']
-
-            lfcPerm['Write'] = ( perms & 2 ) != 0
-            lfcPerm['Read'] = ( perms & 4 ) != 0
-            lfcPerm['Execute'] = ( perms & 1 ) != 0
-
-            successful[path] = lfcPerm
-=======
           # Evaluate access rights
             val = res['Value']
             try:
@@ -275,7 +245,6 @@
               failed[path] = LFCPerm
               continue
           successful[path] = LFCPerm
->>>>>>> 24cb9344
 
     if created:
       self.__closeSession()
