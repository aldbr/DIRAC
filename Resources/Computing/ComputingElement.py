########################################################################
# File :   ComputingElement.py
# Author : Stuart Paterson, A.T.
########################################################################

"""  The Computing Element class is a base class for all the various
     types CEs. It serves several purposes:

      - collects general CE related parameters to generate CE description
        for the job matching
      - provides logic for evaluation of the number of available CPU slots
      - provides logic for the proxy renewal while executing jobs

     The CE parameters are collected from the following sources, in hierarchy
     descending order:

      - parameters provided through setParameters() method of the class
      - parameters in /LocalSite configuration section
      - parameters in /LocalSite/<ceName>/ResourceDict configuration section
      - parameters in /LocalSite/ResourceDict configuration section
      - parameters in /LocalSite/<ceName> configuration section
      - parameters in /Resources/Computing/<ceName> configuration section
      - parameters in /Resources/Computing/CEDefaults configuration section

     The ComputingElement objects are usually instantiated with the help of
     ComputingElementFactory.
"""

from __future__ import print_function
<<<<<<< HEAD
import six
=======

__RCSID__ = "$Id$"

>>>>>>> f038dcd5
import os
import multiprocessing

from DIRAC import S_OK, S_ERROR, gLogger, version

from DIRAC.Core.Security import Properties
from DIRAC.Core.Security.VOMS import VOMS
from DIRAC.Core.Security.ProxyFile import writeToProxyFile
from DIRAC.Core.Security.ProxyInfo import getProxyInfoAsString
from DIRAC.Core.Security.ProxyInfo import formatProxyInfoAsString
from DIRAC.Core.Security.ProxyInfo import getProxyInfo
from DIRAC.Core.Utilities.Time import dateTime, second
from DIRAC.Core.Utilities.ObjectLoader import ObjectLoader
from DIRAC.ConfigurationSystem.Client.Config import gConfig
from DIRAC.ConfigurationSystem.Client.Helpers import Registry
from DIRAC.FrameworkSystem.Client.ProxyManagerClient import gProxyManager


INTEGER_PARAMETERS = ['CPUTime',
                      'NumberOfProcessors', 'NumberOfPayloadProcessors',
                      'MaxRAM']
FLOAT_PARAMETERS = []
LIST_PARAMETERS = ['Tag', 'RequiredTag']
WAITING_TO_RUNNING_RATIO = 0.5
MAX_WAITING_JOBS = 1
MAX_TOTAL_JOBS = 1


class ComputingElement(object):
  """ ComputingElement base class """
  #############################################################################

  def __init__(self, ceName):
    """ Standard constructor
    """
    self.log = gLogger.getSubLogger(ceName)
    self.ceName = ceName
    self.ceType = ''
    self.ceParameters = {}
    self.proxy = ''
    self.valid = None
    self.mandatoryParameters = []
    self.batch = None
    self.batchSystem = None
    self.batchModuleFile = None
    self.minProxyTime = gConfig.getValue('/Registry/MinProxyLifeTime', 10800)  # secs
    self.defaultProxyTime = gConfig.getValue('/Registry/DefaultProxyLifeTime', 43200)  # secs
    self.proxyCheckPeriod = gConfig.getValue('/Registry/ProxyCheckingPeriod', 3600)  # secs

    self.initializeParameters()

  def setProxy(self, proxy, valid=0):
    """ Set proxy for this instance
    """
    self.proxy = proxy
    self.valid = dateTime() + second * valid
    return S_OK()

  def _prepareProxy(self):
    """ Set the environment variable X509_USER_PROXY
    """
    if not self.proxy:
      result = getProxyInfo()
      if not result['OK']:
        return S_ERROR("No proxy available")
      if "path" in result['Value']:
        os.environ['X509_USER_PROXY'] = result['Value']['path']
        return S_OK()
    else:
      result = gProxyManager.dumpProxyToFile(self.proxy, requiredTimeLeft=self.minProxyTime)
      if not result['OK']:
        return result
      os.environ['X509_USER_PROXY'] = result['Value']

    gLogger.debug("Set proxy variable X509_USER_PROXY to %s" % os.environ['X509_USER_PROXY'])
    return S_OK()

  def isProxyValid(self, valid=1000):
    """ Check if the stored proxy is valid
    """
    if not self.valid:
      result = S_ERROR('Proxy is not valid for the requested length')
      result['Value'] = 0
      return result
    delta = self.valid - dateTime()
    totalSeconds = delta.days * 86400 + delta.seconds
    if totalSeconds > valid:
      return S_OK(totalSeconds - valid)

    result = S_ERROR('Proxy is not valid for the requested length')
    result['Value'] = totalSeconds - valid
    return result

  def initializeParameters(self):
    """ Initialize the CE parameters after they are collected from various sources
    """

    # Collect global defaults first
    for section in ['/Resources/Computing/CEDefaults', '/Resources/Computing/%s' % self.ceName]:
      result = gConfig.getOptionsDict(section)
      if result['OK']:
        ceOptions = result['Value']
        for key in ceOptions:
          if key in INTEGER_PARAMETERS:
            ceOptions[key] = int(ceOptions[key])
          if key in FLOAT_PARAMETERS:
            ceOptions[key] = float(ceOptions[key])
          if key in LIST_PARAMETERS:
            ceOptions[key] = gConfig.getValue(os.path.join(section, key), [])
        self.ceParameters.update(ceOptions)

    # Get local CE configuration
    localConfigDict = getCEConfigDict(self.ceName)
    self.ceParameters.update(localConfigDict)

    # Adds site level parameters
    section = '/LocalSite'
    result = gConfig.getOptionsDict(section)
    if result['OK'] and result['Value']:
      localSiteParameters = result['Value']
      self.log.debug('Local site parameters are: %s' % (localSiteParameters))
      for option, value in localSiteParameters.iteritems():
        if option == 'Architecture':
          self.ceParameters['Platform'] = value
          self.ceParameters['Architecture'] = value
        elif option == 'LocalSE':
          self.ceParameters['LocalSE'] = value.split(', ')
        else:
          self.ceParameters[option] = value

    self._addCEConfigDefaults()

  def isValid(self):
    """ Check the sanity of the Computing Element definition
    """
    for par in self.mandatoryParameters:
      if par not in self.ceParameters:
        return S_ERROR('Missing Mandatory Parameter in Configuration: %s' % par)
    return S_OK()

  #############################################################################
  def _addCEConfigDefaults(self):
    """Method to make sure all necessary Configuration Parameters are defined
    """
    self.ceParameters['WaitingToRunningRatio'] = float(
        self.ceParameters.get('WaitingToRunningRatio', WAITING_TO_RUNNING_RATIO))
    self.ceParameters['MaxWaitingJobs'] = int(self.ceParameters.get('MaxWaitingJobs', MAX_WAITING_JOBS))
    self.ceParameters['MaxTotalJobs'] = int(self.ceParameters.get('MaxTotalJobs', MAX_TOTAL_JOBS))

  def _reset(self):
    """ Make specific CE parameter adjustments after they are collected or added
    """
    pass

  def loadBatchSystem(self):
    """ Instantiate object representing the backend batch system
    """
    if self.batchSystem is None:
      self.batchSystem = self.ceParameters['BatchSystem']
    objectLoader = ObjectLoader()
    result = objectLoader.loadObject('Resources.Computing.BatchSystems.%s' % self.batchSystem, self.batchSystem)
    if not result['OK']:
      gLogger.error('Failed to load batch object: %s' % result['Message'])
      return result
    batchClass = result['Value']
    self.batchModuleFile = result['ModuleFile']
    self.batch = batchClass()
    self.log.info("Batch system class from module: ", self.batchModuleFile)

  def setParameters(self, ceOptions):
    """ Add parameters from the given dictionary overriding the previous values

        :param dict ceOptions: CE parameters dictionary to update already defined ones
    """
    self.ceParameters.update(ceOptions)

    # At this point we can know the exact type of CE,
    # try to get generic parameters for this type
    ceType = self.ceParameters.get('CEType')
    if ceType:
      result = gConfig.getOptionsDict('/Resources/Computing/%s' % ceType)
      if result['OK']:
        generalCEDict = result['Value']
        generalCEDict.update(self.ceParameters)
        self.ceParameters = generalCEDict

    # If NumberOfProcessors is present in the description but is equal to zero
    # interpret it as needing local evaluation
    if self.ceParameters.get("NumberOfProcessors", -1) == 0:
      self.ceParameters["NumberOfProcessors"] = multiprocessing.cpu_count()

    for key in ceOptions:
      if key in INTEGER_PARAMETERS:
        self.ceParameters[key] = int(self.ceParameters[key])
      if key in FLOAT_PARAMETERS:
        self.ceParameters[key] = float(self.ceParameters[key])

    self._reset()
    return S_OK()

  def getParameterDict(self):
    """  Get the CE complete parameter dictionary
    """
    return self.ceParameters

  #############################################################################
  def setCPUTimeLeft(self, cpuTimeLeft=None):
    """Update the CPUTime parameter of the CE classAd, necessary for running in filling mode
    """
    if not cpuTimeLeft:
      # do nothing
      return S_OK()
    try:
      intCPUTimeLeft = int(cpuTimeLeft)
    except ValueError:
      return S_ERROR('Wrong type for setCPUTimeLeft argument')

    self.ceParameters['CPUTime'] = intCPUTimeLeft

    return S_OK(intCPUTimeLeft)

  #############################################################################
  def available(self, jobIDList=None):
    """This method returns the number of available slots in the target CE. The CE
       instance polls for waiting and running jobs and compares to the limits
       in the CE parameters.

       :param jobIDList: list of already existing job IDs to be checked against
       :type jobIDList: python:list
    """

    # If there are no already registered jobs
    if jobIDList is not None and not jobIDList:
      result = S_OK()
      result['RunningJobs'] = 0
      result['WaitingJobs'] = 0
      result['SubmittedJobs'] = 0
    else:
      result = self.ceParameters.get('CEType')
      if result and result == 'CREAM':
        result = self.getCEStatus(jobIDList)
      else:
        result = self.getCEStatus()
      if not result['OK']:
        return result
    runningJobs = result['RunningJobs']
    waitingJobs = result['WaitingJobs']
    submittedJobs = result['SubmittedJobs']
    availableProcessors = result.get('AvailableProcessors')
    ceInfoDict = dict(result)

    maxTotalJobs = int(self.ceParameters.get('MaxTotalJobs', 0))
    ceInfoDict['MaxTotalJobs'] = maxTotalJobs
    waitingToRunningRatio = float(self.ceParameters.get('WaitingToRunningRatio', 0.0))
    # if there are no Running job we can submit to get at most 'MaxWaitingJobs'
    # if there are Running jobs we can increase this to get a ratio W / R 'WaitingToRunningRatio'
    maxWaitingJobs = int(max(int(self.ceParameters.get('MaxWaitingJobs', 0)),
                             runningJobs * waitingToRunningRatio))

    self.log.verbose('Max Number of Jobs:', maxTotalJobs)
    self.log.verbose('Max W/R Ratio:', waitingToRunningRatio)
    self.log.verbose('Max Waiting Jobs:', maxWaitingJobs)

    # Determine how many more jobs can be submitted
    message = '%s CE: SubmittedJobs=%s' % (self.ceName, submittedJobs)
    message += ', WaitingJobs=%s, RunningJobs=%s' % (waitingJobs, runningJobs)
    totalJobs = runningJobs + waitingJobs

    message += ', MaxTotalJobs=%s' % (maxTotalJobs)

    if totalJobs >= maxTotalJobs:
      self.log.verbose('Max Number of Jobs reached:', maxTotalJobs)
      result['Value'] = 0
      message = 'There are %s waiting jobs and total jobs %s >= %s max total jobs' % (
          waitingJobs, totalJobs, maxTotalJobs)
    else:
      additionalJobs = 0
      if waitingJobs < maxWaitingJobs:
        additionalJobs = maxWaitingJobs - waitingJobs
        if totalJobs + additionalJobs >= maxTotalJobs:
          additionalJobs = maxTotalJobs - totalJobs
      # For SSH CE case
      if int(self.ceParameters.get('MaxWaitingJobs', 0)) == 0:
        additionalJobs = maxTotalJobs - runningJobs

      if availableProcessors is not None:
        additionalJobs = min(additionalJobs, availableProcessors)
      result['Value'] = additionalJobs

    result['Message'] = message
    result['CEInfoDict'] = ceInfoDict
    return result

  #############################################################################
  def writeProxyToFile(self, proxy):
    """CE helper function to write a CE proxy string to a file.
    """
    result = writeToProxyFile(proxy)
    if not result['OK']:
      self.log.error('Could not write proxy to file', result['Message'])
      return result

    proxyLocation = result['Value']
    result = getProxyInfoAsString(proxyLocation)
    if not result['OK']:
      self.log.error('Could not get proxy info', result)
      return result
    else:
      self.log.info('Payload proxy information:')
      print(result['Value'])

    return S_OK(proxyLocation)

  #############################################################################
  def _monitorProxy(self, pilotProxy, payloadProxy):
    """Base class for the monitor and update of the payload proxy, to be used in
      derived classes for the basic renewal of the proxy, if further actions are
      necessary they should be implemented there
    """
    retVal = getProxyInfo(payloadProxy)
    if not retVal['OK']:
      self.log.error('Could not get payload proxy info', retVal)
      return retVal
    self.log.verbose('Payload Proxy information:\n%s' % formatProxyInfoAsString(retVal['Value']))

    payloadProxyDict = retVal['Value']
    payloadSecs = payloadProxyDict['chain'].getRemainingSecs()['Value']
    if payloadSecs > self.minProxyTime:
      self.log.verbose('No need to renew payload Proxy')
      return S_OK()

    # if there is no pilot proxy, assume there is a certificate and try a renewal
    if not pilotProxy:
      self.log.info('Using default credentials to get a new payload Proxy')
      return gProxyManager.renewProxy(proxyToBeRenewed=payloadProxy, minLifeTime=self.minProxyTime,
                                      newProxyLifeTime=self.defaultProxyTime,
                                      proxyToConnect=pilotProxy)

    # if there is pilot proxy
    retVal = getProxyInfo(pilotProxy)
    if not retVal['OK']:
      return retVal
    pilotProxyDict = retVal['Value']

    if 'groupProperties' not in pilotProxyDict:
      self.log.error('Invalid Pilot Proxy', 'Group has no properties defined')
      return S_ERROR('Proxy has no group properties defined')

    pilotProps = pilotProxyDict['groupProperties']

    # if running with a pilot proxy, use it to renew the proxy of the payload
    if Properties.PILOT in pilotProps or Properties.GENERIC_PILOT in pilotProps:
      self.log.info('Using Pilot credentials to get a new payload Proxy')
      return gProxyManager.renewProxy(proxyToBeRenewed=payloadProxy, minLifeTime=self.minProxyTime,
                                      newProxyLifeTime=self.defaultProxyTime,
                                      proxyToConnect=pilotProxy)

    # if we are running with other type of proxy check if they are for the same user and group
    # and copy the pilot proxy if necessary

    self.log.info('Trying to copy pilot Proxy to get a new payload Proxy')
    pilotProxySecs = pilotProxyDict['chain'].getRemainingSecs()['Value']
    if pilotProxySecs <= payloadSecs:
      errorStr = 'Pilot Proxy is not longer than payload Proxy'
      self.log.error(errorStr)
      return S_ERROR('Can not renew by copy: %s' % errorStr)

    # check if both proxies belong to the same user and group
    pilotDN = pilotProxyDict['chain'].getIssuerCert()['Value'].getSubjectDN()['Value']
    retVal = pilotProxyDict['chain'].getDIRACGroup()
    if not retVal['OK']:
      return retVal
    pilotGroup = retVal['Value']

    payloadDN = payloadProxyDict['chain'].getIssuerCert()['Value'].getSubjectDN()['Value']
    retVal = payloadProxyDict['chain'].getDIRACGroup()
    if not retVal['OK']:
      return retVal
    payloadGroup = retVal['Value']
    if pilotDN != payloadDN or pilotGroup != payloadGroup:
      errorStr = 'Pilot Proxy and payload Proxy do not have same DN and Group'
      self.log.error(errorStr)
      return S_ERROR('Can not renew by copy: %s' % errorStr)

    if pilotProxyDict.get('hasVOMS', False):
      return pilotProxyDict['chain'].dumpAllToFile(payloadProxy)

    attribute = Registry.getVOMSAttributeForGroup(payloadGroup)
    vo = Registry.getVOMSVOForGroup(payloadGroup)

    retVal = VOMS().setVOMSAttributes(pilotProxyDict['chain'], attribute=attribute, vo=vo)
    if not retVal['OK']:
      return retVal

    chain = retVal['Value']
    return chain.dumpAllToFile(payloadProxy)

  def getDescription(self):
    """ Get CE description as a dictionary.

        This is called by the JobAgent for the case of "inner" CEs.
    """

    ceDict = {}
    for option, value in self.ceParameters.iteritems():
      if isinstance(value, list):
        ceDict[option] = value
      elif isinstance(value, six.string_types):
        try:
          ceDict[option] = int(value)
        except ValueError:
          ceDict[option] = value
      elif isinstance(value, six.integer_types + (float,)):
        ceDict[option] = value
      else:
        self.log.warn('Type of option %s = %s not determined' % (option, value))

    release = gConfig.getValue('/LocalSite/ReleaseVersion', version)
    ceDict['DIRACVersion'] = release
    ceDict['ReleaseVersion'] = release
    project = gConfig.getValue("/LocalSite/ReleaseProject", "")
    if project:
      ceDict['ReleaseProject'] = project

    # the getCEStatus is implemented in the each of the specific CE classes
    result = self.getCEStatus()
    if result['OK']:
      # 'AvailableProcessors' ATM is only set by the PoolComputingElement
      ceDict['NumberOfProcessors'] = result.get('AvailableProcessors',
                                                result.get('NumberOfProcessors', 1))

    return S_OK(ceDict)

  #############################################################################
  def sendOutput(self, stdid, line):  # pylint: disable=unused-argument, no-self-use
    """ Callback function such that the results from the CE may be returned.
    """
    print(line)

  #############################################################################
  def submitJob(self, executableFile, proxy, dummy=None, processors=1):  # pylint: disable=unused-argument
    """ Method to submit job, should be overridden in sub-class.
    """
    name = 'submitJob()'
    self.log.error('ComputingElement should be implemented in a subclass', name)
    return S_ERROR('ComputingElement: %s should be implemented in a subclass' % (name))

  #############################################################################
  def getCEStatus(self, jobIDList=None):  # pylint: disable=unused-argument
    """ Method to get dynamic job information, can be overridden in sub-class.
    """
    name = 'getCEStatus()'
    self.log.error('ComputingElement should be implemented in a subclass', name)
    return S_ERROR('ComputingElement: %s should be implemented in a subclass' % (name))


def getCEConfigDict(ceName):
  """Look into LocalSite for configuration Parameters for this CE
  """
  ceConfigDict = {}
  if ceName:
    result = gConfig.getOptionsDict('/LocalSite/%s' % ceName)
    if result['OK']:
      ceConfigDict = result['Value']
  return ceConfigDict<|MERGE_RESOLUTION|>--- conflicted
+++ resolved
@@ -27,13 +27,10 @@
 """
 
 from __future__ import print_function
-<<<<<<< HEAD
 import six
-=======
 
 __RCSID__ = "$Id$"
 
->>>>>>> f038dcd5
 import os
 import multiprocessing
 
