--- conflicted
+++ resolved
@@ -80,10 +80,7 @@
     self.processors = int(self.ceParameters.get('NumberOfProcessors', self.processors))
     self.ceParameters['MaxTotalJobs'] = self.processors
     self.innerCESubmissionType = self.ceParameters.get('InnerCESubmissionType', self.innerCESubmissionType)
-<<<<<<< HEAD
     return S_OK()
-=======
->>>>>>> 512443eb
 
   def getProcessorsInUse(self):
     """ Get the number of currently allocated processor cores
@@ -128,24 +125,15 @@
     if not res['OK']:
       self.log.error("Could not dump cfg to pilot.cfg", res['Message'])
 
-<<<<<<< HEAD
-=======
     # Here we define task kwargs: adding complex objects like thread.Lock can trigger errors in the task
     taskKwargs = {'InnerCESubmissionType': self.innerCESubmissionType}
->>>>>>> 512443eb
     if self.innerCESubmissionType == 'Sudo':
       for nUser in range(MAX_NUMBER_OF_SUDO_UNIX_USERS):
         if nUser not in self.userNumberPerTask.values():
           break
-<<<<<<< HEAD
-      kwargs['NUser'] = nUser
-      kwargs['PayloadUser'] = os.environ['USER'] + 'p%s' % str(nUser).zfill(2)
-    kwargs['InnerCESubmissionType'] = self.innerCESubmissionType
-=======
       taskKwargs['NUser'] = nUser
       if 'USER' in os.environ:
         taskKwargs['PayloadUser'] = os.environ['USER'] + 'p%s' % str(nUser).zfill(2)
->>>>>>> 512443eb
 
     result = self.pPool.createAndQueueTask(executeJob,
                                            args=(executableFile, proxy, self.taskID),
