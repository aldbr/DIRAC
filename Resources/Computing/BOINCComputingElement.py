--- conflicted
+++ resolved
@@ -13,10 +13,6 @@
 import base64
 import tempfile
 
-<<<<<<< HEAD
-import os, bz2, base64, tempfile
-=======
->>>>>>> 78f92494
 from urlparse import urlparse
 
 from DIRAC.Resources.Computing.ComputingElement          import ComputingElement
@@ -298,21 +294,12 @@
     return strFile
  
 #####################################################################
-<<<<<<< HEAD
-  def _fromStrToFile(self, strContent, fileName ):
-    """ Write a string to a file
-    """
-    try:
-      fileHandler = open ( fileName, "w" )
-      fileHandler.write ( strContent ) 
-=======
   def _fromStrToFile( self, strContent, fileName ):
     """ Write a string to a file
     """
     try:
       fileHander = open ( fileName, "w" )
       _ = fileHander.write ( strContent )
->>>>>>> 78f92494
     except:
       self.log.verbose( "To create %s failed!" % fileName )
       pass
@@ -350,13 +337,8 @@
     if not jobStatus['OK']:
       print jobStatus['Message']
     else:
-<<<<<<< HEAD
       for id_ in jobTestList:
         print 'The status of the job %s is %s' % (id_, jobStatus['Value'][id_])
-=======
-      for _ in jobTestList:
-        print 'The status of the job %s is %s' % (id, jobStatus['Value'][id])
->>>>>>> 78f92494
 
   if test_parameter & test_getDynamic:
     serverState = test_boinc.getCEStatus()
