--- conflicted
+++ resolved
@@ -133,11 +133,7 @@
       try:
 #  print jobID + "\n" + wrapperContent
 #  print self.BOINCClient
-<<<<<<< HEAD
-        result = self.BOINCClient.service.submitJob( jobID, wrapperContent, self.ceParameters['Platform'] )
-=======
         result = self.BOINCClient.service.submitJob( jobID, wrapperContent,self.ceParameters['Platform'][0], self.ceParameters['MarketPlaceID'] )
->>>>>>> 35ded576
       except:
         self.log.error( 'Could not submit the pilot %s to the BOINC CE %s, communication failed!' % (jobID, self.wsdl ))
         break;        
