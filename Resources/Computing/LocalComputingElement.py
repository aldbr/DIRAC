--- conflicted
+++ resolved
@@ -167,15 +167,11 @@
 
     if resultSubmit['Status'] == 0:
       self.submittedJobs += len( resultSubmit['Jobs'] )
-<<<<<<< HEAD
-      jobIDs = [ self.ceType.lower()+'://'+self.ceName+'/'+_id for _id in resultSubmit['Jobs'] ]
-=======
       # jobIDs = [ self.ceType.lower()+'://'+self.ceName+'/'+_id for _id in resultSubmit['Jobs'] ]  
       # FIXME: It would be more proper to fix pilotCommands.__setFlavour where 'ssh' is hardcoded than
       # making this illogical fix, but there is no good way for pilotCommands to know its origin ceType.
       # So, the jobIDs here need to start with 'ssh', not ceType, to accomodate them to those hardcoded in pilotCommands.__setFlavour
       jobIDs = [ 'ssh'+self.batchSystem.lower()+'://'+self.ceName+'/'+_id for _id in resultSubmit['Jobs'] ] 
->>>>>>> 89b1dc14
       result = S_OK( jobIDs )
     else:
       result = S_ERROR( resultSubmit['Message'] )
