""" This is the StorageElement class.
"""
from types import ListType

__RCSID__ = "$Id$"
# # custom duty
import re
import time
import datetime
import copy
import errno
# # from DIRAC
<<<<<<< HEAD
from DIRAC import gLogger, gConfig
from DIRAC.Core.Utilities import DErrno, DError
=======
from DIRAC import gLogger, gConfig, DError, DErrno, siteName
>>>>>>> 58adffae
from DIRAC.Core.Utilities.ReturnValues import S_OK, S_ERROR, returnSingleResult
from DIRAC.Resources.Storage.StorageFactory import StorageFactory
from DIRAC.Core.Utilities.Pfn import pfnparse
from DIRAC.Core.Utilities.SiteSEMapping import getSEsForSite
from DIRAC.Core.Security.ProxyInfo import getVOfromProxyGroup
from DIRAC.ConfigurationSystem.Client.Helpers.Operations import Operations
from DIRAC.Core.Utilities.DictCache import DictCache
from DIRAC.Resources.Utilities import checkArgumentFormat
from DIRAC.Resources.Catalog.FileCatalog import FileCatalog
from DIRAC.Core.Security.ProxyInfo import getProxyInfo
from DIRAC.AccountingSystem.Client.Types.DataOperation import DataOperation
from DIRAC.AccountingSystem.Client.DataStoreClient import gDataStoreClient


class StorageElementCache( object ):

  def __init__( self ):
    self.seCache = DictCache()

  def __call__( self, name, protocols = None, vo = None, hideExceptions = False ):
    self.seCache.purgeExpired( expiredInSeconds = 60 )
    argTuple = ( name, protocols, vo )
    seObj = self.seCache.get( argTuple )

    if not seObj:
      seObj = StorageElementItem( name, protocols, vo, hideExceptions = hideExceptions )
      # Add the StorageElement to the cache for 1/2 hour
      self.seCache.add( argTuple, 1800, seObj )

    return seObj

class StorageElementItem( object ):
  """
  .. class:: StorageElement

  common interface to the grid storage element



  self.name is the resolved name of the StorageElement i.e CERN-tape
  self.options is dictionary containing the general options defined in the CS e.g. self.options['Backend] = 'Castor2'
  self.storages is a list of the stub objects created by StorageFactory for the protocols found in the CS.
  self.localPlugins is a list of the local protocols that were created by StorageFactory
  self.remotePlugins is a list of the remote protocols that were created by StorageFactory
  self.protocolOptions is a list of dictionaries containing the options found in the CS. (should be removed)



  dynamic method :
  retransferOnlineFile( lfn )
  exists( lfn )
  isFile( lfn )
  getFile( lfn, localPath = False )
  putFile( lfnLocal, sourceSize = 0 ) : {lfn:local}
  replicateFile( lfn, sourceSize = 0 )
  getFileMetadata( lfn )
  getFileSize( lfn )
  removeFile( lfn )
  prestageFile( lfn, lifetime = 86400 )
  prestageFileStatus( lfn )
  pinFile( lfn, lifetime = 60 * 60 * 24 )
  releaseFile( lfn )
  isDirectory( lfn )
  getDirectoryMetadata( lfn )
  getDirectorySize( lfn )
  listDirectory( lfn )
  removeDirectory( lfn, recursive = False )
  createDirectory( lfn )
  putDirectory( lfn )
  getDirectory( lfn, localPath = False )


  """

  __deprecatedArguments = ["singleFile", "singleDirectory"]  # Arguments that are now useless

  # Some methods have a different name in the StorageElement and the plugins...
  # We could avoid this static list in the __getattr__ by checking the storage plugin and so on
  # but fine... let's not be too smart, otherwise it becomes unreadable :-)
  __equivalentMethodNames = {"exists" : "exists",
                            "isFile" : "isFile",
                            "getFile" : "getFile",
                            "putFile" : "putFile",
                            "replicateFile" : "putFile",
                            "getFileMetadata" : "getFileMetadata",
                            "getFileSize" : "getFileSize",
                            "removeFile" : "removeFile",
                            "prestageFile" : "prestageFile",
                            "prestageFileStatus" : "prestageFileStatus",
                            "pinFile" : "pinFile",
                            "releaseFile" : "releaseFile",
                            "isDirectory" : "isDirectory",
                            "getDirectoryMetadata" : "getDirectoryMetadata",
                            "getDirectorySize" : "getDirectorySize",
                            "listDirectory" : "listDirectory",
                            "removeDirectory" : "removeDirectory",
                            "createDirectory" : "createDirectory",
                            "putDirectory" : "putDirectory",
                            "getDirectory" : "getDirectory",
                            }

  # We can set default argument in the __executeFunction which impacts all plugins
  __defaultsArguments = {"putFile" : {"sourceSize"  : 0 },
                         "getFile": { "localPath": False },
                         "prestageFile" : { "lifetime" : 86400 },
                         "pinFile" : { "lifetime" : 60 * 60 * 24 },
                         "removeDirectory" : { "recursive" : False },
                         "getDirectory" : { "localPath" : False },
                         }

  def __init__( self, name, plugins = None, vo = None, hideExceptions = False ):
    """ c'tor

    :param str name: SE name
    :param list plugins: requested storage plugins
    :param vo
    """

    self.methodName = None

    if vo:
      self.vo = vo
    else:
      result = getVOfromProxyGroup()
      if not result['OK']:
        return
      self.vo = result['Value']
    self.opHelper = Operations( vo = self.vo )

    proxiedProtocols = gConfig.getValue( '/LocalSite/StorageElements/ProxyProtocols', "" ).split( ',' )
    useProxy = ( gConfig.getValue( "/Resources/StorageElements/%s/AccessProtocol.1/Protocol" % name, "UnknownProtocol" )
                in proxiedProtocols )

    if not useProxy:
      useProxy = gConfig.getValue( '/LocalSite/StorageElements/%s/UseProxy' % name, False )
    if not useProxy:
      useProxy = self.opHelper.getValue( '/Services/StorageElements/%s/UseProxy' % name, False )

    self.valid = True
    if plugins == None:
      res = StorageFactory( useProxy = useProxy, vo = self.vo ).getStorages( name, pluginList = [], hideExceptions = hideExceptions )
    else:
      res = StorageFactory( useProxy = useProxy, vo = self.vo ).getStorages( name, pluginList = plugins, hideExceptions = hideExceptions )

    if not res['OK']:
      self.valid = False
      self.name = name
      self.errorReason = res['Message']
    else:
      factoryDict = res['Value']
      self.name = factoryDict['StorageName']
      self.options = factoryDict['StorageOptions']
      self.localPlugins = factoryDict['LocalPlugins']
      self.remotePlugins = factoryDict['RemotePlugins']
      self.storages = factoryDict['StorageObjects']
      self.protocolOptions = factoryDict['ProtocolOptions']
      self.turlProtocols = factoryDict['TurlProtocols']
      for storage in self.storages:
        storage.setStorageElement( self )

    self.log = gLogger.getSubLogger( "SE[%s]" % self.name )
    self.useCatalogURL = gConfig.getValue( '/Resources/StorageElements/%s/UseCatalogURL' % self.name, False )

    #                         'getTransportURL',
    self.readMethods = [ 'getFile',
                         'prestageFile',
                         'prestageFileStatus',
                         'getDirectory']

    self.writeMethods = [ 'retransferOnlineFile',
                          'putFile',
                          'replicateFile',
                          'pinFile',
                          'releaseFile',
                          'createDirectory',
                          'putDirectory' ]

    self.removeMethods = [ 'removeFile', 'removeDirectory' ]

    self.checkMethods = [ 'exists',
                          'getDirectoryMetadata',
                          'getDirectorySize',
                          'getFileSize',
                          'getFileMetadata',
                          'listDirectory',
                          'isDirectory',
                          'isFile',
                           ]

    self.okMethods = [ 'getLocalProtocols',
                       'getProtocols',
                       'getRemoteProtocols',
                       'getStorageElementName',
                       'getStorageParameters',
                       'getTransportURL',
                       'isLocalSE' ]

    self.__fileCatalog = None

  def dump( self ):
    """ Dump to the logger a summary of the StorageElement items. """
    log = self.log.getSubLogger( 'dump', True )
    log.verbose( "Preparing dump for StorageElement %s." % self.name )
    if not self.valid:
      log.debug( "Failed to create StorageElement plugins.", self.errorReason )
      return
    i = 1
    outStr = "\n\n============ Options ============\n"
    for key in sorted( self.options ):
      outStr = "%s%s: %s\n" % ( outStr, key.ljust( 15 ), self.options[key] )

    for storage in self.storages:
      outStr = "%s============Protocol %s ============\n" % ( outStr, i )
      storageParameters = storage.getParameters()
      for key in sorted( storageParameters ):
        outStr = "%s%s: %s\n" % ( outStr, key.ljust( 15 ), storageParameters[key] )
      i = i + 1
    log.verbose( outStr )

  #################################################################################################
  #
  # These are the basic get functions for storage configuration
  #

  def getStorageElementName( self ):
    """ SE name getter """
    self.log.getSubLogger( 'getStorageElementName' ).verbose( "The Storage Element name is %s." % self.name )
    return S_OK( self.name )

  def getChecksumType( self ):
    """ get local /Resources/StorageElements/SEName/ChecksumType option if defined, otherwise
        global /Resources/StorageElements/ChecksumType
    """
    self.log.getSubLogger( 'getChecksumType' ).verbose( "get checksum type for %s." % self.name )
    return S_OK( str( gConfig.getValue( "/Resources/StorageElements/ChecksumType", "ADLER32" ) ).upper()
                 if "ChecksumType" not in self.options else str( self.options["ChecksumType"] ).upper() )

  def getStatus( self ):
    """
     Return Status of the SE, a dictionary with:
      - Read: True (is allowed), False (it is not allowed)
      - Write: True (is allowed), False (it is not allowed)
      - Remove: True (is allowed), False (it is not allowed)
      - Check: True (is allowed), False (it is not allowed).
      NB: Check always allowed IF Read is allowed (regardless of what set in the Check option of the configuration)
      - DiskSE: True if TXDY with Y > 0 (defaults to True)
      - TapeSE: True if TXDY with X > 0 (defaults to False)
      - TotalCapacityTB: float (-1 if not defined)
      - DiskCacheTB: float (-1 if not defined)
    """

    self.log.getSubLogger( 'getStatus' ).verbose( "determining status of %s." % self.name )

    retDict = {}
    if not self.valid:
      retDict['Read'] = False
      retDict['Write'] = False
      retDict['Remove'] = False
      retDict['Check'] = False
      retDict['DiskSE'] = False
      retDict['TapeSE'] = False
      retDict['TotalCapacityTB'] = -1
      retDict['DiskCacheTB'] = -1
      return S_OK( retDict )

    # If nothing is defined in the CS Access is allowed
    # If something is defined, then it must be set to Active
    retDict['Read'] = not ( 'ReadAccess' in self.options and self.options['ReadAccess'] not in ( 'Active', 'Degraded' ) )
    retDict['Write'] = not ( 'WriteAccess' in self.options and self.options['WriteAccess'] not in ( 'Active', 'Degraded' ) )
    retDict['Remove'] = not ( 'RemoveAccess' in self.options and self.options['RemoveAccess'] not in ( 'Active', 'Degraded' ) )
    if retDict['Read']:
      retDict['Check'] = True
    else:
      retDict['Check'] = not ( 'CheckAccess' in self.options and self.options['CheckAccess'] not in ( 'Active', 'Degraded' ) )
    diskSE = True
    tapeSE = False
    if 'SEType' in self.options:
      # Type should follow the convention TXDY
      seType = self.options['SEType']
      diskSE = re.search( 'D[1-9]', seType ) != None
      tapeSE = re.search( 'T[1-9]', seType ) != None
    retDict['DiskSE'] = diskSE
    retDict['TapeSE'] = tapeSE
    try:
      retDict['TotalCapacityTB'] = float( self.options['TotalCapacityTB'] )
    except Exception:
      retDict['TotalCapacityTB'] = -1
    try:
      retDict['DiskCacheTB'] = float( self.options['DiskCacheTB'] )
    except Exception:
      retDict['DiskCacheTB'] = -1

    return S_OK( retDict )

  def isValid( self, operation = '' ):
    """ check CS/RSS statuses for :operation:

    :param str operation: operation name
    """
    log = self.log.getSubLogger( 'isValid', True )
    log.verbose( "Determining if the StorageElement %s is valid for VO %s" % ( self.name, self.vo ) )

    if not self.valid:
      log.debug( "Failed to create StorageElement plugins.", self.errorReason )
      return S_ERROR( "SE.isValid: Failed to create StorageElement plugins: %s" % self.errorReason )

    # Check if the Storage Element is eligible for the user's VO
    if 'VO' in self.options and not self.vo in self.options['VO']:
      log.debug( "StorageElement is not allowed for VO", self.vo )
      return DError( errno.EACCES, "StorageElement.isValid: StorageElement is not allowed for VO" )
    log.verbose( "Determining if the StorageElement %s is valid for %s" % ( self.name, operation ) )
    if ( not operation ) or ( operation in self.okMethods ):
      return S_OK()

    # Determine whether the StorageElement is valid for checking, reading, writing
    res = self.getStatus()
    if not res[ 'OK' ]:
      log.debug( "Could not call getStatus", res['Message'] )
      return S_ERROR( "SE.isValid could not call the getStatus method" )
    checking = res[ 'Value' ][ 'Check' ]
    reading = res[ 'Value' ][ 'Read' ]
    writing = res[ 'Value' ][ 'Write' ]
    removing = res[ 'Value' ][ 'Remove' ]

    # Determine whether the requested operation can be fulfilled
    if ( not operation ) and ( not reading ) and ( not writing ) and ( not checking ):
      log.debug( "Read, write and check access not permitted." )
      return DError( errno.EACCES, "SE.isValid: Read, write and check access not permitted." )


    # The supplied operation can be 'Read','Write' or any of the possible StorageElement methods.
    if ( operation in self.readMethods ) or ( operation.lower() in ( 'read', 'readaccess' ) ):
      operation = 'ReadAccess'
    elif operation in self.writeMethods or ( operation.lower() in ( 'write', 'writeaccess' ) ):
      operation = 'WriteAccess'
    elif operation in self.removeMethods or ( operation.lower() in ( 'remove', 'removeaccess' ) ):
      operation = 'RemoveAccess'
    elif operation in self.checkMethods or ( operation.lower() in ( 'check', 'checkaccess' ) ):
      operation = 'CheckAccess'
    else:
      log.debug( "The supplied operation is not known.", operation )
      return DError( DErrno.ENOMETH , "SE.isValid: The supplied operation is not known." )
    log.debug( "check the operation: %s " % operation )

    # Check if the operation is valid
    if operation == 'CheckAccess':
      if not reading:
        if not checking:
          log.debug( "Check access not currently permitted." )
          return DError( errno.EACCES, "SE.isValid: Check access not currently permitted." )
    if operation == 'ReadAccess':
      if not reading:
        log.debug( "Read access not currently permitted." )
        return DError( errno.EACCES, "SE.isValid: Read access not currently permitted." )
    if operation == 'WriteAccess':
      if not writing:
        log.debug( "Write access not currently permitted." )
        return DError( errno.EACCES, "SE.isValid: Write access not currently permitted." )
    if operation == 'RemoveAccess':
      if not removing:
        log.debug( "Remove access not currently permitted." )
        return DError( errno.EACCES, "SE.isValid: Remove access not currently permitted." )
    return S_OK()

  def getPlugins( self ):
    """ Get the list of all the plugins defined for this Storage Element
    """
    self.log.getSubLogger( 'getPlugins' ).verbose( "Obtaining all plugins of %s." % self.name )
    if not self.valid:
      return S_ERROR( self.errorReason )
    allPlugins = self.localPlugins + self.remotePlugins
    return S_OK( allPlugins )

  def getRemotePlugins( self ):
    """ Get the list of all the remote access protocols defined for this Storage Element
    """
    self.log.getSubLogger( 'getRemotePlugins' ).verbose( "Obtaining remote protocols for %s." % self.name )
    if not self.valid:
      return S_ERROR( self.errorReason )
    return S_OK( self.remotePlugins )

  def getLocalPlugins( self ):
    """ Get the list of all the local access protocols defined for this Storage Element
    """
    self.log.getSubLogger( 'getLocalPlugins' ).verbose( "Obtaining local protocols for %s." % self.name )
    if not self.valid:
      return S_ERROR( self.errorReason )
    return S_OK( self.localPlugins )

  def getStorageParameters( self, plugin ):
    """ Get plugin specific options
      :param plugin : plugin we are interested in
    """

    log = self.log.getSubLogger( 'getStorageParameters' )
    log.verbose( "Obtaining storage parameters for %s plugin %s." % ( self.name,
                                                                                                                plugin ) )
    res = self.getPlugins()
    if not res['OK']:
      return res
    availablePlugins = res['Value']
    if not plugin in availablePlugins:
      errStr = "Requested plugin not available for SE."
      log.debug( errStr, '%s for %s' % ( plugin, self.name ) )
      return S_ERROR( errStr )
    for storage in self.storages:
      storageParameters = storage.getParameters()
      if storageParameters['PluginName'] == plugin:
        return S_OK( storageParameters )
    errStr = "Requested plugin supported but no object found."
    log.debug( errStr, "%s for %s" % ( plugin, self.name ) )
    return S_ERROR( errStr )

  def negociateProtocolWithOtherSE( self, sourceSE, protocols = None ):
    """ Negotiate what protocol could be used for a third party transfer
        between the sourceSE and ourselves. If protocols is given,
        the chosen protocol has to be among those

        :param sourceSE : storageElement instance of the sourceSE
        :param protocols: protocol restriction list

        :return a list protocols that fits the needs, or None

    """

    # We should actually separate source and destination protocols
    # For example, an SRM can get as a source an xroot or gsiftp url...
    # but with the current implementation, we get only srm

    destProtocols = set( [destStorage.protocolParameters['Protocol'] for destStorage in self.storages] )
    sourceProtocols = set( [sourceStorage.protocolParameters['Protocol'] for sourceStorage in sourceSE.storages] )

    commonProtocols = destProtocols & sourceProtocols

    if protocols:
      protocols = set( list( protocols ) ) if protocols else set()
      commonProtocols = commonProtocols & protocols

    return S_OK( list( commonProtocols ) )

  #################################################################################################
  #
  # These are the basic get functions for lfn manipulation
  #

  def __getURLPath( self, url ):
    """  Get the part of the URL path below the basic storage path.
         This path must coincide with the LFN of the file in order to be compliant with the DIRAC conventions.
    """
    log = self.log.getSubLogger( '__getURLPath' )
    log.verbose( "Getting path from url in %s." % self.name )
    if not self.valid:
      return S_ERROR( self.errorReason )
    res = pfnparse( url )
    if not res['OK']:
      return res
    fullURLPath = '%s/%s' % ( res['Value']['Path'], res['Value']['FileName'] )

    # Check all available storages and check whether the url is for that protocol
    urlPath = ''
    for storage in self.storages:
      res = storage.isNativeURL( url )
      if res['OK']:
        if res['Value']:
          parameters = storage.getParameters()
          saPath = parameters['Path']
          if not saPath:
            # If the sa path doesn't exist then the url path is the entire string
            urlPath = fullURLPath
          else:
            if re.search( saPath, fullURLPath ):
              # Remove the sa path from the fullURLPath
              urlPath = fullURLPath.replace( saPath, '' )
      if urlPath:
        return S_OK( urlPath )
    # This should never happen. DANGER!!
    errStr = "Failed to get the url path for any of the protocols!!"
    log.debug( errStr )
    return S_ERROR( errStr )

  def getLFNFromURL( self, urls ):
    """ Get the LFN from the PFNS .
        :param lfn : input lfn or lfns (list/dict)
    """
    result = checkArgumentFormat( urls )
    if result['OK']:
      urlDict = result['Value']
    else:
      errStr = "Supplied urls must be string, list of strings or a dictionary."
      self.log.getSubLogger( 'getLFNFromURL' ).debug( errStr )
      return DError( errno.EINVAL, errStr )

    retDict = { "Successful" : {}, "Failed" : {} }
    for url in urlDict:
      res = self.__getURLPath( url )
      if res["OK"]:
        retDict["Successful"][url] = res["Value"]
      else:
        retDict["Failed"][url] = res["Message"]
    return S_OK( retDict )

  ###########################################################################################
  #
  # This is the generic wrapper for file operations
  #

  def getURL( self, lfn, protocol = False, replicaDict = None ):
    """ execute 'getTransportURL' operation.
      :param str lfn: string, list or dictionary of lfns
      :param protocol: if no protocol is specified, we will request self.turlProtocols
      :param replicaDict: optional results from the File Catalog replica query
    """

    self.log.getSubLogger( 'getURL' ).verbose( "Getting accessUrl %s for lfn in %s." % ( "(%s)" % protocol if protocol else "", self.name ) )

    if not protocol:
      protocols = self.turlProtocols
    elif type( protocol ) is ListType:
      protocols = protocol
    elif type( protocol ) == type( '' ):
      protocols = [protocol]

    self.methodName = "getTransportURL"
    result = self.__executeMethod( lfn, protocols = protocols )
    return result

  def __isLocalSE( self ):
    """ Test if the Storage Element is local in the current context
    """
    self.log.getSubLogger( 'LocalSE' ).verbose( "Determining whether %s is a local SE." % self.name )

    import DIRAC
    localSEs = getSEsForSite( DIRAC.siteName() )['Value']
    if self.name in localSEs:
      return S_OK( True )
    else:
      return S_OK( False )

  def __getFileCatalog( self ):

    if not self.__fileCatalog:
      self.__fileCatalog = FileCatalog( vo = self.vo )
    return self.__fileCatalog

  def __generateURLDict( self, lfns, storage, replicaDict = {} ):
    """ Generates a dictionary (url : lfn ), where the url are constructed
        from the lfn using the constructURLFromLFN method of the storage plugins.
        :param: lfns : dictionary {lfn:whatever}
        :returns dictionary {constructed url : lfn}
    """
    log = self.log.getSubLogger( "__generateURLDict" )
    log.verbose( "generating url dict for %s lfn in %s." % ( len( lfns ), self.name ) )

    urlDict = {}  # url : lfn
    failed = {}  # lfn : string with errors
    for lfn in lfns:
      if self.useCatalogURL:
        # Is this self.name alias proof?
        url = replicaDict.get( lfn, {} ).get( self.name, '' )
        if url:
          urlDict[url] = lfn
          continue
        else:
          fc = self.__getFileCatalog()
          result = fc.getReplicas()
          if not result['OK']:
            failed[lfn] = result['Message']
          url = result['Value']['Successful'].get( lfn, {} ).get( self.name, '' )

        if not url:
          failed[lfn] = 'Failed to get catalog replica'
        else:
          # Update the URL according to the current SE description
          result = returnSingleResult( storage.updateURL( url ) )
          if not result['OK']:
            failed[lfn] = result['Message']
          else:
            urlDict[result['Value']] = lfn
      else:
        result = storage.constructURLFromLFN( lfn, withWSUrl = True )
        if not result['OK']:
          errStr = result['Message']
          log.debug( errStr, 'for %s' % ( lfn ) )
          failed[lfn] = "%s %s" % ( failed[lfn], errStr ) if lfn in failed else errStr
        else:
          urlDict[result['Value']] = lfn

    res = S_OK( {'Successful': urlDict, 'Failed' : failed} )
#     res['Failed'] = failed
    return res

  def __executeMethod( self, lfn, *args, **kwargs ):
    """ Forward the call to each storage in turn until one works.
        The method to be executed is stored in self.methodName
        :param lfn : string, list or dictionnary
        :param *args : variable amount of non-keyword arguments. SHOULD BE EMPTY
        :param **kwargs : keyword arguments
        :returns S_OK( { 'Failed': {lfn : reason} , 'Successful': {lfn : value} } )
                The Failed dict contains the lfn only if the operation failed on all the storages
                The Successful dict contains the value returned by the successful storages.
    """


    removedArgs = {}
    log = self.log.getSubLogger( '__executeMethod' )
    log.verbose( "preparing the execution of %s" % ( self.methodName ) )

    # args should normaly be empty to avoid problem...
    if len( args ):
      log.verbose( "args should be empty!%s" % args )
      # because there is normally only one kw argument, I can move it from args to kwargs
      methDefaultArgs = StorageElementItem.__defaultsArguments.get( self.methodName, {} ).keys()
      if len( methDefaultArgs ):
        kwargs[methDefaultArgs[0] ] = args[0]
        args = args[1:]
      log.verbose( "put it in kwargs, but dirty and might be dangerous!args %s kwargs %s" % ( args, kwargs ) )


    # We check the deprecated arguments
    for depArg in StorageElementItem.__deprecatedArguments:
      if depArg in kwargs:
        log.verbose( "%s is not an allowed argument anymore. Please change your code!" % depArg )
        removedArgs[depArg] = kwargs[depArg]
        del kwargs[depArg]



    # Set default argument if any
    methDefaultArgs = StorageElementItem.__defaultsArguments.get( self.methodName, {} )
    for argName in methDefaultArgs:
      if argName not in kwargs:
        log.debug( "default argument %s for %s not present.\
         Setting value %s." % ( argName, self.methodName, methDefaultArgs[argName] ) )
        kwargs[argName] = methDefaultArgs[argName]

    res = checkArgumentFormat( lfn )
    if not res['OK']:
      errStr = "Supplied lfns must be string, list of strings or a dictionary."
      log.debug( errStr )
      return res
    lfnDict = res['Value']

    log.verbose( "Attempting to perform '%s' operation with %s lfns." % ( self.methodName, len( lfnDict ) ) )

    res = self.isValid( operation = self.methodName )
    if not res['OK']:
      return res
    else:
      if not self.valid:
        return S_ERROR( self.errorReason )

    successful = {}
    failed = {}
    localSE = self.__isLocalSE()['Value']
    # Try all of the storages one by one
    for storage in self.storages:
      # Determine whether to use this storage object
      storageParameters = storage.getParameters()
      if not storageParameters:
        log.debug( "Failed to get storage parameters.", "%s %s" % ( self.name, res['Message'] ) )
        continue
      pluginName = storageParameters['PluginName']
      if not lfnDict:
        log.debug( "No lfns to be attempted for %s protocol." % pluginName )
        continue
      if not ( pluginName in self.remotePlugins ) and not localSE and not storage.pluginName == "Proxy":
        # If the SE is not local then we can't use local protocols
        log.debug( "Local protocol not appropriate for remote use: %s." % pluginName )
        continue

      log.verbose( "Generating %s protocol URLs for %s." % ( len( lfnDict ), pluginName ) )
      replicaDict = kwargs.pop( 'replicaDict', {} )
      if storage.pluginName != "Proxy":
        res = self.__generateURLDict( lfnDict, storage, replicaDict = replicaDict )
        urlDict = res['Value']['Successful']  # url : lfn
        failed.update( res['Value']['Failed'] )
      else:
        urlDict = dict( [ ( lfn, lfn ) for lfn in lfnDict ] )
      if not len( urlDict ):
        log.verbose( "__executeMethod No urls generated for protocol %s." % pluginName )
      else:
        log.verbose( "Attempting to perform '%s' for %s physical files" % ( self.methodName, len( urlDict ) ) )
        fcn = None
        if hasattr( storage, self.methodName ) and callable( getattr( storage, self.methodName ) ):
          fcn = getattr( storage, self.methodName )
        if not fcn:
          return DError( DErrno.ENOMETH, "SE.__executeMethod: unable to invoke %s, it isn't a member function of storage" )
        urlsToUse = {}  # url : the value of the lfn dictionary for the lfn of this url
        for url in urlDict:
          urlsToUse[url] = lfnDict[urlDict[url]]

        startDate = datetime.datetime.utcnow()
        startTime = time.time()
        res = fcn( urlsToUse, *args, **kwargs )
        elapsedTime = time.time() - startTime
        

        self.addAccountingOperation( urlsToUse, startDate, elapsedTime, storageParameters, res )

        if not res['OK']:
          errStr = "Completely failed to perform %s." % self.methodName
          log.debug( errStr, 'with plugin %s: %s' % ( pluginName, res['Message'] ) )
          for lfn in urlDict.values():
            if lfn not in failed:
              failed[lfn] = ''
            failed[lfn] = "%s %s" % ( failed[lfn], res['Message'] ) if failed[lfn] else res['Message']

        else:
          for url, lfn in urlDict.items():
            if url not in res['Value']['Successful']:
              if lfn not in failed:
                failed[lfn] = ''
              if url in res['Value']['Failed']:
                self.log.debug( res['Value']['Failed'][url] )
                failed[lfn] = "%s %s" % ( failed[lfn], res['Value']['Failed'][url] ) if failed[lfn] else res['Value']['Failed'][url]
              else:
                errStr = 'No error returned from plug-in'
                failed[lfn] = "%s %s" % ( failed[lfn], errStr ) if failed[lfn] else errStr
            else:
              successful[lfn] = res['Value']['Successful'][url]
              if lfn in failed:
                failed.pop( lfn )
              lfnDict.pop( lfn )



    gDataStoreClient.commit()



    return S_OK( { 'Failed': failed, 'Successful': successful } )


  def __getattr__( self, name ):
    """ Forwards the equivalent Storage calls to __executeMethod"""
    # We take either the equivalent name, or the name itself
    self.methodName = StorageElementItem.__equivalentMethodNames.get( name, None )

    if self.methodName:
      return self.__executeMethod

    raise AttributeError( "StorageElement does not have a method '%s'" % name )
  

      

  def addAccountingOperation( self, lfns, startDate, elapsedTime, storageParameters, callRes ):
    """
        Generates a DataOperation accounting if needs to be, and adds it to the DataStore client cache

        :param lfns : list of lfns on which we attempted the operation
        :param startDate : datetime, start of the operation
        :param elapsedTime : time (seconds) the operation took
        :param storageParameters : the parameters of the plugins used to perform the operation
        :param callRes : the return of the method call, S_OK or S_ERROR

        The operation is generated with the OperationType "se.methodName"
        The TransferSize and TransferTotal for directory methods actually take into
        account the files inside the directory, and not the amount of directory given
        as parameter


    """
  
    if self.methodName not in ( self.readMethods + self.writeMethods + self.removeMethods ):
      return
  
    baseAccountingDict = {}
    baseAccountingDict['OperationType'] = 'se.%s' % self.methodName
    baseAccountingDict['User'] = getProxyInfo().get( 'Value', {} ).get( 'username', 'unknown' )
    baseAccountingDict['RegistrationTime'] = 0.0
    baseAccountingDict['RegistrationOK'] = 0
    baseAccountingDict['RegistrationTotal'] = 0

    # if it is a get method, then source and destination of the transfer should be inverted
    if self.methodName in ( 'putFile', 'getFile' ):
      baseAccountingDict['Destination'] = siteName()
      baseAccountingDict[ 'Source'] = self.name
    else:
      baseAccountingDict['Destination'] = self.name
      baseAccountingDict['Source'] = siteName()

    baseAccountingDict['TransferTotal'] = 0
    baseAccountingDict['TransferOK'] = 0
    baseAccountingDict['TransferSize'] = 0
    baseAccountingDict['TransferTime'] = 0.0
    baseAccountingDict['FinalStatus'] = 'Successful'

    oDataOperation = DataOperation()
    oDataOperation.setValuesFromDict( baseAccountingDict )
    oDataOperation.setStartTime( startDate )
    oDataOperation.setEndTime( startDate + datetime.timedelta( seconds = elapsedTime ) )
    oDataOperation.setValueByKey( 'TransferTime', elapsedTime )
    oDataOperation.setValueByKey( 'Protocol', storageParameters.get( 'Protocol', 'unknown' ) )
  
    if not callRes['OK']:
      # Everything failed
      oDataOperation.setValueByKey( 'TransferTotal', len( lfns ) )
      oDataOperation.setValueByKey( 'FinalStatus', 'Failed' )
    else:

      succ = callRes.get( 'Value', {} ).get( 'Successful', {} )
      failed = callRes.get( 'Value', {} ).get( 'Failed', {} )

      totalSize = 0
      # We don't take len(lfns) in order to make two
      # separate entries in case of few failures
      totalSucc = len( succ )

      if self.methodName in ( 'putFile', 'getFile' ):
        # putFile and getFile return for each entry
        # in the successful dir the size of the corresponding file
        totalSize = sum( succ.values() )

      elif self.methodName in ( 'putDirectory', 'getDirectory' ):
        # putDirectory and getDirectory return for each dir name
        # a dictionnary with the keys 'Files' and 'Size'
        totalSize = sum( val.get( 'Size', 0 ) for val in succ.values() if isinstance( val, dict ) )
        totalSucc = sum( val.get( 'Files', 0 ) for val in succ.values() if isinstance( val, dict ) )
        oDataOperation.setValueByKey( 'TransferOK', len( succ ) )

      oDataOperation.setValueByKey( 'TransferSize', totalSize )
      oDataOperation.setValueByKey( 'TransferTotal', totalSucc )
      oDataOperation.setValueByKey( 'TransferOK', totalSucc )
      
      if callRes['Value']['Failed']:
        oDataOperationFailed = copy.deepcopy( oDataOperation )
        oDataOperationFailed.setValueByKey( 'TransferTotal', len( failed ) )
        oDataOperationFailed.setValueByKey( 'TransferOK', 0 )
        oDataOperationFailed.setValueByKey( 'TransferSize', 0 )
        oDataOperationFailed.setValueByKey( 'FinalStatus', 'Failed' )

        accRes = gDataStoreClient.addRegister( oDataOperationFailed )
        if not accRes['OK']:
          self.log.error( "Could not send failed accounting report", accRes['Message'] )


    accRes = gDataStoreClient.addRegister( oDataOperation )
    if not accRes['OK']:
      self.log.error( "Could not send accounting report", accRes['Message'] )



StorageElement = StorageElementCache()<|MERGE_RESOLUTION|>--- conflicted
+++ resolved
@@ -10,12 +10,8 @@
 import copy
 import errno
 # # from DIRAC
-<<<<<<< HEAD
-from DIRAC import gLogger, gConfig
+from DIRAC import gLogger, gConfig, siteName
 from DIRAC.Core.Utilities import DErrno, DError
-=======
-from DIRAC import gLogger, gConfig, DError, DErrno, siteName
->>>>>>> 58adffae
 from DIRAC.Core.Utilities.ReturnValues import S_OK, S_ERROR, returnSingleResult
 from DIRAC.Resources.Storage.StorageFactory import StorageFactory
 from DIRAC.Core.Utilities.Pfn import pfnparse
