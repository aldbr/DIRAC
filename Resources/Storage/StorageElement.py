""" This is the StorageElement class.
"""
from types import ListType

__RCSID__ = "$Id$"
# # custom duty
import re
import time
import datetime
import copy
import errno
# # from DIRAC
<<<<<<< HEAD
from DIRAC import gLogger, gConfig, DError, DErrno, siteName
=======
from DIRAC import gLogger, gConfig, siteName
from DIRAC.Core.Utilities import DErrno, DError
>>>>>>> 1259ab26
from DIRAC.Core.Utilities.ReturnValues import S_OK, S_ERROR, returnSingleResult
from DIRAC.Resources.Storage.StorageFactory import StorageFactory
from DIRAC.Core.Utilities.Pfn import pfnparse
from DIRAC.Core.Utilities.SiteSEMapping import getSEsForSite
from DIRAC.Core.Security.ProxyInfo import getVOfromProxyGroup
from DIRAC.ConfigurationSystem.Client.Helpers.Operations import Operations
from DIRAC.Core.Utilities.DictCache import DictCache
from DIRAC.Resources.Storage.Utilities import checkArgumentFormat
from DIRAC.Resources.Catalog.FileCatalog import FileCatalog
from DIRAC.Core.Security.ProxyInfo import getProxyInfo
from DIRAC.AccountingSystem.Client.Types.DataOperation import DataOperation
from DIRAC.AccountingSystem.Client.DataStoreClient import gDataStoreClient


class StorageElementCache( object ):

  def __init__( self ):
    self.seCache = DictCache()

  def __call__( self, name, protocols = None, vo = None, hideExceptions = False ):
    self.seCache.purgeExpired( expiredInSeconds = 60 )
    argTuple = ( name, protocols, vo )
    seObj = self.seCache.get( argTuple )

    if not seObj:
      seObj = StorageElementItem( name, protocols, vo, hideExceptions = hideExceptions )
      # Add the StorageElement to the cache for 1/2 hour
      self.seCache.add( argTuple, 1800, seObj )

    return seObj

class StorageElementItem( object ):
  """
  .. class:: StorageElement

  common interface to the grid storage element



  self.name is the resolved name of the StorageElement i.e CERN-tape
  self.options is dictionary containing the general options defined in the CS e.g. self.options['Backend] = 'Castor2'
  self.storages is a list of the stub objects created by StorageFactory for the protocols found in the CS.
  self.localPlugins is a list of the local protocols that were created by StorageFactory
  self.remotePlugins is a list of the remote protocols that were created by StorageFactory
  self.protocolOptions is a list of dictionaries containing the options found in the CS. (should be removed)



  dynamic method :
  retransferOnlineFile( lfn )
  exists( lfn )
  isFile( lfn )
  getFile( lfn, localPath = False )
  putFile( lfnLocal, sourceSize = 0 ) : {lfn:local}
  replicateFile( lfn, sourceSize = 0 )
  getFileMetadata( lfn )
  getFileSize( lfn )
  removeFile( lfn )
  prestageFile( lfn, lifetime = 86400 )
  prestageFileStatus( lfn )
  pinFile( lfn, lifetime = 60 * 60 * 24 )
  releaseFile( lfn )
  isDirectory( lfn )
  getDirectoryMetadata( lfn )
  getDirectorySize( lfn )
  listDirectory( lfn )
  removeDirectory( lfn, recursive = False )
  createDirectory( lfn )
  putDirectory( lfn )
  getDirectory( lfn, localPath = False )


  """

  __deprecatedArguments = ["singleFile", "singleDirectory"]  # Arguments that are now useless

  # Some methods have a different name in the StorageElement and the plugins...
  # We could avoid this static list in the __getattr__ by checking the storage plugin and so on
  # but fine... let's not be too smart, otherwise it becomes unreadable :-)
  __equivalentMethodNames = {"exists" : "exists",
                            "isFile" : "isFile",
                            "getFile" : "getFile",
                            "putFile" : "putFile",
                            "replicateFile" : "putFile",
                            "getFileMetadata" : "getFileMetadata",
                            "getFileSize" : "getFileSize",
                            "removeFile" : "removeFile",
                            "prestageFile" : "prestageFile",
                            "prestageFileStatus" : "prestageFileStatus",
                            "pinFile" : "pinFile",
                            "releaseFile" : "releaseFile",
                            "isDirectory" : "isDirectory",
                            "getDirectoryMetadata" : "getDirectoryMetadata",
                            "getDirectorySize" : "getDirectorySize",
                            "listDirectory" : "listDirectory",
                            "removeDirectory" : "removeDirectory",
                            "createDirectory" : "createDirectory",
                            "putDirectory" : "putDirectory",
                            "getDirectory" : "getDirectory",
                            }

  # We can set default argument in the __executeFunction which impacts all plugins
  __defaultsArguments = {"putFile" : {"sourceSize"  : 0 },
                         "getFile": { "localPath": False },
                         "prestageFile" : { "lifetime" : 86400 },
                         "pinFile" : { "lifetime" : 60 * 60 * 24 },
                         "removeDirectory" : { "recursive" : False },
                         "getDirectory" : { "localPath" : False },
                         }

  def __init__( self, name, plugins = None, vo = None, hideExceptions = False ):
    """ c'tor

    :param str name: SE name
    :param list plugins: requested storage plugins
    :param vo
    """

    self.methodName = None

    if vo:
      self.vo = vo
    else:
      result = getVOfromProxyGroup()
      if not result['OK']:
        return
      self.vo = result['Value']
    self.opHelper = Operations( vo = self.vo )

    proxiedProtocols = gConfig.getValue( '/LocalSite/StorageElements/ProxyProtocols', "" ).split( ',' )
    useProxy = ( gConfig.getValue( "/Resources/StorageElements/%s/AccessProtocol.1/Protocol" % name, "UnknownProtocol" )
                in proxiedProtocols )

    if not useProxy:
      useProxy = gConfig.getValue( '/LocalSite/StorageElements/%s/UseProxy' % name, False )
    if not useProxy:
      useProxy = self.opHelper.getValue( '/Services/StorageElements/%s/UseProxy' % name, False )

    self.valid = True
    if plugins == None:
      res = StorageFactory( useProxy = useProxy, vo = self.vo ).getStorages( name, pluginList = [], hideExceptions = hideExceptions )
    else:
      res = StorageFactory( useProxy = useProxy, vo = self.vo ).getStorages( name, pluginList = plugins, hideExceptions = hideExceptions )

    if not res['OK']:
      self.valid = False
      self.name = name
      self.errorReason = res['Message']
    else:
      factoryDict = res['Value']
      self.name = factoryDict['StorageName']
      self.options = factoryDict['StorageOptions']
      self.localPlugins = factoryDict['LocalPlugins']
      self.remotePlugins = factoryDict['RemotePlugins']
      self.storages = factoryDict['StorageObjects']
      self.protocolOptions = factoryDict['ProtocolOptions']
      self.turlProtocols = factoryDict['TurlProtocols']
      for storage in self.storages:
        storage.setStorageElement( self )

    self.log = gLogger.getSubLogger( "SE[%s]" % self.name )
    self.useCatalogURL = gConfig.getValue( '/Resources/StorageElements/%s/UseCatalogURL' % self.name, False )

    #                         'getTransportURL',
    self.readMethods = [ 'getFile',
                         'prestageFile',
                         'prestageFileStatus',
                         'getDirectory']

    self.writeMethods = [ 'retransferOnlineFile',
                          'putFile',
                          'replicateFile',
                          'pinFile',
                          'releaseFile',
                          'createDirectory',
                          'putDirectory' ]

    self.removeMethods = [ 'removeFile', 'removeDirectory' ]

    self.checkMethods = [ 'exists',
                          'getDirectoryMetadata',
                          'getDirectorySize',
                          'getFileSize',
                          'getFileMetadata',
                          'listDirectory',
                          'isDirectory',
                          'isFile',
                           ]

    self.okMethods = [ 'getLocalProtocols',
                       'getProtocols',
                       'getRemoteProtocols',
                       'getStorageElementName',
                       'getStorageParameters',
                       'getTransportURL',
                       'isLocalSE' ]

    self.__fileCatalog = None

  def dump( self ):
    """ Dump to the logger a summary of the StorageElement items. """
    log = self.log.getSubLogger( 'dump', True )
    log.verbose( "Preparing dump for StorageElement %s." % self.name )
    if not self.valid:
      log.debug( "Failed to create StorageElement plugins.", self.errorReason )
      return
    i = 1
    outStr = "\n\n============ Options ============\n"
    for key in sorted( self.options ):
      outStr = "%s%s: %s\n" % ( outStr, key.ljust( 15 ), self.options[key] )

    for storage in self.storages:
      outStr = "%s============Protocol %s ============\n" % ( outStr, i )
      storageParameters = storage.getParameters()
      for key in sorted( storageParameters ):
        outStr = "%s%s: %s\n" % ( outStr, key.ljust( 15 ), storageParameters[key] )
      i = i + 1
    log.verbose( outStr )

  #################################################################################################
  #
  # These are the basic get functions for storage configuration
  #

  def getStorageElementName( self ):
    """ SE name getter """
    self.log.getSubLogger( 'getStorageElementName' ).verbose( "The Storage Element name is %s." % self.name )
    return S_OK( self.name )

  def getChecksumType( self ):
    """ get local /Resources/StorageElements/SEName/ChecksumType option if defined, otherwise
        global /Resources/StorageElements/ChecksumType
    """
    self.log.getSubLogger( 'getChecksumType' ).verbose( "get checksum type for %s." % self.name )
    return S_OK( str( gConfig.getValue( "/Resources/StorageElements/ChecksumType", "ADLER32" ) ).upper()
                 if "ChecksumType" not in self.options else str( self.options["ChecksumType"] ).upper() )

  def getStatus( self ):
    """
     Return Status of the SE, a dictionary with:
      - Read: True (is allowed), False (it is not allowed)
      - Write: True (is allowed), False (it is not allowed)
      - Remove: True (is allowed), False (it is not allowed)
      - Check: True (is allowed), False (it is not allowed).
      NB: Check always allowed IF Read is allowed (regardless of what set in the Check option of the configuration)
      - DiskSE: True if TXDY with Y > 0 (defaults to True)
      - TapeSE: True if TXDY with X > 0 (defaults to False)
      - TotalCapacityTB: float (-1 if not defined)
      - DiskCacheTB: float (-1 if not defined)
    """

    self.log.getSubLogger( 'getStatus' ).verbose( "determining status of %s." % self.name )

    retDict = {}
    if not self.valid:
      retDict['Read'] = False
      retDict['Write'] = False
      retDict['Remove'] = False
      retDict['Check'] = False
      retDict['DiskSE'] = False
      retDict['TapeSE'] = False
      retDict['TotalCapacityTB'] = -1
      retDict['DiskCacheTB'] = -1
      return S_OK( retDict )

    # If nothing is defined in the CS Access is allowed
    # If something is defined, then it must be set to Active
    retDict['Read'] = not ( 'ReadAccess' in self.options and self.options['ReadAccess'] not in ( 'Active', 'Degraded' ) )
    retDict['Write'] = not ( 'WriteAccess' in self.options and self.options['WriteAccess'] not in ( 'Active', 'Degraded' ) )
    retDict['Remove'] = not ( 'RemoveAccess' in self.options and self.options['RemoveAccess'] not in ( 'Active', 'Degraded' ) )
    if retDict['Read']:
      retDict['Check'] = True
    else:
      retDict['Check'] = not ( 'CheckAccess' in self.options and self.options['CheckAccess'] not in ( 'Active', 'Degraded' ) )
    diskSE = True
    tapeSE = False
    if 'SEType' in self.options:
      # Type should follow the convention TXDY
      seType = self.options['SEType']
      diskSE = re.search( 'D[1-9]', seType ) != None
      tapeSE = re.search( 'T[1-9]', seType ) != None
    retDict['DiskSE'] = diskSE
    retDict['TapeSE'] = tapeSE
    try:
      retDict['TotalCapacityTB'] = float( self.options['TotalCapacityTB'] )
    except Exception:
      retDict['TotalCapacityTB'] = -1
    try:
      retDict['DiskCacheTB'] = float( self.options['DiskCacheTB'] )
    except Exception:
      retDict['DiskCacheTB'] = -1

    return S_OK( retDict )

  def isValid( self, operation = '' ):
    """ check CS/RSS statuses for :operation:

    :param str operation: operation name
    """
    log = self.log.getSubLogger( 'isValid', True )
    log.verbose( "Determining if the StorageElement %s is valid for VO %s" % ( self.name, self.vo ) )

    if not self.valid:
      log.debug( "Failed to create StorageElement plugins.", self.errorReason )
      return S_ERROR( "SE.isValid: Failed to create StorageElement plugins: %s" % self.errorReason )

    # Check if the Storage Element is eligible for the user's VO
    if 'VO' in self.options and not self.vo in self.options['VO']:
      log.debug( "StorageElement is not allowed for VO", self.vo )
      return DError( errno.EACCES, "StorageElement.isValid: StorageElement is not allowed for VO" )
    log.verbose( "Determining if the StorageElement %s is valid for %s" % ( self.name, operation ) )
    if ( not operation ) or ( operation in self.okMethods ):
      return S_OK()

    # Determine whether the StorageElement is valid for checking, reading, writing
    res = self.getStatus()
    if not res[ 'OK' ]:
      log.debug( "Could not call getStatus", res['Message'] )
      return S_ERROR( "SE.isValid could not call the getStatus method" )
    checking = res[ 'Value' ][ 'Check' ]
    reading = res[ 'Value' ][ 'Read' ]
    writing = res[ 'Value' ][ 'Write' ]
    removing = res[ 'Value' ][ 'Remove' ]

    # Determine whether the requested operation can be fulfilled
    if ( not operation ) and ( not reading ) and ( not writing ) and ( not checking ):
      log.debug( "Read, write and check access not permitted." )
      return DError( errno.EACCES, "SE.isValid: Read, write and check access not permitted." )


    # The supplied operation can be 'Read','Write' or any of the possible StorageElement methods.
    if ( operation in self.readMethods ) or ( operation.lower() in ( 'read', 'readaccess' ) ):
      operation = 'ReadAccess'
    elif operation in self.writeMethods or ( operation.lower() in ( 'write', 'writeaccess' ) ):
      operation = 'WriteAccess'
    elif operation in self.removeMethods or ( operation.lower() in ( 'remove', 'removeaccess' ) ):
      operation = 'RemoveAccess'
    elif operation in self.checkMethods or ( operation.lower() in ( 'check', 'checkaccess' ) ):
      operation = 'CheckAccess'
    else:
      log.debug( "The supplied operation is not known.", operation )
      return DError( DErrno.ENOMETH , "SE.isValid: The supplied operation is not known." )
    log.debug( "check the operation: %s " % operation )

    # Check if the operation is valid
    if operation == 'CheckAccess':
      if not reading:
        if not checking:
          log.debug( "Check access not currently permitted." )
          return DError( errno.EACCES, "SE.isValid: Check access not currently permitted." )
    if operation == 'ReadAccess':
      if not reading:
        log.debug( "Read access not currently permitted." )
        return DError( errno.EACCES, "SE.isValid: Read access not currently permitted." )
    if operation == 'WriteAccess':
      if not writing:
        log.debug( "Write access not currently permitted." )
        return DError( errno.EACCES, "SE.isValid: Write access not currently permitted." )
    if operation == 'RemoveAccess':
      if not removing:
        log.debug( "Remove access not currently permitted." )
        return DError( errno.EACCES, "SE.isValid: Remove access not currently permitted." )
    return S_OK()

  def getPlugins( self ):
    """ Get the list of all the plugins defined for this Storage Element
    """
    self.log.getSubLogger( 'getPlugins' ).verbose( "Obtaining all plugins of %s." % self.name )
    if not self.valid:
      return S_ERROR( self.errorReason )
    allPlugins = self.localPlugins + self.remotePlugins
    return S_OK( allPlugins )

  def getRemotePlugins( self ):
    """ Get the list of all the remote access protocols defined for this Storage Element
    """
    self.log.getSubLogger( 'getRemotePlugins' ).verbose( "Obtaining remote protocols for %s." % self.name )
    if not self.valid:
      return S_ERROR( self.errorReason )
    return S_OK( self.remotePlugins )

  def getLocalPlugins( self ):
    """ Get the list of all the local access protocols defined for this Storage Element
    """
    self.log.getSubLogger( 'getLocalPlugins' ).verbose( "Obtaining local protocols for %s." % self.name )
    if not self.valid:
      return S_ERROR( self.errorReason )
    return S_OK( self.localPlugins )

  def getStorageParameters( self, plugin ):
    """ Get plugin specific options
      :param plugin : plugin we are interested in
    """

    log = self.log.getSubLogger( 'getStorageParameters' )
    log.verbose( "Obtaining storage parameters for %s plugin %s." % ( self.name,
                                                                                                                plugin ) )
    res = self.getPlugins()
    if not res['OK']:
      return res
    availablePlugins = res['Value']
    if not plugin in availablePlugins:
      errStr = "Requested plugin not available for SE."
      log.debug( errStr, '%s for %s' % ( plugin, self.name ) )
      return S_ERROR( errStr )
    for storage in self.storages:
      storageParameters = storage.getParameters()
      if storageParameters['PluginName'] == plugin:
        return S_OK( storageParameters )
    errStr = "Requested plugin supported but no object found."
    log.debug( errStr, "%s for %s" % ( plugin, self.name ) )
    return S_ERROR( errStr )

  def negociateProtocolWithOtherSE( self, sourceSE, protocols = None ):
    """ Negotiate what protocol could be used for a third party transfer
        between the sourceSE and ourselves. If protocols is given,
        the chosen protocol has to be among those

        :param sourceSE : storageElement instance of the sourceSE
        :param protocols: protocol restriction list

        :return a list protocols that fits the needs, or None

    """

    # We should actually separate source and destination protocols
    # For example, an SRM can get as a source an xroot or gsiftp url...
    # but with the current implementation, we get only srm

    destProtocols = set( [destStorage.protocolParameters['Protocol'] for destStorage in self.storages] )
    sourceProtocols = set( [sourceStorage.protocolParameters['Protocol'] for sourceStorage in sourceSE.storages] )

    commonProtocols = destProtocols & sourceProtocols

    if protocols:
      protocols = set( list( protocols ) ) if protocols else set()
      commonProtocols = commonProtocols & protocols

    return S_OK( list( commonProtocols ) )

  #################################################################################################
  #
  # These are the basic get functions for lfn manipulation
  #

  def __getURLPath( self, url ):
    """  Get the part of the URL path below the basic storage path.
         This path must coincide with the LFN of the file in order to be compliant with the DIRAC conventions.
    """
    log = self.log.getSubLogger( '__getURLPath' )
    log.verbose( "Getting path from url in %s." % self.name )
    if not self.valid:
      return S_ERROR( self.errorReason )
    res = pfnparse( url )
    if not res['OK']:
      return res
    fullURLPath = '%s/%s' % ( res['Value']['Path'], res['Value']['FileName'] )

    # Check all available storages and check whether the url is for that protocol
    urlPath = ''
    for storage in self.storages:
      res = storage.isNativeURL( url )
      if res['OK']:
        if res['Value']:
          parameters = storage.getParameters()
          saPath = parameters['Path']
          if not saPath:
            # If the sa path doesn't exist then the url path is the entire string
            urlPath = fullURLPath
          else:
            if re.search( saPath, fullURLPath ):
              # Remove the sa path from the fullURLPath
              urlPath = fullURLPath.replace( saPath, '' )
      if urlPath:
        return S_OK( urlPath )
    # This should never happen. DANGER!!
    errStr = "Failed to get the url path for any of the protocols!!"
    log.debug( errStr )
    return S_ERROR( errStr )

  def getLFNFromURL( self, urls ):
    """ Get the LFN from the PFNS .
        :param lfn : input lfn or lfns (list/dict)
    """
    result = checkArgumentFormat( urls )
    if result['OK']:
      urlDict = result['Value']
    else:
      errStr = "Supplied urls must be string, list of strings or a dictionary."
      self.log.getSubLogger( 'getLFNFromURL' ).debug( errStr )
      return DError( errno.EINVAL, errStr )

    retDict = { "Successful" : {}, "Failed" : {} }
    for url in urlDict:
      res = self.__getURLPath( url )
      if res["OK"]:
        retDict["Successful"][url] = res["Value"]
      else:
        retDict["Failed"][url] = res["Message"]
    return S_OK( retDict )

  ###########################################################################################
  #
  # This is the generic wrapper for file operations
  #

  def getURL( self, lfn, protocol = False, replicaDict = None ):
    """ execute 'getTransportURL' operation.
      :param str lfn: string, list or dictionary of lfns
      :param protocol: if no protocol is specified, we will request self.turlProtocols
      :param replicaDict: optional results from the File Catalog replica query
    """

    self.log.getSubLogger( 'getURL' ).verbose( "Getting accessUrl %s for lfn in %s." % ( "(%s)" % protocol if protocol else "", self.name ) )

    if not protocol:
      protocols = self.turlProtocols
    elif type( protocol ) is ListType:
      protocols = protocol
    elif type( protocol ) == type( '' ):
      protocols = [protocol]

    self.methodName = "getTransportURL"
    result = self.__executeMethod( lfn, protocols = protocols )
    return result

  def __isLocalSE( self ):
    """ Test if the Storage Element is local in the current context
    """
    self.log.getSubLogger( 'LocalSE' ).verbose( "Determining whether %s is a local SE." % self.name )

    import DIRAC
    localSEs = getSEsForSite( DIRAC.siteName() )['Value']
    if self.name in localSEs:
      return S_OK( True )
    else:
      return S_OK( False )

  def __getFileCatalog( self ):

    if not self.__fileCatalog:
      self.__fileCatalog = FileCatalog( vo = self.vo )
    return self.__fileCatalog

  def __generateURLDict( self, lfns, storage, replicaDict = {} ):
    """ Generates a dictionary (url : lfn ), where the url are constructed
        from the lfn using the constructURLFromLFN method of the storage plugins.
        :param: lfns : dictionary {lfn:whatever}
        :returns dictionary {constructed url : lfn}
    """
    log = self.log.getSubLogger( "__generateURLDict" )
    log.verbose( "generating url dict for %s lfn in %s." % ( len( lfns ), self.name ) )

    urlDict = {}  # url : lfn
    failed = {}  # lfn : string with errors
    for lfn in lfns:
      if self.useCatalogURL:
        # Is this self.name alias proof?
        url = replicaDict.get( lfn, {} ).get( self.name, '' )
        if url:
          urlDict[url] = lfn
          continue
        else:
          fc = self.__getFileCatalog()
          result = fc.getReplicas()
          if not result['OK']:
            failed[lfn] = result['Message']
          url = result['Value']['Successful'].get( lfn, {} ).get( self.name, '' )

        if not url:
          failed[lfn] = 'Failed to get catalog replica'
        else:
          # Update the URL according to the current SE description
          result = returnSingleResult( storage.updateURL( url ) )
          if not result['OK']:
            failed[lfn] = result['Message']
          else:
            urlDict[result['Value']] = lfn
      else:
        result = storage.constructURLFromLFN( lfn, withWSUrl = True )
        if not result['OK']:
          errStr = result['Message']
          log.debug( errStr, 'for %s' % ( lfn ) )
          failed[lfn] = "%s %s" % ( failed[lfn], errStr ) if lfn in failed else errStr
        else:
          urlDict[result['Value']] = lfn

    res = S_OK( {'Successful': urlDict, 'Failed' : failed} )
#     res['Failed'] = failed
    return res

  def __executeMethod( self, lfn, *args, **kwargs ):
    """ Forward the call to each storage in turn until one works.
        The method to be executed is stored in self.methodName
        :param lfn : string, list or dictionnary
        :param *args : variable amount of non-keyword arguments. SHOULD BE EMPTY
        :param **kwargs : keyword arguments
        :returns S_OK( { 'Failed': {lfn : reason} , 'Successful': {lfn : value} } )
                The Failed dict contains the lfn only if the operation failed on all the storages
                The Successful dict contains the value returned by the successful storages.
    """


    removedArgs = {}
    log = self.log.getSubLogger( '__executeMethod' )
    log.verbose( "preparing the execution of %s" % ( self.methodName ) )

    # args should normaly be empty to avoid problem...
    if len( args ):
      log.verbose( "args should be empty!%s" % args )
      # because there is normally only one kw argument, I can move it from args to kwargs
      methDefaultArgs = StorageElementItem.__defaultsArguments.get( self.methodName, {} ).keys()
      if len( methDefaultArgs ):
        kwargs[methDefaultArgs[0] ] = args[0]
        args = args[1:]
      log.verbose( "put it in kwargs, but dirty and might be dangerous!args %s kwargs %s" % ( args, kwargs ) )


    # We check the deprecated arguments
    for depArg in StorageElementItem.__deprecatedArguments:
      if depArg in kwargs:
        log.verbose( "%s is not an allowed argument anymore. Please change your code!" % depArg )
        removedArgs[depArg] = kwargs[depArg]
        del kwargs[depArg]



    # Set default argument if any
    methDefaultArgs = StorageElementItem.__defaultsArguments.get( self.methodName, {} )
    for argName in methDefaultArgs:
      if argName not in kwargs:
        log.debug( "default argument %s for %s not present.\
         Setting value %s." % ( argName, self.methodName, methDefaultArgs[argName] ) )
        kwargs[argName] = methDefaultArgs[argName]

    res = checkArgumentFormat( lfn )
    if not res['OK']:
      errStr = "Supplied lfns must be string, list of strings or a dictionary."
      log.debug( errStr )
      return res
    lfnDict = res['Value']

    log.verbose( "Attempting to perform '%s' operation with %s lfns." % ( self.methodName, len( lfnDict ) ) )

    res = self.isValid( operation = self.methodName )
    if not res['OK']:
      return res
    else:
      if not self.valid:
        return S_ERROR( self.errorReason )

    successful = {}
    failed = {}
    localSE = self.__isLocalSE()['Value']
    # Try all of the storages one by one
    for storage in self.storages:
      # Determine whether to use this storage object
      storageParameters = storage.getParameters()
      if not storageParameters:
        log.debug( "Failed to get storage parameters.", "%s %s" % ( self.name, res['Message'] ) )
        continue
      pluginName = storageParameters['PluginName']
      if not lfnDict:
        log.debug( "No lfns to be attempted for %s protocol." % pluginName )
        continue
      if not ( pluginName in self.remotePlugins ) and not localSE and not storage.pluginName == "Proxy":
        # If the SE is not local then we can't use local protocols
        log.debug( "Local protocol not appropriate for remote use: %s." % pluginName )
        continue

      log.verbose( "Generating %s protocol URLs for %s." % ( len( lfnDict ), pluginName ) )
      replicaDict = kwargs.pop( 'replicaDict', {} )
      if storage.pluginName != "Proxy":
        res = self.__generateURLDict( lfnDict, storage, replicaDict = replicaDict )
        urlDict = res['Value']['Successful']  # url : lfn
        failed.update( res['Value']['Failed'] )
      else:
        urlDict = dict( [ ( lfn, lfn ) for lfn in lfnDict ] )
      if not len( urlDict ):
        log.verbose( "__executeMethod No urls generated for protocol %s." % pluginName )
      else:
        log.verbose( "Attempting to perform '%s' for %s physical files" % ( self.methodName, len( urlDict ) ) )
        fcn = None
        if hasattr( storage, self.methodName ) and callable( getattr( storage, self.methodName ) ):
          fcn = getattr( storage, self.methodName )
        if not fcn:
          return DError( DErrno.ENOMETH, "SE.__executeMethod: unable to invoke %s, it isn't a member function of storage" )
        urlsToUse = {}  # url : the value of the lfn dictionary for the lfn of this url
        for url in urlDict:
          urlsToUse[url] = lfnDict[urlDict[url]]

        startDate = datetime.datetime.utcnow()
        startTime = time.time()
        res = fcn( urlsToUse, *args, **kwargs )
        elapsedTime = time.time() - startTime
<<<<<<< HEAD
        
=======

>>>>>>> 1259ab26

        self.addAccountingOperation( urlsToUse, startDate, elapsedTime, storageParameters, res )

        if not res['OK']:
          errStr = "Completely failed to perform %s." % self.methodName
          log.debug( errStr, 'with plugin %s: %s' % ( pluginName, res['Message'] ) )
          for lfn in urlDict.values():
            if lfn not in failed:
              failed[lfn] = ''
            failed[lfn] = "%s %s" % ( failed[lfn], res['Message'] ) if failed[lfn] else res['Message']

        else:
          for url, lfn in urlDict.items():
            if url not in res['Value']['Successful']:
              if lfn not in failed:
                failed[lfn] = ''
              if url in res['Value']['Failed']:
                self.log.debug( res['Value']['Failed'][url] )
                failed[lfn] = "%s %s" % ( failed[lfn], res['Value']['Failed'][url] ) if failed[lfn] else res['Value']['Failed'][url]
              else:
                errStr = 'No error returned from plug-in'
                failed[lfn] = "%s %s" % ( failed[lfn], errStr ) if failed[lfn] else errStr
            else:
              successful[lfn] = res['Value']['Successful'][url]
              if lfn in failed:
                failed.pop( lfn )
              lfnDict.pop( lfn )



    gDataStoreClient.commit()



    return S_OK( { 'Failed': failed, 'Successful': successful } )


  def __getattr__( self, name ):
    """ Forwards the equivalent Storage calls to __executeMethod"""
    # We take either the equivalent name, or the name itself
    self.methodName = StorageElementItem.__equivalentMethodNames.get( name, None )

    if self.methodName:
      return self.__executeMethod

    raise AttributeError( "StorageElement does not have a method '%s'" % name )
  

      

  def addAccountingOperation( self, lfns, startDate, elapsedTime, storageParameters, callRes ):
    """
        Generates a DataOperation accounting if needs to be, and adds it to the DataStore client cache

        :param lfns : list of lfns on which we attempted the operation
        :param startDate : datetime, start of the operation
        :param elapsedTime : time (seconds) the operation took
        :param storageParameters : the parameters of the plugins used to perform the operation
        :param callRes : the return of the method call, S_OK or S_ERROR

        The operation is generated with the OperationType "se.methodName"
        The TransferSize and TransferTotal for directory methods actually take into
        account the files inside the directory, and not the amount of directory given
        as parameter


    """
  
    if self.methodName not in ( self.readMethods + self.writeMethods + self.removeMethods ):
      return
  
    baseAccountingDict = {}
    baseAccountingDict['OperationType'] = 'se.%s' % self.methodName
    baseAccountingDict['User'] = getProxyInfo().get( 'Value', {} ).get( 'username', 'unknown' )
    baseAccountingDict['RegistrationTime'] = 0.0
    baseAccountingDict['RegistrationOK'] = 0
    baseAccountingDict['RegistrationTotal'] = 0

    # if it is a get method, then source and destination of the transfer should be inverted
    if self.methodName in ( 'putFile', 'getFile' ):
      baseAccountingDict['Destination'] = siteName()
      baseAccountingDict[ 'Source'] = self.name
    else:
      baseAccountingDict['Destination'] = self.name
      baseAccountingDict['Source'] = siteName()

    baseAccountingDict['TransferTotal'] = 0
    baseAccountingDict['TransferOK'] = 0
    baseAccountingDict['TransferSize'] = 0
    baseAccountingDict['TransferTime'] = 0.0
    baseAccountingDict['FinalStatus'] = 'Successful'

    oDataOperation = DataOperation()
    oDataOperation.setValuesFromDict( baseAccountingDict )
    oDataOperation.setStartTime( startDate )
    oDataOperation.setEndTime( startDate + datetime.timedelta( seconds = elapsedTime ) )
    oDataOperation.setValueByKey( 'TransferTime', elapsedTime )
    oDataOperation.setValueByKey( 'Protocol', storageParameters.get( 'Protocol', 'unknown' ) )
  
    if not callRes['OK']:
      # Everything failed
      oDataOperation.setValueByKey( 'TransferTotal', len( lfns ) )
      oDataOperation.setValueByKey( 'FinalStatus', 'Failed' )
    else:

      succ = callRes.get( 'Value', {} ).get( 'Successful', {} )
      failed = callRes.get( 'Value', {} ).get( 'Failed', {} )

      totalSize = 0
      # We don't take len(lfns) in order to make two
      # separate entries in case of few failures
      totalSucc = len( succ )

      if self.methodName in ( 'putFile', 'getFile' ):
        # putFile and getFile return for each entry
        # in the successful dir the size of the corresponding file
        totalSize = sum( succ.values() )

      elif self.methodName in ( 'putDirectory', 'getDirectory' ):
        # putDirectory and getDirectory return for each dir name
        # a dictionnary with the keys 'Files' and 'Size'
        totalSize = sum( val.get( 'Size', 0 ) for val in succ.values() if isinstance( val, dict ) )
        totalSucc = sum( val.get( 'Files', 0 ) for val in succ.values() if isinstance( val, dict ) )
        oDataOperation.setValueByKey( 'TransferOK', len( succ ) )

      oDataOperation.setValueByKey( 'TransferSize', totalSize )
      oDataOperation.setValueByKey( 'TransferTotal', totalSucc )
      oDataOperation.setValueByKey( 'TransferOK', totalSucc )
      
      if callRes['Value']['Failed']:
        oDataOperationFailed = copy.deepcopy( oDataOperation )
        oDataOperationFailed.setValueByKey( 'TransferTotal', len( failed ) )
        oDataOperationFailed.setValueByKey( 'TransferOK', 0 )
        oDataOperationFailed.setValueByKey( 'TransferSize', 0 )
        oDataOperationFailed.setValueByKey( 'FinalStatus', 'Failed' )

        accRes = gDataStoreClient.addRegister( oDataOperationFailed )
        if not accRes['OK']:
          self.log.error( "Could not send failed accounting report", accRes['Message'] )


    accRes = gDataStoreClient.addRegister( oDataOperation )
    if not accRes['OK']:
      self.log.error( "Could not send accounting report", accRes['Message'] )



StorageElement = StorageElementCache()<|MERGE_RESOLUTION|>--- conflicted
+++ resolved
@@ -10,12 +10,8 @@
 import copy
 import errno
 # # from DIRAC
-<<<<<<< HEAD
-from DIRAC import gLogger, gConfig, DError, DErrno, siteName
-=======
 from DIRAC import gLogger, gConfig, siteName
 from DIRAC.Core.Utilities import DErrno, DError
->>>>>>> 1259ab26
 from DIRAC.Core.Utilities.ReturnValues import S_OK, S_ERROR, returnSingleResult
 from DIRAC.Resources.Storage.StorageFactory import StorageFactory
 from DIRAC.Core.Utilities.Pfn import pfnparse
@@ -711,11 +707,7 @@
         startTime = time.time()
         res = fcn( urlsToUse, *args, **kwargs )
         elapsedTime = time.time() - startTime
-<<<<<<< HEAD
-        
-=======
-
->>>>>>> 1259ab26
+
 
         self.addAccountingOperation( urlsToUse, startDate, elapsedTime, storageParameters, res )
 
