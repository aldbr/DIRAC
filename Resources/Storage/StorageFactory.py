""" Storage Factory Class - creates instances of various Storage plugins from the Core DIRAC or extensions

    This Class has three public methods:

    getStorageName():  Resolves links in the CS to the target SE name.

    getStorage():      This creates a single storage stub based on the parameters passed in a dictionary.
                      This dictionary must have the following keys: 'StorageName','PluginName','Protocol'
                      Other optional keys are 'Port','Host','Path','SpaceToken'

    getStorages()      This takes a DIRAC SE definition and creates storage stubs for the protocols found in the CS.
                      By providing an optional list of protocols it is possible to limit the created stubs.
"""

__RCSID__ = "$Id$"

<<<<<<< HEAD
from DIRAC                                              import gLogger, S_OK, S_ERROR, rootPath, gConfig
from DIRAC.ConfigurationSystem.Client.Helpers           import getInstalledExtensions
from DIRAC.ResourceStatusSystem.Client.ResourceStatus   import ResourceStatus
from DIRAC.ConfigurationSystem.Client.Helpers.Resources import Resources, getSiteForResource
from DIRAC.ConfigurationSystem.Client.Helpers.Path      import cfgPath
import os
=======
from DIRAC                                            import gLogger, gConfig, S_OK, S_ERROR
from DIRAC.Core.Utilities.List                        import sortList
from DIRAC.ResourceStatusSystem.Client.ResourceStatus import ResourceStatus
from DIRAC.ConfigurationSystem.Client.Helpers.Path    import cfgPath
from DIRAC.Core.Utilities.ObjectLoader                import ObjectLoader
>>>>>>> 81639709

class StorageFactory:

  def __init__( self, useProxy = False, vo = None ):
<<<<<<< HEAD

    self.valid = True
=======
    self.rootConfigPath = '/Resources/StorageElements'
>>>>>>> 81639709
    self.proxy = False
    self.proxy = useProxy
    self.resourceStatus = ResourceStatus()
    self.resourcesHelper = Resources( vo = vo )
    self.vo = vo

  ###########################################################################################
  #
  # Below are public methods for obtaining storage objects
  #

  def getStorageName( self, initialName ):
    return self._getConfigStorageName( initialName )

  def getStorage( self, parameterDict ):
    """ This instantiates a single storage for the details provided and doesn't check the CS.
    """
    # The storage name must be supplied.
    if parameterDict.has_key( 'StorageName' ):
      storageName = parameterDict['StorageName']
    else:
      errStr = "StorageFactory.getStorage: StorageName must be supplied"
      gLogger.error( errStr )
      return S_ERROR( errStr )

    # PluginName must be supplied otherwise nothing with work.
    if parameterDict.has_key( 'PluginName' ):
      pluginName = parameterDict['PluginName']
    # Temporary fix for backward compatibility
    elif parameterDict.has_key( 'ProtocolName' ):
      pluginName = parameterDict['ProtocolName']  
    else:
      errStr = "StorageFactory.getStorage: PluginName must be supplied"
      gLogger.error( errStr )
      return S_ERROR( errStr )

    return self.__generateStorageObject( storageName, pluginName, parameterDict )

  def getStorages( self, storageName, pluginList = [] ):
    """ Get an instance of a Storage based on the DIRAC SE name based on the CS entries CS

        'storageName' is the DIRAC SE name i.e. 'CERN-RAW'
        'pluginList' is an optional list of protocols if a sub-set is desired i.e ['SRM2','SRM1']
    """
    self.remotePlugins = []
    self.localPlugins = []
    self.name = ''
    self.options = {}
    self.protocolDetails = []
    self.storages = []
    if not self.vo:
      return S_ERROR( 'Mandatory vo parameter is not defined' )

    # Get the name of the storage provided
    res = self._getConfigStorageName( storageName )
    if not res['OK']:
      return res
    storageName = res['Value']
    self.name = storageName

    # Get the options defined in the CS for this storage
    res = self._getConfigStorageOptions( storageName )
    if not res['OK']:
      return res
    self.options = res['Value']

    # Get the protocol specific details
    res = self._getConfigStorageProtocols( storageName )
    if not res['OK']:
      return res
    self.protocolDetails = res['Value']

    requestedLocalPlugins = []
    requestedRemotePlugins = []
    requestedProtocolDetails = []
    turlProtocols = []
    # Generate the protocol specific plug-ins
    self.storages = []
    for protocolDict in self.protocolDetails:
      pluginName = protocolDict.get( 'PluginName' ) 
      if pluginList and pluginName not in pluginList:
        continue
      protocol = protocolDict['Protocol']
      result = self.__generateStorageObject( storageName, pluginName, protocolDict )
      if result['OK']:
        self.storages.append( result['Value'] )
        if pluginName in self.localPlugins:
          turlProtocols.append( protocol )
          requestedLocalPlugins.append( pluginName )
        if pluginName in self.remotePlugins:
          requestedRemotePlugins.append( pluginName )
        requestedProtocolDetails.append( protocolDict )
      else:
        gLogger.info( res['Message'] )

    if len( self.storages ) > 0:
      resDict = {}
      resDict['StorageName'] = self.name
      resDict['StorageOptions'] = self.options
      resDict['StorageObjects'] = self.storages
      resDict['LocalPlugins'] = requestedLocalPlugins
      resDict['RemotePlugins'] = requestedRemotePlugins
      resDict['ProtocolOptions'] = requestedProtocolDetails
      resDict['TurlProtocols'] = turlProtocols
      return S_OK( resDict )
    else:
      errStr = "StorageFactory.getStorages: Failed to instantiate any storage protocols."
      gLogger.error( errStr, self.name )
      return S_ERROR( errStr )
  ###########################################################################################
  #
  # Below are internal methods for obtaining section/option/value configuration
  #

  def _getConfigStorageName( self, storageName ):
    """
      This gets the name of the storage the configuration service.
      If the storage is an alias for another the resolution is performed.

      'storageName' is the storage section to check in the CS
    """
    result = self.resourcesHelper.getStorageElementOptionsDict( storageName )
    if not result['OK']:
      errStr = "StorageFactory._getConfigStorageName: Failed to get storage options"
      gLogger.error( errStr, result['Message'] )
      return S_ERROR( errStr )
    if not result['Value']:
      errStr = "StorageFactory._getConfigStorageName: Supplied storage doesn't exist."
      gLogger.error( errStr, storageName )
      return S_ERROR( errStr )
<<<<<<< HEAD
    if 'Alias' in result['Value']:
      #FIXME This cannot work as self.rootConfigPath is undefined
      configPath = '%s/%s/Alias' % ( self.rootConfigPath, storageName )
=======
    if 'Alias' in res['Value']:
      configPath = cfgPath( self.rootConfigPath, storageName, 'Alias' )
>>>>>>> 81639709
      aliasName = gConfig.getValue( configPath )
      result = self._getConfigStorageName( aliasName )
      if not result['OK']:
        errStr = "StorageFactory._getConfigStorageName: Supplied storage doesn't exist."
        gLogger.error( errStr, configPath )
        return S_ERROR( errStr )
      resolvedName = result['Value']
    else:
      resolvedName = storageName
    return S_OK( resolvedName )

  def _getConfigStorageOptions( self, storageName ):
    """ Get the options associated to the StorageElement as defined in the CS
    """
<<<<<<< HEAD
    
    result = self.resourcesHelper.getStorageElementOptionsDict( storageName ) 
    if not result['OK']:
      errStr = "StorageFactory._getStorageOptions: Failed to get storage options."
      gLogger.error( errStr, "%s: %s" % ( storageName, result['Message'] ) )
      return S_ERROR( errStr )    
    optionsDict = result['Value']
    
    result = self.resourceStatus.getStorageStatus( storageName, 'ReadAccess' )    
    if not result[ 'OK' ]:
=======
    storageConfigPath = cfgPath( self.rootConfigPath, storageName )
    res = gConfig.getOptions( storageConfigPath )
    if not res['OK']:
      errStr = "StorageFactory._getStorageOptions: Failed to get storage options."
      gLogger.error( errStr, "%s: %s" % ( storageName, res['Message'] ) )
      return S_ERROR( errStr )
    options = res['Value']
    optionsDict = {}
    for option in options:

      if option in [ 'ReadAccess', 'WriteAccess', 'CheckAccess', 'RemoveAccess']:
        continue
      optionConfigPath = cfgPath( storageConfigPath, option )
      if option in [ 'VO' ]:
        optionsDict[option] = gConfig.getValue( optionConfigPath, [] )
      else:
        optionsDict[option] = gConfig.getValue( optionConfigPath, '' )

    res = self.resourceStatus.getStorageElementStatus( storageName )
    if not res[ 'OK' ]:
>>>>>>> 81639709
      errStr = "StorageFactory._getStorageOptions: Failed to get storage status"
      gLogger.error( errStr, "%s: %s" % ( storageName, result['Message'] ) )
      return S_ERROR( errStr )
    #optionsDict.update( result[ 'Value' ][ storageName ] )

    return S_OK( optionsDict )

  def _getConfigStorageProtocols( self, storageName ):
    """ Protocol specific information is present as sections in the Storage configuration
    """
<<<<<<< HEAD
    result = getSiteForResource( storageName )
    if not result['OK']:
      return result
    site = result['Value']
    result = self.resourcesHelper.getEligibleNodes( 'AccessProtocol', {'Site': site, 'Resource': storageName } )
    if not result['OK']:
      return result
    nodesList = result['Value']
    protocols = []
    for node in nodesList:
      protocols.append( node )
    protocolDetails = []
    for protocol in protocols:
      result = self._getConfigStorageProtocolDetails( protocol )
      if not result['OK']:
        return result
      protocolDetails.append( result['Value'] )
    self.protocols = self.localProtocols + self.remoteProtocols
    return S_OK( protocolDetails )

  def _getConfigStorageProtocolDetails( self, protocol ):
    """
      Parse the contents of the protocol block
    """
    
    result = self.resourcesHelper.getAccessProtocolOptionsDict( protocol )
    if not result['OK']:
      return result
    optionsDict = result['Value']

    # We must have certain values internally even if not supplied in CS
    protocolDict = {'Access':'', 'Host':'', 'Path':'', 'Port':'', 'Protocol':'', 'ProtocolName':'', 'SpaceToken':'', 'WSUrl':''}
    for option in optionsDict:
      protocolDict[option] = optionsDict[option]
      
=======
    storageConfigPath = cfgPath( self.rootConfigPath, storageName )
    res = gConfig.getSections( storageConfigPath )
    if not res['OK']:
      errStr = "StorageFactory._getConfigStorageProtocols: Failed to get storage sections"
      gLogger.error( errStr, "%s: %s" % ( storageName, res['Message'] ) )
      return S_ERROR( errStr )
    protocolSections = res['Value']
    sortedProtocolSections = sortList( protocolSections )
    protocolDetails = []
    for protocolSection in sortedProtocolSections:
      res = self._getConfigStorageProtocolDetails( storageName, protocolSection )
      if not res['OK']:
        return res
      protocolDetails.append( res['Value'] )
    return S_OK( protocolDetails )

  def _getConfigStorageProtocolDetails( self, storageName, protocolSection ):
    """
      Parse the contents of the protocol block
    """
    # First obtain the options that are available
    protocolConfigPath = cfgPath( self.rootConfigPath, storageName, protocolSection )
    res = gConfig.getOptions( protocolConfigPath )
    if not res['OK']:
      errStr = "StorageFactory.__getProtocolDetails: Failed to get protocol options."
      gLogger.error( errStr, "%s: %s" % ( storageName, protocolSection ) )
      return S_ERROR( errStr )
    options = res['Value']

    # We must have certain values internally even if not supplied in CS
    protocolDict = {'Access':'', 'Host':'', 'Path':'', 'Port':'', 'Protocol':'', 'PluginName':'', 'SpaceToken':'', 'WSUrl':''}
    for option in options:
      configPath = cfgPath( protocolConfigPath, option )
      optionValue = gConfig.getValue( configPath, '' )
      protocolDict[option] = optionValue
        
    # This is a temporary for backward compatibility
    if "ProtocolName" in protocolDict and not protocolDict['PluginName']:  
      protocolDict['PluginName'] = protocolDict['ProtocolName']
    protocolDict.pop( 'ProtocolName' )  
        
>>>>>>> 81639709
    # Evaluate the base path taking into account possible VO specific setting 
    if self.vo:
      result = gConfig.getOptionsDict( cfgPath( protocolConfigPath, 'VOPath' ) )
      voPath = ''
      if result['OK']:
        voPath = result['Value'].get( self.vo, '' )
      if voPath:
        protocolDict['Path'] = voPath  

    # Now update the local and remote protocol lists.
    # A warning will be given if the Access option is not set.
    if protocolDict['Access'].lower() == 'remote':
      self.remotePlugins.append( protocolDict['PluginName'] )
    elif protocolDict['Access'].lower() == 'local':
      self.localPlugins.append( protocolDict['PluginName'] )
    else:
<<<<<<< HEAD
      errStr = "StorageFactory.__getProtocolDetails: The 'Access' option for %s is neither 'local' or 'remote'." % protocol
      gLogger.warn( errStr )

    # The ProtocolName option must be defined
    if not protocolDict['ProtocolName']:
      errStr = "StorageFactory.__getProtocolDetails: 'ProtocolName' option is not defined."
      gLogger.error( errStr, "%s" % protocol )
=======
      errStr = "StorageFactory.__getProtocolDetails: The 'Access' option for %s:%s is neither 'local' or 'remote'." % ( storageName, protocolSection )
      gLogger.warn( errStr )

    # The PluginName option must be defined
    if not protocolDict['PluginName']:
      errStr = "StorageFactory.__getProtocolDetails: 'PluginName' option is not defined."
      gLogger.error( errStr, "%s: %s" % ( storageName, protocolSection ) )
>>>>>>> 81639709
      return S_ERROR( errStr )
    
    return S_OK( protocolDict )

  ###########################################################################################
  #
  # Below is the method for obtaining the object instantiated for a provided storage configuration
  #

  def __generateStorageObject( self, storageName, pluginName, parameters ):

    storageType = pluginName
    if self.proxy:
      storageType = 'Proxy'

    objectLoader = ObjectLoader()
    result = objectLoader.loadObject( 'Resources.Storage.%sStorage' % storageType, storageType + 'Storage' )
    if not result['OK']:
      gLogger.error( 'Failed to load storage object: %s' % result['Message'] )
      return result

    storageClass = result['Value']
    try:
      storage = storageClass( storageName, parameters )
    except Exception, x:
      errStr = "StorageFactory._generateStorageObject: Failed to instantiate %s: %s" % ( storageName, x )
      gLogger.exception( errStr )
      return S_ERROR( errStr )

    # If use proxy, keep the original protocol name
    if self.proxy:
      storage.pluginName = pluginName
    return S_OK( storage )<|MERGE_RESOLUTION|>--- conflicted
+++ resolved
@@ -14,30 +14,18 @@
 
 __RCSID__ = "$Id$"
 
-<<<<<<< HEAD
-from DIRAC                                              import gLogger, S_OK, S_ERROR, rootPath, gConfig
+from DIRAC                                              import gLogger, S_OK, S_ERROR, gConfig
 from DIRAC.ConfigurationSystem.Client.Helpers           import getInstalledExtensions
 from DIRAC.ResourceStatusSystem.Client.ResourceStatus   import ResourceStatus
 from DIRAC.ConfigurationSystem.Client.Helpers.Resources import Resources, getSiteForResource
 from DIRAC.ConfigurationSystem.Client.Helpers.Path      import cfgPath
+from DIRAC.Core.Utilities.ObjectLoader                  import ObjectLoader
+from DIRAC.Core.Utilities.List                        import sortList
 import os
-=======
-from DIRAC                                            import gLogger, gConfig, S_OK, S_ERROR
-from DIRAC.Core.Utilities.List                        import sortList
-from DIRAC.ResourceStatusSystem.Client.ResourceStatus import ResourceStatus
-from DIRAC.ConfigurationSystem.Client.Helpers.Path    import cfgPath
-from DIRAC.Core.Utilities.ObjectLoader                import ObjectLoader
->>>>>>> 81639709
 
 class StorageFactory:
 
   def __init__( self, useProxy = False, vo = None ):
-<<<<<<< HEAD
-
-    self.valid = True
-=======
-    self.rootConfigPath = '/Resources/StorageElements'
->>>>>>> 81639709
     self.proxy = False
     self.proxy = useProxy
     self.resourceStatus = ResourceStatus()
@@ -168,14 +156,9 @@
       errStr = "StorageFactory._getConfigStorageName: Supplied storage doesn't exist."
       gLogger.error( errStr, storageName )
       return S_ERROR( errStr )
-<<<<<<< HEAD
     if 'Alias' in result['Value']:
       #FIXME This cannot work as self.rootConfigPath is undefined
       configPath = '%s/%s/Alias' % ( self.rootConfigPath, storageName )
-=======
-    if 'Alias' in res['Value']:
-      configPath = cfgPath( self.rootConfigPath, storageName, 'Alias' )
->>>>>>> 81639709
       aliasName = gConfig.getValue( configPath )
       result = self._getConfigStorageName( aliasName )
       if not result['OK']:
@@ -190,7 +173,6 @@
   def _getConfigStorageOptions( self, storageName ):
     """ Get the options associated to the StorageElement as defined in the CS
     """
-<<<<<<< HEAD
     
     result = self.resourcesHelper.getStorageElementOptionsDict( storageName ) 
     if not result['OK']:
@@ -201,28 +183,6 @@
     
     result = self.resourceStatus.getStorageStatus( storageName, 'ReadAccess' )    
     if not result[ 'OK' ]:
-=======
-    storageConfigPath = cfgPath( self.rootConfigPath, storageName )
-    res = gConfig.getOptions( storageConfigPath )
-    if not res['OK']:
-      errStr = "StorageFactory._getStorageOptions: Failed to get storage options."
-      gLogger.error( errStr, "%s: %s" % ( storageName, res['Message'] ) )
-      return S_ERROR( errStr )
-    options = res['Value']
-    optionsDict = {}
-    for option in options:
-
-      if option in [ 'ReadAccess', 'WriteAccess', 'CheckAccess', 'RemoveAccess']:
-        continue
-      optionConfigPath = cfgPath( storageConfigPath, option )
-      if option in [ 'VO' ]:
-        optionsDict[option] = gConfig.getValue( optionConfigPath, [] )
-      else:
-        optionsDict[option] = gConfig.getValue( optionConfigPath, '' )
-
-    res = self.resourceStatus.getStorageElementStatus( storageName )
-    if not res[ 'OK' ]:
->>>>>>> 81639709
       errStr = "StorageFactory._getStorageOptions: Failed to get storage status"
       gLogger.error( errStr, "%s: %s" % ( storageName, result['Message'] ) )
       return S_ERROR( errStr )
@@ -233,7 +193,6 @@
   def _getConfigStorageProtocols( self, storageName ):
     """ Protocol specific information is present as sections in the Storage configuration
     """
-<<<<<<< HEAD
     result = getSiteForResource( storageName )
     if not result['OK']:
       return result
@@ -267,59 +226,7 @@
     # We must have certain values internally even if not supplied in CS
     protocolDict = {'Access':'', 'Host':'', 'Path':'', 'Port':'', 'Protocol':'', 'ProtocolName':'', 'SpaceToken':'', 'WSUrl':''}
     for option in optionsDict:
-      protocolDict[option] = optionsDict[option]
-      
-=======
-    storageConfigPath = cfgPath( self.rootConfigPath, storageName )
-    res = gConfig.getSections( storageConfigPath )
-    if not res['OK']:
-      errStr = "StorageFactory._getConfigStorageProtocols: Failed to get storage sections"
-      gLogger.error( errStr, "%s: %s" % ( storageName, res['Message'] ) )
-      return S_ERROR( errStr )
-    protocolSections = res['Value']
-    sortedProtocolSections = sortList( protocolSections )
-    protocolDetails = []
-    for protocolSection in sortedProtocolSections:
-      res = self._getConfigStorageProtocolDetails( storageName, protocolSection )
-      if not res['OK']:
-        return res
-      protocolDetails.append( res['Value'] )
-    return S_OK( protocolDetails )
-
-  def _getConfigStorageProtocolDetails( self, storageName, protocolSection ):
-    """
-      Parse the contents of the protocol block
-    """
-    # First obtain the options that are available
-    protocolConfigPath = cfgPath( self.rootConfigPath, storageName, protocolSection )
-    res = gConfig.getOptions( protocolConfigPath )
-    if not res['OK']:
-      errStr = "StorageFactory.__getProtocolDetails: Failed to get protocol options."
-      gLogger.error( errStr, "%s: %s" % ( storageName, protocolSection ) )
-      return S_ERROR( errStr )
-    options = res['Value']
-
-    # We must have certain values internally even if not supplied in CS
-    protocolDict = {'Access':'', 'Host':'', 'Path':'', 'Port':'', 'Protocol':'', 'PluginName':'', 'SpaceToken':'', 'WSUrl':''}
-    for option in options:
-      configPath = cfgPath( protocolConfigPath, option )
-      optionValue = gConfig.getValue( configPath, '' )
-      protocolDict[option] = optionValue
-        
-    # This is a temporary for backward compatibility
-    if "ProtocolName" in protocolDict and not protocolDict['PluginName']:  
-      protocolDict['PluginName'] = protocolDict['ProtocolName']
-    protocolDict.pop( 'ProtocolName' )  
-        
->>>>>>> 81639709
-    # Evaluate the base path taking into account possible VO specific setting 
-    if self.vo:
-      result = gConfig.getOptionsDict( cfgPath( protocolConfigPath, 'VOPath' ) )
-      voPath = ''
-      if result['OK']:
-        voPath = result['Value'].get( self.vo, '' )
-      if voPath:
-        protocolDict['Path'] = voPath  
+      protocolDict[option] = optionsDict[option]       
 
     # Now update the local and remote protocol lists.
     # A warning will be given if the Access option is not set.
@@ -328,15 +235,6 @@
     elif protocolDict['Access'].lower() == 'local':
       self.localPlugins.append( protocolDict['PluginName'] )
     else:
-<<<<<<< HEAD
-      errStr = "StorageFactory.__getProtocolDetails: The 'Access' option for %s is neither 'local' or 'remote'." % protocol
-      gLogger.warn( errStr )
-
-    # The ProtocolName option must be defined
-    if not protocolDict['ProtocolName']:
-      errStr = "StorageFactory.__getProtocolDetails: 'ProtocolName' option is not defined."
-      gLogger.error( errStr, "%s" % protocol )
-=======
       errStr = "StorageFactory.__getProtocolDetails: The 'Access' option for %s:%s is neither 'local' or 'remote'." % ( storageName, protocolSection )
       gLogger.warn( errStr )
 
@@ -344,7 +242,6 @@
     if not protocolDict['PluginName']:
       errStr = "StorageFactory.__getProtocolDetails: 'PluginName' option is not defined."
       gLogger.error( errStr, "%s: %s" % ( storageName, protocolSection ) )
->>>>>>> 81639709
       return S_ERROR( errStr )
     
     return S_OK( protocolDict )
