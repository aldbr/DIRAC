--- conflicted
+++ resolved
@@ -195,11 +195,6 @@
       errStr = "StorageFactory._getConfigStorageName: Supplied storage doesn't exist."
       gLogger.error( errStr, storageName )
       return S_ERROR( errStr )
-<<<<<<< HEAD
-    
-    seConfig = result['Value']
-    resolvedName = seConfig.get( 'Alias', storageName )
-=======
     if 'Alias' in res['Value']:
       configPath = '%s/%s/Alias' % ( self.rootConfigPath, storageName )
       aliasName = gConfig.getValue( configPath )
@@ -211,7 +206,6 @@
       resolvedName = result['Value']
     else:
       resolvedName = storageName
->>>>>>> 2de40a98
     return S_OK( resolvedName )
 
   def _getConfigStorageOptions( self, storageName ):
