# $HeadURL$

""" Resources helper class gives access to various computing resources descriptions

    The following naming conventions are used:
    
    Site names as input arguments can be specified in a full form, e.g. LCG.CERN.ch, or 
    a short form, e.g. CERN. Site names in the output are given in the short form. To convert
    short site names into long site names use the following utilities:
      
      getSites( sites, fullName=True ) 
      getSiteFullNamesDict( sites )

    All the resources and nodes use the following naming convention for arguments and in
    the outputs: <SiteShortName>::<ResourceName>::<NodeName> where names are the same
    as the names of corresponding sections in the CS. For example
    
      CE: CPPM::marce01
      Queue: CPPM::marce01::jobmanager-pbs-lhcb
      SE: CERN::disk
      AccessProtocol: CERN::disk::SRM
      
    Object names are guaranteed to be unique for the given object type.  

    Objects of the Resources class are constructed with a possible specification
    of the target user community. In this case, the values will be automatically
    resolved specifically for the corresponding VO. Community can be specified either by
    vo or group parameter.

    The following methods to access generic CS resources data are provided following the pattern
    of the configuration client:

      getSiteOption( site, option )
      getSiteOptionsDict( site )
      getSiteValue( site, option, default )

      getResourceOption( resourceName, resourceType, option )
      getResourceOptionsDict( resourceName, resourceType )
      getResourceValue( resourceName, resourceType, option, default )

      getNodeOption( nodeName, nodeType, option )
      getNodeOptionsDict( nodeName, nodeType )
      getNodeValue( nodeName, nodeType, option, default )

    For particular Resource and Node types the following methods can be used

      get<ResourceType>Option( resourceName, option )
      get<ResourceType>OptionsDict( resourceName )
      get<ResourceType>Value( resourceName, option, default )

      get<NodeType>Option( nodeName, option )
      get<NodeType>OptionsDict( nodeName )
      get<NodeType>Value( nodeName, option, default )

    The eligible Resource types and Node types are defined in the RESOURCE_NODE_MAPPING global
    dictionary, there is a one-to-one correspondence as we have a single node type per given
    Resource type, mostly for clarity/readability reasons

    For example,

      getComputingOption( ceName, option ) or getComputingElementOption( ceName, option )
      getQueueOptionsDict( queueName )
      getAccessProtocolValue( accessProtocol, option, default )

    The following series of methods allow to get a list of elements ( sites, resources, nodes )
    which are allowed for usage by the community specified for the Resources() object:

      getSites( selectDict )
      getResources( site, resourceType, selectDict )
      getNodes( resourceName, nodeType, selectDict )
      
      get<ResourceType>Elements( site, selectDict )
      get<NodeType>s( resourceName, selectDict )

    selectDict is an optional dictionary of resource selection criteria. For example:

      getSites( {"Name":['CERN','CPPM','RAL']} )
      getStorageElements( 'LCG.CERN.ch', {'ReadAccess':'Active'} )
      getQueues( 'CERN::ce130', { 'Platform' : ['Linux_x86_64_glibc-2.5','x86_64_ScientificSL_Boron_5.4'] } )

    The following methods allow to get a list of Resources and Nodes across sites

      getEligibleResources( resourceType, selectDict )
      getEligibleNodes( nodeType, resourceSelectDict, nodeSelectDict )
      
    A subset of sites or resources can be specified in the selection dictionaries to limit
    the choice. For example
    
      getEligibleResources( 'Storage', { 'Site':['CERN','CPPM','RAL'] } ) 
      getEligibleNodes( 'Queue', { 'Resource': 'CPPM::marce01', 'Platform':'Linux_x86_64_glibc-2.5' } 

    The following are methods specialized for particular resources:

      getEligibleStorageElements( selectDict={} )
      getStorageElementOptionsDict( seName )
      getQueueDescription( queue )
      getEligibleQueuesInfo( siteList, ceList, ceTypeList, mode ):

"""

__RCSID__ = "$Id$"

import re, os
from types import ListType
from distutils.version import LooseVersion

from DIRAC                                              import S_OK, S_ERROR, gConfig
from DIRAC.ConfigurationSystem.Client.Helpers.Path      import cfgPath
from DIRAC.ConfigurationSystem.Client.Helpers           import CSGlobals, Registry
from DIRAC.Core.Utilities.List                          import uniqueElements

############################################################################
#
#  Global constants

gBaseResourcesSection = "/Resources_new"
RESOURCE_NODE_MAPPING = {
  'Computing':'Queue',
  'Storage':'AccessProtocol',
  'Catalog':'',
  'Transfer':'Channel',
  'CommunityManagement':'',
  'DBServer':'Database'
}
RESOURCE_NAME_SEPARATOR = "::"

############################################################################
#
#  General utilities

def getSites( siteList = [], fullName = False ):
  """ Get the list of site names possibly limited by a given list of sites names
      in arbitrary form
  """
  if not siteList:
    result = gConfig.getSections( cfgPath( gBaseResourcesSection, 'Sites' ) )
    if not result['OK']:
      return result
    sList = result['Value']
  else:
    if not type( siteList ) == ListType:
      siteList = [ siteList ]
    sList = []
    for s in siteList:
      result = getSiteName( s ) 
      if not result['OK']:
        continue
      sList.append( result['Value'] )
    
  resultList = []  
  if fullName:    
    for site in sList:
      result = getSiteFullNames( site )
      if not result['OK']:
        continue
      resultList += result['Value']
  else:  
    for site in sList:
      result = getSiteName( site )
      if not result['OK']:
        continue
      resultList.append( result['Value'] )
    
  return S_OK( resultList )

def getSiteFullNames( site_ ):
  """ Get site full names in all the eligible domains
  """
  result = getSiteName( site_ )
  if not result['OK']:
    return result
  site = result['Value']
  
  result = getSiteDomain( site )
  if not result['OK']:
    return result
  domains = result['Value']
  
  result = getSitePath( site )
  if not result['OK']:
    return result
  sitePath = result['Value']
  country = gConfig.getValue( cfgPath( sitePath, 'Country' ), 'xx' )
  
  resultList = [ '.'.join( [domain,site,country] ) for domain in domains ]
  return S_OK( resultList )
  

def getSiteName( site_, verify=False ):
  """ Get the site name in its basic form
  """

  site = None
  if not '.' in site_:
    if verify:
      result = getSites()
      if not result['OK']:
        return result
      sites = result['Value']
      if site_ in sites:
        site = site_
      if site is not None:
        return S_OK( site )  
      else:
        return S_ERROR( 'Unknown site: %s' % site )
    else:
      return S_OK( site_ )  
  else:
    site = site_
  if site is None:
    return S_ERROR( 'Unknown site %s' % site_ )

  domain = ''
  if len( site.split( '.' ) ) == 2:
    siteName,country = site.split( '.' )
    if verify and len( country ) != 2:
      return S_ERROR( 'Invalid site name: %s' % site )
    else:
      result = S_OK( siteName )
      result['Country'] = country
      return result
  elif len( site.split( '.' ) ) == 3:
    domain,siteName,country = site.split( '.' )
    if verify and len( country ) != 2:
      return S_ERROR( 'Invalid site name: %s' % site )
    else:
      result = S_OK( siteName )
      result['Domain'] = domain
      result['Country'] = country
      return result
  else:
    return S_ERROR( 'Invalid site name: %s' % site )

def getSiteNamesDict( siteList_ ):
  """ Get site names in their basic form for a given list of sites.
      Returns a list of basic site names  
  """
<<<<<<< HEAD
  resultDict = {}
  siteList = siteList_
  if type( siteList_ ) != ListType:
    siteList = [siteList_] 
  
=======
  siteList = siteList if siteList else None
  if not siteList:
    siteList = getSites()
    if not siteList["OK"]:
      return siteList
    siteList = siteList["Value"]
  ftsServers = dict()
  defaultServ = gConfig.getValue( cfgPath( gBaseResourcesSection, 'FTSEndpoints/Default', 'FTSEndpoint' ), '' )
>>>>>>> db15a444
  for site in siteList:
    result = getSiteName( site )
    if not result['OK']:
      return S_ERROR( 'Illegal site name: %s' % site )
    resultDict[site] = result['Value']
    
  return S_OK( resultDict )  

def getSitePath( site ):
  """ Return path to the Site section on CS
  """
  result = getSiteName( site )
  if not result['OK']:
    return result
  siteName = result['Value']
  return S_OK( cfgPath( gBaseResourcesSection, 'Sites', siteName ) )

def getSiteDomain( site ):
  """ Get the domains to which the site participates
  """
  result = getSitePath( site )
  if not result['OK']:
    return result
  sitePath = result['Value']
  siteDomains = gConfig.getValue( cfgPath( sitePath, 'Domain' ), [] )
  if not result['OK']:
    if not "does not exist" in result['Message']:
      return result
  if not siteDomains:
    result = getDomains()
    if not result['OK']:
      return result
    siteDomains = result['Value']
  return S_OK( siteDomains )

def getDomains():
  """ Get the list of all the configured Resources Domains
  """
  result = gConfig.getSections( cfgPath( gBaseResourcesSection, 'Domains' ) )
  return result

def getResourceTypes( site ):
  """ Get existing resource types at the given site
  """
  result = getSitePath( site )
  if not result['OK']:
    return result
  sitePath = result['Value']
  return gConfig.getSections( sitePath )

def getSiteForResource( resourceName ):
  """ Get the site name for the given resource or node specified by name
  """

  result = getSites()
  if not result['OK']:
    return result
  sites = result['Value']

  names = resourceName.split( RESOURCE_NAME_SEPARATOR )
  if len( names ) in [2,3]:
    site = names[0]
    if site in sites:
      return S_OK( names[0])
    else:
      return S_ERROR( 'Unknown site %s' % site ) 
  else:
    return S_ERROR( 'Illegal Resource name %s' % resourceName )
  
#  for site in sites:
#    result = Resources().getResources( site, resourceType )
#    if not result['OK']:
#      continue
#    resources = result['Value']
#    for resource in resources:
#      if resource == resourceName:
#        return S_OK( site )
#
#  return S_ERROR( 'Resource %s of type %s is not found' % ( resourceName, resourceType ) )

####################################################################################
#
#  The Resources helper itself

class Resources( object ):
  """ Class to access Resources configuration data according to a standard three-level
      hierarchy: Site > Resource > Node
  """

  class __InnerResources( object ):
    """ Internal class providing implementation for generic Resources data access methods
    """

    def getOption( self, optionPath, optionVOPath ):
      value = None
      if optionVOPath:
        result = gConfig.getOption( optionVOPath )
        if not result['OK']:
          if not 'does not exist' in result['Message']:
            return result
        else:
          value = result['Value']
      if value is None:
        return gConfig.getOption( optionPath )
      else:
        return S_OK(value)

    def getOptionsDict( self, optionPath, optionVOPath ):
      comOptDict = {}
      if optionVOPath is not None:
        result = gConfig.getOptionsDict( optionVOPath )
        if result['OK']:
          comOptDict = result['Value']
      result = gConfig.getOptionsDict( optionPath )
      if not result['OK']:
        return result
      optDict = result['Value']
      optDict.update( comOptDict )
      return S_OK( optDict )

    def getValue( self, optionPath, optionVOPath, default ):
      
      if optionVOPath is not None:
        value = gConfig.getValue( optionVOPath )
        if value is None:
          return gConfig.getValue( optionPath, default )
        else:
          return gConfig.getValue( optionVOPath, default )
      else:
        return gConfig.getValue( optionPath, default )

    def getElements( self, typePath, community, prefix, selectDict={} ):
      
      result = gConfig.getSections( typePath )
      if not result['OK']:
        return result
      elements = result['Value']
      elementList = []
      for element in elements:
        elementPath = cfgPath( typePath, element )
        if community:
          if not self.__checkElementCommunity( elementPath, community ):
            continue
        if selectDict:
          if not self.__checkElementProperties( element, elementPath, selectDict ):
            continue
        if prefix:  
          elementList.append( RESOURCE_NAME_SEPARATOR.join( [prefix, element] ) )
        else:
          elementList.append( element )

      return S_OK( elementList )

    def __checkElementCommunity( self, elementPath, community ):
      """ Check recursively the given element for eligibility with respect to the given community
      """
      communities = gConfig.getValue( cfgPath( elementPath, 'Communities'), [] )
      if community in communities:
        return True
      if communities:
        return False
      parentPath = os.path.dirname( os.path.dirname( elementPath ) )
      if parentPath == gBaseResourcesSection:
        return True
      else:
        return self.__checkElementCommunity( parentPath, community )

    def __checkElementProperties( self, element, elementPath, selectDict ):
      """ Check the given element for the compliance with the given selection criteria
      """
      if not selectDict:
        return True
      result = gConfig.getOptionsDict( elementPath )
      if not result['OK']:
        return False
      elementDict = result['Value']
      elementDict['Name'] = element      
      finalResult = True
      for property_ in selectDict:
        if not property_ in elementDict:
          return False
        if type( selectDict[property_] ) == ListType:
          if not elementDict[property_] in selectDict[property_]:
            return False
        else:
          if elementDict[property_] != selectDict[property_]:
            return False

      return finalResult

  #########################################################################################
  #
  # The Resources class implementation itself

  def __init__( self, vo=None, group=None ):

    self.__uVO = vo
    self.__uGroup = group
    self.__vo = None
    self.__discoverSettings()
    self.__innerResources = self.__InnerResources()

  def __discoverSettings( self ):
    #Set the VO
    globalVO = CSGlobals.getVO()
    if globalVO:
      self.__vo = globalVO
    elif self.__uVO:
      self.__vo = self.__uVO
    else:
      self.__vo = Registry.getVOForGroup( self.__uGroup )
      if not self.__vo:
        self.__vo = None

  def __getResourcePath( self, resourceName, resourceType ):
    """ Get path to the resource CS section
    """
    items = resourceName.split( RESOURCE_NAME_SEPARATOR )
    return cfgPath( gBaseResourcesSection, 'Sites', items[0], resourceType, items[1] )
  
  def __getResourcePrefix( self, resourceName ):
    """ Get resource name prefix
    """
    items = resourceName.split( RESOURCE_NAME_SEPARATOR )
    return RESOURCE_NAME_SEPARATOR.join( items[:2] )

  def __getNodePath( self, nodeName, resourceType ):
    """ Get path to the resource CS section
    """
    site,resource,node = nodeName.split( RESOURCE_NAME_SEPARATOR )
    return cfgPath( gBaseResourcesSection, 'Sites', site, resourceType, resource, 
                    RESOURCE_NODE_MAPPING[resourceType]+'s', node )

  def __execute( self, *params, **kwargs ):
    """ internal redirector to the appropriate CS sections
    """

    name = self.call
    resourceType = None
    nodeType = None
    siteType = None

    args = list( params )
    args.reverse()

    opType = None
    for op in ['OptionsDict','Option','Value','Elements','s']:
      if name.endswith( op ):
        opType  = op
        break
    if opType is None:
      return S_ERROR('Illegal method name: %s' % name)  
    if opType == 's':
      opType = "Elements"
    method = getattr( self.__innerResources, 'get'+opType )

    resourceName = ''
    sitePath = ''
    if name != "getSites":
      # This is the only generic method not needing the site name as the first argument
      resourceName = args.pop()
      if RESOURCE_NAME_SEPARATOR in resourceName:
        sitePath = resourceName.split( RESOURCE_NAME_SEPARATOR )[0]
      else:
        result = getSitePath( resourceName )      
        if not result['OK']:
          return result
        sitePath = result['Value']

    if name.startswith( 'getSite' ):
      siteType = True
    elif name.startswith( 'getResource' ):
      resourceType = args.pop()
    elif name.startswith( 'getNode' ):
      nodeType = args.pop()
      for rType in RESOURCE_NODE_MAPPING:
        if nodeType == RESOURCE_NODE_MAPPING[rType]:
          resourceType = rType
    else:
      for rType in RESOURCE_NODE_MAPPING:
        if name.startswith( 'get'+rType ):
          resourceType = rType
        nType = RESOURCE_NODE_MAPPING[rType]
        if nType and name.startswith( 'get'+nType ):
          nodeType = nType
          for rType in RESOURCE_NODE_MAPPING:
            if nType == RESOURCE_NODE_MAPPING[rType]:
              resourceType = rType

    optionVOPath = None
    optionPath = None
    typePath = None
    if siteType is not None:
      typePath = cfgPath( gBaseResourcesSection, 'Sites' )
      prefix = ''
      if resourceName:
        optionPath = sitePath
        if self.__vo is not None:
          optionVOPath = cfgPath( optionPath, self.__vo )
    elif nodeType is not None:
      resourcePath = self.__getResourcePath( resourceName, resourceType )
      typePath = cfgPath( resourcePath, nodeType+'s' )
      prefix = self.__getResourcePrefix( resourceName )
      if opType != "Elements":
        nodePath = self.__getNodePath( resourceName, resourceType )
        optionPath = nodePath
        if self.__vo is not None:
          optionVOPath = cfgPath( optionPath, self.__vo )
    elif resourceType is not None:
      typePath = cfgPath( sitePath, resourceType )
      prefix = os.path.basename( sitePath)
      if opType != "Elements":
        resourcePath = self.__getResourcePath( resourceName, resourceType )
        optionPath = resourcePath
        if self.__vo is not None:
          optionVOPath = cfgPath( optionPath, self.__vo )
    else:      
      return S_ERROR( 'Illegal method name: %s' % name )

    if opType in ['Option','Value']:
      option = args.pop()
      optionPath = cfgPath( optionPath, option )
      if optionVOPath:
        optionVOPath = cfgPath( optionVOPath, option )

    if opType == 'Value':
      default = None
      if len( args ) > 0:
        default = args[0]
      elif 'default' in kwargs:
        default = kwargs['default']
      return method( optionPath, optionVOPath, default )
    elif opType == 'Elements':
      selectDict = {}
      if len( args ) > 0:
        selectDict = args[0]
      elif 'selectDict' in kwargs:
        selectDict = kwargs['selectDict']
      if typePath is None:
        return S_ERROR( 'Illegal method arguments' )  
      return method( typePath, self.__vo, prefix, selectDict )
    else:
      return method( optionPath, optionVOPath )

  def __getattr__( self, name ):
    self.call = name
    return self.__execute

  def getEligibleSites( self, selectDict={} ):
    """ Get all the sites eligible according to the selection criteria
    """
    return self.getSites( selectDict=selectDict )

  def getEligibleResources( self, resourceType, selectDict={} ):
    """ Get all the resources eligible according to the selection criteria
    """

    sites = selectDict.get( 'Sites', selectDict.get( 'Site', [] ) )
    if type( sites ) != ListType:
      sites = [sites]
    for key in ['Site','Sites']:
      if key in selectDict:
        selectDict.pop(key)

    result = getSites( sites )
    if not result['OK']:
      return result
    sites = result['Value']

    result = self.getSites( selectDict = {'Name':sites} )
    if not result['OK']:
      return result
    eligibleSites = result['Value']

    resultList = []
    for site in eligibleSites:
      result = self.getResources( site, resourceType, selectDict=selectDict )
      if not result['OK']:
        continue
      if result['Value']:
        resultList += result['Value']

    return S_OK( resultList )

  def getEligibleNodes( self, nodeType, resourceSelectDict={}, nodeSelectDict={} ):
    """ Get all the Access Points eligible according to the selection criteria
    """

    sites = resourceSelectDict.get( 'Sites', resourceSelectDict.get( 'Site', [] ) )
    if type( sites ) != ListType:
      sites = [sites]
    for key in ['Site','Sites']:
      if key in resourceSelectDict:
        resourceSelectDict.pop(key)

    result = getSites( sites )
    if not result['OK']:
      return result
    eligibleSites = result['Value']

    eligibleResources = resourceSelectDict.get( 'Resources', resourceSelectDict.get( 'Resource', [] ) )
    if type( eligibleResources ) != ListType:
      eligibleResources = [eligibleResources]
    for key in ['Resources','Resource']:
      if key in resourceSelectDict:
        resourceSelectDict.pop(key)

    resourceType = None
    for rType in RESOURCE_NODE_MAPPING:
      if RESOURCE_NODE_MAPPING[rType] == nodeType:
        resourceType = rType
    if resourceType is None:
      return S_ERROR( 'Invalid Node type %s' % nodeType )

    resultList = []

    for site in eligibleSites:
      if eligibleResources:
        siteER = eligibleResources
      else:
        result = self.getResources( site, resourceType, selectDict=resourceSelectDict )
        if not result['OK']:
          continue
        siteER = result['Value']
      for resource in siteER:
        result = self.getNodes( resource, nodeType, selectDict=nodeSelectDict )
        if not result['OK']:
          continue
        if result['Value']:
          resultList += result['Value']
          
    return S_OK( resultList )



  ####################################################################################
  #
  #  Specialized tools for particular resources

  def getEligibleStorageElements( self, selectDict={} ):
    """ Get all the eligible Storage Elements according to the selection criteria with
        the names following the SE convention.
    """
    return self.getEligibleResources( 'Storage', selectDict )

  def getCatalogOptionsDict( self, catalogName ):
    """ Get the CS Catalog Options
    """
    result = getSiteForResource( catalogName )
    if not result['OK']:
      return result
    site = result['Value']
    result = self.getResourceOptionsDict( catalogName, 'Catalog' )
    return result

  def getStorageElementOptionsDict( self, seName ):
    """ Get the CS StorageElementOptions
    """
    # Construct the SE path first
    result = getSiteForResource( seName )
    if not result['OK']:
      return result
    site = result['Value']

    result = self.getStorageOptionsDict( seName )
    if not result['OK']:
      return result
    options = result['Value']

    # Help distinguishing storage type
    diskSE = True
    tapeSE = False
    if options.has_key( 'SEType' ):
      # Type should follow the convention TXDY
      seType = options['SEType']
      diskSE = re.search( 'D[1-9]', seType ) != None
      tapeSE = re.search( 'T[1-9]', seType ) != None
    options['DiskSE'] = diskSE
    options['TapeSE'] = tapeSE

    result = self.getAccessProtocols( seName )
    if result['OK']:
      protocol = result['Value'][0]
      result = self.getAccessProtocolOptionsDict( protocol )
      if result['OK']:
        options.update( result['Value'] )

    return S_OK( options )

  def getQueueDescription( self, queue ):
    """ Get parameters of the specified queue
    """
    result = self.getComputingElementOptionsDict( queue )
    if not result['OK']:
      return result
    resultDict = result['Value']
    result = self.getQueueOptionsDict( queue )
    if not result['OK']:
      return result
    resultDict.update( result['Value'] )
    resultDict['Queue'] = queue

    return S_OK( resultDict )

  def getEligibleQueuesInfo( self, siteList = None, ceList = None, ceTypeList = None, mode = None ):
    """ Get CE/queue options according to the specified selection
    """

    ceSelectDict = {}
    if siteList:
      ceSelectDict['Sites'] = siteList
    if ceTypeList is not None:
      ceSelectDict['CEType'] = ceTypeList
    if mode is not None:
      ceSelectDict['SubmissionMode'] = mode

    result = self.getEligibleNodes( 'Queue', resourceSelectDict=ceSelectDict )
    if not result['OK']:
      return result

    queueList = result['Value']
    resultDict = {}
    for queueName in queueList:
      site,ce,queue = queueName.split( RESOURCE_NAME_SEPARATOR )
      result = self.getComputingOptionsDict( site, ce )
      if not result['OK']:
        return result
      ceDict = result['Value']
      result = self.getQueueOptionsDict( site, ce, queue )
      if not result['OK']:
        return result
      queueDict = result['Value']

      resultDict.setdefault( site, {} )
      resultDict[site].setdefault( ce, ceDict )
      resultDict[site][ce].setdefault( 'Queues', {} )
      resultDict[site][ce]['Queues'][queueName] = queueDict

    return S_OK( resultDict )

  def getSiteFullName( self, site ):
    """ Get the site full name including the domain prefix, site name and country code
    """
    # Check if the site name is already in a full form
    if '.' in site and len( site.split('.') ) == 3:
      return S_OK( site )

    result = getSiteName( site )
    if not result['OK']:
      return result
    siteShortName = result['Value']
    result = self.getSiteOption( siteShortName, 'Country' )
    if not result['OK']:
      return result
    country = result['Value']
    result = self.getSiteDomain( site )
    if not result['OK']:
      return result
    domain = result['Value']

    siteFullName = '.'.join( [domain, siteShortName, country] )
    return S_OK( siteFullName )

  def getSiteDomain( self, site ):
    """ Return Domain component from Site Name
    """
    #siteTuple = site.split( "." )
    #if len( siteTuple ) != 3:
    #  # Site does not contain the Domain, check what we can do still
    #  result = getSiteDomain( site )
    #  if not result['OK']:
    #    return S_ERROR('No domains defined for site')
    #  domains = result['Value']
    #  if domains:
    #    return S_OK( domains[0] )
    #  else:
    #    return S_ERROR('No domains defined for site')
    #else:
    #  return S_OK( siteTuple[0] )

    return self.getSiteOption( site, 'Domain' )

############################################################################################
#
#  Other methods

def getSiteTier( site ):
  """ Get the site Tier level according to the MoU agreement
  """
  return Resources().getSiteOption( site, 'MoUTierLevel' )

def getCompatiblePlatforms( originalPlatforms ):
  """ Get a list of platforms compatible with the given list
  """
  if type( originalPlatforms ) == type( ' ' ):
    platforms = [originalPlatforms]
  else:
    platforms = list( originalPlatforms )

  result = gConfig.getOptionsDict( '/Resources/Computing/OSCompatibility' )
  if not ( result['OK'] and result['Value'] ):
    return S_ERROR( "OS compatibility info not found" )

  platformsDict = dict( [( k, v.replace( ' ', '' ).split( ',' ) ) for k, v in result['Value'].iteritems()] )
  for k, v in platformsDict.iteritems():
    if k not in v:
      v.append( k )

  resultList = list( platforms )
  for p in platforms:
    tmpList = platformsDict.get( p, [] )
    for pp in platformsDict:
      if p in platformsDict[pp]:
        tmpList.append( pp )
        tmpList += platformsDict[pp]
    if tmpList:
      resultList += tmpList

  return S_OK( uniqueElements( resultList ) )

def getDIRACPlatform( OS ):
  """ Get standard DIRAC platform(s) compatible with the argument.

      NB: The returned value is a list! ordered, in reverse, using distutils.version.LooseVersion
      In practice the "highest" version (which should be the most "desirable" one is returned first)
  """
  result = gConfig.getOptionsDict( '/Resources/Computing/OSCompatibility' )
  if not ( result['OK'] and result['Value'] ):
    return S_ERROR( "OS compatibility info not found" )

  platformsDict = dict( [( k, v.replace( ' ', '' ).split( ',' ) ) for k, v in result['Value'].iteritems()] )
  for k, v in platformsDict.iteritems():
    if k not in v:
      v.append( k )

  # making an OS -> platforms dict
  os2PlatformDict = dict()
  for platform, osItems in platformsDict.iteritems():
    for osItem in osItems:
      if os2PlatformDict.get( osItem ):
        os2PlatformDict[osItem].append( platform )
      else:
        os2PlatformDict[osItem] = [platform]

  if OS not in os2PlatformDict:
    return S_ERROR( 'No compatible DIRAC platform found for %s' % OS )

  platforms = os2PlatformDict[OS]
  platforms.sort( key = LooseVersion, reverse = True )

  return S_OK( platforms )

#############################################################################

def getGOCSiteName( diracSiteName ):
  """
  Get GOC DB site name, given the DIRAC site name, as it stored in the CS

  :params:
    :attr:`diracSiteName` - string: DIRAC site name (e.g. 'LCG.CERN.ch')
  """
  resources = Resources()
  gocDBName = resources.getSiteValue( diracSiteName, "GOCName" )
  
  if not gocDBName:
    return S_ERROR( "No GOC site name for %s in CS (Not a LCG site ?)" % diracSiteName )
  else:
    return S_OK( gocDBName )

#############################################################################

def getDIRACSiteName( gocSiteName ):
  """
  Get DIRAC site name, given the GOC DB site name, as it stored in the CS

  :params:
    :attr:`gocSiteName` - string: GOC DB site name (e.g. 'CERN-PROD')
  """
  resources = Resources()
  result = resources.getEligibleSites( { "GOCName":gocSiteName } )
  if not result['OK']:
    return result
  
  diracSites = result['Value']
  if diracSites:
    return S_OK( diracSites )

  return S_ERROR( "There's no site with GOCDB name = %s in DIRAC CS" % gocSiteName )

def getDIRACSesForSRM( srmService ):
    
  result = gConfig.getSections( "/Resources/StorageElements" )
  if not result['OK']:
    return result
  diracSEs = result['Value']

  resultDIRACSEs = []
  for se in diracSEs:
    seSection = "/Resources/StorageElements/%s" % se
    result = gConfig.getSections( seSection )
    if not result['OK']:\
      continue
    accesses = result['Value']
    for access in accesses:
      protocol = gConfig.getValue( cfgPath( seSection, access, 'Protocol'), 'Unknown' )
      if protocol == 'srm':
        seHost = gConfig.getValue( cfgPath( seSection, access, 'Host'), 'Unknown' )
        if seHost == srmService:
          resultDIRACSEs.append( se )
          
  return S_OK( resultDIRACSEs )         

def getFTSServersForSites( self, siteList=None ):
  """ get FTSServers for sites 
  
  :param list siteList: list of sites
  """
  siteList = siteList if siteList else None
  if not siteList:
    siteList = getSites()
    if not siteList["OK"]:
      return siteList
    siteList = siteList["Value"]
  ftsServers = dict()
  resources = Resources()
  for site in siteList:
    result = resources.getEligibleResources( "Transfer", { "Site": site } )
    if not result['OK']:
      continue
    if result['Value']:
      transferSvcs = result['Value'] 
      serv = resources.getTransferValue( transferSvcs, "FTSServer", "" )    
      if serv:
        ftsServers[site] = serv
         
  return S_OK( ftsServers )<|MERGE_RESOLUTION|>--- conflicted
+++ resolved
@@ -235,22 +235,11 @@
   """ Get site names in their basic form for a given list of sites.
       Returns a list of basic site names  
   """
-<<<<<<< HEAD
   resultDict = {}
   siteList = siteList_
   if type( siteList_ ) != ListType:
     siteList = [siteList_] 
-  
-=======
-  siteList = siteList if siteList else None
-  if not siteList:
-    siteList = getSites()
-    if not siteList["OK"]:
-      return siteList
-    siteList = siteList["Value"]
-  ftsServers = dict()
-  defaultServ = gConfig.getValue( cfgPath( gBaseResourcesSection, 'FTSEndpoints/Default', 'FTSEndpoint' ), '' )
->>>>>>> db15a444
+
   for site in siteList:
     result = getSiteName( site )
     if not result['OK']:
