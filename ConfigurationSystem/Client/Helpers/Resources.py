--- conflicted
+++ resolved
@@ -4,10 +4,6 @@
 __RCSID__ = "$Id$"
 
 import re
-<<<<<<< HEAD
-=======
-import urlparse
->>>>>>> a7db9834
 from distutils.version import LooseVersion  # pylint: disable=no-name-in-module,import-error
 
 from DIRAC import S_OK, S_ERROR, gConfig
