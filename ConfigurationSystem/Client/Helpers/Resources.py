# $HeadURL$

""" Resources helper class gives access to various computing resources descriptions

    The following naming conventions are used:
    
    Site names as input arguments can be specified in a full form, e.g. LCG.CERN.ch, or 
    a short form, e.g. CERN. Site names in the output are given in the short form. To convert
    short site names into long site names use the following utilities:
      
      getSites( sites, fullName=True ) 
      getSiteFullNamesDict( sites )

    All the resources and nodes use the following naming convention for arguments and in
    the outputs: <SiteShortName>::<ResourceName>::<NodeName> where names are the same
    as the names of corresponding sections in the CS. For example
    
      CE: CPPM::marce01
      Queue: CPPM::marce01::jobmanager-pbs-lhcb
      SE: CERN::disk
      AccessProtocol: CERN::disk::SRM
      
    Object names are guaranteed to be unique for the given object type.  

    Objects of the Resources class are constructed with a possible specification
    of the target user community. In this case, the values will be automatically
    resolved specifically for the corresponding VO. Community can be specified either by
    vo or group parameter.

    The following methods to access generic CS resources data are provided following the pattern
    of the configuration client:

      getSiteOption( site, option )
      getSiteOptionsDict( site )
      getSiteValue( site, option, default )

      getResourceOption( resourceName, resourceType, option )
      getResourceOptionsDict( resourceName, resourceType )
      getResourceValue( resourceName, resourceType, option, default )

      getNodeOption( nodeName, nodeType, option )
      getNodeOptionsDict( nodeName, nodeType )
      getNodeValue( nodeName, nodeType, option, default )

    For particular Resource and Node types the following methods can be used

      get<ResourceType>Option( resourceName, option )
      get<ResourceType>OptionsDict( resourceName )
      get<ResourceType>Value( resourceName, option, default )

      get<NodeType>Option( nodeName, option )
      get<NodeType>OptionsDict( nodeName )
      get<NodeType>Value( nodeName, option, default )

    The eligible Resource types and Node types are defined in the RESOURCE_NODE_MAPPING global
    dictionary, there is a one-to-one correspondence as we have a single node type per given
    Resource type, mostly for clarity/readability reasons

    For example,

      getComputingOption( ceName, option ) or getComputingElementOption( ceName, option )
      getQueueOptionsDict( queueName )
      getAccessProtocolValue( accessProtocol, option, default )

    The following series of methods allow to get a list of elements ( sites, resources, nodes )
    which are allowed for usage by the community specified for the Resources() object:

      getSites( selectDict )
      getResources( site, resourceType, selectDict )
      getNodes( resourceName, nodeType, selectDict )
      
      get<ResourceType>Elements( site, selectDict )
      get<NodeType>s( resourceName, selectDict )

    selectDict is an optional dictionary of resource selection criteria. For example:

      getSites( {"Name":['CERN','CPPM','RAL']} )
      getStorageElements( 'LCG.CERN.ch', {'ReadAccess':'Active'} )
      getQueues( 'CERN::ce130', { 'Platform' : ['Linux_x86_64_glibc-2.5','x86_64_ScientificSL_Boron_5.4'] } )

    The following methods allow to get a list of Resources and Nodes across sites

      getEligibleResources( resourceType, selectDict )
      getEligibleNodes( nodeType, resourceSelectDict, nodeSelectDict )
      
    A subset of sites or resources can be specified in the selection dictionaries to limit
    the choice. For example
    
      getEligibleResources( 'Storage', { 'Site':['CERN','CPPM','RAL'] } ) 
      getEligibleNodes( 'Queue', { 'Resource': 'CPPM::marce01', 'Platform':'Linux_x86_64_glibc-2.5' } 

    The following are methods specialized for particular resources:

      getEligibleStorageElements( selectDict={} )
      getStorageElementOptionsDict( seName )
      getQueueDescription( queue )
      getEligibleQueuesInfo( siteList, ceList, ceTypeList, mode ):

"""

__RCSID__ = "$Id$"

from DIRAC                                              import S_OK, S_ERROR, gConfig
from DIRAC.ConfigurationSystem.Client.Helpers.Path      import cfgPath
from DIRAC.ConfigurationSystem.Client.Helpers           import CSGlobals, Registry
from DIRAC.Core.Utilities.List                          import uniqueElements
import re, os
from types import ListType

############################################################################
#
#  Global constants

<<<<<<< HEAD
gBaseResourcesSection = "/Resources_new"
RESOURCE_NODE_MAPPING = {
  'Computing':'Queue',
  'Storage':'AccessProtocol',
  'Catalog':'',
  'Transfer':'Channel',
  'CommunityManagement':'',
  'DBServer':'Database'
}
RESOURCE_NAME_SEPARATOR = "::"

############################################################################
#
#  General utilities

def getSites( siteList = [], fullName = False ):
  """ Get the list of site names possibly limited by a given list of sites names
      in arbitrary form
=======
def getSites():
  """ Get the list of all the sites defined in the CS
  """
  result = gConfig.getSections( cfgPath( gBaseResourcesSection, 'Sites' ) )
  if not result['OK']:
    return result
  grids = result['Value']
  sites = []
  for grid in grids:
    result = gConfig.getSections( cfgPath( gBaseResourcesSection, 'Sites', grid ) )
    if not result['OK']:
      return result
    sites += result['Value']

  return S_OK( sites )

def getStorageElementSiteMapping( siteList = [] ):
  """ Get Storage Element belonging to the given sites
>>>>>>> 6e888be1
  """
  if not siteList:
    result = gConfig.getSections( cfgPath( gBaseResourcesSection, 'Sites' ) )
    if not result['OK']:
      return result
<<<<<<< HEAD
    sList = result['Value']
  else:
    if not type( siteList ) == ListType:
      siteList = [ siteList ]
    sList = []
    for s in siteList:
      result = getSiteName( s ) 
      if not result['OK']:
        continue
      sList.append( result['Value'] )
    
  resultList = []  
  if fullName:    
    for site in sList:
      result = getSiteFullNames( site )
      if not result['OK']:
        continue
      resultList += result['Value']
  else:  
    for site in sList:
      result = getSiteName( site )
      if not result['OK']:
        continue
      resultList.append( result['Value'] )
    
  return S_OK( resultList )

def getSiteFullNames( site_ ):
  """ Get site full names in all the eligible domains
  """
  result = getSiteName( site_ )
  if not result['OK']:
    return result
  site = result['Value']
  
  result = getSiteDomain( site )
  if not result['OK']:
    return result
  domains = result['Value']
  
  result = getSitePath( site )
  if not result['OK']:
    return result
  sitePath = result['Value']
  country = gConfig.getValue( cfgPath( sitePath, 'Country' ), 'xx' )
  
  resultList = [ '.'.join( [domain,site,country] ) for domain in domains ]
  return S_OK( resultList )
  

def getSiteName( site_, verify=False ):
  """ Get the site name in its basic form
=======
    siteList = result['Value']
  siteDict = {}
  for site in siteList:
    grid = site.split( '.' )[0]
    ses = gConfig.getValue( cfgPath( gBaseResourcesSection, 'Sites', grid, site, 'SE' ), [] )
    if ses:
      siteDict[site] = ses

  return S_OK( siteDict )

def getFTSServersForSites( self, siteList = None ):
  """ get FTSServers for sites

  :param list siteList: list of sites
>>>>>>> 6e888be1
  """

  site = None
  if not '.' in site_:
    if verify:
      result = getSites()
      if not result['OK']:
        return result
      sites = result['Value']
      if site_ in sites:
        site = site_
      if site is not None:
        return S_OK( site )  
      else:
        return S_ERROR( 'Unknown site: %s' % site )
    else:
      return S_OK( site_ )  
  else:
    site = site_
  if site is None:
    return S_ERROR( 'Unknown site %s' % site_ )

  domain = ''
  if len( site.split( '.' ) ) == 2:
    siteName,country = site.split( '.' )
    if verify and len( country ) != 2:
      return S_ERROR( 'Invalid site name: %s' % site )
    else:
      result = S_OK( siteName )
      result['Country'] = country
      return result
  elif len( site.split( '.' ) ) == 3:
    domain,siteName,country = site.split( '.' )
    if verify and len( country ) != 2:
      return S_ERROR( 'Invalid site name: %s' % site )
    else:
      result = S_OK( siteName )
      result['Domain'] = domain
      result['Country'] = country
      return result
  else:
    return S_ERROR( 'Invalid site name: %s' % site )

def getSiteNamesDict( siteList_ ):
  """ Get site names in their basic form for a given list of sites.
      Returns a list of basic site names  
  """
  resultDict = {}
  siteList = siteList_
  if type( siteList_ ) != ListType:
    siteList = [siteList_] 
  
  for site in siteList:
<<<<<<< HEAD
    result = getSiteName( site )
    if not result['OK']:
      return S_ERROR( 'Illegal site name: %s' % site )
    resultDict[site] = result['Value']
    
  return S_OK( resultDict )  
=======
    serv = gConfig.getValue( cfgPath( gBaseResourcesSection, "FTSEndpoints", site ), "" )
    if serv:
      ftsServers[site] = serv
  return S_OK( ftsServers )
>>>>>>> 6e888be1

def getSitePath( site ):
  """ Return path to the Site section on CS
  """
  result = getSiteName( site )
  if not result['OK']:
    return result
  siteName = result['Value']
  return S_OK( cfgPath( gBaseResourcesSection, 'Sites', siteName ) )

def getSiteDomain( site ):
  """ Get the domains to which the site participates
  """
  result = getSitePath( site )
  if not result['OK']:
    return result
  sitePath = result['Value']
  siteDomains = gConfig.getValue( cfgPath( sitePath, 'Domain' ), [] )
  if not result['OK']:
    if not "does not exist" in result['Message']:
      return result
  if not siteDomains:
    result = getDomains()
    if not result['OK']:
      return result
    siteDomains = result['Value']
  return S_OK( siteDomains )

def getDomains():
  """ Get the list of all the configured Resources Domains
  """
  result = gConfig.getSections( cfgPath( gBaseResourcesSection, 'Domains' ) )
  return result

def getResourceTypes( site ):
  """ Get existing resource types at the given site
  """
  result = getSitePath( site )
  if not result['OK']:
    return result
  sitePath = result['Value']
  return gConfig.getSections( sitePath )

def getSiteForResource( resourceName ):
  """ Get the site name for the given resource or node specified by name
  """

  result = getSites()
  if not result['OK']:
    return result
<<<<<<< HEAD
  sites = result['Value']

  names = resourceName.split( RESOURCE_NAME_SEPARATOR )
  if len( names ) in [2,3]:
    site = names[0]
    if site in sites:
      return S_OK( names[0])
    else:
      return S_ERROR( 'Unknown site %s' % site ) 
  else:
    return S_ERROR( 'Illegal Resource name %s' % resourceName )
  
#  for site in sites:
#    result = Resources().getResources( site, resourceType )
#    if not result['OK']:
#      continue
#    resources = result['Value']
#    for resource in resources:
#      if resource == resourceName:
#        return S_OK( site )
#
#  return S_ERROR( 'Resource %s of type %s is not found' % ( resourceName, resourceType ) )

####################################################################################
#
#  The Resources helper itself
=======
  options = result['Value']

  # Help distinguishing storage type
  diskSE = True
  tapeSE = False
  if options.has_key( 'SEType' ):
    # Type should follow the convention TXDY
    seType = options['SEType']
    diskSE = re.search( 'D[1-9]', seType ) != None
    tapeSE = re.search( 'T[1-9]', seType ) != None
  options['DiskSE'] = diskSE
  options['TapeSE'] = tapeSE

  return S_OK( options )

def getQueue( site, ce, queue ):
  """ Get parameters of the specified queue
  """
  grid = site.split( '.' )[0]
  result = gConfig.getOptionsDict( '/Resources/Sites/%s/%s/CEs/%s' % ( grid, site, ce ) )
  if not result['OK']:
    return result
  resultDict = result['Value']
  result = gConfig.getOptionsDict( '/Resources/Sites/%s/%s/CEs/%s/Queues/%s' % ( grid, site, ce, queue ) )
  if not result['OK']:
    return result
  resultDict.update( result['Value'] )
  resultDict['Queue'] = queue

  return S_OK( resultDict )
>>>>>>> 6e888be1

class Resources( object ):
  """ Class to access Resources configuration data according to a standard three-level
      hierarchy: Site > Resource > Node
  """

  class __InnerResources( object ):
    """ Internal class providing implementation for generic Resources data access methods
    """

    def getOption( self, optionPath, optionVOPath ):
      value = None
      if optionVOPath:
        result = gConfig.getOption( optionVOPath )
        if not result['OK']:
          if not 'does not exist' in result['Message']:
            return result
        else:
          value = result['Value']
      if value is None:
        return gConfig.getOption( optionPath )
      else:
        return S_OK(value)

    def getOptionsDict( self, optionPath, optionVOPath ):
      comOptDict = {}
      if optionVOPath is not None:
        result = gConfig.getOptionsDict( optionVOPath )
        if result['OK']:
          comOptDict = result['Value']
      result = gConfig.getOptionsDict( optionPath )
      if not result['OK']:
        return result
      optDict = result['Value']
      optDict.update( comOptDict )
      return S_OK( optDict )

    def getValue( self, optionPath, optionVOPath, default ):
      
      if optionVOPath is not None:
        value = gConfig.getValue( optionVOPath )
        if value is None:
          return gConfig.getValue( optionPath, default )
        else:
          return gConfig.getValue( optionVOPath, default )
      else:
        return gConfig.getValue( optionPath, default )

    def getElements( self, typePath, community, prefix, selectDict={} ):
      
      result = gConfig.getSections( typePath )
      if not result['OK']:
        return result
      elements = result['Value']
      elementList = []
      for element in elements:
        elementPath = cfgPath( typePath, element )
        if community:
          if not self.__checkElementCommunity( elementPath, community ):
            continue
        if selectDict:
          if not self.__checkElementProperties( element, elementPath, selectDict ):
            continue
        if prefix:  
          elementList.append( RESOURCE_NAME_SEPARATOR.join( [prefix, element] ) )
        else:
          elementList.append( element )

      return S_OK( elementList )

    def __checkElementCommunity( self, elementPath, community ):
      """ Check recursively the given element for eligibility with respect to the given community
      """
      communities = gConfig.getValue( cfgPath( elementPath, 'Communities'), [] )
      if community in communities:
        return True
      if communities:
        return False
      parentPath = os.path.dirname( os.path.dirname( elementPath ) )
      if parentPath == gBaseResourcesSection:
        return True
      else:
        return self.__checkElementCommunity( parentPath, community )

    def __checkElementProperties( self, element, elementPath, selectDict ):
      """ Check the given element for the compliance with the given selection criteria
      """
      if not selectDict:
        return True
      result = gConfig.getOptionsDict( elementPath )
      if not result['OK']:
        return False
      elementDict = result['Value']
      elementDict['Name'] = element      
      finalResult = True
      for property_ in selectDict:
        if not property_ in elementDict:
          return False
        if type( selectDict[property_] ) == ListType:
          if not elementDict[property_] in selectDict[property_]:
            return False
        else:
          if elementDict[property_] != selectDict[property_]:
            return False

      return finalResult

  #########################################################################################
  #
  # The Resources class implementation itself

  def __init__( self, vo=None, group=None ):

    self.__uVO = vo
    self.__uGroup = group
    self.__vo = None
    self.__discoverSettings()
    self.__innerResources = self.__InnerResources()

  def __discoverSettings( self ):
    #Set the VO
    globalVO = CSGlobals.getVO()
    if globalVO:
      self.__vo = globalVO
    elif self.__uVO:
      self.__vo = self.__uVO
    else:
      self.__vo = Registry.getVOForGroup( self.__uGroup )
      if not self.__vo:
        self.__vo = None

  def __getResourcePath( self, resourceName, resourceType ):
    """ Get path to the resource CS section
    """
    items = resourceName.split( RESOURCE_NAME_SEPARATOR )
    return cfgPath( gBaseResourcesSection, 'Sites', items[0], resourceType, items[1] )
  
  def __getResourcePrefix( self, resourceName ):
    """ Get resource name prefix
    """
    items = resourceName.split( RESOURCE_NAME_SEPARATOR )
    return RESOURCE_NAME_SEPARATOR.join( items[:2] )

  def __getNodePath( self, nodeName, resourceType ):
    """ Get path to the resource CS section
    """
    site,resource,node = nodeName.split( RESOURCE_NAME_SEPARATOR )
    return cfgPath( gBaseResourcesSection, 'Sites', site, resourceType, resource, 
                    RESOURCE_NODE_MAPPING[resourceType]+'s', node )

  def __execute( self, *params, **kwargs ):
    """ internal redirector to the appropriate CS sections
    """

    name = self.call
    resourceType = None
    nodeType = None
    siteType = None

    args = list( params )
    args.reverse()

    opType = None
    for op in ['OptionsDict','Option','Value','Elements','s']:
      if name.endswith( op ):
        opType  = op
        break
    if opType is None:
      return S_ERROR('Illegal method name: %s' % name)  
    if opType == 's':
      opType = "Elements"
    method = getattr( self.__innerResources, 'get'+opType )

    resourceName = ''
    sitePath = ''
    if name != "getSites":
      # This is the only generic method not needing the site name as the first argument
      resourceName = args.pop()
      if RESOURCE_NAME_SEPARATOR in resourceName:
        sitePath = resourceName.split( RESOURCE_NAME_SEPARATOR )[0]
      else:
        result = getSitePath( resourceName )      
        if not result['OK']:
          return result
        sitePath = result['Value']

    if name.startswith( 'getSite' ):
      siteType = True
    elif name.startswith( 'getResource' ):
      resourceType = args.pop()
    elif name.startswith( 'getNode' ):
      nodeType = args.pop()
      for rType in RESOURCE_NODE_MAPPING:
        if nodeType == RESOURCE_NODE_MAPPING[rType]:
          resourceType = rType
    else:
      for rType in RESOURCE_NODE_MAPPING:
        if name.startswith( 'get'+rType ):
          resourceType = rType
        nType = RESOURCE_NODE_MAPPING[rType]
        if nType and name.startswith( 'get'+nType ):
          nodeType = nType
          for rType in RESOURCE_NODE_MAPPING:
            if nType == RESOURCE_NODE_MAPPING[rType]:
              resourceType = rType

    optionVOPath = None
    optionPath = None
    typePath = None
    if siteType is not None:
      typePath = cfgPath( gBaseResourcesSection, 'Sites' )
      prefix = ''
      if resourceName:
        optionPath = sitePath
        if self.__vo is not None:
          optionVOPath = cfgPath( optionPath, self.__vo )
    elif nodeType is not None:
      resourcePath = self.__getResourcePath( resourceName, resourceType )
      typePath = cfgPath( resourcePath, nodeType+'s' )
      prefix = self.__getResourcePrefix( resourceName )
      if opType != "Elements":
        nodePath = self.__getNodePath( resourceName, resourceType )
        optionPath = nodePath
        if self.__vo is not None:
          optionVOPath = cfgPath( optionPath, self.__vo )
    elif resourceType is not None:
      typePath = cfgPath( sitePath, resourceType )
      prefix = os.path.basename( sitePath)
      if opType != "Elements":
        resourcePath = self.__getResourcePath( resourceName, resourceType )
        optionPath = resourcePath
        if self.__vo is not None:
          optionVOPath = cfgPath( optionPath, self.__vo )
    else:      
      return S_ERROR( 'Illegal method name: %s' % name )

    if opType in ['Option','Value']:
      option = args.pop()
      optionPath = cfgPath( optionPath, option )
      if optionVOPath:
        optionVOPath = cfgPath( optionVOPath, option )

    if opType == 'Value':
      default = None
      if len( args ) > 0:
        default = args[0]
      elif 'default' in kwargs:
        default = kwargs['default']
      return method( optionPath, optionVOPath, default )
    elif opType == 'Elements':
      selectDict = {}
      if len( args ) > 0:
        selectDict = args[0]
      elif 'selectDict' in kwargs:
        selectDict = kwargs['selectDict']
      if typePath is None:
        return S_ERROR( 'Illegal method arguments' )  
      return method( typePath, self.__vo, prefix, selectDict )
    else:
      return method( optionPath, optionVOPath )

  def __getattr__( self, name ):
    self.call = name
    return self.__execute

  def getEligibleSites( self, selectDict={} ):
    """ Get all the sites eligible according to the selection criteria
    """
    return self.getSites( selectDict=selectDict )

  def getEligibleResources( self, resourceType, selectDict={} ):
    """ Get all the resources eligible according to the selection criteria
    """

    sites = selectDict.get( 'Sites', selectDict.get( 'Site', [] ) )
    if type( sites ) != ListType:
      sites = [sites]
    for key in ['Site','Sites']:
      if key in selectDict:
        selectDict.pop(key)

    result = getSites( sites )
    if not result['OK']:
      return result
    sites = result['Value']

    result = self.getSites( selectDict = {'Name':sites} )
    if not result['OK']:
      return result
    eligibleSites = result['Value']

    resultList = []
    for site in eligibleSites:
      result = self.getResources( site, resourceType, selectDict=selectDict )
      if not result['OK']:
        continue
      if result['Value']:
        resultList += result['Value']

    return S_OK( resultList )

  def getEligibleNodes( self, nodeType, resourceSelectDict={}, nodeSelectDict={} ):
    """ Get all the Access Points eligible according to the selection criteria
    """

    sites = resourceSelectDict.get( 'Sites', resourceSelectDict.get( 'Site', [] ) )
    if type( sites ) != ListType:
      sites = [sites]
    for key in ['Site','Sites']:
      if key in resourceSelectDict:
        resourceSelectDict.pop(key)

    result = getSites( sites )
    if not result['OK']:
      return result
    eligibleSites = result['Value']

    eligibleResources = resourceSelectDict.get( 'Resources', resourceSelectDict.get( 'Resource', [] ) )
    if type( eligibleResources ) != ListType:
      eligibleResources = [eligibleResources]
    for key in ['Resources','Resource']:
      if key in resourceSelectDict:
        resourceSelectDict.pop(key)

    resourceType = None
    for rType in RESOURCE_NODE_MAPPING:
      if RESOURCE_NODE_MAPPING[rType] == nodeType:
        resourceType = rType
    if resourceType is None:
      return S_ERROR( 'Invalid Node type %s' % nodeType )

    resultList = []

    for site in eligibleSites:
      if eligibleResources:
        siteER = eligibleResources
      else:
        result = self.getResources( site, resourceType, selectDict=resourceSelectDict )
        if not result['OK']:
          continue
        siteER = result['Value']
      for resource in siteER:
        result = self.getNodes( resource, nodeType, selectDict=nodeSelectDict )
        if not result['OK']:
          continue
        if result['Value']:
          resultList += result['Value']
          
    return S_OK( resultList )



  ####################################################################################
  #
  #  Specialized tools for particular resources

  def getEligibleStorageElements( self, selectDict={} ):
    """ Get all the eligible Storage Elements according to the selection criteria with
        the names following the SE convention.
    """
    return self.getEligibleResources( 'Storage', selectDict )

  def getCatalogOptionsDict( self, catalogName ):
    """ Get the CS Catalog Options
    """
    result = getSiteForResource( catalogName )
    if not result['OK']:
      return result
    site = result['Value']
    result = self.getResourceOptionsDict( catalogName, 'Catalog' )
    return result

  def getStorageElementOptionsDict( self, seName ):
    """ Get the CS StorageElementOptions
    """
    # Construct the SE path first
    result = getSiteForResource( seName )
    if not result['OK']:
      return result
    site = result['Value']

    result = self.getStorageOptionsDict( seName )
    if not result['OK']:
      return result
    options = result['Value']

    # Help distinguishing storage type
    diskSE = True
    tapeSE = False
    if options.has_key( 'SEType' ):
      # Type should follow the convention TXDY
      seType = options['SEType']
      diskSE = re.search( 'D[1-9]', seType ) != None
      tapeSE = re.search( 'T[1-9]', seType ) != None
    options['DiskSE'] = diskSE
    options['TapeSE'] = tapeSE

    result = self.getAccessProtocols( seName )
    if result['OK']:
      protocol = result['Value'][0]
      result = self.getAccessProtocolOptionsDict( protocol )
      if result['OK']:
        options.update( result['Value'] )

    return S_OK( options )

  def getQueueDescription( self, queue ):
    """ Get parameters of the specified queue
    """
    result = self.getComputingElementOptionsDict( queue )
    if not result['OK']:
      return result
    resultDict = result['Value']
    result = self.getQueueOptionsDict( queue )
    if not result['OK']:
      return result
    resultDict.update( result['Value'] )
    resultDict['Queue'] = queue

    return S_OK( resultDict )

  def getEligibleQueuesInfo( self, siteList = None, ceList = None, ceTypeList = None, mode = None ):
    """ Get CE/queue options according to the specified selection
    """

    ceSelectDict = {}
    if siteList:
      ceSelectDict['Sites'] = siteList
    if ceTypeList is not None:
      ceSelectDict['CEType'] = ceTypeList
    if mode is not None:
      ceSelectDict['SubmissionMode'] = mode

    result = self.getEligibleNodes( 'Queue', resourceSelectDict=ceSelectDict )
    if not result['OK']:
      return result

    queueList = result['Value']
    resultDict = {}
    for queueName in queueList:
      site,ce,queue = queueName.split( RESOURCE_NAME_SEPARATOR )
      result = self.getComputingOptionsDict( site, ce )
      if not result['OK']:
        return result
      ceDict = result['Value']
      result = self.getQueueOptionsDict( site, ce, queue )
      if not result['OK']:
        return result
      queueDict = result['Value']

      resultDict.setdefault( site, {} )
      resultDict[site].setdefault( ce, ceDict )
      resultDict[site][ce].setdefault( 'Queues', {} )
      resultDict[site][ce]['Queues'][queueName] = queueDict

    return S_OK( resultDict )

  def getSiteFullName( self, site ):
    """ Get the site full name including the domain prefix, site name and country code
    """
    # Check if the site name is already in a full form
    if '.' in site and len( site.split('.') ) == 3:
      return S_OK( site )

    result = getSiteName( site )
    if not result['OK']:
      return result
    siteShortName = result['Value']
    result = self.getSiteOption( siteShortName, 'Country' )
    if not result['OK']:
      return result
    country = result['Value']
    result = self.getSiteDomain( site )
    if not result['OK']:
      return result
    domain = result['Value']

    siteFullName = '.'.join( [domain, siteShortName, country] )
    return S_OK( siteFullName )

  def getSiteDomain( self, site ):
    """ Return Domain component from Site Name
    """
    #siteTuple = site.split( "." )
    #if len( siteTuple ) != 3:
    #  # Site does not contain the Domain, check what we can do still
    #  result = getSiteDomain( site )
    #  if not result['OK']:
    #    return S_ERROR('No domains defined for site')
    #  domains = result['Value']
    #  if domains:
    #    return S_OK( domains[0] )
    #  else:
    #    return S_ERROR('No domains defined for site')
    #else:
    #  return S_OK( siteTuple[0] )

    return self.getSiteOption( site, 'Domain' )

############################################################################################
#
#  Other methods

def getSiteTier( site ):
  """ Get the site Tier level according to the MoU agreement
  """
  return Resources().getSiteOption( site, 'MoUTierLevel' )

def getCompatiblePlatforms( originalPlatforms ):
  """ Get a list of platforms compatible with the given list
  """
  if type( originalPlatforms ) == type( ' ' ):
    platforms = [originalPlatforms]
  else:
    platforms = list( originalPlatforms )

  platformDict = {}
  result = gConfig.getOptionsDict( '/Resources/Computing/OSCompatibility' )
  if result['OK'] and result['Value']:
    platformDict = result['Value']
    for platform in platformDict:
      platformDict[platform] = [ x.strip() for x in platformDict[platform].split( ',' ) ]
  else:
    return S_ERROR( 'OS compatibility info not found' )

  resultList = list( platforms )
  for p in platforms:
    tmpList = platformDict.get( p, [] )
    for pp in platformDict:
      if p in platformDict[pp]:
        tmpList.append( pp )
        tmpList += platformDict[pp]
    if tmpList:
      resultList += tmpList

  return S_OK( uniqueElements( resultList ) )

def getDIRACPlatform( platform ):
  """ Get standard DIRAC platform compatible with the argument
  """
  platformDict = {}
  result = gConfig.getOptionsDict( '/Resources/Computing/OSCompatibility' )
  if result['OK'] and result['Value']:
    platformDict = result['Value']
    for p in platformDict:
      if p == platform:
        return S_OK( platform )
      platformDict[p] = [ x.strip() for x in platformDict[p].split( ',' ) ]
  else:
    return S_ERROR( 'OS compatibility info not found' )

  for p in platformDict:
    if platform in platformDict[p]:
      return S_OK( p )

  return S_ERROR( 'No compatible DIRAC platform found for %s' % platform )

<<<<<<< HEAD
#############################################################################

def getGOCSiteName( diracSiteName ):
  """
  Get GOC DB site name, given the DIRAC site name, as it stored in the CS

  :params:
    :attr:`diracSiteName` - string: DIRAC site name (e.g. 'LCG.CERN.ch')
  """
  resources = Resources()
  gocDBName = resources.getSiteValue( diracSiteName, "GOCName" )
  
  if not gocDBName:
    return S_ERROR( "No GOC site name for %s in CS (Not a LCG site ?)" % diracSiteName )
  else:
    return S_OK( gocDBName )

#############################################################################

def getDIRACSiteName( gocSiteName ):
  """
  Get DIRAC site name, given the GOC DB site name, as it stored in the CS

  :params:
    :attr:`gocSiteName` - string: GOC DB site name (e.g. 'CERN-PROD')
=======
def getCatalogPath( catalogName ):
  """  Return the configuration path of the description for a a given catalog
>>>>>>> 6e888be1
  """
  resources = Resources()
  result = resources.getEligibleSites( { "GOCName":gocSiteName } )
  if not result['OK']:
    return result
  
  diracSites = result['Value']
  if diracSites:
    return S_OK( diracSites )

  return S_ERROR( "There's no site with GOCDB name = %s in DIRAC CS" % gocSiteName )

def getFTSServersForSites( self, siteList=None ):
  """ get FTSServers for sites 
  
  :param list siteList: list of sites
  """
  siteList = siteList if siteList else None
  if not siteList:
    siteList = getSites()
    if not siteList["OK"]:
      return siteList
    siteList = siteList["Value"]
  ftsServers = dict()
  resources = Resources()
  for site in siteList:
    result = resources.getEligibleResources( "Transfer", { "Site": site } )
    if not result['OK']:
      continue
    if result['Value']:
      transferSvcs = result['Value'] 
      serv = resources.getTransferValue( transferSvcs, "FTSServer", "" )    
      if serv:
        ftsServers[site] = serv
         
  return S_OK( ftsServers )<|MERGE_RESOLUTION|>--- conflicted
+++ resolved
@@ -111,7 +111,6 @@
 #
 #  Global constants
 
-<<<<<<< HEAD
 gBaseResourcesSection = "/Resources_new"
 RESOURCE_NODE_MAPPING = {
   'Computing':'Queue',
@@ -130,32 +129,11 @@
 def getSites( siteList = [], fullName = False ):
   """ Get the list of site names possibly limited by a given list of sites names
       in arbitrary form
-=======
-def getSites():
-  """ Get the list of all the sites defined in the CS
-  """
-  result = gConfig.getSections( cfgPath( gBaseResourcesSection, 'Sites' ) )
-  if not result['OK']:
-    return result
-  grids = result['Value']
-  sites = []
-  for grid in grids:
-    result = gConfig.getSections( cfgPath( gBaseResourcesSection, 'Sites', grid ) )
-    if not result['OK']:
-      return result
-    sites += result['Value']
-
-  return S_OK( sites )
-
-def getStorageElementSiteMapping( siteList = [] ):
-  """ Get Storage Element belonging to the given sites
->>>>>>> 6e888be1
   """
   if not siteList:
     result = gConfig.getSections( cfgPath( gBaseResourcesSection, 'Sites' ) )
     if not result['OK']:
       return result
-<<<<<<< HEAD
     sList = result['Value']
   else:
     if not type( siteList ) == ListType:
@@ -208,22 +186,6 @@
 
 def getSiteName( site_, verify=False ):
   """ Get the site name in its basic form
-=======
-    siteList = result['Value']
-  siteDict = {}
-  for site in siteList:
-    grid = site.split( '.' )[0]
-    ses = gConfig.getValue( cfgPath( gBaseResourcesSection, 'Sites', grid, site, 'SE' ), [] )
-    if ses:
-      siteDict[site] = ses
-
-  return S_OK( siteDict )
-
-def getFTSServersForSites( self, siteList = None ):
-  """ get FTSServers for sites
-
-  :param list siteList: list of sites
->>>>>>> 6e888be1
   """
 
   site = None
@@ -277,19 +239,12 @@
     siteList = [siteList_] 
   
   for site in siteList:
-<<<<<<< HEAD
     result = getSiteName( site )
     if not result['OK']:
       return S_ERROR( 'Illegal site name: %s' % site )
     resultDict[site] = result['Value']
     
   return S_OK( resultDict )  
-=======
-    serv = gConfig.getValue( cfgPath( gBaseResourcesSection, "FTSEndpoints", site ), "" )
-    if serv:
-      ftsServers[site] = serv
-  return S_OK( ftsServers )
->>>>>>> 6e888be1
 
 def getSitePath( site ):
   """ Return path to the Site section on CS
@@ -340,7 +295,6 @@
   result = getSites()
   if not result['OK']:
     return result
-<<<<<<< HEAD
   sites = result['Value']
 
   names = resourceName.split( RESOURCE_NAME_SEPARATOR )
@@ -367,38 +321,6 @@
 ####################################################################################
 #
 #  The Resources helper itself
-=======
-  options = result['Value']
-
-  # Help distinguishing storage type
-  diskSE = True
-  tapeSE = False
-  if options.has_key( 'SEType' ):
-    # Type should follow the convention TXDY
-    seType = options['SEType']
-    diskSE = re.search( 'D[1-9]', seType ) != None
-    tapeSE = re.search( 'T[1-9]', seType ) != None
-  options['DiskSE'] = diskSE
-  options['TapeSE'] = tapeSE
-
-  return S_OK( options )
-
-def getQueue( site, ce, queue ):
-  """ Get parameters of the specified queue
-  """
-  grid = site.split( '.' )[0]
-  result = gConfig.getOptionsDict( '/Resources/Sites/%s/%s/CEs/%s' % ( grid, site, ce ) )
-  if not result['OK']:
-    return result
-  resultDict = result['Value']
-  result = gConfig.getOptionsDict( '/Resources/Sites/%s/%s/CEs/%s/Queues/%s' % ( grid, site, ce, queue ) )
-  if not result['OK']:
-    return result
-  resultDict.update( result['Value'] )
-  resultDict['Queue'] = queue
-
-  return S_OK( resultDict )
->>>>>>> 6e888be1
 
 class Resources( object ):
   """ Class to access Resources configuration data according to a standard three-level
@@ -956,7 +878,6 @@
 
   return S_ERROR( 'No compatible DIRAC platform found for %s' % platform )
 
-<<<<<<< HEAD
 #############################################################################
 
 def getGOCSiteName( diracSiteName ):
@@ -982,10 +903,6 @@
 
   :params:
     :attr:`gocSiteName` - string: GOC DB site name (e.g. 'CERN-PROD')
-=======
-def getCatalogPath( catalogName ):
-  """  Return the configuration path of the description for a a given catalog
->>>>>>> 6e888be1
   """
   resources = Resources()
   result = resources.getEligibleSites( { "GOCName":gocSiteName } )
