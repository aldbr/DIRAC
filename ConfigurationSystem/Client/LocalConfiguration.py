--- conflicted
+++ resolved
@@ -94,15 +94,12 @@
                          self.__setUseCertByCmd )
     self.registerCmdOpt( "d", "debug", "Set debug mode (-dd is extra debug)",
                          self.__setDebugMode )
-<<<<<<< HEAD
     devLoader = Devloader()
     if devLoader.enabled:
       self.registerCmdOpt( "", "autoreload", "Automatically restart if there's any change in the module",
                            self.__setAutoreload )
-=======
     self.registerCmdOpt( "", "license", "Show DIRAC's LICENSE",
                          self.showLicense )
->>>>>>> 08df9ca8
     self.registerCmdOpt( "h", "help", "Shows this help",
                          self.showHelp )
 
@@ -483,16 +480,9 @@
     iLastOpt = 0
     for iPos in range( len( self.commandOptionList ) ):
       optionTuple = self.commandOptionList[ iPos ]
-<<<<<<< HEAD
-      if optionTuple[0]:
-        gLogger.notice( "  -%s --%s : %s" % ( optionTuple[0].ljust( 3 ), optionTuple[1].ljust( 15 ), optionTuple[2] ) )
-      else:
-        gLogger.notice( "   %s --%s : %s" % ( '   ', optionTuple[1].ljust( 15 ), optionTuple[2] ) )
-=======
       gLogger.notice( "  %s --%s : %s" % ( ( "-" + optionTuple[0].ljust( 3 ) if optionTuple[0] else  " " * 4 ),
                                             optionTuple[1].ljust( 15 ),
                                             optionTuple[2] ) )
->>>>>>> 08df9ca8
 
       iLastOpt = iPos
       if optionTuple[0] == 'h':
