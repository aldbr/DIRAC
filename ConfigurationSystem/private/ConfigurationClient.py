""" Basic functions for interacting with CS objects
"""


import os

import DIRAC
from DIRAC.Core.Utilities.ReturnValues import S_OK, S_ERROR
from DIRAC.Core.Utilities import List
from DIRAC.ConfigurationSystem.Client.Helpers.Path import cfgPath
from DIRAC.ConfigurationSystem.Client.ConfigurationData import gConfigurationData
from DIRAC.ConfigurationSystem.private.Refresher import gRefresher
from DIRAC.ConfigurationSystem.Client.Helpers.Path import cfgPath

__RCSID__ = "$Id$"

class ConfigurationClient( object ):

  def __init__( self, fileToLoadList = None ):
    self.diracConfigFilePath = os.path.join( DIRAC.rootPath, "etc", "dirac.cfg" )
    if fileToLoadList and isinstance( fileToLoadList, list ):
      for fileName in fileToLoadList:
        gConfigurationData.loadFile( fileName )

  def loadFile( self, fileName ):
    return gConfigurationData.loadFile( fileName )

  def loadCFG( self, cfg ):
    return gConfigurationData.mergeWithLocal( cfg )

  def forceRefresh( self, fromMaster = False ):
    return gRefresher.forceRefresh( fromMaster = fromMaster )

  def dumpLocalCFGToFile( self, fileName ):
    return gConfigurationData.dumpLocalCFGToFile( fileName )

  def dumpRemoteCFGToFile( self, fileName ):
    return gConfigurationData.dumpRemoteCFGToFile( fileName )

  def addListenerToNewVersionEvent( self, functor ):
    gRefresher.addListenerToNewVersionEvent( functor )

  def dumpCFGAsLocalCache( self, fileName = None, raw = False ):
    cfg = gConfigurationData.mergedCFG.clone()
    try:
      if not raw and cfg.isSection( 'DIRAC' ):
        diracSec = cfg[ 'DIRAC' ]
        if diracSec.isSection( 'Configuration' ): #pylint: disable=no-member
          confSec = diracSec[ 'Configuration' ] #pylint: disable=unsubscriptable-object
          for opt in ( 'Servers', 'MasterServer' ):
            if confSec.isOption( opt ):
              confSec.deleteKey( opt )
      strData = str( cfg )
      if fileName:
        with open( fileName, "w" ) as fd:
          fd.write( strData )
    except Exception as e:
      return S_ERROR( "Can't write to file %s: %s" % ( fileName, str( e ) ) )
    return S_OK( strData )

  def getServersList( self ):
    return gConfigurationData.getServers()

  def useServerCertificate( self ):
    return gConfigurationData.useServerCertificate()

  def getValue( self, optionPath, defaultValue = None ):
    retVal = self.getOption( optionPath, defaultValue )
    return retVal[ 'Value' ] if retVal[ 'OK' ] else defaultValue

  def getOption( self, optionPath, typeValue = None ):
    gRefresher.refreshConfigurationIfNeeded()
    optionValue = gConfigurationData.extractOptionFromCFG( optionPath )

    if optionValue is None:
      return S_ERROR( "Path %s does not exist or it's not an option" % optionPath )

    # Value has been returned from the configuration
    if typeValue is None:
      return S_OK( optionValue )

    # Casting to typeValue's type
<<<<<<< HEAD
    requestedType = typeValue
    if not isinstance( typeValue, type ):
=======
    if not isinstance( typeValue, type ):
      # typeValue is not a type but a default object
>>>>>>> 89b1dc14
      requestedType = type( typeValue )
    else:
      requestedType = typeValue

<<<<<<< HEAD
    if requestedType == list:
      try:
        return S_OK( List.fromChar( optionValue, ',' ) )
      except Exception:
        return S_ERROR( "Can't convert value (%s) to comma separated list" % str( optionValue ) )
=======
    if requestedType in  ( list, tuple, set ):
      try:
        return S_OK( requestedType( List.fromChar( optionValue, ',' ) ) )
      except Exception as e:
        return S_ERROR( "Can't convert value (%s) to comma separated list \n%s" % ( str( optionValue ),
                                                                                   repr( e ) ) )
>>>>>>> 89b1dc14
    elif requestedType == bool:
      try:
        return S_OK( optionValue.lower() in ( "y", "yes", "true", "1" ) )
      except Exception as e:
        return S_ERROR( "Can't convert value (%s) to Boolean \n%s" % ( str( optionValue ),
                                                                      repr( e ) ) )
    elif requestedType == dict:
      try:
        splitOption = List.fromChar( optionValue, ',' )
        value = {}
        for opt in splitOption:
          keyVal = [x.strip() for x in opt.split( ':' )]
          if len( keyVal ) == 1:
            keyVal.append( True )
          value[keyVal[0]] = keyVal[1]
        return S_OK( value )
      except Exception as e:
        return S_ERROR( "Can't convert value (%s) to Dict \n%s" % ( str( optionValue ),
                                                                   repr( e ) ) )
    else:
      try:
        return S_OK( requestedType( optionValue ) )
      except Exception as e:
        return S_ERROR( "Type mismatch between default (%s) and configured value (%s) \n%s" % ( str( typeValue ), optionValue,
                                                                                                repr( e ) ) )


  def getSections( self, sectionPath, listOrdered = True ):
    gRefresher.refreshConfigurationIfNeeded()
    sectionList = gConfigurationData.getSectionsFromCFG( sectionPath, ordered = listOrdered )
    if isinstance( sectionList, list ):
      return S_OK( sectionList )
    else:
      return S_ERROR( "Path %s does not exist or it's not a section" % sectionPath )

  def getOptions( self, sectionPath, listOrdered = True ):
    gRefresher.refreshConfigurationIfNeeded()
    optionList = gConfigurationData.getOptionsFromCFG( sectionPath, ordered = listOrdered )
    if isinstance( optionList, list ):
      return S_OK( optionList )
    else:
      return S_ERROR( "Path %s does not exist or it's not a section" % sectionPath )

  def getOptionsDict( self, sectionPath ):
    gRefresher.refreshConfigurationIfNeeded()
    optionsDict = {}
    optionList = gConfigurationData.getOptionsFromCFG( sectionPath )
    if isinstance( optionList, list ):
      for option in optionList:
        optionsDict[ option ] = gConfigurationData.extractOptionFromCFG( "%s/%s" % ( sectionPath, option ) )
      return S_OK( optionsDict )
    else:
      return S_ERROR( "Path %s does not exist or it's not a section" % sectionPath )

  def getConfigurationTree( self, root = '', *filters ):
    """
    Create a dictionary with all sections, subsections and options
    starting from given root. Result can be filtered.

    :param str root: Starting point in the configuration tree.
    :param filters: Select results that contain given substrings (check full path, i.e. with option name)
    :type filters: str or python:list[str]
    :return: Return a dictionary where keys are paths taken from
             the configuration (e.g. /Systems/Configuration/...).
             Value is "None" when path points to a section
             or not "None" if path points to an option.
    """

    log = DIRAC.gLogger.getSubLogger( 'getConfigurationTree' )

    # check if root is an option (special case)
    option = self.getOption( root )
    if option['OK']:
      result = {root: option['Value']}

    else:
      result = {root: None}
      for substr in filters:
        if not substr in root:
          result = {}
          break

      # remove slashes at the end
      root = root.rstrip( '/' )

      # get options of current root
      options = self.getOptionsDict( root )
      if not options['OK']:
        log.error( "getOptionsDict() failed with message: %s" % options['Message'] )
        return S_ERROR( 'Invalid root path provided' )

      for key, value in options['Value'].iteritems():
        path = cfgPath( root, key )
        addOption = True
        for substr in filters:
          if not substr in path:
            addOption = False
            break

        if addOption:
          result[path] = value

      # get subsections of the root
      sections = self.getSections( root )
      if not sections['OK']:
        log.error( "getSections() failed with message: %s" % sections['Message'] )
        return S_ERROR( 'Invalid root path provided' )

      # recursively go through subsections and get their subsections
      for section in sections['Value']:
        subtree = self.getConfigurationTree( "%s/%s" % ( root, section ), *filters )
        if not subtree['OK']:
          log.error( "getConfigurationTree() failed with message: %s" % sections['Message'] )
          return S_ERROR( 'Configuration was altered during the operation' )
        result.update( subtree['Value'] )

    return S_OK( result )

  def setOptionValue( self, optionPath, value ):
    """
    Set a value in the local configuration
    """
    gConfigurationData.setOptionInCFG( optionPath, value )<|MERGE_RESOLUTION|>--- conflicted
+++ resolved
@@ -80,31 +80,18 @@
       return S_OK( optionValue )
 
     # Casting to typeValue's type
-<<<<<<< HEAD
-    requestedType = typeValue
-    if not isinstance( typeValue, type ):
-=======
     if not isinstance( typeValue, type ):
       # typeValue is not a type but a default object
->>>>>>> 89b1dc14
       requestedType = type( typeValue )
     else:
       requestedType = typeValue
 
-<<<<<<< HEAD
-    if requestedType == list:
-      try:
-        return S_OK( List.fromChar( optionValue, ',' ) )
-      except Exception:
-        return S_ERROR( "Can't convert value (%s) to comma separated list" % str( optionValue ) )
-=======
     if requestedType in  ( list, tuple, set ):
       try:
         return S_OK( requestedType( List.fromChar( optionValue, ',' ) ) )
       except Exception as e:
         return S_ERROR( "Can't convert value (%s) to comma separated list \n%s" % ( str( optionValue ),
                                                                                    repr( e ) ) )
->>>>>>> 89b1dc14
     elif requestedType == bool:
       try:
         return S_OK( optionValue.lower() in ( "y", "yes", "true", "1" ) )
