--- conflicted
+++ resolved
@@ -6,12 +6,9 @@
 """
   Dump DIRAC Configuration data
 """
-<<<<<<< HEAD
 from __future__ import print_function
-__RCSID__   = "$Id$"
-=======
+
 __RCSID__ = "$Id$"
->>>>>>> a72e013d
 
 import sys
 import DIRAC
@@ -45,22 +42,12 @@
 Script.parseCommandLine()
 
 from DIRAC import gConfig, gLogger
-<<<<<<< HEAD
-result = gConfig.dumpCFGAsLocalCache( fileName, raw )
+result = gConfig.dumpCFGAsLocalCache(fileName, raw)
 if not result[ 'OK' ]:
   print("Error: %s" % result['Message'])
   sys.exit(1)
 
 if not fileName:
   print(result['Value'])
-=======
-result = gConfig.dumpCFGAsLocalCache(fileName, raw)
-if not result['OK']:
-  print "Error: %s" % result['Message']
-  sys.exit(1)
-
-if not fileName:
-  print result['Value']
->>>>>>> a72e013d
 
 sys.exit(0)