#! /usr/bin/env python
########################################################################
# File :    dirac-admin-bdii-info
# Author :  Aresh Vedaee
########################################################################
"""
  Check info on BDII for a given CE or site
"""
from __future__ import print_function
<<<<<<< HEAD
from __future__ import absolute_import
from __future__ import division
=======

>>>>>>> f0202625
__RCSID__ = "$Id$"

import DIRAC
from DIRAC.Core.Base import Script
from DIRAC.Core.Security.ProxyInfo import getProxyInfo
from DIRAC.ConfigurationSystem.Client.Helpers.Registry import getVOForGroup


def registerSwitches():
  '''
    Registers all switches that can be used while calling the script from the
    command line interface.
  '''

  Script.registerSwitch("H:", "host=", "BDII host")
  Script.registerSwitch("V:", "vo=", "vo")
  Script.setUsageMessage('\n'.join([__doc__.split('\n')[1],
                                    'Usage:',
                                    '  %s [option|cfgfile] ... <info> <Site|CE>' % Script.scriptName,
                                    'Arguments:',
                                    '  Site:     Name of the Site (i.e. CERN-PROD)',
                                    '  CE:       Name of the CE (i.e. cccreamceli05.in2p3.fr)',
                                    '  info:     Accepted values (ce|ce-state|ce-cluster|ce-vo|site)']))


def parseSwitches():
  '''
    Parses the arguments passed by the user
  '''

  Script.parseCommandLine(ignoreErrors=True)
  args = Script.getPositionalArgs()

  if not len(args) == 2:
    Script.showHelp()

  params = {}
  params['ce'] = None
  params['site'] = None
  params['host'] = None
  params['vo'] = None
  params['info'] = args[0]
  ret = getProxyInfo(disableVOMS=True)

  if ret['OK'] and 'group' in ret['Value']:
    params['vo'] = getVOForGroup(ret['Value']['group'])
  else:
    Script.gLogger.error('Could not determine VO')
    Script.showHelp()

  if params['info'] in ['ce', 'ce-state', 'ce-cluster', 'ce-vo']:
    params['ce'] = args[1]
  elif params['info'] in ['site']:
    params['site'] = args[1]
  else:
    Script.gLogger.error('Wrong argument value')
    Script.showHelp()

  for unprocSw in Script.getUnprocessedSwitches():
    if unprocSw[0] in ("H", "host"):
      params['host'] = unprocSw[1]
    if unprocSw[0] in ("V", "vo"):
      params['vo'] = unprocSw[1]

  return params


def getInfo(params):
  '''
    Retrieve information from BDII
  '''

  from DIRAC.Interfaces.API.DiracAdmin import DiracAdmin
  diracAdmin = DiracAdmin()

  if params['info'] == 'ce':
    result = diracAdmin.getBDIICE(params['ce'], host=params['host'])
  if params['info'] == 'ce-state':
    result = diracAdmin.getBDIICEState(params['ce'], useVO=params['vo'], host=params['host'])
  if params['info'] == 'ce-cluster':
    result = diracAdmin.getBDIICluster(params['ce'], host=params['host'])
  if params['info'] == 'ce-vo':
    result = diracAdmin.getBDIICEVOView(params['ce'], useVO=params['vo'], host=params['host'])
  if params['info'] == 'site':
    result = diracAdmin.getBDIISite(params['site'], host=params['host'])

  if not result['OK']:
    print(result['Message'])
    DIRAC.exit(2)

  return result


def showInfo(result, info):
  '''
    Display information
  '''

  elements = result['Value']

  for element in elements:
    if info == 'ce' or info == 'all':
      print("CE: %s \n{" % element.get('GlueSubClusterName', 'Unknown'))

    if info == 'ce-state' or info == 'all':
      print("CE: %s \n{" % element.get('GlueCEUniqueID', 'Unknown'))

    if info == 'ce-cluster' or info == 'all':
      print("Cluster: %s \n{" % element.get('GlueClusterName', 'Unknown'))

    if info == 'ce-vo' or info == 'all':
      print("CEVOView: %s \n{" % element.get('GlueChunkKey', 'Unknown'))

    if info == 'site' or info == 'all':
      print("Site: %s \n{" % element.get('GlueSiteName', 'Unknown'))

<<<<<<< HEAD
    if info == 'site-se' or info == 'all':
      print("SE: %s \n{" % element.get('GlueSEUniqueID', 'Unknown'))

    for item in element.items():
=======
    for item in element.iteritems():
>>>>>>> f0202625
      print("  %s: %s" % item)
    print("}")


# ...............................................................................

if __name__ == "__main__":

  # Script initialization
  registerSwitches()
  # registerUsageMessage()
  params = parseSwitches()
  result = getInfo(params)
  showInfo(result, params['info'])

  DIRAC.exit(0)

################################################################################
# EOF#EOF#EOF#EOF#EOF#EOF#EOF#EOF#EOF#EOF#EOF#EOF#EOF#EOF#EOF#EOF#EOF#EOF#EOF#EOF<|MERGE_RESOLUTION|>--- conflicted
+++ resolved
@@ -7,12 +7,9 @@
   Check info on BDII for a given CE or site
 """
 from __future__ import print_function
-<<<<<<< HEAD
 from __future__ import absolute_import
 from __future__ import division
-=======
 
->>>>>>> f0202625
 __RCSID__ = "$Id$"
 
 import DIRAC
@@ -129,14 +126,7 @@
     if info == 'site' or info == 'all':
       print("Site: %s \n{" % element.get('GlueSiteName', 'Unknown'))
 
-<<<<<<< HEAD
-    if info == 'site-se' or info == 'all':
-      print("SE: %s \n{" % element.get('GlueSEUniqueID', 'Unknown'))
-
     for item in element.items():
-=======
-    for item in element.iteritems():
->>>>>>> f0202625
       print("  %s: %s" % item)
     print("}")
 
