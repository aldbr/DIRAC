""" Class that contains client access to the StorageManagerDB handler.
"""
__RCSID__ = "$Id$"

import random
import errno

from DIRAC import S_OK, S_ERROR, gLogger
from DIRAC.ConfigurationSystem.Client.Helpers.Registry import getVOForGroup
from DIRAC.Core.Base.Client                         import Client
from DIRAC.Core.Utilities.DErrno                    import cmpError
from DIRAC.Core.Utilities.Proxy                     import executeWithUserProxy
from DIRAC.DataManagementSystem.Client.DataManager  import DataManager
from DIRAC.DataManagementSystem.Utilities.DMSHelpers import DMSHelpers
from DIRAC.Resources.Storage.StorageElement         import StorageElement

def getFilesToStage( lfnList, jobState = None, checkOnlyTapeSEs = None, jobLog = None ):
  """ Utility that returns out of a list of LFNs those files that are offline,
      and those for which at least one copy is online
  """
  if not lfnList:
    return S_OK( {'onlineLFNs':[], 'offlineLFNs': {}, 'failedLFNs':[], 'absentLFNs':{}} )

  dm = DataManager()
  if isinstance( lfnList, basestring ):
    lfnList = [lfnList]

  lfnListReplicas = dm.getReplicasForJobs( lfnList, getUrl = False )
  if not lfnListReplicas['OK']:
    return lfnListReplicas

  offlineLFNsDict = {}
  onlineLFNs = {}
  offlineLFNs = {}
  absentLFNs = {}
  failedLFNs = set()
  if lfnListReplicas['Value']['Failed']:
    # Check if files are not existing
    for lfn, reason in lfnListReplicas['Value']['Failed'].iteritems():
      # FIXME: awful check until FC returns a proper error
      if cmpError( reason, errno.ENOENT ) or 'No such file' in reason:
        # The file doesn't exist, job must be Failed
        # FIXME: it is not possible to return here an S_ERROR(), return the message only
        absentLFNs[lfn] = S_ERROR( errno.ENOENT, 'File not in FC' )['Message']
    if absentLFNs:
      return S_OK( {'onlineLFNs':list( onlineLFNs ), 'offlineLFNs': offlineLFNsDict, 'failedLFNs':list( failedLFNs ), 'absentLFNs':absentLFNs} )
    return S_ERROR( "Failures in getting replicas" )

  lfnListReplicas = lfnListReplicas['Value']['Successful']
  # If a file is reported here at a tape SE, it is not at a disk SE as we use disk in priority
  # We shall check all file anyway in order to make sure they exist
  seToLFNs = dict()
  for lfn, ses in lfnListReplicas.iteritems():
    for se in ses:
      seToLFNs.setdefault( se, list() ).append( lfn )

  if seToLFNs:
    if jobState:
      # Get user name and group from the job state
      userName = jobState.getAttribute( 'Owner' )
      if not userName[ 'OK' ]:
        return userName
      userName = userName['Value']

      userGroup = jobState.getAttribute( 'OwnerGroup' )
      if not userGroup[ 'OK' ]:
        return userGroup
      userGroup = userGroup['Value']
    else:
      userName = None
      userGroup = None
    # Check whether files are Online or Offline, or missing at SE
    result = _checkFilesToStage( seToLFNs, onlineLFNs, offlineLFNs, absentLFNs,  # pylint: disable=unexpected-keyword-arg
                                 checkOnlyTapeSEs = checkOnlyTapeSEs, jobLog = jobLog,
                                 proxyUserName = userName,
                                 proxyUserGroup = userGroup,
                                 executionLock = True )

    if not result['OK']:
      return result
    failedLFNs = set( lfnList ) - set( onlineLFNs ) - set( offlineLFNs ) - set( absentLFNs )

    # Get the online SEs
    dmsHelper = DMSHelpers()
    onlineSEs = set( se for ses in onlineLFNs.values() for se in ses )
    onlineSites = set( dmsHelper.getLocalSiteForSE( se ).get( 'Value' ) for se in onlineSEs ) - {None}
    for lfn in offlineLFNs:
      ses = offlineLFNs[lfn]
      if len( ses ) == 1:
        # No choice, let's go
        offlineLFNsDict.setdefault( ses[0], list() ).append( lfn )
        continue
      # Try and get an SE at a site already with online files
      found = False
      if onlineSites:
        # If there is at least one online site, select one
        for se in ses:
          site = dmsHelper.getLocalSiteForSE( se )
<<<<<<< HEAD
	  if site['OK']:
	    if site['Value'] in onlineSites:
	      offlineLFNsDict.setdefault( se, list() ).append( lfn )
	      found = True
	      break
=======
          if site['OK']:
            if site['Value'] in onlineSites:
              offlineLFNsDict.setdefault( se, list() ).append( lfn )
              found = True
              break
>>>>>>> f54390c4
      # No online site found in common, select randomly
      if not found:
        offlineLFNsDict.setdefault( random.choice( ses ), list() ).append( lfn )


  return S_OK( {'onlineLFNs':list( onlineLFNs ), 'offlineLFNs': offlineLFNsDict, 'failedLFNs':list( failedLFNs ), 'absentLFNs':absentLFNs, 'onlineSites':onlineSites} )

def _checkFilesToStage( seToLFNs, onlineLFNs, offlineLFNs, absentLFNs,
                        checkOnlyTapeSEs = None, jobLog = None,
                        proxyUserName = None,
                        proxyUserGroup = None,
                        executionLock = None ):
  """
  Checks on SEs whether the file is NEARLINE or ONLINE
  onlineLFNs, offlineLFNs and absentLFNs are modified to contain the files found online
  If checkOnlyTapeSEs is True, disk replicas are not checked
  As soon as a replica is found Online for a file, no further check is made
  """
  # Only check on storage if it is a tape SE
  if jobLog is None:
    logger = gLogger
  else:
    logger = jobLog
  if checkOnlyTapeSEs is None:
    # Default value is True
    checkOnlyTapeSEs = True

  failed = {}
  for se, lfnsInSEList in seToLFNs.iteritems():
    # If we have found already all files online at another SE, no need to check the others
    # but still we want to set the SE as Online if not a TapeSE
    vo = getVOForGroup( proxyUserGroup )
    seObj = StorageElement( se, vo = vo )
    status = seObj.getStatus()
    if not status['OK']:
      return status
    tapeSE = status['Value']['TapeSE']
    diskSE = status['Value']['DiskSE']
    # If requested to check only Tape SEs and the file is at a diskSE, we guess it is Online...
    filesToCheck = []
    for lfn in lfnsInSEList:
      # If the file had already been found accessible at an SE, only check that this one is on disk
      diskIsOK = checkOnlyTapeSEs or ( lfn in onlineLFNs )
      if diskIsOK and diskSE:
        onlineLFNs.setdefault( lfn, [] ).append( se )
      elif not diskIsOK:
        filesToCheck.append( lfn )
    if not filesToCheck:
      continue

    # Wrap the SE method with executeWithUserProxy
    fileMetadata = ( executeWithUserProxy( seObj.getFileMetadata )
                    ( filesToCheck,
                      proxyUserName = proxyUserName,
                      proxyUserGroup = proxyUserGroup,
                      executionLock = executionLock ) )

    if not fileMetadata['OK']:
      failed[se] = dict.fromkeys( filesToCheck, fileMetadata['Message'] )
    else:
      if fileMetadata['Value']['Failed']:
        failed[se] = fileMetadata['Value']['Failed']
      # is there at least one replica online?
      for lfn, mDict in fileMetadata['Value']['Successful'].iteritems():
        # SRM returns Cached, but others may only return Accessible
        if mDict.get( 'Cached', mDict['Accessible'] ):
          onlineLFNs.setdefault( lfn, [] ).append( se )
        elif tapeSE:
          # A file can be staged only at Tape SE
          offlineLFNs.setdefault( lfn, [] ).append( se )
        else:
          # File not available at a diskSE... we shall retry later
          pass

  # Doesn't matter if some files are Offline if they are also online
  for lfn in set( offlineLFNs ) & set( onlineLFNs ):
    offlineLFNs.pop( lfn )

  # If the file was found staged, ignore possible errors, but print out errors
  for se, failedLfns in failed.items():
    logger.error( "Errors when getting files metadata", 'at %s' % se )
    for lfn, reason in failedLfns.items():
      if lfn in onlineLFNs:
        logger.warn( reason, 'for %s, but there is an online replica' % lfn )
        failed[se].pop( lfn )
      else:
        logger.error( reason, 'for %s, no online replicas' % lfn )
        if cmpError( reason, errno.ENOENT ):
          absentLFNs.setdefault( lfn, [] ).append( se )
          failed[se].pop( lfn )
    if not failed[se]:
      failed.pop( se )
  # Find the files that do not exist at SE
  if failed:
    logger.error( "Error getting metadata", "for %d files" % len( set( lfn for lfnList in failed.itervalues() for lfn in lfnList ) ) )

  for lfn in absentLFNs:
    seList = absentLFNs[lfn]
    # FIXME: it is not possible to return here an S_ERROR(), return the message only
    absentLFNs[lfn] = S_ERROR( errno.ENOENT, "File not at %s" % ','.join( seList ) )['Message']
  # Format the error for absent files
  return S_OK()


class StorageManagerClient( Client ):
  """ This is the client to the StorageManager service, so even if it is not seen, it exposes all its RPC calls
  """

  def __init__( self, **kwargs ):
    Client.__init__( self, **kwargs )
    self.setServer( 'StorageManagement/StorageManager' )<|MERGE_RESOLUTION|>--- conflicted
+++ resolved
@@ -96,19 +96,11 @@
         # If there is at least one online site, select one
         for se in ses:
           site = dmsHelper.getLocalSiteForSE( se )
-<<<<<<< HEAD
-	  if site['OK']:
-	    if site['Value'] in onlineSites:
-	      offlineLFNsDict.setdefault( se, list() ).append( lfn )
-	      found = True
-	      break
-=======
           if site['OK']:
             if site['Value'] in onlineSites:
               offlineLFNsDict.setdefault( se, list() ).append( lfn )
               found = True
               break
->>>>>>> f54390c4
       # No online site found in common, select randomly
       if not found:
         offlineLFNsDict.setdefault( random.choice( ses ), list() ).append( lfn )
