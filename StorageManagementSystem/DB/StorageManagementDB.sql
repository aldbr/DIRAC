<<<<<<< HEAD
--DROP DATABASE IF EXISTS StorageManagementDB;
=======
>>>>>>> cd86b185

--CREATE DATABASE StorageManagementDB;

--use mysql;
--GRANT SELECT,INSERT,LOCK TABLES,UPDATE,DELETE,CREATE,DROP,ALTER ON StorageManagementDB.* TO 'Dirac'@'localhost' IDENTIFIED BY 'must_be_set';
--FLUSH PRIVILEGES;

use StorageManagementDB;

--DROP TABLE IF EXISTS Tasks;
--CREATE TABLE Tasks(
--  TaskID INTEGER AUTO_INCREMENT,
--  Status VARCHAR(32) DEFAULT 'New',
--  Source VARCHAR(32) NOT NULL,
--  SubmitTime DATETIME NOT NULL,
--  LastUpdate DATETIME,
--  CompleteTime DATETIME,
--  CallBackMethod VARCHAR(255),
--  SourceTaskID VARCHAR(32),
--  PRIMARY KEY(TaskID,Status),
--  INDEX(TaskID,Status)
--)ENGINE=INNODB;

--DROP TABLE IF EXISTS TaskReplicas;
--CREATE TABLE TaskReplicas(
--  TaskID INTEGER(8) NOT NULL REFERENCES Tasks(TaskID),
--  ReplicaID INTEGER(8) NOT NULL REFERENCES CacheReplicas(ReplicaID),
--  PRIMARY KEY (TaskID,ReplicaID),
--  INDEX(TaskID,ReplicaID)
--)ENGINE=INNODB;
CREATE TRIGGER taskreplicasAfterInsert AFTER INSERT ON TaskReplicas FOR EACH ROW UPDATE CacheReplicas SET CacheReplicas.Links=CacheReplicas.Links+1 WHERE CacheReplicas.ReplicaID=NEW.ReplicaID;
CREATE TRIGGER taskreplicasAfterDelete AFTER DELETE ON TaskReplicas FOR EACH ROW UPDATE CacheReplicas SET CacheReplicas.Links=CacheReplicas.Links-1 WHERE CacheReplicas.ReplicaID=OLD.ReplicaID;

--DROP TABLE IF EXISTS CacheReplicas;
--CREATE TABLE CacheReplicas(
--  ReplicaID INTEGER AUTO_INCREMENT,
--  Type VARCHAR(32) NOT NULL,
--  Status VARCHAR(32) DEFAULT 'New',
--  SE VARCHAR(32) NOT NULL,
--  LFN VARCHAR(255) NOT NULL,
--  PFN VARCHAR(255),
--  Size BIGINT(60) DEFAULT 0,
--  FileChecksum VARCHAR(255) NOT NULL,
--  GUID VARCHAR(255) NOT NULL,
--  SubmitTime DATETIME NOT NULL,
--  LastUpdate DATETIME,
--  Reason VARCHAR(255),
--  Links INTEGER DEFAULT 0,
--  PRIMARY KEY (ReplicaID,LFN,SE),
--  INDEX(ReplicaID,Status,SE)
--)ENGINE=INNODB;

--DROP TABLE IF EXISTS StageRequests;
--CREATE TABLE StageRequests(
--  ReplicaID INTEGER(8) NOT NULL REFERENCES CacheReplicas(ReplicaID),
--  StageStatus VARCHAR(32) DEFAULT 'StageSubmitted',
--  RequestID VARCHAR(64) DEFAULT '',
--  StageRequestSubmitTime DATETIME NOT NULL,
--  StageRequestCompletedTime DATETIME,
--  PinLength INTEGER(8),
--  PinExpiryTime DATETIME,
--  INDEX (StageStatus),
--  FOREIGN KEY (ReplicaID) REFERENCES CacheReplicas(ReplicaID)
--)ENGINE=INNODB;<|MERGE_RESOLUTION|>--- conflicted
+++ resolved
@@ -1,7 +1,3 @@
-<<<<<<< HEAD
---DROP DATABASE IF EXISTS StorageManagementDB;
-=======
->>>>>>> cd86b185
 
 --CREATE DATABASE StorageManagementDB;
 
