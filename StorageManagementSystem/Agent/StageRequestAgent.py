__RCSID__ = "$Id$"

from DIRAC import gLogger, S_OK
from DIRAC.Core.Base.AgentModule                                  import AgentModule
#from DIRAC.StorageManagementSystem.Client.StorageManagerClient    import StorageManagerClient
from DIRAC.Core.Utilities.List                                    import sortList
from DIRAC.Resources.Storage.StorageElement                       import StorageElement
from DIRAC.StorageManagementSystem.DB.StorageManagementDB         import THROTTLING_STEPS, THROTTLING_TIME
from DIRAC.ConfigurationSystem.Client.Helpers.Resources           import Resources
import re

AGENT_NAME = 'StorageManagement/StageRequestAgent'

class StageRequestAgent( AgentModule ):

  def initialize( self ):
    self.stagerClient = StorageManagerClient()
    #self.storageDB = StorageManagementDB()
    # pin lifetime = 1 day
    self.pinLifetime = self.am_getOption( 'PinLifetime', THROTTLING_TIME )
    # Resources helper
    self.resources = Resources()

    # This sets the Default Proxy to used as that defined under
    # /Operations/Shifter/DataManager
    # the shifterProxy option in the Configuration can be used to change this default.
    self.am_setOption( 'shifterProxy', 'DataManager' )

    return S_OK()

  def execute( self ):

    # Get the current submitted stage space and the amount of pinned space for each storage element
    res = self.getStorageUsage()
    if not res['OK']:
      return res

    return self.submitStageRequests()

  def getStorageUsage( self ):
    """ Fill the current Status of the SE Caches from the DB
    """
    self.storageElementCache = {}

    res = self.stagerClient.getSubmittedStagePins()
    if not res['OK']:
      gLogger.fatal( "StageRequest.getStorageUsage: Failed to obtain submitted requests from StorageManagementDB.", res['Message'] )
      return res
    self.storageElementUsage = res['Value']
    if self.storageElementUsage:
      gLogger.info( "StageRequest.getStorageUsage: Active stage/pin requests found at the following sites:" )
      for storageElement in sortList( self.storageElementUsage.keys() ):
        seDict = self.storageElementUsage[storageElement]
        # Convert to GB for printout
        seDict['TotalSize'] = seDict['TotalSize'] / ( 1000 * 1000 * 1000.0 )
        gLogger.info( "StageRequest.getStorageUsage: %s: %s replicas with a size of %.3f GB." %
                      ( storageElement.ljust( 15 ), str( seDict['Replicas'] ).rjust( 6 ), seDict['TotalSize'] ) )
    if not self.storageElementUsage:
      gLogger.info( "StageRequest.getStorageUsage: No active stage/pin requests found." )

    return S_OK()


  def submitStageRequests( self ):
    """ This manages the following transitions of the Replicas
        * Waiting -> Offline (if the file is not found Cached)
        * Waiting -> StageSubmitted (if the file is found Cached)
        * Offline -> StageSubmitted (if there are not more Waiting replicas)
    """
    # Retry Replicas that have not been Staged in a previous attempt 
    res = self._getMissingReplicas()
    if not res['OK']:
      gLogger.fatal( "StageRequest.submitStageRequests: Failed to get replicas from StorageManagementDB.", res['Message'] )
      return res
    seReplicas = res['Value']['SEReplicas']
    allReplicaInfo = res['Value']['AllReplicaInfo']

    if seReplicas:
      gLogger.info( "StageRequest.submitStageRequests: Completing partially Staged Tasks" )
    for storageElement, seReplicaIDs in seReplicas.items():
      gLogger.debug( 'Staging at %s:' % storageElement, seReplicaIDs )
      self._issuePrestageRequests( storageElement, seReplicaIDs, allReplicaInfo )

    # Check Waiting Replicas and select those found Online and all other Replicas from the same Tasks
    res = self._getOnlineReplicas()
    if not res['OK']:
      gLogger.fatal( "StageRequest.submitStageRequests: Failed to get replicas from StorageManagementDB.", res['Message'] )
      return res
    seReplicas = res['Value']['SEReplicas']
    allReplicaInfo = res['Value']['AllReplicaInfo']

    # Check Offline Replicas that fit in the Cache and all other Replicas from the same Tasks
    res = self._getOfflineReplicas()

    if not res['OK']:
      gLogger.fatal( "StageRequest.submitStageRequests: Failed to get replicas from StorageManagementDB.", res['Message'] )
      return res

    # Merge info from both results
    for storageElement, seReplicaIDs in res['Value']['SEReplicas'].items():
      if storageElement not in seReplicas:
        seReplicas[storageElement] = seReplicaIDs
      else:
        for replicaID in seReplicaIDs:
          if replicaID not in seReplicas[storageElement]:
            seReplicas[storageElement].append( replicaID )
    allReplicaInfo.update( res['Value']['AllReplicaInfo'] )

    gLogger.info( "StageRequest.submitStageRequests: Obtained %s replicas for staging." % len( allReplicaInfo ) )
    for storageElement, seReplicaIDs in seReplicas.items():
      gLogger.debug( 'Staging at %s:' % storageElement, seReplicaIDs )
      self._issuePrestageRequests( storageElement, seReplicaIDs, allReplicaInfo )
    return S_OK()

  def _getMissingReplicas( self ):
    """ This recovers Replicas that were not Staged on a previous attempt (the stage request failed or timed out),
        while other Replicas of the same task are already Staged. If left behind they can produce a deadlock.
        All SEs are considered, even if their Cache is full
    """
    # Get Replicas that are in Staged/StageSubmitted 
    gLogger.info( 'StageRequest._getMissingReplicas: Checking Staged Replicas' )

    res = self.__getStagedReplicas()
    if not res['OK']:
      gLogger.fatal( "StageRequest._getMissingReplicas: Failed to get replicas from StorageManagementDB.", res['Message'] )
      return res
    seReplicas = {}

    allReplicaInfo = res['Value']['AllReplicaInfo']
    replicasToStage = []
    for _storageElement, seReplicaIDs in res['Value']['SEReplicas'].items():
      # Consider all SEs
      replicasToStage.extend( seReplicaIDs )

    # Get Replicas from the same Tasks as those selected
    res = self.__addAssociatedReplicas( replicasToStage, seReplicas, allReplicaInfo )
    if not res['OK']:
      gLogger.fatal( "StageRequest._getMissingReplicas: Failed to get associated Replicas.", res['Message'] )

    return res

  def _getOnlineReplicas( self ):
    """ This manages the transition
        * Waiting -> Offline (if the file is not found Cached)
        and returns the list of Cached Replicas for which the pin time has to be extended
        SEs for which the cache is currently full are not considered
    """
    # Get all Replicas in Waiting Status associated to Staging Tasks
    gLogger.verbose( 'StageRequest._getOnlineReplicas: Checking Online Replicas to be handled' )

    res = self.__getWaitingReplicas()
    if not res['OK']:
      gLogger.fatal( "StageRequest._getOnlineReplicas: Failed to get replicas from StorageManagementDB.", res['Message'] )
      return res
    seReplicas = {}
    allReplicaInfo = res['Value']['AllReplicaInfo']
    if not len( allReplicaInfo ):
      gLogger.info( "StageRequest._getOnlineReplicas: There were no Waiting replicas found" )
      return res
    gLogger.info( "StageRequest._getOnlineReplicas: Obtained %s replicas Waiting for staging." % len( allReplicaInfo ) )
    replicasToStage = []
    for storageElement, seReplicaIDs in res['Value']['SEReplicas'].items():
      if not self.__usage( storageElement ) < self.__cache( storageElement ):
        gLogger.info( 'StageRequest._getOnlineReplicas: Skipping %s, current usage above limit ( %s GB )' % ( storageElement, self.__cache( storageElement ) ) )
        # Do not consider those SE that have the Cache full
        continue
      # Check if the Replica Metadata is OK and find out if they are Online or Offline
      res = self.__checkIntegrity( storageElement, seReplicaIDs, allReplicaInfo )
      if not res['OK']:
        gLogger.error( 'StageRequest._getOnlineReplicas: Failed to check Replica Metadata', '(%s): %s' % ( storageElement, res['Message'] ) )
      else:
        # keep only Online Replicas
        seReplicas[storageElement] = res['Value']['Online']
        replicasToStage.extend( res['Value']['Online'] )

    # Get Replicas from the same Tasks as those selected
    res = self.__addAssociatedReplicas( replicasToStage, seReplicas, allReplicaInfo )
    if not res['OK']:
      gLogger.fatal( "StageRequest._getOnlineReplicas: Failed to get associated Replicas.", res['Message'] )

    return res

  def _getOfflineReplicas( self ):
    """ This checks Replicas in Offline status
        and returns the list of Replicas to be Staged
        SEs for which the cache is currently full are not considered
    """
    # Get all Replicas in Waiting Status associated to Staging Tasks
    gLogger.verbose( 'StageRequest._getOfflineReplicas: Checking Offline Replicas to be handled' )

    res = self.__getOfflineReplicas()
    if not res['OK']:
      gLogger.fatal( "StageRequest._getOfflineReplicas: Failed to get replicas from StorageManagementDB.", res['Message'] )
      return res
    seReplicas = {}
    allReplicaInfo = res['Value']['AllReplicaInfo']
    if not len( allReplicaInfo ):
      gLogger.info( "StageRequest._getOfflineReplicas: There were no Offline replicas found" )
      return res
    gLogger.info( "StageRequest._getOfflineReplicas: Obtained %s replicas Offline for staging." % len( allReplicaInfo ) )
    replicasToStage = []

    for storageElement, seReplicaIDs in res['Value']['SEReplicas'].items():
      if not self.__usage( storageElement ) < self.__cache( storageElement ):
        gLogger.info( 'StageRequest._getOfflineReplicas: Skipping %s, current usage above limit ( %s GB )' % ( storageElement, self.__cache( storageElement ) ) )
        # Do not consider those SE that have the Cache full
        continue
      seReplicas[storageElement] = []
      for replicaID in sorted( seReplicaIDs ):
        seReplicas[storageElement].append( replicaID )
        replicasToStage.append( replicaID )
        self.__add( storageElement, allReplicaInfo[replicaID]['Size'] )
        if not self.__usage( storageElement ) < self.__cache( storageElement ):
          # Stop adding Replicas when the cache is full
          break

    # Get Replicas from the same Tasks as those selected
    res = self.__addAssociatedReplicas( replicasToStage, seReplicas, allReplicaInfo )
    if not res['OK']:
      gLogger.fatal( "StageRequest._getOfflineReplicas: Failed to get associated Replicas.", res['Message'] )

    return res

  def __usage( self, storageElement ):
    """ Retrieve current usage of SE
    """
    if not storageElement in self.storageElementUsage:
      self.storageElementUsage[storageElement] = {'TotalSize': 0.}
    return self.storageElementUsage[storageElement]['TotalSize']

  def __cache( self, storageElement ):
    """ Retrieve cache size for SE
    """
    if not storageElement in self.storageElementCache:
      diskCache = self.resources.getStorageElementValue( storageElement, 'DiskCacheTB', 1. )
      self.storageElementCache[storageElement] = diskCache * 1000. / THROTTLING_STEPS
    return self.storageElementCache[storageElement]

  def __add( self, storageElement, size ):
    """ Add size (in bytes) to current usage of storageElement (in GB)
    """
    if not storageElement in self.storageElementUsage:
      self.storageElementUsage[storageElement] = {'TotalSize': 0.}
    size = size / ( 1000 * 1000 * 1000.0 )
    self.storageElementUsage[storageElement]['TotalSize'] += size
    return size

  def _issuePrestageRequests( self, storageElement, seReplicaIDs, allReplicaInfo ):
    """ Make the request to the SE and update the DB
    """
    pfnRepIDs = {}
    for replicaID in seReplicaIDs:
      pfn = allReplicaInfo[replicaID]['PFN']
      pfnRepIDs[pfn] = replicaID

    # Now issue the prestage requests for the remaining replicas
    stageRequestMetadata = {}
    updatedPfnIDs = []
    if pfnRepIDs:
      gLogger.info( "StageRequest._issuePrestageRequests: Submitting %s stage requests for %s." % ( len( pfnRepIDs ), storageElement ) )
      res = StorageElement( storageElement ).prestageFile( pfnRepIDs, lifetime = self.pinLifetime )
      gLogger.debug( "StageRequest._issuePrestageRequests: StorageElement.prestageStorageFile: res=", res )
      #Daniela: fishy result from ReplicaManager!!! Should NOT return OK
      #res= {'OK': True, 'Value': {'Successful': {}, 'Failed': {'srm://srm-lhcb.cern.ch/castor/cern.ch/grid/lhcb/data/2010/RAW/EXPRESS/LHCb/COLLISION10/71476/071476_0000000241.raw': ' SRM2Storage.__gfal_exec: Failed to perform gfal_prestage.[SE][BringOnline][SRM_INVALID_REQUEST] httpg://srm-lhcb.cern.ch:8443/srm/managerv2: User not able to access specified space token\n'}}}
      #res= {'OK': True, 'Value': {'Successful': {'srm://gridka-dCache.fzk.de/pnfs/gridka.de/lhcb/data/2009/RAW/FULL/LHCb/COLLISION09/63495/063495_0000000001.raw': '-2083846379'}, 'Failed': {}}}

      if not res['OK']:
        gLogger.error( "StageRequest._issuePrestageRequests: Completely failed to submit stage requests for replicas.", res['Message'] )
      else:
        for pfn, requestID in res['Value']['Successful'].items():
          if not stageRequestMetadata.has_key( requestID ):
            stageRequestMetadata[requestID] = []
          stageRequestMetadata[requestID].append( pfnRepIDs[pfn] )
          updatedPfnIDs.append( pfnRepIDs[pfn] )
    if stageRequestMetadata:
      gLogger.info( "StageRequest._issuePrestageRequests: %s stage request metadata to be updated." % len( stageRequestMetadata ) )
      res = self.stagerClient.insertStageRequest( stageRequestMetadata, self.pinLifetime )
      if not res['OK']:
        gLogger.error( "StageRequest._issuePrestageRequests: Failed to insert stage request metadata.", res['Message'] )
        return res
      res = self.stagerClient.updateReplicaStatus( updatedPfnIDs, 'StageSubmitted' )
      if not res['OK']:
        gLogger.error( "StageRequest._issuePrestageRequests: Failed to insert replica status.", res['Message'] )
    return

  def __sortBySE( self, replicaDict ):

    seReplicas = {}
    replicaIDs = {}
    for replicaID, info in replicaDict.items():
      lfn = info['LFN']
      storageElement = info['SE']
      size = info['Size']
      pfn = info['PFN']
      replicaIDs[replicaID] = {'LFN':lfn, 'PFN':pfn, 'Size':size, 'StorageElement':storageElement}
      if not seReplicas.has_key( storageElement ):
        seReplicas[storageElement] = []
      seReplicas[storageElement].append( replicaID )
    return S_OK( {'SEReplicas':seReplicas, 'AllReplicaInfo':replicaIDs} )

  def __getStagedReplicas( self ):
    """ This obtains the Staged replicas from the Replicas table and for each LFN the requested storage element """
    # First obtain the Waiting replicas from the Replicas table
    res = self.stagerClient.getStagedReplicas()
    if not res['OK']:
      gLogger.error( "StageRequest.__getStagedReplicas: Failed to get replicas with Waiting status.", res['Message'] )
      return res
    if not res['Value']:
      gLogger.debug( "StageRequest.__getStagedReplicas: No Waiting replicas found to process." )
    else:
      gLogger.debug( "StageRequest.__getStagedReplicas: Obtained %s Waiting replicas(s) to process." % len( res['Value'] ) )

    return self.__sortBySE( res['Value'] )

  def __getWaitingReplicas( self ):
    """ This obtains the Waiting replicas from the Replicas table and for each LFN the requested storage element """
    # First obtain the Waiting replicas from the Replicas table
    res = self.stagerClient.getWaitingReplicas()
    if not res['OK']:
      gLogger.error( "StageRequest.__getWaitingReplicas: Failed to get replicas with Waiting status.", res['Message'] )
      return res
    if not res['Value']:
      gLogger.debug( "StageRequest.__getWaitingReplicas: No Waiting replicas found to process." )
    else:
      gLogger.debug( "StageRequest.__getWaitingReplicas: Obtained %s Waiting replicas(s) to process." % len( res['Value'] ) )

    return self.__sortBySE( res['Value'] )

  def __getOfflineReplicas( self ):
    """ This obtains the Offline replicas from the Replicas table and for each LFN the requested storage element """
    # First obtain the Waiting replicas from the Replicas table
    res = self.stagerClient.getOfflineReplicas()
    if not res['OK']:
      gLogger.error( "StageRequest.__getOfflineReplicas: Failed to get replicas with Waiting status.", res['Message'] )
      return res
    if not res['Value']:
      gLogger.debug( "StageRequest.__getOfflineReplicas: No Waiting replicas found to process." )
    else:
      gLogger.debug( "StageRequest.__getOfflineReplicas: Obtained %s Waiting replicas(s) to process." % len( res['Value'] ) )

    return self.__sortBySE( res['Value'] )

  def __addAssociatedReplicas( self, replicasToStage, seReplicas, allReplicaInfo ):
    """ Retrieve the list of Replicas that belong to the same Tasks as the provided list
    """
    res = self.stagerClient.getAssociatedReplicas( replicasToStage )
    if not res['OK']:
      gLogger.fatal( "StageRequest.__addAssociatedReplicas: Failed to get associated Replicas.", res['Message'] )
      return res
    addReplicas = {'Offline': {}, 'Waiting': {}}
    replicaIDs = {}
    for replicaID, info in res['Value'].items():
      lfn = info['LFN']
      storageElement = info['SE']
      size = info['Size']
      pfn = info['PFN']
      status = info['Status']
      if status not in ['Waiting', 'Offline']:
        continue
      if not addReplicas[status].has_key( storageElement ):
        addReplicas[status][storageElement] = []
      replicaIDs[replicaID] = {'LFN':lfn, 'PFN':pfn, 'Size':size, 'StorageElement':storageElement }
      addReplicas[status][storageElement].append( replicaID )

    waitingReplicas = addReplicas['Waiting']
    offlineReplicas = addReplicas['Offline']
    newReplicaInfo = replicaIDs
    allReplicaInfo.update( newReplicaInfo )

    # First handle Waiting Replicas for which metadata is to be checked
    for storageElement, seReplicaIDs in waitingReplicas.items():
      for replicaID in list( seReplicaIDs ):
        if replicaID in replicasToStage:
          seReplicaIDs.remove( replicaID )
      res = self.__checkIntegrity( storageElement, seReplicaIDs, allReplicaInfo )
      if not res['OK']:
        gLogger.error( 'StageRequest.__addAssociatedReplicas: Failed to check Replica Metadata', '(%s): %s' % ( storageElement, res['Message'] ) )
      else:
        # keep all Replicas (Online and Offline)
        if not storageElement in seReplicas:
          seReplicas[storageElement] = []
        seReplicas[storageElement].extend( res['Value']['Online'] )
        replicasToStage.extend( res['Value']['Online'] )
        seReplicas[storageElement].extend( res['Value']['Offline'] )
        replicasToStage.extend( res['Value']['Offline'] )

    # Then handle Offline Replicas for which metadata is already checked
    for storageElement, seReplicaIDs in offlineReplicas.items():
      if not storageElement in seReplicas:
        seReplicas[storageElement] = []
      for replicaID in sorted( seReplicaIDs ):
        if replicaID in replicasToStage:
          seReplicaIDs.remove( replicaID )
      seReplicas[storageElement].extend( seReplicaIDs )
      replicasToStage.extend( seReplicaIDs )

    for replicaID in allReplicaInfo.keys():
      if replicaID not in replicasToStage:
        del allReplicaInfo[replicaID]

    totalSize = 0
    for storageElement in sorted( seReplicas.keys() ):
      replicaIDs = seReplicas[storageElement]
      size = 0
      for replicaID in replicaIDs:
        size += self.__add( storageElement, allReplicaInfo[replicaID]['Size'] )

      gLogger.info( 'StageRequest.__addAssociatedReplicas:  Considering %s GB to be staged at %s' % ( size, storageElement ) )
      totalSize += size

    gLogger.info( "StageRequest.__addAssociatedReplicas: Obtained %s GB for staging." % totalSize )

    return S_OK( {'SEReplicas':seReplicas, 'AllReplicaInfo':allReplicaInfo} )

  def __checkIntegrity( self, storageElement, seReplicaIDs, allReplicaInfo ):
    """ Check the integrity of the files to ensure they are available
        Updates status of Offline Replicas for a later pass
        Return list of Online replicas to be Stage
    """
    if not seReplicaIDs:
      return S_OK( {'Online': [], 'Offline': []} )

    pfnRepIDs = {}
    for replicaID in seReplicaIDs:
      pfn = allReplicaInfo[replicaID]['PFN']
      pfnRepIDs[pfn] = replicaID

    gLogger.info( "StageRequest.__checkIntegrity: Checking the integrity of %s replicas at %s." % ( len( pfnRepIDs ), storageElement ) )
    res = StorageElement( storageElement ).getFileMetadata( pfnRepIDs )
    if not res['OK']:
      gLogger.error( "StageRequest.__checkIntegrity: Completely failed to obtain metadata for replicas.", res['Message'] )
      return res

    terminalReplicaIDs = {}
    onlineReplicaIDs = []
    offlineReplicaIDs = []
    for pfn, metadata in res['Value']['Successful'].items():

      if metadata['Size'] != allReplicaInfo[pfnRepIDs[pfn]]['Size']:
        gLogger.error( "StageRequest.__checkIntegrity: PFN StorageElement size does not match FileCatalog", pfn )
        terminalReplicaIDs[pfnRepIDs[pfn]] = 'PFN StorageElement size does not match FileCatalog'
        pfnRepIDs.pop( pfn )
      elif metadata['Lost']:
        gLogger.error( "StageRequest.__checkIntegrity: PFN has been Lost by the StorageElement", pfn )
        terminalReplicaIDs[pfnRepIDs[pfn]] = 'PFN has been Lost by the StorageElement'
        pfnRepIDs.pop( pfn )
      elif metadata['Unavailable']:
        gLogger.error( "StageRequest.__checkIntegrity: PFN is declared Unavailable by the StorageElement", pfn )
        terminalReplicaIDs[pfnRepIDs[pfn]] = 'PFN is declared Unavailable by the StorageElement'
        pfnRepIDs.pop( pfn )
      else:
        if metadata['Cached']:
          gLogger.verbose( "StageRequest.__checkIntegrity: Cache hit for file." )
          onlineReplicaIDs.append( pfnRepIDs[pfn] )
        else:
          offlineReplicaIDs.append( pfnRepIDs[pfn] )

    for pfn, reason in res['Value']['Failed'].items():
      if re.search( 'File does not exist', reason ):
        gLogger.error( "StageRequest.__checkIntegrity: PFN does not exist in the StorageElement", pfn )
        terminalReplicaIDs[pfnRepIDs[pfn]] = 'PFN does not exist in the StorageElement'
      pfnRepIDs.pop( pfn )

    # Update the states of the replicas in the database #TODO Sent status to integrity DB
    if terminalReplicaIDs:
      gLogger.info( "StageRequest.__checkIntegrity: %s replicas are terminally failed." % len( terminalReplicaIDs ) )
      res = self.stagerClient.updateReplicaFailure( terminalReplicaIDs )
      if not res['OK']:
        gLogger.error( "StageRequest.__checkIntegrity: Failed to update replica failures.", res['Message'] )
    if onlineReplicaIDs:
      gLogger.info( "StageRequest.__checkIntegrity: %s replicas found Online." % len( onlineReplicaIDs ) )
    if offlineReplicaIDs:
      gLogger.info( "StageRequest.__checkIntegrity: %s replicas found Offline." % len( offlineReplicaIDs ) )
      res = self.stagerClient.updateReplicaStatus( offlineReplicaIDs, 'Offline' )
<<<<<<< HEAD
    return S_OK( {'Online': onlineReplicaIDs, 'Offline': offlineReplicaIDs} )

  def __reportProblematicFiles( self, lfns, reason ):
    return S_OK()
    #res = self.dataIntegrityClient.setFileProblematic( lfns, reason, sourceComponent = 'StageRequestAgent' )
    #if not res['OK']:
    #  gLogger.error( "RequestPreparation.__reportProblematicFiles: Failed to report missing files.", res['Message'] )
    #  return res
    #if res['Value']['Successful']:
    #  gLogger.info( "RequestPreparation.__reportProblematicFiles: Successfully reported %s missing files." % len( res['Value']['Successful'] ) )
    #if res['Value']['Failed']:
    #  gLogger.info( "RequestPreparation.__reportProblematicFiles: Failed to report %s problematic files." % len( res['Value']['Failed'] ) )
    #return res
=======
    return S_OK( {'Online': onlineReplicaIDs, 'Offline': offlineReplicaIDs} )
>>>>>>> 04fa4174
<|MERGE_RESOLUTION|>--- conflicted
+++ resolved
@@ -472,20 +472,4 @@
     if offlineReplicaIDs:
       gLogger.info( "StageRequest.__checkIntegrity: %s replicas found Offline." % len( offlineReplicaIDs ) )
       res = self.stagerClient.updateReplicaStatus( offlineReplicaIDs, 'Offline' )
-<<<<<<< HEAD
-    return S_OK( {'Online': onlineReplicaIDs, 'Offline': offlineReplicaIDs} )
-
-  def __reportProblematicFiles( self, lfns, reason ):
-    return S_OK()
-    #res = self.dataIntegrityClient.setFileProblematic( lfns, reason, sourceComponent = 'StageRequestAgent' )
-    #if not res['OK']:
-    #  gLogger.error( "RequestPreparation.__reportProblematicFiles: Failed to report missing files.", res['Message'] )
-    #  return res
-    #if res['Value']['Successful']:
-    #  gLogger.info( "RequestPreparation.__reportProblematicFiles: Successfully reported %s missing files." % len( res['Value']['Successful'] ) )
-    #if res['Value']['Failed']:
-    #  gLogger.info( "RequestPreparation.__reportProblematicFiles: Failed to report %s problematic files." % len( res['Value']['Failed'] ) )
-    #return res
-=======
-    return S_OK( {'Online': onlineReplicaIDs, 'Offline': offlineReplicaIDs} )
->>>>>>> 04fa4174
+    return S_OK( {'Online': onlineReplicaIDs, 'Offline': offlineReplicaIDs} )