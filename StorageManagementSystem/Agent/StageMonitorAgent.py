--- conflicted
+++ resolved
@@ -147,12 +147,8 @@
     return res
 
   def __wakeupOldRequests( self, oldRequests ):
-<<<<<<< HEAD
-    res = self.storageDB.wakeupOldRequests( oldRequests )
-=======
     retryInterval = self.am_getOption( 'RetryIntervalHour', 2 )
     res = self.stagerClient.wakeupOldRequests( oldRequests, retryInterval )
->>>>>>> 24cb9344
     if not res['OK']:
       gLogger.error( "StageMonitor.__wakeupOldRequests: Failed to resubmit old requests.", res['Message'] )
       return res
