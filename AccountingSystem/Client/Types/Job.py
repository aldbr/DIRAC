--- conflicted
+++ resolved
@@ -1,15 +1,12 @@
-<<<<<<< HEAD
-from __future__ import absolute_import
-from __future__ import division
-from __future__ import print_function
-from DIRAC.AccountingSystem.Client.Types.BaseAccountingType import BaseAccountingType
-=======
 """ Job accounting type.
 
     Filled by the JobWrapper (by the jobs) and by the agent "WorloadManagement/StalledJobAgent"
 """
 
->>>>>>> ee39c06a
+from __future__ import absolute_import
+from __future__ import division
+from __future__ import print_function
+
 import DIRAC
 from DIRAC.AccountingSystem.Client.Types.BaseAccountingType import BaseAccountingType
 
