--- conflicted
+++ resolved
@@ -166,11 +166,7 @@
     expectedEndTime = retVal
     
     expectedQuery = "SELECT `ac_key_LHCb-Certification_DataOperation_Source`.`value`, `ac_bucket_LHCb-Certification_DataOperation`.`startTime`, `ac_bucket_LHCb-Certification_DataOperation`.`bucketLength`, SUM(`ac_bucket_LHCb-Certification_DataOperation`.`TransferOK`), SUM(`ac_bucket_LHCb-Certification_DataOperation`.`TransferTotal`)-SUM(`ac_bucket_LHCb-Certification_DataOperation`.`TransferOK`) FROM `ac_bucket_LHCb-Certification_DataOperation`, `ac_key_LHCb-Certification_DataOperation_Source` WHERE `ac_bucket_LHCb-Certification_DataOperation`.`startTime` >= %s AND `ac_bucket_LHCb-Certification_DataOperation`.`startTime` <= %s AND `ac_bucket_LHCb-Certification_DataOperation`.`Source` = `ac_key_LHCb-Certification_DataOperation_Source`.`id` GROUP BY startTime, `ac_key_LHCb-Certification_DataOperation_Source`.Value, bucketlength ORDER BY startTime" % ( expectedStartTime, expectedEndTime )
-<<<<<<< HEAD
-    retVal = module._AccountingDB__queryType("LHCb-Certification_DataOperation", #pylint: disable=no-member
-=======
     retVal = module._AccountingDB__queryType("LHCb-Certification_DataOperation",
->>>>>>> ea7b0b2a
                                 startTime,
                                 endTime,
                                 ( '%s, %s, %s, SUM(%s), SUM(%s)-SUM(%s)', ['Source', 'startTime', 'bucketLength', 'TransferOK', 'TransferTotal', 'TransferOK'] ),
