--- conflicted
+++ resolved
@@ -97,11 +97,7 @@
       nct = nct.replace(hour=self.__compactTime.hour,
                         minute=self.__compactTime.minute,
                         second=self.__compactTime.second)
-<<<<<<< HEAD
-      self.log.info("Next db compaction will be at %s" % nct)
-=======
       self.log.info("Next db compaction", "will be at %s" % nct)
->>>>>>> 8b5dc671
       sleepTime = Time.toEpoch(nct) - Time.toEpoch()
       time.sleep(sleepTime)
       self.compactBuckets()
@@ -130,11 +126,7 @@
           bucketsLength.sort()
           if bucketsLength != self.dbBucketsLength[typeName]:
             bucketsLength = self.dbBucketsLength[typeName]
-<<<<<<< HEAD
-            self.log.warn("Bucket length has changed for type %s" % typeName)
-=======
             self.log.warn("Bucket length has changed", "for type %s" % typeName)
->>>>>>> 8b5dc671
           keyFields = [f[0] for f in definitionKeyFields]
           if keyFields != self.dbCatalog[typeName]['keys']:
             keyFields = self.dbCatalog[typeName]['keys']
@@ -204,18 +196,10 @@
     now = Time.toEpoch()
     recordsPerSlot = self.getCSOption("RecordsPerSlot", 100)
     for typeName in self.dbCatalog:
-<<<<<<< HEAD
       self.log.info("[PENDING] Checking %s" % typeName)
       pendingInQueue = self.__threadPool.pendingJobs()
       emptySlots = max(0, 3000 - pendingInQueue)
       self.log.info("[PENDING] %s in the queue, %d empty slots" % (pendingInQueue, emptySlots))
-=======
-      self.log.info("[PENDING] Checking", "%s" % typeName)
-      pendingInQueue = self.__threadPool.pendingJobs()
-      emptySlots = max(0, 3000 - pendingInQueue)
-      self.log.info("[PENDING] jobs in the queue",
-                    "%s (%d empty slots)" % (pendingInQueue, emptySlots))
->>>>>>> 8b5dc671
       if emptySlots < 1:
         continue
       emptySlots = min(100, emptySlots)
@@ -278,11 +262,7 @@
     self.dbCatalog[typeName]['bucketFields'].extend(['entriesInBucket', 'startTime', 'bucketLength'])
     self.dbBucketsLength[typeName] = bucketsLength
     # ADRI: TEST COMPACT BUCKETS
-<<<<<<< HEAD
-    #self.dbBucketsLength[ typeName ] = [ ( 31104000, 3600 ) ]
-=======
     # self.dbBucketsLength[ typeName ] = [ ( 31104000, 3600 ) ]
->>>>>>> 8b5dc671
 
   def changeBucketsLength(self, typeName, bucketsLength):
     gSynchro.lock()
