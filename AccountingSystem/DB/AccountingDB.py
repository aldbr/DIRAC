--- conflicted
+++ resolved
@@ -995,11 +995,7 @@
     """
     Execute a query over a main table
     """
-<<<<<<< HEAD
-
-=======
-    
->>>>>>> 05bbe8c8
+
     tableName = _getTableName( tableType, typeName )
     cmd = "SELECT"
     sqlLinkList = []
@@ -1009,20 +1005,12 @@
         groupFields[0] % tuple( groupFields[1] )
         # We can have the case when we have multiple grouping and the fields in the select does not much the group by conditions
         # for example: selectFields = ('%s, %s, %s, SUM(%s)', ['Site', 'startTime', 'bucketLength', 'entriesInBucket'])
-<<<<<<< HEAD
-        #             groupFields = ('%s, %s', ['startTime', 'Site'])
-=======
         #             groupFields = ('%s, %s', ['startTime', 'Site']) 
->>>>>>> 05bbe8c8
         #             in this case the correct query must be: select Site, startTime, bucketlength, sum(entriesInBucket) from xxxx where yyy Group by Site, startTime, bucketlength
         #
         # When we have multiple grouping then we must have all the fields in Group by. This is from mysql 5.7.
         # We have fields which are not in the groupFields
-<<<<<<< HEAD
-
-=======
-        
->>>>>>> 05bbe8c8
+
         diff = list( set( selectFields[1] ) - set( groupFields[1] ) )
         if diff:  # add the missing fields to the group by if there is any
           groupFields = list( groupFields )
@@ -1030,11 +1018,7 @@
           groupFields[0] = "%s, %s" % ( groupFields[0], missingfields )
           groupFields[1].extend( diff )
           groupFields = tuple( groupFields )
-<<<<<<< HEAD
-
-=======
-        
->>>>>>> 05bbe8c8
+
       except TypeError as e:
         return S_ERROR( "Cannot format properly group string: %s" % repr( e ) )
     if orderFields:
@@ -1123,11 +1107,7 @@
               preGenFields[1][i] = "`%s`.`%s`" % ( tableName, field )
           elif field in ['bucketLength', 'entriesInBucket']: #these are not in the dbCatalog
             preGenFields[1][i] = "`%s`.`%s`" % ( tableName, field )
-<<<<<<< HEAD
-
-=======
-          
->>>>>>> 05bbe8c8
+
     if sqlLinkList:
       cmd += " AND %s" % " AND ".join( sqlLinkList )
     if groupFields:
